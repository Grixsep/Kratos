--- conflicted
+++ resolved
@@ -311,11 +311,7 @@
       ACTIONS_ALLOW_USE_UNSECURE_NODE_VERSION: true
 
     container:
-<<<<<<< HEAD
-      image: kratosmultiphysics/kratos-image-ci-rockylinux-8:latest
-=======
       image: kratosmultiphysics/kratos-image-ci-rocky8:latest
->>>>>>> 5f9fda43
       options: --user 1001
 
     steps:
