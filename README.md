--- conflicted
+++ resolved
@@ -36,11 +36,7 @@
 
 _KRATOS Multiphysics_ ("Kratos") is a framework for building parallel, multi-disciplinary simulation software, aiming at modularity, extensibility, and high performance. Kratos is written in C++, and counts with an extensive Python interface. More in [Overview](https://github.com/KratosMultiphysics/Kratos/wiki/Overview)
 
-<<<<<<< HEAD
-**Kratos** is **free** under BSD-4 [license](https://github.com/KratosMultiphysics/Kratos/blob/master/kratos/license.txt) and can be used even in comercial softwares as it is. Many of its main applications are also free and BSD-4 licensed but each derived application can have its own propietary license.
-=======
 **Kratos** is **free** under BSD-4 [license](https://github.com/KratosMultiphysics/Kratos/blob/master/kratos/license.txt) and can be used even in commercial software as it is. Many of its main applications are also free and BSD-4 licensed but each derived application can have its own proprietary license.
->>>>>>> 5f9fda43
 
 # Main Features
 **Kratos** is __multiplatform__ and available for __Windows, Linux__ (several distros) and __macOS__.
