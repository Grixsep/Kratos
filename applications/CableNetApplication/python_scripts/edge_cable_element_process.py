import KratosMultiphysics as KratosMultiphysics
import KratosMultiphysics.CableNetApplication as CableNetApplication

from KratosMultiphysics import Logger

def Factory(settings, Model):
    if(type(settings) != KratosMultiphysics.Parameters):
        raise Exception("expected input shall be a Parameters object, encapsulating a json string")
    return EdgeCableElementProcess(Model, settings["Parameters"])

class custom_node:
    def __init__(self,start_distance,kratos_node):
        self.start_distance = start_distance
        self.kratos_node = kratos_node
    def return_distance_to_line_start(self):
        return self.start_distance

def return_node_distance_to_line_start(node):
    return node.return_distance_to_line_start()



class EdgeCableElementProcess(KratosMultiphysics.Process):

    def __init__(self, Model, settings ):
        KratosMultiphysics.Process.__init__(self)
        default_settings = KratosMultiphysics.Parameters("""
        {
            "edge_sub_model_part_name"  : "Structure.example_part",
            "element_type"              : "cable",
            "node_id_order"             : [1,2,3],
            "element_id"                : 1,
            "property_id"               : 1
        }
        """)
        default_settings.ValidateAndAssignDefaults(settings)

<<<<<<< HEAD
        # The computing model part
        self.edge_model_part = Model[settings["edge_sub_model_part_name"].GetString()]
=======
        self.edge_model_part = Model[settings["edge_sub_model_part_name"].GetString()]

        node_list = settings["node_id_order"].GetVector()
        if len(node_list)==0:
            node_list = self.CreateCorrectNodeOrder()
            settings["node_id_order"].SetVector(node_list)

>>>>>>> f875638d
        self.edge_cable_element_process = CableNetApplication.EdgeCableElementProcess(self.edge_model_part, settings)


    def ExecuteInitialize(self):
        self.edge_cable_element_process.ExecuteInitialize()
        Logger.PrintInfo("Initialized","EdgeCableElementProcess")

    def CreateCorrectNodeOrder(self):
        ## find start/end nodes and calculate total distance
        max_distance,end_points = 0, []
        for node_i in self.edge_model_part.Nodes:
            for node_j in self.edge_model_part.Nodes:
                distance_i = (node_i.X0 - node_j.X0)*(node_i.X0 - node_j.X0)
                distance_i += (node_i.Y0 - node_j.Y0)*(node_i.Y0 - node_j.Y0)
                distance_i += (node_i.Z0 - node_j.Z0)*(node_i.Z0 - node_j.Z0)
                distance_i = distance_i**0.5

                if distance_i>max_distance:
                    max_distance=distance_i
                    end_points = [node_i,node_j]

        ## create sorted node_list
        custom_node_list = []
        for node_i in self.edge_model_part.Nodes:
            distance_i = (node_i.X0 - end_points[0].X0)*(node_i.X0 - end_points[0].X0)
            distance_i += (node_i.Y0 - end_points[0].Y0)*(node_i.Y0 - end_points[0].Y0)
            distance_i += (node_i.Z0 - end_points[0].Z0)*(node_i.Z0 - end_points[0].Z0)
            distance_i = distance_i**0.5
            custom_node_i = custom_node(distance_i,node_i)
            custom_node_list.append(custom_node_i)

        sorted_node_list = sorted(custom_node_list, key=return_node_distance_to_line_start)

        return [node.kratos_node.Id for node in sorted_node_list]<|MERGE_RESOLUTION|>--- conflicted
+++ resolved
@@ -35,10 +35,6 @@
         """)
         default_settings.ValidateAndAssignDefaults(settings)
 
-<<<<<<< HEAD
-        # The computing model part
-        self.edge_model_part = Model[settings["edge_sub_model_part_name"].GetString()]
-=======
         self.edge_model_part = Model[settings["edge_sub_model_part_name"].GetString()]
 
         node_list = settings["node_id_order"].GetVector()
@@ -46,7 +42,6 @@
             node_list = self.CreateCorrectNodeOrder()
             settings["node_id_order"].SetVector(node_list)
 
->>>>>>> f875638d
         self.edge_cable_element_process = CableNetApplication.EdgeCableElementProcess(self.edge_model_part, settings)
 
 
