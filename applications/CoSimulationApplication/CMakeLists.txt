set(CMAKE_INCLUDE_CURRENT_DIR ON)

message("**** configuring KratosCoSimulationApplication ****")

if(${CO_SIMULATION_APPLICATION_PYTHON} MATCHES ON)
    message("**** configuring KratosCoSimulationApplication for PYTHON-ONLY ****")
    project (KratosMultiphysics)
    cmake_minimum_required (VERSION 2.8.6)

    get_filename_component(PARENT_DIR ${CMAKE_CURRENT_SOURCE_DIR} DIRECTORY)
    get_filename_component(KRATOS_DIR ${PARENT_DIR} DIRECTORY)

    message(STATUS "Deleting: ${KRATOS_DIR}/KratosMultiphysics")
    file(REMOVE_RECURSE ${KRATOS_DIR}/KratosMultiphysics)
    message(STATUS "Deleting: ${KRATOS_DIR}/libs")
    file(REMOVE_RECURSE ${KRATOS_DIR}/libs)

    install(FILES "${CMAKE_CURRENT_SOURCE_DIR}/custom_data_structure/KratosMultiphysics.py" DESTINATION ${KRATOS_DIR}/KratosMultiphysics RENAME "__init__.py")
    install(FILES "${CMAKE_CURRENT_SOURCE_DIR}/custom_data_structure/CoSimulationApplication.py" DESTINATION ${KRATOS_DIR}/KratosMultiphysics/CoSimulationApplication RENAME "__init__.py")

else(${CO_SIMULATION_APPLICATION_PYTHON} MATCHES ON)

    ################### PYBIND11
    include(pybind11Tools)

    include_directories( ${CMAKE_SOURCE_DIR}/kratos )

    # generate variables with the sources
    set( KRATOS_CO_SIMULATION_APPLICATION_SOURCES
        ${CMAKE_CURRENT_SOURCE_DIR}/co_simulation_application.cpp
        ${CMAKE_CURRENT_SOURCE_DIR}/co_simulation_application_variables.cpp
        ${CMAKE_CURRENT_SOURCE_DIR}/custom_python/co_simulation_python_application.cpp
        ${CMAKE_CURRENT_SOURCE_DIR}/custom_python/add_co_sim_io_to_python.cpp
        ${CMAKE_CURRENT_SOURCE_DIR}/custom_python/add_custom_io_to_python.cpp
    )

    ## define test sources (cpp tests)
    if(${KRATOS_BUILD_TESTING} MATCHES ON)
         file(GLOB_RECURSE KRATOS_CO_SIMULATION_TESTING_SOURCES ${CMAKE_CURRENT_SOURCE_DIR}/tests/cpp_tests/*.cpp)
    endif(${KRATOS_BUILD_TESTING} MATCHES ON)

    # KratosCoSimulationApplication Python module and core
    pybind11_add_module(KratosCoSimulationApplication MODULE THIN_LTO ${KRATOS_CO_SIMULATION_APPLICATION_SOURCES} ${KRATOS_CO_SIMULATION_TESTING_SOURCES})
    target_link_libraries(KratosCoSimulationApplication PRIVATE KratosCore )
    set_target_properties(KratosCoSimulationApplication PROPERTIES PREFIX "")

<<<<<<< HEAD
    # creating the auxiliary executables (enabled by default)
    if(NOT DEFINED CO_SIM_HELPERS)
        message("CO_SIM_HELPERS not defined. Setting to ON")
        SET (CO_SIM_HELPERS ON)
    endif(NOT DEFINED CO_SIM_HELPERS)

    if(${CO_SIM_HELPERS} MATCHES ON)
        message("Compiling the helpers for CoSimulation")
        ### Ping-Pong
        add_executable (ping ${CMAKE_CURRENT_SOURCE_DIR}/custom_helpers/cpp_ping_pong_solvers/cpp_test_solver_ping.cpp)
        add_executable (pong ${CMAKE_CURRENT_SOURCE_DIR}/custom_helpers/cpp_ping_pong_solvers/cpp_test_solver_pong.cpp)
        install(TARGETS ping DESTINATION libs )
        install(TARGETS pong DESTINATION libs )

        # add_definitions(-DKRATOS_CO_SIM_IO_ENABLE_SOCKETS)

        ### CoSimIO - C-interface (also used for fortran)
        add_subdirectory(${CMAKE_CURRENT_SOURCE_DIR}/co_sim_io/c)

        install(
            FILES ${CMAKE_CURRENT_BINARY_DIR}/co_sim_io/c/libco_sim_c_io.so # find a way to do this without specifying the ending
            DESTINATION libs
            PERMISSIONS OWNER_EXECUTE OWNER_WRITE OWNER_READ GROUP_EXECUTE GROUP_READ) # required to preseve execute-permissions


        ### Dummy solvers
        # Cpp
        add_executable (dummy_solver_cpp ${CMAKE_CURRENT_SOURCE_DIR}/custom_helpers/dummy_solver/cpp/dummy_solver.cpp)
        install(TARGETS dummy_solver_cpp DESTINATION libs )

        # C
        add_subdirectory(${CMAKE_CURRENT_SOURCE_DIR}/custom_helpers/dummy_solver/c)

        install(
            FILES ${CMAKE_CURRENT_BINARY_DIR}/custom_helpers/dummy_solver/c/dummy_solver_c
            DESTINATION libs
            PERMISSIONS OWNER_EXECUTE OWNER_WRITE OWNER_READ GROUP_EXECUTE GROUP_READ) # required to preseve execute-permissions

        # Fortran
        include(CMakeAddFortranSubdirectory)
        cmake_add_fortran_subdirectory(${CMAKE_CURRENT_SOURCE_DIR}/custom_helpers/dummy_solver/fortran NO_EXTERNAL_INSTALL)

        install(
            FILES ${CMAKE_CURRENT_BINARY_DIR}/custom_helpers/dummy_solver/fortran/dummy_solver_fortran
            DESTINATION libs
            PERMISSIONS OWNER_EXECUTE OWNER_WRITE OWNER_READ GROUP_EXECUTE GROUP_READ) # required to preseve execute-permissions

    endif(${CO_SIM_HELPERS} MATCHES ON)

=======
>>>>>>> 42731730
    # changing the .dll suffix to .pyd (Windows)
    if(${CMAKE_SYSTEM_NAME} MATCHES "Windows")
        set_target_properties(KratosCoSimulationApplication PROPERTIES SUFFIX .pyd)
    endif(${CMAKE_SYSTEM_NAME} MATCHES "Windows")

    # changing the .dylib suffix to .so (OS X)
    if(${CMAKE_SYSTEM_NAME} MATCHES "Darwin")
        set_target_properties(KratosCoSimulationApplication PROPERTIES SUFFIX .so)
    endif(${CMAKE_SYSTEM_NAME} MATCHES "Darwin")

    # Cotire
    if(USE_COTIRE MATCHES ON)
        cotire(KratosCoSimulationApplication)
    endif(USE_COTIRE MATCHES ON)

    # Add to the KratosMultiphisics Python module
    kratos_python_install(${INSTALL_PYTHON_USING_LINKS} ${CMAKE_CURRENT_SOURCE_DIR}/CoSimulationApplication.py KratosMultiphysics/CoSimulationApplication/__init__.py )

    # Install python files
    get_filename_component (CURRENT_DIR_NAME ${CMAKE_CURRENT_SOURCE_DIR} NAME)
    kratos_python_install_directory(${INSTALL_PYTHON_USING_LINKS} ${CMAKE_CURRENT_SOURCE_DIR}/python_scripts KratosMultiphysics/${CURRENT_DIR_NAME} )

    # Kratos Testing. Install everything except sources to ensure that reference and configuration files are copied.
    if(${INSTALL_TESTING_FILES} MATCHES ON )
        get_filename_component (CURRENT_DIR_NAME ${CMAKE_CURRENT_SOURCE_DIR} NAME)
        install(DIRECTORY ${CMAKE_CURRENT_SOURCE_DIR}/tests DESTINATION applications/${CURRENT_DIR_NAME}
            PATTERN "*.git" EXCLUDE
            PATTERN "*.c" EXCLUDE
            PATTERN "*.h" EXCLUDE
            PATTERN "*.cpp" EXCLUDE
            PATTERN "*.hpp" EXCLUDE
    )
    endif(${INSTALL_TESTING_FILES} MATCHES ON)

    # Install Targets
    install(TARGETS KratosCoSimulationApplication DESTINATION libs )

    ##### Configuring auxiliar targets #####

    ### CoSimIO
    # add_definitions(-DKRATOS_CO_SIM_IO_ENABLE_SOCKETS)
    # C (also used for fortran)
    add_subdirectory(${CMAKE_CURRENT_SOURCE_DIR}/co_sim_io/c)
    # Python
    add_subdirectory(${CMAKE_CURRENT_SOURCE_DIR}/co_sim_io/python)

    # creating the auxiliary executables
    if(NOT DEFINED CO_SIM_HELPERS)
        message("CO_SIM_HELPERS not defined. Setting to ON")
        SET (CO_SIM_HELPERS ON)
    endif(NOT DEFINED CO_SIM_HELPERS)

    if(NOT DEFINED CO_SIM_HELPERS_FORTRAN)
        # by default disabled in Windows
        if(${CMAKE_SYSTEM_NAME} MATCHES "Windows")
            message("CO_SIM_HELPERS_FORTRAN not defined. Setting to OFF")
            SET (CO_SIM_HELPERS_FORTRAN OFF)
        else(${CMAKE_SYSTEM_NAME} MATCHES "Windows")
            message("CO_SIM_HELPERS_FORTRAN not defined. Setting to ON")
            SET (CO_SIM_HELPERS_FORTRAN ON)
        endif(${CMAKE_SYSTEM_NAME} MATCHES "Windows")
    endif(NOT DEFINED CO_SIM_HELPERS_FORTRAN)

    if(${CO_SIM_HELPERS} MATCHES ON)
        message("Compiling the helpers for CoSimulation")
        ### Ping-Pong
        add_executable (ping ${CMAKE_CURRENT_SOURCE_DIR}/custom_helpers/cpp_ping_pong_solvers/cpp_test_solver_ping.cpp)
        add_executable (pong ${CMAKE_CURRENT_SOURCE_DIR}/custom_helpers/cpp_ping_pong_solvers/cpp_test_solver_pong.cpp)
        install(TARGETS ping DESTINATION libs )
        install(TARGETS pong DESTINATION libs )

        ### Dummy solvers
        # Cpp
        add_executable (dummy_solver_cpp ${CMAKE_CURRENT_SOURCE_DIR}/custom_helpers/dummy_solver/cpp/dummy_solver.cpp)
        install(TARGETS dummy_solver_cpp DESTINATION libs )

        # C
        add_subdirectory(${CMAKE_CURRENT_SOURCE_DIR}/custom_helpers/dummy_solver/c)
    endif(${CO_SIM_HELPERS} MATCHES ON)

    if(${CO_SIM_HELPERS_FORTRAN} MATCHES ON)
        # Fortran
        include(CMakeAddFortranSubdirectory)
        cmake_add_fortran_subdirectory(${CMAKE_CURRENT_SOURCE_DIR}/custom_helpers/dummy_solver/fortran NO_EXTERNAL_INSTALL)
    endif(${CO_SIM_HELPERS_FORTRAN} MATCHES ON)

endif(${CO_SIMULATION_APPLICATION_PYTHON} MATCHES ON)








<|MERGE_RESOLUTION|>--- conflicted
+++ resolved
@@ -44,58 +44,6 @@
     target_link_libraries(KratosCoSimulationApplication PRIVATE KratosCore )
     set_target_properties(KratosCoSimulationApplication PROPERTIES PREFIX "")
 
-<<<<<<< HEAD
-    # creating the auxiliary executables (enabled by default)
-    if(NOT DEFINED CO_SIM_HELPERS)
-        message("CO_SIM_HELPERS not defined. Setting to ON")
-        SET (CO_SIM_HELPERS ON)
-    endif(NOT DEFINED CO_SIM_HELPERS)
-
-    if(${CO_SIM_HELPERS} MATCHES ON)
-        message("Compiling the helpers for CoSimulation")
-        ### Ping-Pong
-        add_executable (ping ${CMAKE_CURRENT_SOURCE_DIR}/custom_helpers/cpp_ping_pong_solvers/cpp_test_solver_ping.cpp)
-        add_executable (pong ${CMAKE_CURRENT_SOURCE_DIR}/custom_helpers/cpp_ping_pong_solvers/cpp_test_solver_pong.cpp)
-        install(TARGETS ping DESTINATION libs )
-        install(TARGETS pong DESTINATION libs )
-
-        # add_definitions(-DKRATOS_CO_SIM_IO_ENABLE_SOCKETS)
-
-        ### CoSimIO - C-interface (also used for fortran)
-        add_subdirectory(${CMAKE_CURRENT_SOURCE_DIR}/co_sim_io/c)
-
-        install(
-            FILES ${CMAKE_CURRENT_BINARY_DIR}/co_sim_io/c/libco_sim_c_io.so # find a way to do this without specifying the ending
-            DESTINATION libs
-            PERMISSIONS OWNER_EXECUTE OWNER_WRITE OWNER_READ GROUP_EXECUTE GROUP_READ) # required to preseve execute-permissions
-
-
-        ### Dummy solvers
-        # Cpp
-        add_executable (dummy_solver_cpp ${CMAKE_CURRENT_SOURCE_DIR}/custom_helpers/dummy_solver/cpp/dummy_solver.cpp)
-        install(TARGETS dummy_solver_cpp DESTINATION libs )
-
-        # C
-        add_subdirectory(${CMAKE_CURRENT_SOURCE_DIR}/custom_helpers/dummy_solver/c)
-
-        install(
-            FILES ${CMAKE_CURRENT_BINARY_DIR}/custom_helpers/dummy_solver/c/dummy_solver_c
-            DESTINATION libs
-            PERMISSIONS OWNER_EXECUTE OWNER_WRITE OWNER_READ GROUP_EXECUTE GROUP_READ) # required to preseve execute-permissions
-
-        # Fortran
-        include(CMakeAddFortranSubdirectory)
-        cmake_add_fortran_subdirectory(${CMAKE_CURRENT_SOURCE_DIR}/custom_helpers/dummy_solver/fortran NO_EXTERNAL_INSTALL)
-
-        install(
-            FILES ${CMAKE_CURRENT_BINARY_DIR}/custom_helpers/dummy_solver/fortran/dummy_solver_fortran
-            DESTINATION libs
-            PERMISSIONS OWNER_EXECUTE OWNER_WRITE OWNER_READ GROUP_EXECUTE GROUP_READ) # required to preseve execute-permissions
-
-    endif(${CO_SIM_HELPERS} MATCHES ON)
-
-=======
->>>>>>> 42731730
     # changing the .dll suffix to .pyd (Windows)
     if(${CMAKE_SYSTEM_NAME} MATCHES "Windows")
         set_target_properties(KratosCoSimulationApplication PROPERTIES SUFFIX .pyd)
