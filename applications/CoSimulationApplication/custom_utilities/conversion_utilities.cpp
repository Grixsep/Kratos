--- conflicted
+++ resolved
@@ -121,13 +121,9 @@
             for (const auto& r_node : rElement.GetGeometry().Points()){
                 temp += r_node.FastGetSolutionStepValue(rNodalVariable) / num_nodes;
             }
-<<<<<<< HEAD
-        }
-=======
             rElement.SetValue(rElementalVariable, temp);
         }
         
->>>>>>> e1a8cd61
         else {
                 static_assert(!std::is_same_v<TDataType, TDataType>, "Unsupported data type.");
             }
@@ -176,10 +172,7 @@
             }
             rElement.SetValue(rElementalVariable, temp);
         }
-<<<<<<< HEAD
-=======
         
->>>>>>> e1a8cd61
         else {
                 static_assert(!std::is_same_v<TDataType, TDataType>, "Unsupported data type.");
             }
