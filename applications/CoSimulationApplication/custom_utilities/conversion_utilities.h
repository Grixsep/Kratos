//    |  /           |
//    ' /   __| _` | __|  _ \   __|
//    . \  |   (   | |   (   |\__ `
//   _|\_\_|  \__,_|\__|\___/ ____/
//                   Multi-Physics
//
//  License:		 BSD License
//					 Kratos default license: kratos/license.txt
//
//  Main authors:    Philipp Bucher (https://github.com/philbucher)
//                   Ashish Darekar
//

#if !defined(KRATOS_COSIM_CONVERSION_UTILITIES_H_INCLUDED )
#define  KRATOS_COSIM_CONVERSION_UTILITIES_H_INCLUDED

// System includes

// External includes

// Project includes
#include "includes/define.h"
#include "includes/model_part.h"

namespace Kratos
{
///@addtogroup CoSimulationApplication
///@{

///@name Kratos Classes
///@{

/// Short class definition.
/** Detail class definition.
*/
class KRATOS_API(CO_SIMULATION_APPLICATION) ConversionUtilities
{
public:
    ///@name Type Definitions
    ///@{

    /// Pointer definition of ConversionUtilities
    KRATOS_CLASS_POINTER_DEFINITION(ConversionUtilities);

    ///@}
    ///@name Life Cycle
    ///@{

    /// Default constructor.
    ConversionUtilities() = delete;

    /// Assignment operator.
    ConversionUtilities& operator=(ConversionUtilities const& rOther) = delete;

    /// Copy constructor.
    ConversionUtilities(ConversionUtilities const& rOther) = delete;

    ///@}
    ///@name Operations
    ///@{

<<<<<<< HEAD
=======
    /**
     * @brief Converts elemental data to nodal data. Nodal value is a sum of elemental values, where each elemental value is divided by the number of nodes.
     *
     * This utility function takes elemental data from a specified variable and 
     * converts it to nodal data, storing the result in another specified variable.
     *
     * @tparam TDataType The type of the data to be converted.
     * @param rModelPart The model part containing the elements and nodes.
     * @param rElementalVariable The variable containing the elemental data to be converted.
     * @param rNodalVariable The variable where the converted nodal data will be stored.
     */
>>>>>>> ef5bbd0e
    template<class TDataType>
    static void ConvertElementalDataToNodalData(
        ModelPart& rModelPart,
        const Variable<TDataType>& rElementalVariable,
        const Variable<TDataType>& rNodalVariable );

<<<<<<< HEAD
=======

    /**
     * @brief Converts nodal data to elemental data. Element value is a sum of nodal values divided by the number of nodes.
     *
     * This utility function transfers data from nodal variables to elemental variables
     * within a given ModelPart. It is templated to work with various data types.
     *
     * @tparam TDataType The type of data to be converted.
     * @param rModelPart The ModelPart containing the nodes and elements.
     * @param rElementalVariable The variable to store the converted elemental data.
     * @param rNodalVariable The variable containing the nodal data to be converted.
     */
    template<class TDataType>
    static void ConvertNodalDataToElementalData(
        ModelPart& rModelPart,
        const Variable<TDataType>& rElementalVariable,
        const Variable<TDataType>& rNodalVariable );

>>>>>>> ef5bbd0e

    ///@}

}; // Class ConversionUtilities

///@}

///@} addtogroup block

}  // namespace Kratos.

#endif // KRATOS_COSIM_CONVERSION_UTILITIES_H_INCLUDED defined<|MERGE_RESOLUTION|>--- conflicted
+++ resolved
@@ -59,8 +59,6 @@
     ///@name Operations
     ///@{
 
-<<<<<<< HEAD
-=======
     /**
      * @brief Converts elemental data to nodal data. Nodal value is a sum of elemental values, where each elemental value is divided by the number of nodes.
      *
@@ -72,15 +70,12 @@
      * @param rElementalVariable The variable containing the elemental data to be converted.
      * @param rNodalVariable The variable where the converted nodal data will be stored.
      */
->>>>>>> ef5bbd0e
     template<class TDataType>
     static void ConvertElementalDataToNodalData(
         ModelPart& rModelPart,
         const Variable<TDataType>& rElementalVariable,
         const Variable<TDataType>& rNodalVariable );
 
-<<<<<<< HEAD
-=======
 
     /**
      * @brief Converts nodal data to elemental data. Element value is a sum of nodal values divided by the number of nodes.
@@ -99,7 +94,6 @@
         const Variable<TDataType>& rElementalVariable,
         const Variable<TDataType>& rNodalVariable );
 
->>>>>>> ef5bbd0e
 
     ///@}
 
