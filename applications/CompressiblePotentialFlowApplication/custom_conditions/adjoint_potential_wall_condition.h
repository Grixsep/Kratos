//    |  /           |
//    ' /   __| _` | __|  _ \   __|
//    . \  |   (   | |   (   |\__ `
//   _|\_\_|  \__,_|\__|\___/ ____/
//                   Multi-Physics
//
//  License:		 BSD License
//					 Kratos default license: kratos/license.txt
//
//
//  Main authors:    Marc Nuñez, based on A. Geiser, M. Fusseder, I. Lopez and R. Rossi work
//

#ifndef KRATOS_ADJOINT_POTENTIAL_WALL_CONDITION_H
#define KRATOS_ADJOINT_POTENTIAL_WALL_CONDITION_H

namespace Kratos
{


template <class TPrimalCondition>
class KRATOS_API(COMPRESSIBLE_POTENTIAL_FLOW_APPLICATION) AdjointPotentialWallCondition : public Condition
{
public:
    ///@name Type Definitions
    ///@{

    static constexpr int TNumNodes = TPrimalCondition::NumNodes;
    static constexpr int TDim = TPrimalCondition::Dim;

    /// Pointer definition of AdjointPotentialWallCondition
    KRATOS_CLASS_INTRUSIVE_POINTER_DEFINITION(AdjointPotentialWallCondition);

    typedef Element::WeakPointer ElementWeakPointerType;

    typedef Element::Pointer ElementPointerType;

    AdjointPotentialWallCondition(IndexType NewId = 0)
    : Condition(NewId),
      mpPrimalCondition(Kratos::make_intrusive<TPrimalCondition>(NewId, pGetGeometry()))
    {
    }

    AdjointPotentialWallCondition(IndexType NewId, GeometryType::Pointer pGeometry)
    : Condition(NewId, pGeometry),
      mpPrimalCondition(Kratos::make_intrusive<TPrimalCondition>(NewId, pGeometry))
    {
    }

    AdjointPotentialWallCondition(IndexType NewId,
                        GeometryType::Pointer pGeometry,
                        PropertiesType::Pointer pProperties)
    : Condition(NewId, pGeometry, pProperties),
      mpPrimalCondition(Kratos::make_intrusive<TPrimalCondition>(NewId, pGeometry, pProperties))
    {
    }

    /// Destructor.
    ~AdjointPotentialWallCondition() override {}

    AdjointPotentialWallCondition & operator=(AdjointPotentialWallCondition const& rOther)
    {
        Condition::operator=(rOther);
        return *this;
    }


    Condition::Pointer Create(IndexType NewId,
                              NodesArrayType const& ThisNodes,
                              PropertiesType::Pointer pProperties) const override;

    Condition::Pointer Create(IndexType NewId,
                              Condition::GeometryType::Pointer pGeom,
                              PropertiesType::Pointer pProperties) const override;

    Condition::Pointer Clone(IndexType NewId, NodesArrayType const& rThisNodes) const override;

    // Find the condition's parent element.
    void Initialize(const ProcessInfo& rCurrentProcessInfo) override;

    void InitializeSolutionStep(const ProcessInfo& rCurrentProcessInfo) override;


    void CalculateLeftHandSide(MatrixType& rLeftHandSideMatrix,
                               const ProcessInfo& rCurrentProcessInfo) override;

    void CalculateLocalSystem(MatrixType& rLeftHandSideMatrix,
                              VectorType& rRightHandSideVector,
                              const ProcessInfo& rCurrentProcessInfo) override;

    void EquationIdVector(EquationIdVectorType& rResult,
                          const ProcessInfo& rCurrentProcessInfo) const override;

    void GetDofList(DofsVectorType& ConditionDofList, const ProcessInfo& CurrentProcessInfo) const override;

    void FinalizeSolutionStep(const ProcessInfo& rCurrentProcessInfo) override;

<<<<<<< HEAD
    void GetValuesVector(Vector& rValues, int Step=0) const override;
=======
    void FinalizeNonLinearIteration(ProcessInfo& rCurrentProcessInfo) override;

    void GetValuesVector(Vector& rValues, int Step=0)  override;
>>>>>>> f7e6dc08

    void CalculateSensitivityMatrix(const Variable<double>& rDesignVariable,
                                        Matrix& rOutput,
                                        const ProcessInfo& rCurrentProcessInfo) override;

    void CalculateSensitivityMatrix(const Variable<array_1d<double,3> >& rDesignVariable,
                                        Matrix& rOutput,
                                        const ProcessInfo& rCurrentProcessInfo)  override;

    int Check(const ProcessInfo& rCurrentProcessInfo) const override;

    std::string Info() const override;

    /// Print information about this object.
    void PrintInfo(std::ostream& rOStream) const override;

    /// Print object's data.
    void PrintData(std::ostream& rOStream) const override;


protected:

    Condition::Pointer mpPrimalCondition;


private:

    ///@}
    ///@name Serialization
    ///@{

    friend class Serializer;

    void save(Serializer& rSerializer) const override;

    void load(Serializer& rSerializer) override;



}; // Class AdjointPotentialWallCondition

///@}

/// input stream function
template <class TPrimalCondition>
inline std::istream& operator>>(std::istream& rIStream,
                                AdjointPotentialWallCondition<TPrimalCondition>& rThis)
{
    return rIStream;
}

/// output stream function
template <class TPrimalCondition>
inline std::ostream& operator<<(std::ostream& rOStream,
                                const AdjointPotentialWallCondition<TPrimalCondition>& rThis)
{
    rThis.PrintInfo(rOStream);
    rOStream << std::endl;
    rThis.PrintData(rOStream);

    return rOStream;
}

///@}

///@} addtogroup block

} // namespace Kratos.

#endif // KRATOS_POTENTIAL_WALL_CONDITION_H<|MERGE_RESOLUTION|>--- conflicted
+++ resolved
@@ -95,13 +95,9 @@
 
     void FinalizeSolutionStep(const ProcessInfo& rCurrentProcessInfo) override;
 
-<<<<<<< HEAD
     void GetValuesVector(Vector& rValues, int Step=0) const override;
-=======
-    void FinalizeNonLinearIteration(ProcessInfo& rCurrentProcessInfo) override;
 
-    void GetValuesVector(Vector& rValues, int Step=0)  override;
->>>>>>> f7e6dc08
+    void FinalizeNonLinearIteration(const ProcessInfo& rCurrentProcessInfo) override;
 
     void CalculateSensitivityMatrix(const Variable<double>& rDesignVariable,
                                         Matrix& rOutput,
