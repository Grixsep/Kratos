--- conflicted
+++ resolved
@@ -690,13 +690,8 @@
 
     double ComputePressureNormalElement(const ProcessInfo& rCurrentProcessInfo)
     {
-<<<<<<< HEAD
-        const array_1d<double, 3> vinfinity = rCurrentProcessInfo[FREE_STREAM_VELOCITY];
-        const double vinfinity_norm2 = inner_prod(vinfinity, vinfinity);
-=======
         const array_1d<double, 3> free_stream_velocity = rCurrentProcessInfo[FREE_STREAM_VELOCITY];
         const double vinfinity_norm2 = inner_prod(free_stream_velocity, free_stream_velocity);
->>>>>>> ea88e25b
 
         KRATOS_ERROR_IF(vinfinity_norm2 < std::numeric_limits<double>::epsilon())
             << "Error on element -> " << this->Id() << "\n"
@@ -712,13 +707,8 @@
 
     double ComputePressureWakeElement(const ProcessInfo& rCurrentProcessInfo)
     {
-<<<<<<< HEAD
-        const array_1d<double, 3> vinfinity = rCurrentProcessInfo[FREE_STREAM_VELOCITY];
-        const double vinfinity_norm2 = inner_prod(vinfinity, vinfinity);
-=======
         const array_1d<double, 3> free_stream_velocity = rCurrentProcessInfo[FREE_STREAM_VELOCITY];
         const double vinfinity_norm2 = inner_prod(free_stream_velocity, free_stream_velocity);
->>>>>>> ea88e25b
 
         KRATOS_ERROR_IF(vinfinity_norm2 < std::numeric_limits<double>::epsilon())
             << "Error on element -> " << this->Id() << "\n"
