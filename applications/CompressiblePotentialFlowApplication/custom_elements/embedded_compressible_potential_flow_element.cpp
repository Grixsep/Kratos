--- conflicted
+++ resolved
@@ -62,17 +62,6 @@
     }
     const bool is_embedded = PotentialFlowUtilities::CheckIfElementIsCutByDistance<Dim,NumNodes>(distances);
 
-<<<<<<< HEAD
-    if (is_embedded && wake == 0 && kutta == 0) {
-        CalculateEmbeddedLocalSystem(rLeftHandSideMatrix,rRightHandSideVector,rCurrentProcessInfo);
-        if (std::abs(rCurrentProcessInfo[PENALTY_COEFFICIENT]) > std::numeric_limits<double>::epsilon()) {
-            AddPotentialGradientStabilizationTerm(rLeftHandSideMatrix,rRightHandSideVector,rCurrentProcessInfo);
-        }
-    }
-    else {
-        BaseType::CalculateLocalSystem(rLeftHandSideMatrix, rRightHandSideVector, rCurrentProcessInfo);
-    }
-=======
     if (is_embedded && wake == 0) {
         CalculateEmbeddedLocalSystem(rLeftHandSideMatrix,rRightHandSideVector,rCurrentProcessInfo);
         if (std::abs(rCurrentProcessInfo[STABILIZATION_FACTOR]) > std::numeric_limits<double>::epsilon()) {
@@ -92,7 +81,6 @@
         PotentialFlowUtilities::AddKuttaConditionPenaltyTerm<Dim,NumNodes>(r_this,rLeftHandSideMatrix,rRightHandSideVector,rCurrentProcessInfo);
     }
 
->>>>>>> bc6da352
 }
 
 template <int Dim, int NumNodes>
@@ -224,93 +212,6 @@
     noalias(rRightHandSideVector) = -prod(laplacian_matrix, split_element_values);
 }
 
-template <int Dim, int NumNodes>
-void EmbeddedCompressiblePotentialFlowElement<Dim, NumNodes>::AddPotentialGradientStabilizationTerm(
-    MatrixType& rLeftHandSideMatrix, VectorType& rRightHandSideVector, ProcessInfo& rCurrentProcessInfo)
-{
-    array_1d<double, NumNodes> potential;
-    potential = PotentialFlowUtilities::GetPotentialOnNormalElement<Dim, NumNodes>(*this);
-
-    std::vector<array_1d<double, Dim>> nodal_gradient_vector(NumNodes);
-    for(std::size_t i_node=0; i_node<NumNodes; ++i_node) {
-        auto& nodal_gradient = nodal_gradient_vector[i_node];
-        nodal_gradient.clear();
-        double neighbour_elements_total_area = 0.0;
-        auto neighbour_elem = this->GetGeometry()[i_node].GetValue(NEIGHBOUR_ELEMENTS);
-		KRATOS_ERROR_IF(neighbour_elem.size() == 0) << this->Info() << " neighbour elements were not computed\n";
-
-        for (auto r_elem : neighbour_elem){
-
-            BoundedVector<double,NumNodes> neighbour_distances;
-            for(unsigned int i = 0; i<NumNodes; i++){
-                neighbour_distances[i] = r_elem.GetGeometry()[i].GetSolutionStepValue(GEOMETRY_DISTANCE);
-            }
-            const bool is_neighbour_embedded = PotentialFlowUtilities::CheckIfElementIsCutByDistance<Dim,NumNodes>(neighbour_distances);
-            if(!is_neighbour_embedded && r_elem.Is(ACTIVE)) {
-                auto r_geometry = r_elem.GetGeometry();
-                const auto& r_integration_method = r_geometry.GetDefaultIntegrationMethod();
-                const auto& r_integration_points = r_geometry.IntegrationPoints(r_integration_method);
-                Vector detJ0;
-                PotentialFlowUtilities::ElementalData<NumNodes,Dim> neighbour_data;
-
-                GeometryUtils::CalculateGeometryData(r_geometry, neighbour_data.DN_DX, neighbour_data.N, neighbour_data.vol);
-                neighbour_data.potentials = PotentialFlowUtilities::GetPotentialOnNormalElement<Dim, NumNodes>(r_elem);
-                r_geometry.DeterminantOfJacobian(detJ0, r_integration_method);
-
-                const int is_neighbour_wake = r_elem.GetValue(WAKE);
-                Vector neighbour_elemental_gradient;
-                if (is_neighbour_wake == 0) {
-                    neighbour_elemental_gradient = PotentialFlowUtilities::ComputeVelocityNormalElement<Dim,NumNodes>(r_elem);
-                }
-                else {
-                    neighbour_elemental_gradient = PotentialFlowUtilities::ComputeVelocityUpperWakeElement<Dim,NumNodes>(r_elem);
-                }
-
-                for (IndexType i_gauss = 0; i_gauss < r_integration_points.size(); ++i_gauss){
-                    const double gauss_point_volume = r_integration_points[i_gauss].Weight() * detJ0[i_gauss];
-                    IndexType neighbour_node_id = -1;
-                    for(std::size_t j=0; j<NumNodes; ++j) {
-                        if (this->GetGeometry()[i_node].Id() == r_elem.GetGeometry()[j].Id()){
-                            neighbour_node_id = j;
-                            break;
-                        }
-                    }
-
-                    KRATOS_ERROR_IF(neighbour_node_id<0)<<"No neighbour node was found for neighbour element " << r_elem.Id() << " and element " << this-> Id() <<std::endl;
-
-                    for(std::size_t k=0; k<Dim; ++k) {
-                        nodal_gradient[k] += neighbour_data.N[neighbour_node_id] * gauss_point_volume * neighbour_elemental_gradient[k];
-                    }
-                    neighbour_elements_total_area += neighbour_data.N[neighbour_node_id] * gauss_point_volume;
-                }
-            }
-        }
-        nodal_gradient = nodal_gradient/neighbour_elements_total_area;
-    }
-
-    array_1d<double,Dim> averaged_nodal_gradient;
-    averaged_nodal_gradient.clear();
-    int number_of_positive_nodes = 0;
-
-    for (IndexType i_node=0; i_node<NumNodes; i_node++){
-        if (this->GetGeometry()[i_node].FastGetSolutionStepValue(GEOMETRY_DISTANCE)>0.0){
-            number_of_positive_nodes += 1;
-            averaged_nodal_gradient += nodal_gradient_vector[i_node];
-        }
-    }
-    averaged_nodal_gradient = averaged_nodal_gradient/number_of_positive_nodes;
-
-    PotentialFlowUtilities::ElementalData<NumNodes,Dim> data;
-    GeometryUtils::CalculateGeometryData(this->GetGeometry(), data.DN_DX, data.N, data.vol);
-
-    auto penalty_term_nodal_gradient = data.vol*prod(data.DN_DX, averaged_nodal_gradient);
-    auto penalty_term_potential = data.vol*prod(data.DN_DX,trans(data.DN_DX));
-    auto penalty_coefficient = rCurrentProcessInfo[PENALTY_COEFFICIENT];
-
-    noalias(rLeftHandSideMatrix) +=  penalty_coefficient*penalty_term_potential;
-    noalias(rRightHandSideVector) += penalty_coefficient*(penalty_term_nodal_gradient-prod(penalty_term_potential, potential));
-}
-
 template <>
 ModifiedShapeFunctions::Pointer EmbeddedCompressiblePotentialFlowElement<2,3>::pGetModifiedShapeFunctions(Vector& rDistances) {
     return Kratos::make_shared<Triangle2D3ModifiedShapeFunctions>(this->pGetGeometry(), rDistances);
