--- conflicted
+++ resolved
@@ -84,12 +84,9 @@
 
     ModelPart& mrModelPart;
     ModelPart& mrWakeModelPart;
-<<<<<<< HEAD
     GlobalPointersVector<Element> mKuttaWakeElementCandidates;
     NodeType mrTrailingEdgeNode;
     array_1d<double,3> mWakeOrigin;
-=======
->>>>>>> bc6da352
 
     void ComputeDistanceToWake();
 
