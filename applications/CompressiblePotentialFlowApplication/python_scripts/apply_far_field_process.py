--- conflicted
+++ resolved
@@ -1,10 +1,6 @@
 import KratosMultiphysics
-<<<<<<< HEAD
-from math import *
-=======
 import KratosMultiphysics.CompressiblePotentialFlowApplication as CompressiblePotentialFlowApplication
 #from CompressiblePotentialFlowApplication import*
->>>>>>> 46c73754
 
 def Factory(settings, Model):
     if( not isinstance(settings,KratosMultiphysics.Parameters) ):
@@ -43,32 +39,8 @@
         self.speed_sound_infinity   = settings["speed_sound_infinity"].GetDouble()
         self.AOAdeg                 = settings["AOAdeg"].GetDouble()
         
-<<<<<<< HEAD
-
-        #convert angle to radians
-        self.AOArad = self.AOAdeg*pi/180
-        
-        #rotate velocity vector according to the angle of attack
-        self.velocity_infinity[0]   = settings["velocity_infinity"][0].GetDouble()*cos(self.AOArad)
-        self.velocity_infinity[2]   = settings["velocity_infinity"][0].GetDouble()*sin(self.AOArad)
-        self.velocity_infinity[1]   = settings["velocity_infinity"][2].GetDouble()
-                
-        from numpy import linalg as LA
-        velocity_norm = LA.norm(self.velocity_infinity)
-        
-        self.mach                   = velocity_norm/self.speed_sound_infinity
-        
-        print('\nAngle of attack   =  \t'   , self.AOAdeg)
-        print('\nvelocity_infinity =  \t'   , self.velocity_infinity)
-        print('\nvelocity_norm     =  \t'   , velocity_norm)
-        print('\nmach =               \t'   , self.mach)
-        print('\ndensity_infinity =   \t'   , self.density_infinity)
-        print('\nspeed_sound_infinity =\t'  , self.speed_sound_infinity)
-        print('\ngamma =              \t'   , self.gamma)
-=======
         self.model_part.ProcessInfo.SetValue(CompressiblePotentialFlowApplication.VELOCITY_INFINITY,self.velocity_infinity)
         
->>>>>>> 46c73754
         
         self.model_part.ProcessInfo.SetValue(KratosMultiphysics.VELOCITY,       self.velocity_infinity)
         self.model_part.ProcessInfo.SetValue(KratosMultiphysics.DENSITY,        self.density_infinity)
