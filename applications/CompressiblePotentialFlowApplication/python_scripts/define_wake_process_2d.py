--- conflicted
+++ resolved
@@ -273,22 +273,14 @@
         # unassigned from the wake.
 
         for elem in self.trailing_edge_model_part.Elements:
-<<<<<<< HEAD
-            if(elem.GetGeometry().Center().X < maximum_x_coordinate):
-                elem.SetValue(CPFApp.WAKE, False)
-                elem.Reset(CPFApp.WAKE_ELEMENT)
-            else:
-                elem.Set(KratosMultiphysics.STRUCTURE)
-                elem.Set(CPFApp.TRAILING_EDGE_ELEMENT)
-                elem.Reset(CPFApp.WAKE_ELEMENT)
-                elem.Reset(CPFApp.KUTTA_ELEMENT)
-                elem.SetValue(CPFApp.KUTTA, False)
-                self.kutta_model_part.RemoveElement(elem,0)
-=======
             if (elem.GetValue(CPFApp.WAKE)):
                 if(self.CheckIfElemIsCutByWake(elem)): #TE Element
                     elem.Set(KratosMultiphysics.STRUCTURE)
+                    elem.Set(CPFApp.TRAILING_EDGE_ELEMENT)
+                    elem.Reset(CPFApp.WAKE_ELEMENT)
+                    elem.Reset(CPFApp.KUTTA_ELEMENT)
                     elem.SetValue(CPFApp.KUTTA, False)
+                    self.kutta_model_part.RemoveElement(elem,0)
                 else: #Rest of elements touching the trailing edge but not part of the wake
                     elem.SetValue(CPFApp.WAKE, False)
->>>>>>> c8c34397
+                    elem.Reset(CPFApp.WAKE_ELEMENT)