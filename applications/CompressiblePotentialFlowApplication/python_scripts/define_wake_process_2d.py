--- conflicted
+++ resolved
@@ -119,12 +119,7 @@
 
                 if(is_wake_element):
                     elem.SetValue(CPFApp.WAKE, True)
-<<<<<<< HEAD
-                    elem.SetValue(KratosMultiphysics.ELEMENTAL_DISTANCES, distances_to_wake)
-=======
-                    elem.SetValue(
-                        CPFApp.WAKE_ELEMENTAL_DISTANCES, distances_to_wake)
->>>>>>> 597c1240
+                    elem.SetValue(CPFApp.WAKE_ELEMENTAL_DISTANCES, distances_to_wake)
                     counter=0
                     self.wake_element_id_list.append(elem.Id)
                     for node in elem.GetNodes():
