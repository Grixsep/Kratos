--- conflicted
+++ resolved
@@ -58,10 +58,8 @@
 
         self.element_name = "EmbeddedIncompressiblePotentialFlowElement"
         self.condition_name = "PotentialWallCondition"
-
-<<<<<<< HEAD
         self.process_info_data[KratosMultiphysics.INITIAL_PENALTY] = formulation_settings["penalty_coefficient"].GetDouble()
-=======
+
     def _SetUpEmbeddedCompressibleElement(self, formulation_settings):
         default_settings = KratosMultiphysics.Parameters(r"""{
             "element_type": "embedded_compressible"
@@ -70,7 +68,6 @@
 
         self.element_name = "EmbeddedCompressiblePotentialFlowElement"
         self.condition_name = "PotentialWallCondition"
->>>>>>> fc3a071e
 
 def CreateSolver(model, custom_settings):
     return PotentialFlowSolver(model, custom_settings)
