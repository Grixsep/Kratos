--- conflicted
+++ resolved
@@ -66,11 +66,8 @@
       ModelPart& model_part = this_model.CreateModelPart("Main", 3);
 
       model_part.AddNodalSolutionStepVariable(GEOMETRY_DISTANCE);
-<<<<<<< HEAD
-=======
       model_part.AddNodalSolutionStepVariable(VELOCITY_POTENTIAL);
       model_part.AddNodalSolutionStepVariable(AUXILIARY_VELOCITY_POTENTIAL);
->>>>>>> f37002e5
 
       array_1d<double, 3> free_stream_velocity;
       free_stream_velocity[0] = 1.0; free_stream_velocity[1] = 0.0; free_stream_velocity[2] = 0.0;
@@ -88,33 +85,6 @@
       model_part.CreateNewElement("EmbeddedIncompressiblePotentialFlowElement2D3N", 1, elemNodes, pElemProp);
 
       Element::Pointer pElement = model_part.pGetElement(1);
-<<<<<<< HEAD
-      pElement -> Set(TO_SPLIT);
-      pElement -> Set(ACTIVE);
-
-      // Define the nodal values
-      Vector potential(3);
-      potential(0) = 1.0;
-      potential(1) = 2.0;
-      potential(2) = 3.0;
-
-      Vector distances(3);
-      distances(0) = -1.0;
-      distances(1) = -1.0;
-      distances(2) = 1.0;
-
-
-      for (unsigned int i = 0; i < 3; i++)
-        pElement->GetGeometry()[i].FastGetSolutionStepValue(VELOCITY_POTENTIAL) = potential(i);
-
-      for (unsigned int i = 0; i < 3; i++)
-        pElement->GetGeometry()[i].FastGetSolutionStepValue(GEOMETRY_DISTANCE) = distances(i);
-
-      Vector resultant_force(3);
-      ComputeEmbeddedLiftProcess(model_part, resultant_force).Execute();
-
-      std::vector<double> reference({0.0, 1.5, 0.0});
-=======
       pElement -> Set(ACTIVE);
 
       // Define the nodal values
@@ -140,7 +110,6 @@
 
       std::array<double,3> reference({0.0, 0.5, 0.0});
       KRATOS_WATCH(resultant_force)
->>>>>>> f37002e5
 
       for (unsigned int i = 0; i < 3; i++) {
         KRATOS_CHECK_NEAR(resultant_force(i), reference[i], 1e-6);
