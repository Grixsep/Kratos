--- conflicted
+++ resolved
@@ -79,17 +79,14 @@
                 if file_name.endswith(".time"):
                     kratos_utilities.DeleteFileIfExisting(file_name)
 
-<<<<<<< HEAD
     def test_Naca0012SmallTransonic(self):
         file_name = "naca0012_small_transonic"
         settings_file_name = file_name + "_parameters.json"
         work_folder = "naca0012_small_transonic_test"
-=======
     def test_Naca0012SmallPerturbationCompressible(self):
         file_name = "naca0012_small_perturbation_compressible"
         settings_file_name = file_name + "_parameters.json"
         work_folder = "naca0012_small_perturbation_compressible_test"
->>>>>>> ca4a9de8
 
         with WorkFolderScope(work_folder):
             self._runTest(settings_file_name)
@@ -101,11 +98,7 @@
             for file_name in os.listdir():
                 if file_name.endswith(".time"):
                     kratos_utilities.DeleteFileIfExisting(file_name)
-<<<<<<< HEAD
                     
-=======
-
->>>>>>> ca4a9de8
     def test_EmbeddedCircleNoWake(self):
         if not meshing_is_available:
             self.skipTest("Missing required application: MeshingApplication")
