# import Kratos
import KratosMultiphysics
from KratosMultiphysics import *
from KratosMultiphysics.CompressiblePotentialFlowApplication import *
import run_cpp_unit_tests

##### SMALL TESTS #####
from potential_flow_test_factory import PotentialFlowTests

# Import Kratos "wrapper" for unittests
import KratosMultiphysics.KratosUnittest as KratosUnittest

# Import the tests or test_classes to create the suites

def AssembleTestSuites():
    ''' Populates the test suites to run.

    Populates the test suites to run. At least, it should pupulate the suites:
    "small", "nighlty" and "all"

    Return
    ------

    suites: A dictionary of suites
        The set of suites with its test_cases added.
    '''

    suites = KratosUnittest.KratosSuites

    # Create a test suite with the selected tests (Small tests):
    # smallSuite will contain the following tests:
    # - testSmallExample
    smallSuite = suites['small']
<<<<<<< HEAD
=======
    smallSuite.addTest(PotentialFlowTests('test_SmallLiftJumpTest'))
>>>>>>> cceabda1
    smallSuite.addTest(PotentialFlowTests('test_LiftAndMoment'))
    smallSuite.addTest(PotentialFlowTests('test_Naca0012SmallAdjoint'))
    #smallSuite.addTests(KratosUnittest.TestLoader().loadTestsFromTestCases([TestPotentialElement2D]))

    # Create a test suite with the selected tests
    # nightSuite will contain the following tests:
    nightSuite = suites['nightly']
    nightSuite.addTests(smallSuite)

    # Create a test suite that contains all the tests from every testCase
    # in the list:
    allSuite = suites['all']
    allSuite.addTests(nightSuite) # already contains the smallSuite

    return suites

if __name__ == '__main__':
    KratosMultiphysics.Logger.PrintInfo("Unittests", "\nRunning cpp unit tests ...")
    run_cpp_unit_tests.run()
    KratosMultiphysics.Logger.PrintInfo("Unittests", "Finished running cpp unit tests!")
    KratosMultiphysics.Logger.PrintInfo("Unittests", "\nRunning python tests ...")
    KratosUnittest.runTests(AssembleTestSuites())
    KratosMultiphysics.Logger.PrintInfo("Unittests", "Finished python tests!")<|MERGE_RESOLUTION|>--- conflicted
+++ resolved
@@ -31,10 +31,7 @@
     # smallSuite will contain the following tests:
     # - testSmallExample
     smallSuite = suites['small']
-<<<<<<< HEAD
-=======
     smallSuite.addTest(PotentialFlowTests('test_SmallLiftJumpTest'))
->>>>>>> cceabda1
     smallSuite.addTest(PotentialFlowTests('test_LiftAndMoment'))
     smallSuite.addTest(PotentialFlowTests('test_Naca0012SmallAdjoint'))
     #smallSuite.addTests(KratosUnittest.TestLoader().loadTestsFromTestCases([TestPotentialElement2D]))
