// KRATOS  ___|  |                   |                   |
//       \___ \  __|  __| |   |  __| __| |   |  __| _` | |
//             | |   |    |   | (    |   |   | |   (   | |
//       _____/ \__|_|   \__,_|\___|\__|\__,_|_|  \__,_|_| MECHANICS
//
//  License:         BSD License
//                   license: structural_mechanics_application/license.txt
//
//  Main authors:    Alejandro Cornejo
//

#if !defined(KRATOS_GENERIC_CONSTITUTIVE_LAW_INTEGRATOR_KINEMATIC_PLASTICITY_H_INCLUDED)
#define KRATOS_GENERIC_CONSTITUTIVE_LAW_INTEGRATOR_KINEMATIC_PLASTICITY_H_INCLUDED

// System includes

// Project includes
#include "includes/define.h"
#include "includes/checks.h"
#include "includes/properties.h"
#include "utilities/math_utils.h"
#include "custom_utilities/constitutive_law_utilities.h"
#include "structural_mechanics_application_variables.h"
#include "generic_constitutive_law_integrator_plasticity.h"

namespace Kratos
{
///@name Kratos Globals
///@{

///@}
///@name Type Definitions
///@{

// The size type definition
typedef std::size_t SizeType;

///@}
///@name  Enum's
///@{

///@}
///@name  Functions
///@{

///@}
///@name Kratos Classes
///@{
/**
 * @class GenericConstitutiveLawIntegratorKinematicPlasticity
 * @ingroup StructuralMechanicsApplication
 * @brief This object integrates the predictive stress using the plasticity theory by means of
 * linear/exponential softening or hardening + softening evolution laws
 * @details The definitions of these classes is completely static, the derivation is done in a static way
 * @tparam TYieldSurfaceType The yield surface considered
 * The plasticity integrator requires the definition of the following properties:
 * - SOFTENING_TYPE: The softening behaviour considered (linear, exponential,etc...)
 * - HARDENING_CURVE: The type of considered hardening curve (linear, exponential, pure plastic, etc...)
 * - MAXIMUM_STRESS: The maximum stress that defines the exponential hardening
 * - MAXIMUM_STRESS_POSITION: The maximum stress position that defines the exponential hardening
 * - FRACTURE_ENERGY: A fracture energy-based function is used to describe strength degradation in post-peak regime
 * - YOUNG_MODULUS: It defines the relationship between stress (force per unit area) and strain (proportional deformation) in a material in the linear elasticity regime of a uniaxial deformation.
 * - YIELD_STRESS: Yield stress is the amount of stress that an object needs to experience for it to be permanently deformed. Does not require to be defined simmetrically, one YIELD_STRESS_COMPRESSION and other YIELD_STRESS_TENSION can be defined for not symmetric cases
 * @author Alejandro Cornejo & Lucia Barbu
 */
template<class TYieldSurfaceType>
class GenericConstitutiveLawIntegratorKinematicPlasticity
{
  public:
    ///@name Type Definitions
    ///@{

    /// The machine precision tolerance
    static constexpr double tolerance = std::numeric_limits<double>::epsilon();

    /// Definition of index
    typedef std::size_t IndexType;

    /// The type of yield surface
    typedef TYieldSurfaceType YieldSurfaceType;

    /// The define the working dimension size, already defined in the yield surface
    static constexpr SizeType Dimension = YieldSurfaceType::Dimension;

    /// The define the Voigt size, already defined in the yield surface
    static constexpr SizeType VoigtSize = YieldSurfaceType::VoigtSize;

    /// The definition of the Voigt array type
    typedef array_1d<double, VoigtSize> BoundedArrayType;

    /// The definition of the bounded matrix type
    typedef BoundedMatrix<double, Dimension, Dimension> BoundedMatrixType;

    /// The type of plastic potential
    typedef typename YieldSurfaceType::PlasticPotentialType PlasticPotentialType;

    /// Counted pointer of GenericConstitutiveLawIntegratorKinematicPlasticity
    KRATOS_CLASS_POINTER_DEFINITION(GenericConstitutiveLawIntegratorKinematicPlasticity);

    ///@}
    ///@name  Enum's
    ///@{

    enum class HardeningCurveType
    {
        LinearSoftening = 0,
        ExponentialSoftening = 1,
        InitialHardeningExponentialSoftening = 2,
        PerfectPlasticity = 3,
        CurveFittingHardening = 4
    };

    enum class KinematicHardeningType
    {
        LinearKinematicHardening = 0,
        ArmstrongFrederickKinematicHardening = 1,
        AraujoVoyiadjisKinematicHardening = 2
    };

    ///@}
    ///@name Life Cycle
    ///@{

    /// Initialization constructor
    GenericConstitutiveLawIntegratorKinematicPlasticity()
    {
    }

    /// Copy constructor
    GenericConstitutiveLawIntegratorKinematicPlasticity(GenericConstitutiveLawIntegratorKinematicPlasticity const &rOther)
    {
    }

    /// Assignment operator
    GenericConstitutiveLawIntegratorKinematicPlasticity &operator=(GenericConstitutiveLawIntegratorKinematicPlasticity const &rOther)
    {
        return *this;
    }

    /// Destructor
    virtual ~GenericConstitutiveLawIntegratorKinematicPlasticity()
    {
    }

    ///@}
    ///@name Operators
    ///@{

    ///@}
    ///@name Operations
    ///@{

    /**
     * @brief This method integrates the predictive stress vector with the CL using differents evolution laws using the backward euler scheme
     * @param rPredictiveStressVector The predictive stress vector S = C:(E-Ep)
     * @param rStrainVector The equivalent strain vector of that integration point
     * @param rUniaxialStress The equivalent uniaxial stress
     * @param rThreshold The maximum uniaxial stress of the linear behaviour
     * @param rPlasticDenominator The plasticity numerical value to obtain the pastic consistency factor
     * @param rYieldSurfaceDerivative The derivative of the yield surface
     * @param rDerivativePlasticPotential The derivative of the plastic potential
     * @param rPlasticDissipation The internal variable of energy dissipation due to plasticity
     * @param rPlasticStrainIncrement The increment of plastic strain of this time step
     * @param rConstitutiveMatrix The elastic constitutive matrix
     * @param rPlasticStrain The elastic constitutive matrix
     * @param rValues Parameters of the constitutive law
     * @param CharacteristicLength The equivalent length of the FE
     * @param rBackStressVector The so-called BackStressVector used for the kinematic hardening
     * @param rPreviousStressVector The previous converged stress vector
     */
    static void IntegrateStressVector(
        BoundedArrayType& rPredictiveStressVector,
        Vector& rStrainVector,
        double& rUniaxialStress,
        double& rThreshold,
        double& rPlasticDenominator,
        BoundedArrayType& rYieldSurfaceDerivative,
        BoundedArrayType& rDerivativePlasticPotential,
        double& rPlasticDissipation,
        BoundedArrayType& rPlasticStrainIncrement,
        const Matrix& rConstitutiveMatrix,
        Vector& rPlasticStrain,
        ConstitutiveLaw::Parameters& rValues,
        const double CharacteristicLength,
        Vector& rBackStressVector,
        const Vector& rPreviousStressVector
        )
    {
        // Material properties
        const Properties& r_material_properties = rValues.GetMaterialProperties();

        // Defining some variables
        bool is_converged = false;
        IndexType iteration = 0, max_iter = r_material_properties.Has(MAX_NUMBER_NL_CL_ITERATIONS) ? r_material_properties.GetValue(MAX_NUMBER_NL_CL_ITERATIONS) : 100;
        BoundedArrayType delta_sigma;
        double plastic_consistency_factor_increment, threshold_indicator;
        BoundedArrayType kin_hard_stress_vector;

        if (rPlasticDissipation < 0.9999) {
            // Backward Euler
            while (is_converged == false && iteration <= max_iter) {
                threshold_indicator = rUniaxialStress - rThreshold;
                plastic_consistency_factor_increment = threshold_indicator * rPlasticDenominator;

                noalias(rPlasticStrainIncrement) = plastic_consistency_factor_increment * rDerivativePlasticPotential;
                noalias(rPlasticStrain) += rPlasticStrainIncrement;
                noalias(delta_sigma) = prod(rConstitutiveMatrix, rPlasticStrainIncrement);
                noalias(rPredictiveStressVector) -= delta_sigma;

                CalculateBackStress(rPredictiveStressVector, rValues, rPreviousStressVector,
                                                rPlasticStrainIncrement, rBackStressVector);

                noalias(kin_hard_stress_vector) = rPredictiveStressVector - rBackStressVector;
                threshold_indicator = CalculatePlasticParameters(kin_hard_stress_vector, rStrainVector, rUniaxialStress, rThreshold,
                                            rPlasticDenominator, rYieldSurfaceDerivative, rDerivativePlasticPotential, rPlasticDissipation, rPlasticStrainIncrement,
                                            rConstitutiveMatrix, rValues, CharacteristicLength, rPlasticStrain, rBackStressVector);

                if (std::abs(threshold_indicator) <= std::abs(1.0e-4 * rThreshold)) { // Has converged
                    is_converged = true;
                } else {
                    iteration++;
                }
            }
<<<<<<< HEAD

            if (iteration > max_iter) {
                KRATOS_WARNING_FIRST_N("Backward Euler Plasticity", 20) << "Maximum number of iterations in plasticity loop reached..." << std::endl;
            }
        }  else {
            noalias(rPredictiveStressVector) = ZeroVector(6);
        }
=======
        }
        KRATOS_WARNING_IF("GenericConstitutiveLawIntegratorKinematicPlasticity", iteration > max_iter) << "Maximum number of iterations in plasticity loop reached..." << std::endl;
>>>>>>> e73cb558
    }

    /**
     * @brief This method calculates all the plastic parameters required for the integration of the PredictiveStressVector
     * @param rPredictiveStressVector The predictive stress vector S = C:(E-Ep)
     * @param rStrainVector The equivalent strain vector of that integration point
     * @param rUniaxialStress The equivalent uniaxial stress
     * @param rThreshold The maximum uniaxial stress of the linear behaviour
     * @param rPlasticDenominator The plasticity numerical value to obtain the pastic consistency factor
     * @param rYieldSurfaceDerivative The derivative of the yield surface
     * @param rDerivativePlasticPotential The derivative of the plastic potential
     * @param rPlasticDissipation The internal variable of energy dissipation due to plasticity
     * @param rPlasticStrainIncrement The increment of plastic strain of this time step
     * @param rConstitutiveMatrix The elastic constitutive matrix
     * @param rValues Parameters of the constitutive law
     * @param CharacteristicLength The equivalent length of the FE
     */
    static double CalculatePlasticParameters(
        BoundedArrayType& rPredictiveStressVector,
        Vector& rStrainVector,
        double& rUniaxialStress,
        double& rThreshold,
        double& rPlasticDenominator,
        BoundedArrayType& rYieldSurfaceDerivative,
        BoundedArrayType& rDerivativePlasticPotential,
        double& rPlasticDissipation,
        BoundedArrayType& rPlasticStrainIncrement,
        const Matrix& rConstitutiveMatrix,
        ConstitutiveLaw::Parameters& rValues,
        const double CharacteristicLength,
        const Vector& rPlasticStrain,
        const Vector& rBackStressVector
        )
    {
        BoundedArrayType deviator = ZeroVector(6);
        BoundedArrayType h_capa = ZeroVector(6);
        double J2, tensile_indicator_factor, compression_indicator_factor, slope, hardening_parameter, equivalent_plastic_strain;

        YieldSurfaceType::CalculateEquivalentStress( rPredictiveStressVector, rStrainVector, rUniaxialStress, rValues);
        const double I1 = rPredictiveStressVector[0] + rPredictiveStressVector[1] + rPredictiveStressVector[2];
        ConstitutiveLawUtilities<VoigtSize>::CalculateJ2Invariant(rPredictiveStressVector, I1, deviator, J2);
        CalculateDerivativeYieldSurface(rPredictiveStressVector, deviator, J2, rYieldSurfaceDerivative, rValues);
        CalculateDerivativePlasticPotential(rPredictiveStressVector, deviator, J2, rDerivativePlasticPotential, rValues);
        CalculateIndicatorsFactors(rPredictiveStressVector, tensile_indicator_factor,compression_indicator_factor);
        CalculatePlasticDissipation(rPredictiveStressVector, tensile_indicator_factor,compression_indicator_factor, rPlasticStrainIncrement,rPlasticDissipation, h_capa, rValues, CharacteristicLength);
        CalculateEquivalentPlasticStrain(rPredictiveStressVector, rUniaxialStress, rPlasticStrain, tensile_indicator_factor, rValues, equivalent_plastic_strain);
        CalculateEquivalentStressThreshold(rPlasticDissipation, tensile_indicator_factor,compression_indicator_factor, rThreshold, slope, rValues, equivalent_plastic_strain, CharacteristicLength);
        CalculateHardeningParameter(rDerivativePlasticPotential, slope, h_capa, hardening_parameter);
        CalculatePlasticDenominator(rYieldSurfaceDerivative, rDerivativePlasticPotential, rConstitutiveMatrix, hardening_parameter, rPlasticDenominator, rBackStressVector, rValues);

        return rUniaxialStress - rThreshold;
    }

    /**
     * @brief This method calculates the derivative of the yield surface
     * @param rPredictiveStressVector The predictive stress vector S = C : (E-Ep)
     * @param rDeviator The deviatoric part of the stress vector
     * @param J2 The second invariant of the deviatoric part of the stress vector
     * @param rDerivativeYieldSurface The derivative of the yield surface
     * @param rValues Parameters of the constitutive law
     */
    static void CalculateDerivativeYieldSurface(
        const BoundedArrayType& rPredictiveStressVector,
        const BoundedArrayType& rDeviator,
        const double J2,
        BoundedArrayType& rDerivativeYieldSurface,
        ConstitutiveLaw::Parameters& rValues
        )
    {
        YieldSurfaceType::CalculateYieldSurfaceDerivative(rPredictiveStressVector, rDeviator, J2, rDerivativeYieldSurface, rValues);
    }

    /**
     * @brief This method computes the back stress for the kinematic plasticity
     * This method has 3 different ways of computing this back-stress:
     * Linear hardening, Armstrong-Frederick  and Araujo-Voyiadjis.
     * @param rPredictiveStressVector The predictive stress vector S = C:(E-Ep)
     * @param rKinematicParameters The parameters required for the models
     * @param rPreviousStressVector The previous stress vector
     * @param rPlasticStrainIncrement The plastic strain increment of this iteration
     * @param rBackStressVector The back-stress vector for the kinematic plasticity
     */
    static void CalculateBackStress(
        BoundedArrayType& rPredictiveStressVector,
        ConstitutiveLaw::Parameters& rValues,
        const Vector& rPreviousStressVector,
        const Vector& rPlasticStrainIncrement,
        Vector& rBackStressVector
        )
    {
        const Vector& r_kinematic_parameters = rValues.GetMaterialProperties()[KINEMATIC_PLASTICITY_PARAMETERS];
        const unsigned int kinematic_hardening_type = rValues.GetMaterialProperties()[KINEMATIC_HARDENING_TYPE];

        switch (static_cast<KinematicHardeningType>(kinematic_hardening_type))
        {
            double pDot, denominator, dot_product_dp;
            case KinematicHardeningType::LinearKinematicHardening:
                KRATOS_ERROR_IF(r_kinematic_parameters.size() == 0) << "Kinematic Parameters not defined..." << std::endl;
                rBackStressVector += 2.0 / 3.0 * r_kinematic_parameters[0] * rPlasticStrainIncrement;
                break;

            case KinematicHardeningType::ArmstrongFrederickKinematicHardening:
                KRATOS_ERROR_IF(r_kinematic_parameters.size() < 2) << "Kinematic Parameters not defined..." << std::endl;
                dot_product_dp = 0.0;
                for (IndexType i = 0; i < rPlasticStrainIncrement.size(); ++i) {
                    dot_product_dp += rPlasticStrainIncrement[i] * rPlasticStrainIncrement[i];
                }
                pDot = std::sqrt(2.0 / 3.0 * dot_product_dp);
                denominator = 1.0 + (r_kinematic_parameters[1] * pDot);
                rBackStressVector = (rBackStressVector + ((2.0 / 3.0 * r_kinematic_parameters[0]) * rPlasticStrainIncrement)) / denominator;
                break;

            case KinematicHardeningType::AraujoVoyiadjisKinematicHardening:
                KRATOS_ERROR_IF(r_kinematic_parameters.size() != 3) << "Kinematic Parameters not defined..." << std::endl;
                dot_product_dp = 0.0;
                for (IndexType i = 0; i < rPlasticStrainIncrement.size(); ++i) {
                    dot_product_dp += rPlasticStrainIncrement[i] * rPlasticStrainIncrement[i];
                }
                pDot = std::sqrt(2.0 / 3.0 * dot_product_dp);
                denominator = 1.0 + (r_kinematic_parameters[1] * pDot);
                if (pDot > tolerance) {
                    rBackStressVector = (rBackStressVector + ((2.0 / 3.0 * r_kinematic_parameters[0]) * rPlasticStrainIncrement)) / denominator;
                } else {
                    const Vector& r_delta_stress = rPredictiveStressVector - rPreviousStressVector;
                    rBackStressVector = (rBackStressVector + ((2.0 / 3.0 * r_kinematic_parameters[0]) * rPlasticStrainIncrement) +
                                         r_kinematic_parameters[2] * r_delta_stress) / denominator;
                }
                break;
            default:
                KRATOS_ERROR << " The Kinematic hardening type of plasticity is not set or wrong..." << kinematic_hardening_type << std::endl;
                break;
        }
    }

    /**
     * @brief This method calculates the derivative of the plastic potential
     * @param rPredictiveStressVector The predictive stress vector S = C:(E-Ep)
     * @param rDeviator The deviatoric part of the stress vector
     * @param J2 The second invariant of the deviatoric part of the stress vector
     * @param rDerivativePlasticPotential The derivative of the yield surface
     * @param rValues Parameters of the constitutive law
     */
    static void CalculateDerivativePlasticPotential(
        const BoundedArrayType& rPredictiveStressVector,
        const BoundedArrayType& rDeviator,
        const double J2,
        BoundedArrayType& rDerivativePlasticPotential,
        ConstitutiveLaw::Parameters& rValues
        )
    {
        YieldSurfaceType::CalculatePlasticPotentialDerivative(rPredictiveStressVector, rDeviator, J2, rDerivativePlasticPotential, rValues);
    }

    /**
     * @brief This method computes the tensile/compressive indicators
     * @param rPredictiveStressVector The predictive stress vector S = C:(E-Ep)
     * @param rTensileIndicatorFactor The tensile indicator
     * @param rCompressionIndicatorFactor The compressive indicator
     */
    static void CalculateIndicatorsFactors(
        const BoundedArrayType& rPredictiveStressVector,
        double& rTensileIndicatorFactor,
        double& rCompressionIndicatorFactor
        )
    {
        GenericConstitutiveLawIntegratorPlasticity<YieldSurfaceType>::CalculateIndicatorsFactors(
            rPredictiveStressVector,rTensileIndicatorFactor,rCompressionIndicatorFactor);
    }

    /**
     * @brief This method computes the plastic dissipation of the plasticity model
     * @param rPredictiveStressVector The predictive stress vector S = C:(E-Ep)
     * @param TensileIndicatorFactor The tensile indicator
     * @param CompressionIndicatorFactor The compressive indicator
     * @param PlasticStrainIncrement The increment of plastic strain of this time step
     * @param PlasticDissipation The internal variable of energy dissipation due to plasticity
     * @param rHCapa The slope of the PlasticDiss-Threshold curve
     * @param rValues Parameters of the constitutive law
     * @param CharacteristicLength The equivalent length of the FE
     */
    static void CalculatePlasticDissipation(
        const BoundedArrayType& rPredictiveStressVector,
        const double TensileIndicatorFactor,
        const double CompressionIndicatorFactor,
        const Vector& PlasticStrainInc,
        double& rPlasticDissipation,
        BoundedArrayType& rHCapa,
        ConstitutiveLaw::Parameters& rValues,
        const double CharacteristicLength
        )
    {
        GenericConstitutiveLawIntegratorPlasticity<YieldSurfaceType>::CalculatePlasticDissipation(
            rPredictiveStressVector,TensileIndicatorFactor,CompressionIndicatorFactor,
            PlasticStrainInc,rPlasticDissipation,rHCapa,rValues,CharacteristicLength);
    }

    /**
     * @brief This method computes the uniaxial threshold that differentiates the elastic-plastic behaviour
     * @param PlasticDissipation The internal variable of energy dissipation due to plasticity
     * @param TensileIndicatorFactor The tensile indicator
     * @param CompressionIndicatorFactor The compressive indicator
     * @param rEquivalentStressThreshold The maximum uniaxial stress of the linear behaviour
     * @param rSlope The slope of the PlasticDiss-Threshold curve
     * @param rValues Parameters of the constitutive law
     * @param EquivalentPlasticStrain The equivalent plastic strain
     * @param CharacteristicLength Characteristic length of the finite element
     */
    static void CalculateEquivalentStressThreshold(
        const double PlasticDissipation,
        const double TensileIndicatorFactor,
        const double CompressionIndicatorFactor,
        double& rEquivalentStressThreshold,
        double& rSlope,
        ConstitutiveLaw::Parameters& rValues,
        const double EquivalentPlasticStrain,
        const double CharacteristicLength
        )
    {
        GenericConstitutiveLawIntegratorPlasticity<YieldSurfaceType>::CalculateEquivalentStressThreshold(
            PlasticDissipation,TensileIndicatorFactor,CompressionIndicatorFactor,rEquivalentStressThreshold,
            rSlope,rValues,EquivalentPlasticStrain,CharacteristicLength);
    }

    /**
     * @brief This method computes the uniaxial threshold using a linear softening
     * @param PlasticDissipation The internal variable of energy dissipation due to plasticity
     * @param TensileIndicatorFactor The tensile indicator
     * @param CompressionIndicatorFactor The compressive indicator
     * @param rEquivalentStressThreshold The maximum uniaxial stress of the linear behaviour
     * @param rSlope The slope of the PlasticDiss-Threshold curve
     * @param rValues Parameters of the constitutive law
     */
    static void CalculateEquivalentStressThresholdHardeningCurveLinearSoftening(
        const double PlasticDissipation,
        const double TensileIndicatorFactor,
        const double CompressionIndicatorFactor,
        double& rEquivalentStressThreshold,
        double& rSlope,
        ConstitutiveLaw::Parameters& rValues
        )
    {
        GenericConstitutiveLawIntegratorPlasticity<YieldSurfaceType>::CalculateEquivalentStressThresholdHardeningCurveLinearSoftening(
            PlasticDissipation,TensileIndicatorFactor,CompressionIndicatorFactor,rEquivalentStressThreshold,rSlope,rValues);
    }

    /**
     * @brief This method computes the uniaxial threshold using a exponential softening
     * @param PlasticDissipation The internal variable of energy dissipation due to plasticity
     * @param TensileIndicatorFactor The tensile indicator
     * @param CompressionIndicatorFactor The compressive indicator
     * @param rEquivalentStressThreshold The maximum uniaxial stress of the linear behaviour
     * @param rSlope The slope of the PlasticDiss-Threshold curve
     * @param rValues Parameters of the constitutive law
     */
    static void CalculateEquivalentStressThresholdHardeningCurveExponentialSoftening(
        const double PlasticDissipation,
        const double TensileIndicatorFactor,
        const double CompressionIndicatorFactor,
        double& rEquivalentStressThreshold,
        double& rSlope,
        ConstitutiveLaw::Parameters& rValues
        )
    {
        GenericConstitutiveLawIntegratorPlasticity<YieldSurfaceType>::CalculateEquivalentStressThresholdHardeningCurveExponentialSoftening(
            PlasticDissipation,TensileIndicatorFactor,CompressionIndicatorFactor,rEquivalentStressThreshold,rSlope,rValues);
    }

    /**
     * @brief This method computes the uniaxial threshold using a hardening-softening law
     * @param PlasticDissipation The internal variable of energy dissipation due to plasticity
     * @param TensileIndicatorFactor The tensile indicator
     * @param CompressionIndicatorFactor The compressive indicator
     * @param rEquivalentStressThreshold The maximum uniaxial stress of the linear behaviour
     * @param rSlope The slope of the PlasticDiss-Threshold curve
     * @param rValues Parameters of the constitutive law
     */
    static void CalculateEquivalentStressThresholdHardeningCurveInitialHardeningExponentialSoftening(
        const double PlasticDissipation,
        const double TensileIndicatorFactor,
        const double CompressionIndicatorFactor,
        double& rEquivalentStressThreshold,
        double& rSlope,
        ConstitutiveLaw::Parameters& rValues
        )
    {
        GenericConstitutiveLawIntegratorPlasticity<YieldSurfaceType>::CalculateEquivalentStressThresholdHardeningCurveInitialHardeningExponentialSoftening(
            PlasticDissipation,TensileIndicatorFactor,CompressionIndicatorFactor,rEquivalentStressThreshold,rSlope,rValues);
    }

    /**
     * @brief This method computes the uniaxial threshold using a perfect plasticity law
     * @param PlasticDissipation The internal variable of energy dissipation due to plasticity
     * @param TensileIndicatorFactor The tensile indicator
     * @param CompressionIndicatorFactor The compressive indicator
     * @param rEquivalentStressThreshold The maximum uniaxial stress of the linear behaviour
     * @param rSlope The slope of the PlasticDiss-Threshold curve
     * @param rValues Parameters of the constitutive law
     */
    static void CalculateEquivalentStressThresholdHardeningCurvePerfectPlasticity(
        const double PlasticDissipation,
        const double TensileIndicatorFactor,
        const double CompressionIndicatorFactor,
        double& rEquivalentStressThreshold,
        double& rSlope,
        ConstitutiveLaw::Parameters& rValues
        )
    {
        GenericConstitutiveLawIntegratorPlasticity<YieldSurfaceType>::CalculateEquivalentStressThresholdHardeningCurvePerfectPlasticity(
            PlasticDissipation,TensileIndicatorFactor,CompressionIndicatorFactor,rEquivalentStressThreshold,rSlope,rValues);
    }

    /**
     * @brief This method computes the uniaxial threshold using a perfect plasticity law
     * @param PlasticDissipation The internal variable of energy dissipation due to plasticity
     * @param TensileIndicatorFactor The tensile indicator
     * @param CompressionIndicatorFactor The compressive indicator
     * @param rEquivalentStressThreshold The maximum uniaxial stress of the linear behaviour
     * @param rSlope The slope of the PlasticDiss-Threshold curve
     * @param rValues Parameters of the constitutive law
     * @param EquivalentPlasticStrain The Plastic Strain internal variable
     * @param CharacteristicLength Characteristic length of the finite element
     */
    static void CalculateEquivalentStressThresholdCurveFittingHardening(
        const double PlasticDissipation,
        const double TensileIndicatorFactor,
        const double CompressionIndicatorFactor,
        double& rEquivalentStressThreshold,
        double& rSlope,
        ConstitutiveLaw::Parameters& rValues,
        const double EquivalentPlasticStrain,
        const double CharacteristicLength
        )
    {
        GenericConstitutiveLawIntegratorPlasticity<YieldSurfaceType>::CalculateEquivalentStressThresholdCurveFittingHardening(
            PlasticDissipation,TensileIndicatorFactor,CompressionIndicatorFactor,rEquivalentStressThreshold,rSlope,rValues,
            EquivalentPlasticStrain,CharacteristicLength);
    }

    /**
     * @brief This method returns the equivalent plastic strain
     * @param rThreshold The uniaxial stress threshold
     * @param rValues Parameters of the constitutive law
     * @param rStressVector The stress vector
     * @param r0 The tensile indicator
     * @param rEquivalentPlasticStrain The equivalent plastic strain
     * @param rPlasticStrain The plastic strain vector
     */
    static void CalculateEquivalentPlasticStrain(
        const Vector& rStressVector,
        const double UniaxialStress,
        const Vector& rPlasticStrain,
        const double r0,
        ConstitutiveLaw::Parameters& rValues,
        double& rEquivalentPlasticStrain
        )
    {
        GenericConstitutiveLawIntegratorPlasticity<YieldSurfaceType>::CalculateEquivalentPlasticStrain(
            rStressVector,UniaxialStress,rPlasticStrain,r0,rValues,rEquivalentPlasticStrain);
    }

    /**
     * @brief This method returns the initial uniaxial stress threshold
     * @param rThreshold The uniaxial stress threshold
     * @param rValues Parameters of the constitutive law
     */
    static void GetInitialUniaxialThreshold(ConstitutiveLaw::Parameters& rValues, double& rThreshold)
    {
        TYieldSurfaceType::GetInitialUniaxialThreshold(rValues, rThreshold);
    }

    /**
     * @brief This method computes hardening parameter needed for the algorithm
     * @param rGFlux The derivative of the plastic potential
     * @param SlopeThreshold The slope of the PlasticDiss-Threshold curve
     * @param rHardeningParameter The hardening parameter needed for the algorithm
     * @param rSlope The slope of the PlasticDiss-Threshold curve
     */
    static void CalculateHardeningParameter(
        const BoundedArrayType& rGFlux,
        const double SlopeThreshold,
        const BoundedArrayType& rHCapa,
        double& rHardeningParameter
        )
    {
        GenericConstitutiveLawIntegratorPlasticity<YieldSurfaceType>::CalculateHardeningParameter(
            rGFlux,SlopeThreshold,rHCapa,rHardeningParameter);
    }

    /**
     * @brief This method computes the plastic denominator needed
     * to compute the plastic consistency factor
     * @param rYieldSurfaceDerivative The derivative of the yield surface
     * @param rDerivativePlasticPotential The derivative of the plastic potential
     * @param rConstitutiveMatrix The elastic constitutive matrix
     * @param rHardeningParameter The hardening parameter needed for the algorithm
     * @param rPlasticDenominator The plasticity numerical value to obtain the pastic consistency factor
     */
    static void CalculatePlasticDenominator(
        const BoundedArrayType& rFFlux,
        const BoundedArrayType& rGFlux,
        const Matrix& rConstitutiveMatrix,
        double& rHardeningParameter,
        double& rPlasticDenominator,
        const Vector& rBackStressVector,
        ConstitutiveLaw::Parameters& rValues
        )
    {
        const Vector& r_kinematic_parameters = rValues.GetMaterialProperties()[KINEMATIC_PLASTICITY_PARAMETERS];
        const int kinematic_hardening_type = rValues.GetMaterialProperties()[KINEMATIC_HARDENING_TYPE];

        const BoundedArrayType delta_vector = prod(rGFlux, rConstitutiveMatrix);
        double A1 = 0.0;
        for (IndexType i = 0; i < VoigtSize; ++i) {
            A1 += rFFlux[i] * delta_vector[i];
        }
        if (r_kinematic_parameters.size() == 3) {
            A1 *= (1.0 - r_kinematic_parameters[2]);
        } // Araujo case with 3 params

        double dot_fflux_gflux = 0.0, A2;
        for (IndexType i = 0; i < VoigtSize; ++i) {
            dot_fflux_gflux += rFFlux[i] * rGFlux[i];
        }
        const double two_thirds = 2.0 / 3.0;
        double dot_fflux_backstress = 0.0, dot_gflux_gflux = 0.0;
        switch (static_cast<KinematicHardeningType>(kinematic_hardening_type))
        {
            case KinematicHardeningType::LinearKinematicHardening:
                A2 = two_thirds * r_kinematic_parameters[0] * dot_fflux_gflux;
                break;

            case KinematicHardeningType::ArmstrongFrederickKinematicHardening:
                A2 = two_thirds * r_kinematic_parameters[0] * dot_fflux_gflux;
                for (IndexType i = 0; i < VoigtSize; ++i) {
                    dot_fflux_backstress += rFFlux[i] * rBackStressVector[i];
                }
                for (IndexType i = 0; i < VoigtSize; ++i) {
                    dot_gflux_gflux += rGFlux[i] * rGFlux[i];
                }
                A2 -= r_kinematic_parameters[1] * dot_fflux_backstress * std::sqrt(two_thirds * dot_gflux_gflux);
                break;

            case KinematicHardeningType::AraujoVoyiadjisKinematicHardening:
                A2 = two_thirds * r_kinematic_parameters[0] * dot_fflux_gflux;
                for (IndexType i = 0; i < VoigtSize; ++i) {
                    dot_fflux_backstress += rFFlux[i] * rBackStressVector[i];
                }
                for (IndexType i = 0; i < VoigtSize; ++i) {
                    dot_gflux_gflux += rGFlux[i] * rGFlux[i];
                }
                A2 -= r_kinematic_parameters[1] * dot_fflux_backstress * std::sqrt(two_thirds * dot_gflux_gflux);
                break;

            default:
                KRATOS_ERROR << " The Kinematic hardening type of plasticity is not set or wrong..." << kinematic_hardening_type << std::endl;
                break;
        }

        const double A3 = rHardeningParameter;
        rPlasticDenominator = 1.0 / (A1 + A2 + A3);

        if (r_kinematic_parameters.size() == 3) {
           rPlasticDenominator *= (1.0 - r_kinematic_parameters[2]);
        } // Araujo case with 3 params
    }

    /**
     * @brief This method defines in the CL integrator
     * @return 0 if OK, 1 otherwise
     */
    static int Check(const Properties& rMaterialProperties)
    {
        // Checking is defined
        KRATOS_ERROR_IF_NOT(rMaterialProperties.Has(YOUNG_MODULUS)) << "HARDENING_CURVE is not a defined value" << std::endl;
        KRATOS_ERROR_IF_NOT(rMaterialProperties.Has(HARDENING_CURVE)) << "HARDENING_CURVE is not a defined value" << std::endl;
        KRATOS_ERROR_IF_NOT(rMaterialProperties.Has(FRACTURE_ENERGY)) << "FRACTURE_ENERGY is not a defined value" << std::endl;

        // Checking curves
        const int curve_type = rMaterialProperties[HARDENING_CURVE];
        if (static_cast<HardeningCurveType>(curve_type) == HardeningCurveType::InitialHardeningExponentialSoftening) {
            KRATOS_ERROR_IF_NOT(rMaterialProperties.Has(MAXIMUM_STRESS)) << "MAXIMUM_STRESS is not a defined value" << std::endl;
            KRATOS_ERROR_IF_NOT(rMaterialProperties.Has(MAXIMUM_STRESS_POSITION)) << "MAXIMUM_STRESS_POSITION is not a defined value" << std::endl;
        } else if (static_cast<HardeningCurveType>(curve_type) == HardeningCurveType::CurveFittingHardening) {
            KRATOS_ERROR_IF_NOT(rMaterialProperties.Has(CURVE_FITTING_PARAMETERS)) << "CURVE_FITTING_PARAMETERS is not a defined value" << std::endl;
            KRATOS_ERROR_IF_NOT(rMaterialProperties.Has(PLASTIC_STRAIN_INDICATORS)) << "PLASTIC_STRAIN_INDICATORS is not a defined value" << std::endl;
        }

        if (!rMaterialProperties.Has(YIELD_STRESS)) {
            KRATOS_ERROR_IF_NOT(rMaterialProperties.Has(YIELD_STRESS_TENSION)) << "YIELD_STRESS_TENSION is not a defined value" << std::endl;
            KRATOS_ERROR_IF_NOT(rMaterialProperties.Has(YIELD_STRESS_COMPRESSION)) << "YIELD_STRESS_COMPRESSION is not a defined value" << std::endl;

            const double yield_compression = rMaterialProperties[YIELD_STRESS_COMPRESSION];
            const double yield_tension = rMaterialProperties[YIELD_STRESS_TENSION];

            KRATOS_ERROR_IF(yield_compression < tolerance) << "Yield stress in compression almost zero or negative, include YIELD_STRESS_COMPRESSION in definition";
            KRATOS_ERROR_IF(yield_tension < tolerance) << "Yield stress in tension almost zero or negative, include YIELD_STRESS_TENSION in definition";
        } else {
            const double yield_stress = rMaterialProperties[YIELD_STRESS];

            KRATOS_ERROR_IF(yield_stress < tolerance) << "Yield stress almost zero or negative, include YIELD_STRESS in definition";
        }

        return TYieldSurfaceType::Check(rMaterialProperties);
    }

    ///@}
    ///@name Access
    ///@{

    ///@}
    ///@name Inquiry
    ///@{

    ///@}
    ///@name Input and output
    ///@{

    ///@}
    ///@name Friends
    ///@{

    ///@}

  protected:
    ///@name Protected static Member Variables
    ///@{

    ///@}
    ///@name Protected member Variables
    ///@{

    ///@}
    ///@name Protected Operators
    ///@{

    ///@}
    ///@name Protected Operations
    ///@{

    ///@}
    ///@name Protected  Access
    ///@{

    ///@}
    ///@name Protected Inquiry
    ///@{

    ///@}
    ///@name Protected LifeCycle
    ///@{

    ///@}

  private:
    ///@name Static Member Variables
    ///@{

    ///@}
    ///@name Member Variables
    ///@{

    ///@}
    ///@name Private Operators
    ///@{

    ///@}
    ///@name Private Operations
    ///@{

    ///@}
    ///@name Private  Access
    ///@{

    ///@}
    ///@name Private Inquiry
    ///@{

    ///@}
    ///@name Un accessible methods
    ///@{

    ///@}

}; // Class GenericYieldSurface

///@}

///@name Type Definitions
///@{

///@}
///@name Input and output
///@{

///@}

} // namespace Kratos.
#endif<|MERGE_RESOLUTION|>--- conflicted
+++ resolved
@@ -221,18 +221,8 @@
                     iteration++;
                 }
             }
-<<<<<<< HEAD
-
-            if (iteration > max_iter) {
-                KRATOS_WARNING_FIRST_N("Backward Euler Plasticity", 20) << "Maximum number of iterations in plasticity loop reached..." << std::endl;
-            }
-        }  else {
-            noalias(rPredictiveStressVector) = ZeroVector(6);
-        }
-=======
         }
         KRATOS_WARNING_IF("GenericConstitutiveLawIntegratorKinematicPlasticity", iteration > max_iter) << "Maximum number of iterations in plasticity loop reached..." << std::endl;
->>>>>>> e73cb558
     }
 
     /**
