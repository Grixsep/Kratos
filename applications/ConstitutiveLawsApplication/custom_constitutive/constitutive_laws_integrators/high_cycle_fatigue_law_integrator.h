// KRATOS ___                _   _ _         _   _             __                       _
//       / __\___  _ __  ___| |_(_) |_ _   _| |_(_)_   _____  / /  __ ___      _____   /_\  _ __  _ __
//      / /  / _ \| '_ \/ __| __| | __| | | | __| \ \ / / _ \/ /  / _` \ \ /\ / / __| //_\\| '_ \| '_  |
//     / /__| (_) | | | \__ \ |_| | |_| |_| | |_| |\ V /  __/ /__| (_| |\ V  V /\__ \/  _  \ |_) | |_) |
//     \____/\___/|_| |_|___/\__|_|\__|\__,_|\__|_| \_/ \___\____/\__,_| \_/\_/ |___/\_/ \_/ .__/| .__/
//                                                                                         |_|   |_|
//
//  License:         BSD License
//                   license: structural_mechanics_application/license.txt
//
//  Main authors:    Sergio Jimenez/Alejandro Cornejo/Lucia Barbu
//

#if !defined(KRATOS_HIGH_CYCLE_FATIGUE_LAW_INTEGRATOR_H_INCLUDED)
#define KRATOS_HIGH_CYCLE_FATIGUE_LAW_INTEGRATOR_H_INCLUDED

// System includes

// Project includes

namespace Kratos
{
///@name Kratos Globals
///@{

///@}
///@name Type Definitions
///@{

    // The size type definition
    typedef std::size_t SizeType;

///@}
///@name  Enum's
///@{

///@}
///@name  Functions
///@{

///@}
///@name Kratos Classes
///@{

/**
 * @class HighCycleFatigueLawIntegrator
 * @ingroup StructuralMechanicsApplication
 * @brief: This object computes all the required information for the high cycle fatigue constitutive law.
 * @details The definitions of these classes is completely static, the derivation is done in a static way
 * @tparam TVoigtSize Strain size
 * @author Sergio Jimenez, Alejandro Cornejo & Lucia Barbu
 */
template <SizeType TVoigtSize = 6>
class HighCycleFatigueLawIntegrator
{
public:
    ///@name Type Definitions
    ///@{


    /// Counted pointer of HighCycleFatigueLawIntegrator
    KRATOS_CLASS_POINTER_DEFINITION(HighCycleFatigueLawIntegrator);

    /// Initialization constructor
    HighCycleFatigueLawIntegrator()
    {
    }

    /// Copy constructor
    HighCycleFatigueLawIntegrator(HighCycleFatigueLawIntegrator const &rOther)
    {
    }

    /// Assignment operator
    HighCycleFatigueLawIntegrator &operator=(HighCycleFatigueLawIntegrator const &rOther)
    {
        return *this;
    }

    /// Destructor
    virtual ~HighCycleFatigueLawIntegrator()
    {
    }

    ///@}
    ///@name Operators
    ///@{

    ///@}
    ///@name Operations
    ///@{

    /**
     * @brief This method checks and saves the previous stress state if it was a maximum or a minimum.
     * @param CurrentStress Equivalent stress in the current step.
     * @param rMaximumStress Maximum stress.
     * @param rMinimumStress Minimum stress.
     * @param PreviousStresses Equivalent stresses in the two previous steps.
     * @param rMaxIndicator Indicator of a maximum in the current cycle.
     * @param rMinIndicator Indicator of a minimum in the current cycle.
     */
    static void CalculateMaximumAndMinimumStresses(
        const double CurrentStress,
        double& rMaximumStress,
        double& rMinimumStress,
        const Vector PreviousStresses,
        bool& rMaxIndicator,
        bool& rMinIndicator)
    {
        const double stress_1 = PreviousStresses[1];
        const double stress_2 = PreviousStresses[0];
        const double stress_increment_1 = stress_1 - stress_2;
        const double stress_increment_2 = CurrentStress - stress_1;
        if (stress_increment_1 > 1.0e-3 && stress_increment_2 < -1.0e-3) {
            rMaximumStress = stress_1;
            rMaxIndicator = true;
        } else if (stress_increment_1 < -1.0e-3 && stress_increment_2 > 1.0e-3) {
            rMinimumStress = stress_1;
            rMinIndicator = true;
        }
    }

    /**
     * @brief This method checks if the global stress state is tension or compression; -1 for a generalized compression state and 1 for a generalized tensile state.
     * @param StressVector Current predictive stress tensor.
     */
    static double CalculateTensionCompressionFactor(const Vector& rStressVector)
    {
        array_1d<double,3> principal_stresses;
        AdvancedConstitutiveLawUtilities<6>::CalculatePrincipalStresses(principal_stresses, rStressVector);


        double abs_component = 0.0, average_component = 0.0, sum_abs = 0.0, sum_average = 0.0;
        for (unsigned int i = 0; i < principal_stresses.size(); ++i) {
            abs_component = std::abs(principal_stresses[i]);
            average_component = 0.5 * (principal_stresses[i] + abs_component);
            sum_average += average_component;
            sum_abs += abs_component;
        }
        const double pre_indicator = sum_average / sum_abs;
        if (pre_indicator < 0.5) {
            return -1.0;
        } else {
            return 1.0;
        }
    }

    /**
     * @brief This method returns de reversion factor
     * @param MaxStress Signed maximum equivalent stress in the current cycle.
     * @param MinStress Signed minimum equivalent stress in the current cycle.
     */
    static double CalculateReversionFactor(const double MaxStress, const double MinStress)
    {
        return MinStress / MaxStress;
    }

    /**
     * @brief This method computes internal variables (B0, Sth and ALPHAT) of the CL
     * @param MaxStress Signed maximum stress in the current cycle.
     * @param ReversionFactor Ratio between the minimum and maximum signed equivalent stresses for the current load cycle.
     * @param MaterialParameters Material properties.
     * @param rB0 Internal variable of the fatigue model.
     * @param rSth Endurance limit of the fatigue model.
     * @param rAlphat Internal variable of the fatigue model.
     */
    static void CalculateFatigueParameters(const double MaxStress,
                                            double ReversionFactor,
                                            const Properties& rMaterialParameters,
                                            double& rB0,
                                            double& rSth,
                                            double& rAlphat,
                                            double& rN_f)
	{
        const Vector& r_fatigue_coefficients = rMaterialParameters[HIGH_CYCLE_FATIGUE_COEFFICIENTS];
        double ultimate_stress = rMaterialParameters.Has(YIELD_STRESS) ? rMaterialParameters[YIELD_STRESS] : rMaterialParameters[YIELD_STRESS_TENSION];
        const double yield_stress = ultimate_stress;

        // The calculation is prepared to update the rN_f value when using a softening curve which initiates with hardening.
        // The jump in the advance in time process is done in these cases to the Syield rather to Sult.
        const int softening_type = rMaterialParameters[SOFTENING_TYPE];
<<<<<<< HEAD
        if (softening_type == 3) {
=======
        const int curve_by_points = static_cast<int>(SofteningType::CurveFittingDamage);
        if (softening_type == curve_by_points) {
>>>>>>> 41a0ed17
            const Vector& stress_damage_curve = rMaterialParameters[STRESS_DAMAGE_CURVE]; //Integrated_stress points of the fitting curve
            const SizeType curve_points = stress_damage_curve.size() - 1;

            ultimate_stress = 0.0;
            for (IndexType i = 1; i <= curve_points; ++i) {
                ultimate_stress = std::max(ultimate_stress, stress_damage_curve[i-1]);
            }
        }

        //These variables have been defined following the model described by S. Oller et al. in A continuum mechanics model for mechanical fatigue analysis (2005), equation 13 on page 184.
        const double Se = r_fatigue_coefficients[0] * ultimate_stress;
        const double STHR1 = r_fatigue_coefficients[1];
        const double STHR2 = r_fatigue_coefficients[2];
        const double ALFAF = r_fatigue_coefficients[3];
        const double BETAF = r_fatigue_coefficients[4];
        const double AUXR1 = r_fatigue_coefficients[5];
        const double AUXR2 = r_fatigue_coefficients[6];

        if (std::abs(ReversionFactor) < 1.0) {
            rSth = Se + (ultimate_stress - Se) * std::pow((0.5 + 0.5 * ReversionFactor), STHR1);
			rAlphat = ALFAF + (0.5 + 0.5 * ReversionFactor) * AUXR1;
        } else {
            rSth = Se + (ultimate_stress - Se) * std::pow((0.5 + 0.5 / ReversionFactor), STHR2);
			rAlphat = ALFAF - (0.5 + 0.5 / ReversionFactor) * AUXR2;
        }

        const double square_betaf = std::pow(BETAF, 2.0);
        if (MaxStress > rSth && MaxStress <= ultimate_stress) {
            rN_f = std::pow(10.0,std::pow(-std::log((MaxStress - rSth) / (ultimate_stress - rSth))/rAlphat,(1.0/BETAF)));
            rB0 = -(std::log(MaxStress / ultimate_stress) / std::pow((std::log10(rN_f)), square_betaf));

<<<<<<< HEAD
            if (softening_type == 3) {
=======
            if (softening_type == curve_by_points) {
>>>>>>> 41a0ed17
                rN_f = std::pow(rN_f, std::pow(std::log(MaxStress / yield_stress) / std::log(MaxStress / ultimate_stress), 1.0 / square_betaf));
            }
        }
    }

    /**
     * @brief This method computes the reduction factor and the wohler stress (SN curve)
     * @param MaterialParameters Material properties.
     * @param MaxStress Signed maximum stress in the current cycle.
     * @param LocalNumberOfCycles Number of cycles in the current load.
     * @param GlobalNumberOfCycles Number of cycles in the whole analysis.
     * @param B0 Internal variable of the fatigue model.
     * @param Sth Endurance limit of the fatigue model.
     * @param Alphat Internal variable of the fatigue model.
     * @param rFatigueReductionFactor Reduction factor from the previous step to be reevaluated.
     * @param rWohlerStress Normalized Wohler stress used to build the life prediction curves (SN curve).
     */
    static void CalculateFatigueReductionFactorAndWohlerStress(const Properties& rMaterialParameters,
                                                                const double MaxStress,
                                                                unsigned int LocalNumberOfCycles,
                                                                unsigned int GlobalNumberOfCycles,
                                                                const double B0,
                                                                const double Sth,
                                                                const double Alphat,
                                                                double& rFatigueReductionFactor,
                                                                double& rWohlerStress)
	{
        const double BETAF = rMaterialParameters[HIGH_CYCLE_FATIGUE_COEFFICIENTS][4];
        if (GlobalNumberOfCycles > 2){
            double ultimate_stress = rMaterialParameters.Has(YIELD_STRESS) ? rMaterialParameters[YIELD_STRESS] : rMaterialParameters[YIELD_STRESS_TENSION];

            // The calculation is prepared to update the rN_f value when using a softening curve which initiates with hardening.
            // The jump in the advance in time process is done in these cases to the Syield rather to Sult.
            const int softening_type = rMaterialParameters[SOFTENING_TYPE];
<<<<<<< HEAD
            if (softening_type == 3) {
=======
            const int curve_by_points = static_cast<int>(SofteningType::CurveFittingDamage);
            if (softening_type == curve_by_points) {
>>>>>>> 41a0ed17
                const Vector& stress_damage_curve = rMaterialParameters[STRESS_DAMAGE_CURVE]; //Integrated_stress points of the fitting curve
                const SizeType curve_points = stress_damage_curve.size() - 1;

                ultimate_stress = 0.0;
                for (IndexType i = 1; i <= curve_points; ++i) {
                    ultimate_stress = std::max(ultimate_stress, stress_damage_curve[i-1]);
                }
            }
            rWohlerStress = (Sth + (ultimate_stress - Sth) * std::exp(-Alphat * (std::pow(std::log10(static_cast<double>(LocalNumberOfCycles)), BETAF)))) / ultimate_stress;
        }
        if (MaxStress > Sth) {
            rFatigueReductionFactor = std::exp(-B0 * std::pow(std::log10(static_cast<double>(LocalNumberOfCycles)), (BETAF * BETAF)));
            rFatigueReductionFactor = (rFatigueReductionFactor < 0.01) ? 0.01 : rFatigueReductionFactor;
        }
    }

    ///@}
    ///@name Access
    ///@{

    ///@}
    ///@name Inquiry
    ///@{

    ///@}
    ///@name Input and output
    ///@{

    ///@}
    ///@name Friends
    ///@{

    ///@}

protected:
    ///@name Protected static Member Variables
    ///@{

    ///@}
    ///@name Protected member Variables
    ///@{

    ///@}
    ///@name Protected Operators
    ///@{

    ///@}
    ///@name Protected Operations
    ///@{

    ///@}
    ///@name Protected  Access
    ///@{

    ///@}
    ///@name Protected Inquiry
    ///@{

    ///@}
    ///@name Protected LifeCycle
    ///@{

    ///@}

private:
    ///@name Static Member Variables
    ///@{

    ///@}
    ///@name Member Variables
    ///@{

    ///@}
    ///@name Private Operators
    ///@{

    ///@}
    ///@name Private Operations
    ///@{

    ///@}
    ///@name Private  Access
    ///@{

    ///@}
    ///@name Private Inquiry
    ///@{

    ///@}
    ///@name Un accessible methods
    ///@{

    ///@}

}; // Class HighCycleFatigueLawIntegrator

///@}

///@name Type Definitions
///@{

///@}
///@name Input and output
///@{

///@}

} // namespace Kratos.
#endif<|MERGE_RESOLUTION|>--- conflicted
+++ resolved
@@ -179,12 +179,8 @@
         // The calculation is prepared to update the rN_f value when using a softening curve which initiates with hardening.
         // The jump in the advance in time process is done in these cases to the Syield rather to Sult.
         const int softening_type = rMaterialParameters[SOFTENING_TYPE];
-<<<<<<< HEAD
-        if (softening_type == 3) {
-=======
         const int curve_by_points = static_cast<int>(SofteningType::CurveFittingDamage);
         if (softening_type == curve_by_points) {
->>>>>>> 41a0ed17
             const Vector& stress_damage_curve = rMaterialParameters[STRESS_DAMAGE_CURVE]; //Integrated_stress points of the fitting curve
             const SizeType curve_points = stress_damage_curve.size() - 1;
 
@@ -216,11 +212,7 @@
             rN_f = std::pow(10.0,std::pow(-std::log((MaxStress - rSth) / (ultimate_stress - rSth))/rAlphat,(1.0/BETAF)));
             rB0 = -(std::log(MaxStress / ultimate_stress) / std::pow((std::log10(rN_f)), square_betaf));
 
-<<<<<<< HEAD
-            if (softening_type == 3) {
-=======
             if (softening_type == curve_by_points) {
->>>>>>> 41a0ed17
                 rN_f = std::pow(rN_f, std::pow(std::log(MaxStress / yield_stress) / std::log(MaxStress / ultimate_stress), 1.0 / square_betaf));
             }
         }
@@ -255,12 +247,8 @@
             // The calculation is prepared to update the rN_f value when using a softening curve which initiates with hardening.
             // The jump in the advance in time process is done in these cases to the Syield rather to Sult.
             const int softening_type = rMaterialParameters[SOFTENING_TYPE];
-<<<<<<< HEAD
-            if (softening_type == 3) {
-=======
             const int curve_by_points = static_cast<int>(SofteningType::CurveFittingDamage);
             if (softening_type == curve_by_points) {
->>>>>>> 41a0ed17
                 const Vector& stress_damage_curve = rMaterialParameters[STRESS_DAMAGE_CURVE]; //Integrated_stress points of the fitting curve
                 const SizeType curve_points = stress_damage_curve.size() - 1;
 
