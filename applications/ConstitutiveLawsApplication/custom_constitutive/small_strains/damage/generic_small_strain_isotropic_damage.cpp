// KRATOS ___                _   _ _         _   _             __                       _
//       / __\___  _ __  ___| |_(_) |_ _   _| |_(_)_   _____  / /  __ ___      _____   /_\  _ __  _ __
//      / /  / _ \| '_ \/ __| __| | __| | | | __| \ \ / / _ \/ /  / _` \ \ /\ / / __| //_\\| '_ \| '_  |
//     / /__| (_) | | | \__ \ |_| | |_| |_| | |_| |\ V /  __/ /__| (_| |\ V  V /\__ \/  _  \ |_) | |_) |
//     \____/\___/|_| |_|___/\__|_|\__|\__,_|\__|_| \_/ \___\____/\__,_| \_/\_/ |___/\_/ \_/ .__/| .__/
//                                                                                         |_|   |_|
//
//  License:         BSD License
//                   license: structural_mechanics_application/license.txt
//
//  Main authors:    Alejandro Cornejo & Lucia Barbu
//  Collaborator:    Vicente Mataix Ferrandiz
//

// System includes

// External includes

// Project includes
#include "custom_utilities/tangent_operator_calculator_utility.h"
#include "custom_utilities/automatic_differentiation_tangent_utilities.h"
#include "constitutive_laws_application_variables.h"
#include "generic_small_strain_isotropic_damage.h"
#include "custom_constitutive/auxiliary_files/cl_integrators/generic_cl_integrator_damage.h"

// Yield surfaces
#include "custom_constitutive/auxiliary_files/yield_surfaces/generic_yield_surface.h"
#include "custom_constitutive/auxiliary_files/yield_surfaces/von_mises_yield_surface.h"
#include "custom_constitutive/auxiliary_files/yield_surfaces/modified_mohr_coulomb_yield_surface.h"
#include "custom_constitutive/auxiliary_files/yield_surfaces/mohr_coulomb_yield_surface.h"
#include "custom_constitutive/auxiliary_files/yield_surfaces/rankine_yield_surface.h"
#include "custom_constitutive/auxiliary_files/yield_surfaces/simo_ju_yield_surface.h"
#include "custom_constitutive/auxiliary_files/yield_surfaces/drucker_prager_yield_surface.h"
#include "custom_constitutive/auxiliary_files/yield_surfaces/tresca_yield_surface.h"

// Plastic potentials
#include "custom_constitutive/auxiliary_files/plastic_potentials/generic_plastic_potential.h"
#include "custom_constitutive/auxiliary_files/plastic_potentials/von_mises_plastic_potential.h"
#include "custom_constitutive/auxiliary_files/plastic_potentials/tresca_plastic_potential.h"
#include "custom_constitutive/auxiliary_files/plastic_potentials/modified_mohr_coulomb_plastic_potential.h"
#include "custom_constitutive/auxiliary_files/plastic_potentials/mohr_coulomb_plastic_potential.h"
#include "custom_constitutive/auxiliary_files/plastic_potentials/drucker_prager_plastic_potential.h"

#include "custom_constitutive/thermal/auxiliary_files/thermal_yield_surfaces/thermal_von_mises_yield_surface.h"
#include "custom_constitutive/thermal/auxiliary_files/thermal_yield_surfaces/thermal_tresca_yield_surface.h"
#include "custom_constitutive/thermal/auxiliary_files/thermal_yield_surfaces/thermal_rankine_yield_surface.h"
#include "custom_constitutive/thermal/auxiliary_files/thermal_yield_surfaces/thermal_simo_ju_yield_surface.h"
#include "custom_constitutive/thermal/auxiliary_files/thermal_yield_surfaces/thermal_mohr_coulomb_yield_surface.h"
#include "custom_constitutive/thermal/auxiliary_files/thermal_yield_surfaces/thermal_modified_mohr_coulomb_yield_surface.h"
#include "custom_constitutive/thermal/auxiliary_files/thermal_yield_surfaces/thermal_drucker_prager_yield_surface.h"

namespace Kratos
{
template <class TConstLawIntegratorType>
void GenericSmallStrainIsotropicDamage<TConstLawIntegratorType>::CalculateMaterialResponsePK2(ConstitutiveLaw::Parameters& rValues)
{
    this->CalculateMaterialResponseCauchy(rValues);
}

/***********************************************************************************/
/***********************************************************************************/

template <class TConstLawIntegratorType>
void GenericSmallStrainIsotropicDamage<TConstLawIntegratorType>::CalculateMaterialResponseKirchhoff(ConstitutiveLaw::Parameters& rValues)
{
    this->CalculateMaterialResponseCauchy(rValues);
}

/***********************************************************************************/
/***********************************************************************************/

template <class TConstLawIntegratorType>
void GenericSmallStrainIsotropicDamage<TConstLawIntegratorType>::CalculateMaterialResponsePK1(ConstitutiveLaw::Parameters& rValues)
{
    this->CalculateMaterialResponseCauchy(rValues);
}

/***********************************************************************************/
/***********************************************************************************/

template <class TConstLawIntegratorType>
void GenericSmallStrainIsotropicDamage<TConstLawIntegratorType>::CalculateMaterialResponseCauchy(ConstitutiveLaw::Parameters& rValues)
{
    // Integrate Stress Damage
    const Flags& r_constitutive_law_options = rValues.GetOptions();

    // We get the strain vector
    auto& r_strain_vector = rValues.GetStrainVector();

    //NOTE: SINCE THE ELEMENT IS IN SMALL STRAINS WE CAN USE ANY STRAIN MEASURE. HERE EMPLOYING THE CAUCHY_GREEN
    if (r_constitutive_law_options.IsNot(ConstitutiveLaw::USE_ELEMENT_PROVIDED_STRAIN)) {
        BaseType::CalculateCauchyGreenStrain(rValues, r_strain_vector);
    }

    // We compute the stress
    if (r_constitutive_law_options.Is(ConstitutiveLaw::COMPUTE_STRESS)) {
        auto& r_integrated_stress_vector = rValues.GetStressVector();
        // Elastic Matrix
        auto& r_constitutive_matrix = rValues.GetConstitutiveMatrix();
        this->CalculateValue(rValues, CONSTITUTIVE_MATRIX, r_constitutive_matrix);

        this->template AddInitialStrainVectorContribution<Vector>(r_strain_vector);

        // Converged values
        double threshold = this->GetThreshold();
        double damage = this->GetDamage();

        // S0 = C:(E-E0) + S0
        BoundedArrayType predictive_stress_vector = prod(r_constitutive_matrix, r_strain_vector);
        this->template AddInitialStressVectorContribution<BoundedArrayType>(predictive_stress_vector);

        double uniaxial_stress;
        TConstLawIntegratorType::YieldSurfaceType::CalculateEquivalentStress(predictive_stress_vector, r_strain_vector, uniaxial_stress, rValues);

        const double F = uniaxial_stress - threshold;

        if (F <= threshold_tolerance) { // Elastic case
            noalias(r_integrated_stress_vector) = (1.0 - damage) * predictive_stress_vector;

            if (r_constitutive_law_options.Is(ConstitutiveLaw::COMPUTE_CONSTITUTIVE_TENSOR)) {
                r_constitutive_matrix *= (1.0 - damage);
            }
        } else { // Damage case
            const double characteristic_length = AdvancedConstitutiveLawUtilities<VoigtSize>::CalculateCharacteristicLengthOnReferenceConfiguration(rValues.GetElementGeometry());
            // This routine updates the PredictiveStress to verify the yield surf
            TConstLawIntegratorType::IntegrateStressVector(predictive_stress_vector, uniaxial_stress, damage, threshold, rValues, characteristic_length);

            // Updated Values
            noalias(r_integrated_stress_vector) = predictive_stress_vector;

            if (r_constitutive_law_options.Is(ConstitutiveLaw::COMPUTE_CONSTITUTIVE_TENSOR)) {
<<<<<<< HEAD
                (r_constitutive_matrix) *= (1.0 - damage);
=======
                r_constitutive_matrix *= (1.0 - damage);
>>>>>>> 8956b648
                this->CalculateTangentTensor(rValues);
            }
        }
    }
} // End CalculateMaterialResponseCauchy

/***********************************************************************************/
/***********************************************************************************/

template <class TConstLawIntegratorType>
void GenericSmallStrainIsotropicDamage<TConstLawIntegratorType>::CalculateTangentTensor(ConstitutiveLaw::Parameters& rValues)
{
    const Properties& r_material_properties = rValues.GetMaterialProperties();

    const bool consider_perturbation_threshold = r_material_properties.Has(CONSIDER_PERTURBATION_THRESHOLD) ? r_material_properties[CONSIDER_PERTURBATION_THRESHOLD] : true;
    const TangentOperatorEstimation tangent_operator_estimation = r_material_properties.Has(TANGENT_OPERATOR_ESTIMATION) ? static_cast<TangentOperatorEstimation>(r_material_properties[TANGENT_OPERATOR_ESTIMATION]) : TangentOperatorEstimation::SecondOrderPerturbation;

    if (tangent_operator_estimation == TangentOperatorEstimation::Analytic) {
        const SizeType softening_type = r_material_properties[SOFTENING_TYPE];
        if (softening_type == static_cast<SizeType>(SofteningType::Linear)) {
            AutomaticDifferentiationTangentUtilities<typename TConstLawIntegratorType::YieldSurfaceType, 0>::CalculateTangentTensorIsotropicDamage(rValues);
        } else if (softening_type == static_cast<SizeType>(SofteningType::Exponential)) {
            AutomaticDifferentiationTangentUtilities<typename TConstLawIntegratorType::YieldSurfaceType, 1>::CalculateTangentTensorIsotropicDamage(rValues);
        } else {
            KRATOS_ERROR << "The analytical tangent operator is not implemented for this SOFTENING_TYPE" << std::endl;
        }

    } else if (tangent_operator_estimation == TangentOperatorEstimation::FirstOrderPerturbation) {
        // Calculates the Tangent Constitutive Tensor by perturbation (first order)
        TangentOperatorCalculatorUtility::CalculateTangentTensor(rValues, this, ConstitutiveLaw::StressMeasure_Cauchy, consider_perturbation_threshold, 1);
    } else if (tangent_operator_estimation == TangentOperatorEstimation::SecondOrderPerturbation) {
        // Calculates the Tangent Constitutive Tensor by perturbation (second order)
        TangentOperatorCalculatorUtility::CalculateTangentTensor(rValues, this, ConstitutiveLaw::StressMeasure_Cauchy, consider_perturbation_threshold, 2);
    } else if (tangent_operator_estimation == TangentOperatorEstimation::Secant) {
<<<<<<< HEAD
        // rValues.GetConstitutiveMatrix() *= (1.0 - mDamage);
=======
>>>>>>> 8956b648
        return;
    } else if (tangent_operator_estimation == TangentOperatorEstimation::InitialStiffness) {
        return;
    }
}

/***********************************************************************************/
/***********************************************************************************/

template <class TConstLawIntegratorType>
void GenericSmallStrainIsotropicDamage<TConstLawIntegratorType>::InitializeMaterial(
    const Properties& rMaterialProperties,
    const GeometryType& rElementGeometry,
    const Vector& rShapeFunctionsValues
    )
{
    // We construct the CL parameters
    ProcessInfo dummy_process_info;
    ConstitutiveLaw::Parameters aux_param(rElementGeometry, rMaterialProperties, dummy_process_info);

    // We call the integrator
    double initial_threshold;
    TConstLawIntegratorType::GetInitialUniaxialThreshold(aux_param, initial_threshold);
    this->SetThreshold(initial_threshold);
}

/***********************************************************************************/
/***********************************************************************************/

template <class TConstLawIntegratorType>
void GenericSmallStrainIsotropicDamage<TConstLawIntegratorType>::FinalizeMaterialResponsePK1(ConstitutiveLaw::Parameters& rValues)
{
    // Small deformation so we can call the Cauchy method
    FinalizeMaterialResponseCauchy(rValues);
}

/***********************************************************************************/
/***********************************************************************************/

template <class TConstLawIntegratorType>
void GenericSmallStrainIsotropicDamage<TConstLawIntegratorType>::FinalizeMaterialResponsePK2(ConstitutiveLaw::Parameters& rValues)
{
    // Small deformation so we can call the Cauchy method
    FinalizeMaterialResponseCauchy(rValues);
}

/***********************************************************************************/
/***********************************************************************************/

template <class TConstLawIntegratorType>
void GenericSmallStrainIsotropicDamage<TConstLawIntegratorType>::FinalizeMaterialResponseKirchhoff(ConstitutiveLaw::Parameters& rValues)
{
    // Small deformation so we can call the Cauchy method
    FinalizeMaterialResponseCauchy(rValues);
}

/***********************************************************************************/
/***********************************************************************************/

template <class TConstLawIntegratorType>
void GenericSmallStrainIsotropicDamage<TConstLawIntegratorType>::FinalizeMaterialResponseCauchy(ConstitutiveLaw::Parameters& rValues)
{
    // Integrate Stress Damage
    const Flags& r_constitutive_law_options = rValues.GetOptions();

    // We get the strain vector
    Vector& r_strain_vector = rValues.GetStrainVector();

    //NOTE: SINCE THE ELEMENT IS IN SMALL STRAINS WE CAN USE ANY STRAIN MEASURE. HERE EMPLOYING THE CAUCHY_GREEN
    if (r_constitutive_law_options.IsNot( ConstitutiveLaw::USE_ELEMENT_PROVIDED_STRAIN)) {
        BaseType::CalculateCauchyGreenStrain( rValues, r_strain_vector);
    }

    // We compute the stress
    if (r_constitutive_law_options.Is(ConstitutiveLaw::COMPUTE_STRESS)) {
        // Elastic Matrix
        Matrix& r_constitutive_matrix = rValues.GetConstitutiveMatrix();
        this->CalculateValue(rValues, CONSTITUTIVE_MATRIX, r_constitutive_matrix);

        this->template AddInitialStrainVectorContribution<Vector>(r_strain_vector);

        // S0 = C:(E-E0) + S0
        BoundedArrayType predictive_stress_vector = prod(r_constitutive_matrix, r_strain_vector);
        this->template AddInitialStressVectorContribution<BoundedArrayType>(predictive_stress_vector);

        // Initialize Plastic Parameters
        double uniaxial_stress;
        TConstLawIntegratorType::YieldSurfaceType::CalculateEquivalentStress(predictive_stress_vector, r_strain_vector, uniaxial_stress, rValues);

        const double F = uniaxial_stress - mThreshold;

        if (F >= threshold_tolerance) { // Damage case
            const double characteristic_length = AdvancedConstitutiveLawUtilities<VoigtSize>::CalculateCharacteristicLengthOnReferenceConfiguration(rValues.GetElementGeometry());
            // This routine updates the PredictiveStress to verify the yield surf
            TConstLawIntegratorType::IntegrateStressVector(predictive_stress_vector, uniaxial_stress, mDamage, mThreshold, rValues, characteristic_length);
            mThreshold = uniaxial_stress;
        }
    }
}

/***********************************************************************************/
/***********************************************************************************/

template <class TConstLawIntegratorType>
bool GenericSmallStrainIsotropicDamage<TConstLawIntegratorType>::Has(const Variable<double>& rThisVariable)
{
    if (rThisVariable == DAMAGE) {
        return true;
    } else if (rThisVariable == THRESHOLD) {
        return true;
    } else {
        return BaseType::Has(rThisVariable);
    }

    return false;
}

/***********************************************************************************/
/***********************************************************************************/

template <class TConstLawIntegratorType>
bool GenericSmallStrainIsotropicDamage<TConstLawIntegratorType>::Has(const Variable<Vector>& rThisVariable)
{
    if(rThisVariable == INTERNAL_VARIABLES){
        return true;
    }
    return BaseType::Has(rThisVariable);
}

/***********************************************************************************/
/***********************************************************************************/

template <class TConstLawIntegratorType>
bool GenericSmallStrainIsotropicDamage<TConstLawIntegratorType>::Has(const Variable<Matrix>& rThisVariable)
{
    return BaseType::Has(rThisVariable);
}

/***********************************************************************************/
/***********************************************************************************/

template <class TConstLawIntegratorType>
void GenericSmallStrainIsotropicDamage<TConstLawIntegratorType>::SetValue(
    const Variable<double>& rThisVariable,
    const double& rValue,
    const ProcessInfo& rCurrentProcessInfo
    )
{
    if (rThisVariable == DAMAGE) {
        mDamage = rValue;
    } else if (rThisVariable == THRESHOLD) {
        mThreshold = rValue;
    } else {
        return BaseType::SetValue(rThisVariable, rValue, rCurrentProcessInfo);
    }
}

/***********************************************************************************/
/***********************************************************************************/

template <class TConstLawIntegratorType>
void GenericSmallStrainIsotropicDamage<TConstLawIntegratorType>::SetValue(
    const Variable<Vector>& rThisVariable,
    const Vector& rValue,
    const ProcessInfo& rCurrentProcessInfo
    )
{
    if (rThisVariable == INTERNAL_VARIABLES) {
        mDamage = rValue[0];
        mThreshold = rValue[1];
    }
}

/***********************************************************************************/
/***********************************************************************************/

template <class TConstLawIntegratorType>
double& GenericSmallStrainIsotropicDamage<TConstLawIntegratorType>::GetValue(
    const Variable<double>& rThisVariable,
    double& rValue
    )
{
    if (rThisVariable == DAMAGE || rThisVariable == LAMBDA_MAX) {
        rValue = mDamage;
    } else if (rThisVariable == THRESHOLD) {
        rValue = mThreshold;
    }

    return rValue;
}

/***********************************************************************************/
/***********************************************************************************/

template <class TConstLawIntegratorType>
Vector& GenericSmallStrainIsotropicDamage<TConstLawIntegratorType>::GetValue(
    const Variable<Vector>& rThisVariable,
    Vector& rValue
    )
{
    if(rThisVariable == INTERNAL_VARIABLES){
        rValue.resize(2);
        rValue[0] = mDamage;
        rValue[1] = mThreshold;
    }
    return rValue;
}

/***********************************************************************************/
/***********************************************************************************/

template <class TConstLawIntegratorType>
double& GenericSmallStrainIsotropicDamage<TConstLawIntegratorType>::CalculateValue(
    ConstitutiveLaw::Parameters& rParameterValues,
    const Variable<double>& rThisVariable,
    double& rValue
    )
{
    if (rThisVariable == UNIAXIAL_STRESS) {
        // Get Values to compute the constitutive law:
        Flags& r_flags = rParameterValues.GetOptions();

        // Previous flags saved
        const bool flag_const_tensor = r_flags.Is( ConstitutiveLaw::COMPUTE_CONSTITUTIVE_TENSOR );
        const bool flag_stress = r_flags.Is( ConstitutiveLaw::COMPUTE_STRESS );

        r_flags.Set( ConstitutiveLaw::COMPUTE_CONSTITUTIVE_TENSOR, false );
        r_flags.Set( ConstitutiveLaw::COMPUTE_STRESS, true );

        // Calculate the stress vector
        CalculateMaterialResponseCauchy(rParameterValues);
        const Vector& r_stress_vector = rParameterValues.GetStressVector();
        const Vector& r_strain_vector = rParameterValues.GetStrainVector();

        BoundedArrayType aux_stress_vector = r_stress_vector;
        TConstLawIntegratorType::YieldSurfaceType::CalculateEquivalentStress(aux_stress_vector, r_strain_vector, rValue, rParameterValues);

        // Previous flags restored
        r_flags.Set(ConstitutiveLaw::COMPUTE_CONSTITUTIVE_TENSOR, flag_const_tensor);
        r_flags.Set(ConstitutiveLaw::COMPUTE_STRESS, flag_stress);
        return rValue;
    } else {
        return BaseType::CalculateValue(rParameterValues, rThisVariable, rValue);
    }
}

/***********************************************************************************/
/***********************************************************************************/

template <class TConstLawIntegratorType>
Vector& GenericSmallStrainIsotropicDamage<TConstLawIntegratorType>::CalculateValue(
    ConstitutiveLaw::Parameters& rParameterValues,
    const Variable<Vector>& rThisVariable,
    Vector& rValue
    )
{
    return BaseType::CalculateValue(rParameterValues, rThisVariable, rValue);
}

/***********************************************************************************/
/***********************************************************************************/

template <class TConstLawIntegratorType>
Matrix& GenericSmallStrainIsotropicDamage<TConstLawIntegratorType>::CalculateValue(
    ConstitutiveLaw::Parameters& rValues,
    const Variable<Matrix>& rThisVariable,
    Matrix& rValue
    )
{
    if (rThisVariable == SECANT_CONSTITUTIVE_MATRIX) {
        rValue.resize(VoigtSize, VoigtSize, false);
        // Integrate Stress Damage
        const Flags& r_constitutive_law_options = rValues.GetOptions();

        // We get the strain vector
        auto& r_strain_vector = rValues.GetStrainVector();

        //NOTE: SINCE THE ELEMENT IS IN SMALL STRAINS WE CAN USE ANY STRAIN MEASURE. HERE EMPLOYING THE CAUCHY_GREEN
        if (r_constitutive_law_options.IsNot(ConstitutiveLaw::USE_ELEMENT_PROVIDED_STRAIN)) {
            BaseType::CalculateCauchyGreenStrain(rValues, r_strain_vector);
        }

        auto constitutive_matrix = rValues.GetConstitutiveMatrix();
        this->CalculateValue(rValues, CONSTITUTIVE_MATRIX, constitutive_matrix);

        this->template AddInitialStrainVectorContribution<Vector>(r_strain_vector);

        // Converged values
        double threshold = this->GetThreshold();
        double damage = this->GetDamage();

        // S0 = C:(E-E0) + S0
        BoundedArrayType predictive_stress_vector = prod(constitutive_matrix, r_strain_vector);
        this->template AddInitialStressVectorContribution<BoundedArrayType>(predictive_stress_vector);

        double uniaxial_stress;
        TConstLawIntegratorType::YieldSurfaceType::CalculateEquivalentStress(predictive_stress_vector, r_strain_vector, uniaxial_stress, rValues);

        const double F = uniaxial_stress - threshold;

        if (F > threshold_tolerance) { // Elastic case
            const double characteristic_length = AdvancedConstitutiveLawUtilities<VoigtSize>::CalculateCharacteristicLengthOnReferenceConfiguration(rValues.GetElementGeometry());
            // This routine updates the PredictiveStress to verify the yield surf
            TConstLawIntegratorType::IntegrateStressVector(predictive_stress_vector, uniaxial_stress, damage, threshold, rValues, characteristic_length);
        }
        noalias(rValue) = constitutive_matrix * (1.0 - damage);
        return rValue;
    } else {
    return BaseType::CalculateValue(rValues, rThisVariable, rValue);
    }
}

/***********************************************************************************/
/***********************************************************************************/

template <class TConstLawIntegratorType>
int GenericSmallStrainIsotropicDamage<TConstLawIntegratorType>::Check(
    const Properties& rMaterialProperties,
    const GeometryType& rElementGeometry,
    const ProcessInfo& rCurrentProcessInfo
    ) const
{
    const int check_base = BaseType::Check(rMaterialProperties, rElementGeometry, rCurrentProcessInfo);
    const int check_integrator = TConstLawIntegratorType::Check(rMaterialProperties);
    KRATOS_ERROR_IF_NOT(VoigtSize == this->GetStrainSize()) << "You are combining not compatible constitutive laws" << std::endl;
    if ((check_base + check_integrator) > 0) return 1;
    return 0;
}

/***********************************************************************************/
/***********************************************************************************/

template class GenericSmallStrainIsotropicDamage <GenericConstitutiveLawIntegratorDamage<VonMisesYieldSurface<VonMisesPlasticPotential<6>>>>;
template class GenericSmallStrainIsotropicDamage <GenericConstitutiveLawIntegratorDamage<ModifiedMohrCoulombYieldSurface<ModifiedMohrCoulombPlasticPotential<6>>>>;
template class GenericSmallStrainIsotropicDamage <GenericConstitutiveLawIntegratorDamage<TrescaYieldSurface<TrescaPlasticPotential<6>>>>;
template class GenericSmallStrainIsotropicDamage <GenericConstitutiveLawIntegratorDamage<DruckerPragerYieldSurface<DruckerPragerPlasticPotential<6>>>>;
template class GenericSmallStrainIsotropicDamage <GenericConstitutiveLawIntegratorDamage<RankineYieldSurface<RankinePlasticPotential<6>>>>;
template class GenericSmallStrainIsotropicDamage <GenericConstitutiveLawIntegratorDamage<SimoJuYieldSurface<VonMisesPlasticPotential<6>>>>;
template class GenericSmallStrainIsotropicDamage <GenericConstitutiveLawIntegratorDamage<MohrCoulombYieldSurface<MohrCoulombPlasticPotential<6>>>>;

template class GenericSmallStrainIsotropicDamage <GenericConstitutiveLawIntegratorDamage<ThermalVonMisesYieldSurface<VonMisesPlasticPotential<6>>>>;
template class GenericSmallStrainIsotropicDamage <GenericConstitutiveLawIntegratorDamage<ThermalModifiedMohrCoulombYieldSurface<VonMisesPlasticPotential<6>>>>;
template class GenericSmallStrainIsotropicDamage <GenericConstitutiveLawIntegratorDamage<ThermalTrescaYieldSurface<VonMisesPlasticPotential<6>>>>;
template class GenericSmallStrainIsotropicDamage <GenericConstitutiveLawIntegratorDamage<ThermalDruckerPragerYieldSurface<VonMisesPlasticPotential<6>>>>;
template class GenericSmallStrainIsotropicDamage <GenericConstitutiveLawIntegratorDamage<ThermalRankineYieldSurface<VonMisesPlasticPotential<6>>>>;
template class GenericSmallStrainIsotropicDamage <GenericConstitutiveLawIntegratorDamage<ThermalSimoJuYieldSurface<VonMisesPlasticPotential<6>>>>;
template class GenericSmallStrainIsotropicDamage <GenericConstitutiveLawIntegratorDamage<ThermalMohrCoulombYieldSurface<VonMisesPlasticPotential<6>>>>;

template class GenericSmallStrainIsotropicDamage <GenericConstitutiveLawIntegratorDamage<VonMisesYieldSurface<VonMisesPlasticPotential<3>>>>;
template class GenericSmallStrainIsotropicDamage <GenericConstitutiveLawIntegratorDamage<ModifiedMohrCoulombYieldSurface<ModifiedMohrCoulombPlasticPotential<3>>>>;
template class GenericSmallStrainIsotropicDamage <GenericConstitutiveLawIntegratorDamage<TrescaYieldSurface<TrescaPlasticPotential<3>>>>;
template class GenericSmallStrainIsotropicDamage <GenericConstitutiveLawIntegratorDamage<DruckerPragerYieldSurface<DruckerPragerPlasticPotential<3>>>>;
template class GenericSmallStrainIsotropicDamage <GenericConstitutiveLawIntegratorDamage<RankineYieldSurface<RankinePlasticPotential<3>>>>;
template class GenericSmallStrainIsotropicDamage <GenericConstitutiveLawIntegratorDamage<SimoJuYieldSurface<VonMisesPlasticPotential<3>>>>;
template class GenericSmallStrainIsotropicDamage <GenericConstitutiveLawIntegratorDamage<MohrCoulombYieldSurface<MohrCoulombPlasticPotential<3>>>>;

template class GenericSmallStrainIsotropicDamage <GenericConstitutiveLawIntegratorDamage<ThermalVonMisesYieldSurface<VonMisesPlasticPotential<3>>>>;
template class GenericSmallStrainIsotropicDamage <GenericConstitutiveLawIntegratorDamage<ThermalModifiedMohrCoulombYieldSurface<VonMisesPlasticPotential<3>>>>;
template class GenericSmallStrainIsotropicDamage <GenericConstitutiveLawIntegratorDamage<ThermalTrescaYieldSurface<VonMisesPlasticPotential<3>>>>;
template class GenericSmallStrainIsotropicDamage <GenericConstitutiveLawIntegratorDamage<ThermalDruckerPragerYieldSurface<VonMisesPlasticPotential<3>>>>;
template class GenericSmallStrainIsotropicDamage <GenericConstitutiveLawIntegratorDamage<ThermalRankineYieldSurface<VonMisesPlasticPotential<3>>>>;
template class GenericSmallStrainIsotropicDamage <GenericConstitutiveLawIntegratorDamage<ThermalSimoJuYieldSurface<VonMisesPlasticPotential<3>>>>;
template class GenericSmallStrainIsotropicDamage <GenericConstitutiveLawIntegratorDamage<ThermalMohrCoulombYieldSurface<VonMisesPlasticPotential<3>>>>;
} // namespace Kratos<|MERGE_RESOLUTION|>--- conflicted
+++ resolved
@@ -129,11 +129,7 @@
             noalias(r_integrated_stress_vector) = predictive_stress_vector;
 
             if (r_constitutive_law_options.Is(ConstitutiveLaw::COMPUTE_CONSTITUTIVE_TENSOR)) {
-<<<<<<< HEAD
-                (r_constitutive_matrix) *= (1.0 - damage);
-=======
                 r_constitutive_matrix *= (1.0 - damage);
->>>>>>> 8956b648
                 this->CalculateTangentTensor(rValues);
             }
         }
@@ -168,10 +164,6 @@
         // Calculates the Tangent Constitutive Tensor by perturbation (second order)
         TangentOperatorCalculatorUtility::CalculateTangentTensor(rValues, this, ConstitutiveLaw::StressMeasure_Cauchy, consider_perturbation_threshold, 2);
     } else if (tangent_operator_estimation == TangentOperatorEstimation::Secant) {
-<<<<<<< HEAD
-        // rValues.GetConstitutiveMatrix() *= (1.0 - mDamage);
-=======
->>>>>>> 8956b648
         return;
     } else if (tangent_operator_estimation == TangentOperatorEstimation::InitialStiffness) {
         return;
