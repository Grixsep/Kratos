--- conflicted
+++ resolved
@@ -427,11 +427,7 @@
 
         Vector previous_stresses = ZeroVector(2);
         const Vector& r_aux_stresses = mPreviousStresses;
-<<<<<<< HEAD
-        previous_stresses[1] = (this->CalculateValue(rValues, UNIAXIAL_STRESS, previous_stresses[1]) * sign_factor)/(1.0 - this->GetDamage());
-=======
         previous_stresses[1] = this->CalculateValue(rValues, UNIAXIAL_STRESS, previous_stresses[1]) * sign_factor / (1.0 - this->GetDamage());
->>>>>>> 95c4e3ef
         previous_stresses[0] = r_aux_stresses[1];
 
         mPreviousStresses = previous_stresses;
