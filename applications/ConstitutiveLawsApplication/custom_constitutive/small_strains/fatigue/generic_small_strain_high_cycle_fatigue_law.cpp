--- conflicted
+++ resolved
@@ -82,10 +82,6 @@
 void GenericSmallStrainHighCycleFatigueLaw<TConstLawIntegratorType>::InitializeMaterialResponseCauchy(ConstitutiveLaw::Parameters& rValues)
 {
     const double reference_damage = mReferenceDamage;
-<<<<<<< HEAD
-    double max_stress;
-    double min_stress;
-=======
     double previous_max_stress = mPreviousMaxStress;
     double previous_min_stress = mPreviousMinStress;
     double max_stress;
@@ -93,7 +89,6 @@
     double ultimate_stress = mUltimateStress;
     bool first_max_indicator = mFirstMaxDetected;
     bool first_min_indicator = mFirstMinDetected;
->>>>>>> aef9d335
     bool max_indicator = mMaxDetected;
     bool min_indicator = mMinDetected;
     double fatigue_reduction_factor = mFatigueReductionFactor;
@@ -110,12 +105,6 @@
     double s_th = mThresholdStress;
     double cycles_to_failure = mCyclesToFailure;
     bool advance_strategy_applied = rValues.GetProcessInfo()[ADVANCE_STRATEGY_APPLIED];
-<<<<<<< HEAD
-    bool damage_activation = rValues.GetProcessInfo()[DAMAGE_ACTIVATION];
-    const bool new_model_part = rValues.GetProcessInfo()[NEW_MODEL_PART];
-        
-    if (max_indicator && min_indicator) {
-=======
     const bool new_model_part = rValues.GetProcessInfo()[NEW_MODEL_PART];
     int time = rValues.GetProcessInfo()[TIME];
     const int time_offset = 2;
@@ -124,7 +113,6 @@
     int number_of_load_increments = mNumberOfLoadIncrements;
 
     if (((time - time_offset) % length_of_load_increments) == 0 && (time - time_offset) > 0) {
->>>>>>> aef9d335
 
         max_stress = (1 - reference_damage) * mMaxStress;
         min_stress = (1 - reference_damage) * mMinStress;
@@ -156,11 +144,6 @@
 
         double betaf = rValues.GetMaterialProperties()[HIGH_CYCLE_FATIGUE_COEFFICIENTS][4];
 
-<<<<<<< HEAD
-        // if (global_number_of_cycles > 2 && !advance_strategy_applied && (reversion_factor_relative_error > 0.001 || max_stress_relative_error > 0.001)) {
-        //     local_number_of_cycles = std::trunc(std::pow(10, std::pow(-(std::log(fatigue_reduction_factor) / B0), 1.0 / (betaf * betaf)))) + 1;
-        // }
-=======
         // if (global_number_of_cycles > 2 && update_local_number_of_cycle && reference_damage && !reference_number_of_cycles && !advance_strategy_applied) {
         //     local_number_of_cycles = std::trunc(std::pow(10, std::pow(-(std::log(fatigue_reduction_factor) / B0), 1.0 / (betaf * betaf)))) + 1;
         const double stress_relative_error =  std::abs(max_stress - ultimate_stress) / ultimate_stress;
@@ -198,7 +181,6 @@
             }
         }
         
->>>>>>> aef9d335
         global_number_of_cycles++;
         local_number_of_cycles++;
         mCyclesToFailure = cycles_to_failure;
@@ -210,10 +192,6 @@
         previous_min_stress = min_stress;
         mPreviousCycleDamage = GetDamage();
 
-<<<<<<< HEAD
-
-=======
->>>>>>> aef9d335
         HighCycleFatigueLawIntegrator<6>::CalculateFatigueReductionFactor(rValues.GetMaterialProperties(),
                                                                                         max_stress,
                                                                                         reversion_factor,
@@ -223,13 +201,6 @@
                                                                                         s_th,
                                                                                         alphat,
                                                                                         fatigue_reduction_factor);
-<<<<<<< HEAD
-    }
-    if (advance_strategy_applied) {
-
-        max_stress = (1 - reference_damage)*mMaxStress;
-        min_stress = (1 - reference_damage)*mMinStress;
-=======
       
     }
     
@@ -237,7 +208,6 @@
 
         max_stress = (1 - reference_damage) * mMaxStress;
         min_stress = (1 - reference_damage) * mMinStress;
->>>>>>> aef9d335
 
         const double reversion_factor = HighCycleFatigueLawIntegrator<6>::CalculateReversionFactor(max_stress, min_stress);
 
@@ -255,13 +225,10 @@
             s_th,
             alphat,
             cycles_to_failure);
-<<<<<<< HEAD
-=======
                 
         first_max_indicator = true;
         first_min_indicator = true;
 
->>>>>>> aef9d335
         HighCycleFatigueLawIntegrator<6>::CalculateFatigueReductionFactor(rValues.GetMaterialProperties(),
                                                                                         max_stress,
                                                                                         reversion_factor,
@@ -271,8 +238,6 @@
                                                                                         s_th,
                                                                                         alphat,
                                                                                         fatigue_reduction_factor);
-<<<<<<< HEAD
-=======
     
         
         previous_max_stress = max_stress;
@@ -314,7 +279,6 @@
 
     if (new_model_part) {
         mReferenceDamage = 0.0;
->>>>>>> aef9d335
     }
 
     max_indicator = false;
@@ -339,18 +303,8 @@
     // mWohlerStress = wohler_stress;
     mNewCycleIndicator = new_cycle;
     mThresholdStress = s_th;
-<<<<<<< HEAD
-
-    if (new_model_part) {
-        mReferenceDamage = this->GetDamage();   //Updating the damage reference values. This needs to be changed by the end of the method because the calculations
-        // if (mReferenceDamage != 0){
-        //     KRATOS_WATCH(mReferenceDamage)
-        // }                                        //done here are built using the values of the previous step. This should not have a big effect in this CL but is consistent.
-    }
-=======
     mUltimateStress = ultimate_stress;
     
->>>>>>> aef9d335
 }
 
 
@@ -417,11 +371,7 @@
         double damage = this->GetDamage();
 
         // S0 = C:(E-E0) + S0
-<<<<<<< HEAD
-        array_1d<double, VoigtSize> predictive_stress_vector = prod(r_constitutive_matrix, r_strain_vector);
-=======
         noalias(predictive_stress_vector) = prod(r_constitutive_matrix, r_strain_vector);
->>>>>>> aef9d335
         this->template AddInitialStressVectorContribution<array_1d<double, VoigtSize>>(predictive_stress_vector);
 
         // Initialize Plastic Parameters
@@ -506,9 +456,6 @@
     // We get the strain vector
     Vector& r_strain_vector = rValues.GetStrainVector();
 
-    array_1d<double, VoigtSize> aux_strain_vector;
-    noalias(aux_strain_vector) = r_strain_vector;
-
     //NOTE: SINCE THE ELEMENT IS IN SMALL STRAINS WE CAN USE ANY STRAIN MEASURE. HERE EMPLOYING THE CAUCHY_GREEN
     if (r_constitutive_law_options.IsNot( ConstitutiveLaw::USE_ELEMENT_PROVIDED_STRAIN)) {
         BaseType::CalculateCauchyGreenStrain(rValues, r_strain_vector);
@@ -520,7 +467,6 @@
     }
 
     array_1d<double, VoigtSize> predictive_stress_vector;
-    array_1d<double, VoigtSize> aux_stress_vector;
     // We compute the stress
     if(r_constitutive_law_options.Is(ConstitutiveLaw::COMPUTE_STRESS)) {
 
@@ -536,12 +482,6 @@
         // S0 = C:(E-E0) + S0
         noalias(predictive_stress_vector) = prod(r_constitutive_matrix, r_strain_vector);
         this->template AddInitialStressVectorContribution<array_1d<double, VoigtSize>>(predictive_stress_vector);
-<<<<<<< HEAD
-
-        // S0 = C:(E-E0)
-        noalias(aux_stress_vector) = prod(r_constitutive_matrix, r_strain_vector);
-=======
->>>>>>> aef9d335
 
         // Initialize Plastic Parameters
         double fatigue_reduction_factor = mFatigueReductionFactor;
@@ -549,12 +489,8 @@
 
         TConstLawIntegratorType::YieldSurfaceType::CalculateEquivalentStress(predictive_stress_vector, r_strain_vector, uniaxial_stress, rValues);
 
-        double nominal_uniaxial_stress;
-        TConstLawIntegratorType::YieldSurfaceType::CalculateEquivalentStress(aux_stress_vector, aux_strain_vector, nominal_uniaxial_stress, rValues);
-
-        double sign_factor = HighCycleFatigueLawIntegrator<6>::CalculateTensionCompressionFactor(aux_stress_vector);
-        // uniaxial_stress *= sign_factor;
-        nominal_uniaxial_stress *= sign_factor;
+        double sign_factor = HighCycleFatigueLawIntegrator<6>::CalculateTensionCompressionFactor(predictive_stress_vector);
+        uniaxial_stress *= sign_factor;
         double max_stress = mMaxStress;
         double min_stress = mMinStress;
         bool first_max_indicator = mFirstMaxDetected;
@@ -562,14 +498,9 @@
         bool max_indicator = mMaxDetected;
         bool min_indicator = mMinDetected;
 
-
         HighCycleFatigueLawIntegrator<6>::CalculateMaximumAndMinimumStresses(
-<<<<<<< HEAD
-            nominal_uniaxial_stress,
-=======
             uniaxial_stress,
             mPreviousStresses,
->>>>>>> aef9d335
             max_stress,
             min_stress,
             first_max_indicator,
@@ -583,13 +514,8 @@
         mFirstMaxDetected = first_min_indicator;
         mMaxDetected = max_indicator;
         mMinDetected = min_indicator;
-<<<<<<< HEAD
-
-        // uniaxial_stress *= sign_factor;
-=======
                 
         uniaxial_stress *= sign_factor;
->>>>>>> aef9d335
         uniaxial_stress /= fatigue_reduction_factor;  // Fatigue contribution
 
         const double F = uniaxial_stress - threshold;
@@ -613,8 +539,7 @@
 
         Vector previous_stresses = ZeroVector(2);
         const Vector& r_aux_stresses = mPreviousStresses;
-        // previous_stresses[1] = this->CalculateValue(rValues, UNIAXIAL_STRESS, previous_stresses[1]) * sign_factor / (1.0 - this->GetDamage());
-        previous_stresses[1] = nominal_uniaxial_stress;
+        previous_stresses[1] = this->CalculateValue(rValues, UNIAXIAL_STRESS, previous_stresses[1]) * sign_factor / (1.0 - this->GetDamage());
         previous_stresses[0] = r_aux_stresses[1];
 
         mPreviousStresses = previous_stresses;
