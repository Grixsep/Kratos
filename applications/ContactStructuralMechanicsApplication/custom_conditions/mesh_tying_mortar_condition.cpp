// KRATOS    ______            __             __  _____ __                  __                   __
//          / ____/___  ____  / /_____ ______/ /_/ ___// /________  _______/ /___  ___________ _/ /
//         / /   / __ \/ __ \/ __/ __ `/ ___/ __/\__ \/ __/ ___/ / / / ___/ __/ / / / ___/ __ `/ / 
//        / /___/ /_/ / / / / /_/ /_/ / /__/ /_ ___/ / /_/ /  / /_/ / /__/ /_/ /_/ / /  / /_/ / /  
//        \____/\____/_/ /_/\__/\__,_/\___/\__//____/\__/_/   \__,_/\___/\__/\__,_/_/   \__,_/_/  MECHANICS
//
//  License:         BSD License
//                   license: ContactStructuralMechanicsApplication/license.txt
//
//  Main authors:    Vicente Mataix Ferrandiz
//

// System includes

// External includes

// Project includes
#include "utilities/geometrical_projection_utilities.h"
#include "custom_conditions/mesh_tying_mortar_condition.h"

namespace Kratos
{
/************************************* OPERATIONS **********************************/
/***********************************************************************************/

template< SizeType TDim, SizeType TNumNodes, SizeType TNumNodesMaster>
Condition::Pointer MeshTyingMortarCondition<TDim,TNumNodes, TNumNodesMaster>::Create(
    IndexType NewId,
    NodesArrayType const& rThisNodes,
    PropertiesType::Pointer pProperties ) const
{
    return Kratos::make_intrusive< MeshTyingMortarCondition<TDim,TNumNodes, TNumNodesMaster> >( NewId, this->GetParentGeometry().Create( rThisNodes ), pProperties );
}

/***********************************************************************************/
/***********************************************************************************/

template< SizeType TDim, SizeType TNumNodes, SizeType TNumNodesMaster>
Condition::Pointer MeshTyingMortarCondition<TDim,TNumNodes, TNumNodesMaster>::Create(
    IndexType NewId,
    GeometryType::Pointer pGeom,
    PropertiesType::Pointer pProperties) const
{
    return Kratos::make_intrusive< MeshTyingMortarCondition<TDim,TNumNodes, TNumNodesMaster> >( NewId, pGeom, pProperties );
}

/***********************************************************************************/
/***********************************************************************************/

template< SizeType TDim, SizeType TNumNodes, SizeType TNumNodesMaster>
Condition::Pointer MeshTyingMortarCondition<TDim,TNumNodes, TNumNodesMaster>::Create(
    IndexType NewId,
    GeometryType::Pointer pGeom,
    PropertiesType::Pointer pProperties,
    GeometryType::Pointer pMasterGeom) const
{
    return Kratos::make_intrusive< MeshTyingMortarCondition<TDim,TNumNodes, TNumNodesMaster> >( NewId, pGeom, pProperties, pMasterGeom);
}

/************************************* DESTRUCTOR **********************************/
/***********************************************************************************/

template< SizeType TDim, SizeType TNumNodes, SizeType TNumNodesMaster>
MeshTyingMortarCondition<TDim,TNumNodes, TNumNodesMaster>::~MeshTyingMortarCondition( )
= default;

//************************** STARTING - ENDING  METHODS ***************************//
/***********************************************************************************/
/***********************************************************************************/

template< SizeType TDim, SizeType TNumNodes, SizeType TNumNodesMaster>
void MeshTyingMortarCondition<TDim,TNumNodes, TNumNodesMaster>::Initialize(const ProcessInfo& rCurrentProcessInfo)
{
    KRATOS_TRY;

    // Initialize BaseType
    BaseType::Initialize(rCurrentProcessInfo);

    // We get the unkown variable
    const std::string r_variable_name = GetProperties().Has(TYING_VARIABLE) ? GetProperties().GetValue(TYING_VARIABLE) : "DISPLACEMENT";
    mpDoFVariables.clear();
    mpLMVariables.clear();
    if (KratosComponents<Variable<double>>::Has(r_variable_name)) {
        mpDoFVariables.push_back(&KratosComponents<Variable<double>>::Get(r_variable_name));
        mpLMVariables.push_back(&SCALAR_LAGRANGE_MULTIPLIER);
    } else if (KratosComponents<Variable<array_1d<double, 3>>>::Has(r_variable_name)) {
        mpDoFVariables.reserve(TDim);
        mpLMVariables.reserve(TDim);
        mpDoFVariables.push_back(&KratosComponents<Variable<double>>::Get(r_variable_name + "_X"));
        mpLMVariables.push_back(&VECTOR_LAGRANGE_MULTIPLIER_X);
        mpDoFVariables.push_back(&KratosComponents<Variable<double>>::Get(r_variable_name + "_Y"));
        mpLMVariables.push_back(&VECTOR_LAGRANGE_MULTIPLIER_Y);
        // In case of 3D, we add the Z variable
        if constexpr (TDim == 3) {
            mpDoFVariables.push_back(&KratosComponents<Variable<double>>::Get(r_variable_name + "_Z"));
            mpLMVariables.push_back(&VECTOR_LAGRANGE_MULTIPLIER_Z);
        }
    } else {
        KRATOS_ERROR << "Compatible variables are: double or array_1d<double, 3> " << std::endl;
    }

    // We define the integration method
    const auto& r_properties = this->GetProperties();
    const IndexType integration_order = r_properties.Has(INTEGRATION_ORDER_CONTACT) ? r_properties.GetValue(INTEGRATION_ORDER_CONTACT) : 2;

    // The slave geometry
    GeometryType& r_slave_geometry = this->GetParentGeometry();
    const array_1d<double, 3>& r_normal_slave = this->GetValue(NORMAL);

    // Create and initialize condition variables:
    GeneralVariables rVariables;

    // Create Ae matrix
    MatrixDualLM Ae;

    // The master geometry
    GeometryType& r_master_geometry = this->GetPairedGeometry();
    const array_1d<double, 3>& r_normal_master = this->GetPairedNormal();

    // Initialize general variables for the current master element
    rVariables.Initialize();

    // Initialize the mortar operators
    mMortarConditionMatrices.Initialize();

    // We call the exact integration utility
    const double distance_threshold = 1.0e24;
    const double zero_tolerance_factor = 1.0e0;
    const bool consider_tessellation = r_properties.Has(CONSIDER_TESSELLATION) ? r_properties[CONSIDER_TESSELLATION] : false;
    IntegrationUtility integration_utility = IntegrationUtility (integration_order, distance_threshold, 0, zero_tolerance_factor, consider_tessellation);

    // Reading integration points
    ConditionArrayListType conditions_points_slave;
    const bool is_inside = integration_utility.GetExactIntegration(r_slave_geometry, r_normal_slave, r_master_geometry, r_normal_master, conditions_points_slave);

    double integration_area;
    integration_utility.GetTotalArea(r_slave_geometry, conditions_points_slave, integration_area);

    if ((is_inside == true) && ((integration_area/r_slave_geometry.Area()) > 1.0e-3 * r_slave_geometry.Area())) {
        IntegrationMethod this_integration_method = GetIntegrationMethod();

        // Initialize general variables for the current master element
        rVariables.Initialize();

        // Initialize the mortar operators
        mMortarConditionMatrices.Initialize();

        const bool dual_LM = CalculateAe(r_normal_master, Ae, rVariables, conditions_points_slave, this_integration_method);

        for (IndexType i_geom = 0; i_geom < conditions_points_slave.size(); ++i_geom) {
            PointerVector< PointType > points_array(TDim); // The points are stored as local coordinates, we calculate the global coordinates of this points
            for (IndexType i_node = 0; i_node < TDim; ++i_node) {
                PointType global_point;
                r_slave_geometry.GlobalCoordinates(global_point, conditions_points_slave[i_geom][i_node]);
                points_array(i_node) = Kratos::make_shared<PointType>(PointType(global_point));
            }

            DecompositionType decomp_geom( points_array );

            bool bad_shape;
            if constexpr (TDim == 2) {
                bad_shape = MortarUtilities::LengthCheck(decomp_geom, r_slave_geometry.Length() * CheckThresholdCoefficient);
            } else { 
                bad_shape = MortarUtilities::HeronCheck(decomp_geom);
            }

            if (!bad_shape) {
                const GeometryType::IntegrationPointsArrayType& integration_points_slave = decomp_geom.IntegrationPoints( this_integration_method );

                // Integrating the mortar operators
                for ( IndexType point_number = 0; point_number < integration_points_slave.size(); ++point_number ) {
                    // We compute the local coordinates
                    const auto local_point_decomp = PointType{integration_points_slave[point_number].Coordinates()};
                    PointType local_point_parent;
                    PointType gp_global;
                    decomp_geom.GlobalCoordinates(gp_global, local_point_decomp);
                    r_slave_geometry.PointLocalCoordinates(local_point_parent, gp_global);

                    // Calculate the kinematic variables
                    this->CalculateKinematics( rVariables, Ae, r_normal_master, local_point_decomp, local_point_parent, decomp_geom, dual_LM);

                    const double integration_weight = integration_points_slave[point_number].Weight();

                    mMortarConditionMatrices.CalculateMortarOperators(rVariables, integration_weight);
                }
            }
        }
    } else { // We deactivate
        this->Set(ACTIVE, false);
    }

    KRATOS_CATCH( "" );
}

/***********************************************************************************/
/***********************************************************************************/

template< SizeType TDim, SizeType TNumNodes, SizeType TNumNodesMaster>
void MeshTyingMortarCondition<TDim,TNumNodes, TNumNodesMaster>::InitializeSolutionStep(const ProcessInfo& rCurrentProcessInfo)
{
    KRATOS_TRY;

    BaseType::InitializeSolutionStep(rCurrentProcessInfo);

    KRATOS_CATCH( "" );
}

/***********************************************************************************/
/***********************************************************************************/

template< SizeType TDim, SizeType TNumNodes, SizeType TNumNodesMaster>
void MeshTyingMortarCondition<TDim,TNumNodes, TNumNodesMaster>::InitializeNonLinearIteration(const ProcessInfo& rCurrentProcessInfo)
{
    KRATOS_TRY;

    BaseType::InitializeNonLinearIteration(rCurrentProcessInfo);

    KRATOS_CATCH( "" );
}

/***********************************************************************************/
/***********************************************************************************/

template< SizeType TDim, SizeType TNumNodes, SizeType TNumNodesMaster>
void MeshTyingMortarCondition<TDim,TNumNodes, TNumNodesMaster>::FinalizeSolutionStep(const ProcessInfo& rCurrentProcessInfo)
{
    KRATOS_TRY;

    BaseType::FinalizeSolutionStep(rCurrentProcessInfo);

    KRATOS_CATCH( "" );
}

/***********************************************************************************/
/***********************************************************************************/

template< SizeType TDim, SizeType TNumNodes, SizeType TNumNodesMaster>
void MeshTyingMortarCondition<TDim,TNumNodes, TNumNodesMaster>::FinalizeNonLinearIteration(const ProcessInfo& rCurrentProcessInfo)
{
    KRATOS_TRY;

    BaseType::FinalizeNonLinearIteration(rCurrentProcessInfo);

    KRATOS_CATCH( "" );
}

/***********************************************************************************/
/***********************************************************************************/

template< SizeType TDim, SizeType TNumNodes, SizeType TNumNodesMaster>
void MeshTyingMortarCondition<TDim,TNumNodes, TNumNodesMaster>::CalculateLocalSystem(
    MatrixType& rLeftHandSideMatrix,
    VectorType& rRightHandSideVector,
    const ProcessInfo& rCurrentProcessInfo
    )
{
    KRATOS_TRY;

    // Compute the matrix size
    const SizeType matrix_size = mpDoFVariables.size() * (2 * TNumNodes + TNumNodesMaster);

    // Resizing as needed the LHS
    if ( rLeftHandSideMatrix.size1() != matrix_size || rLeftHandSideMatrix.size2() != matrix_size ) {
        rLeftHandSideMatrix.resize( matrix_size, matrix_size, false );
    }

    // Resizing as needed the RHS
    if ( rRightHandSideVector.size() != matrix_size ) {
        rRightHandSideVector.resize( matrix_size, false );
    }

    // Calculate condition system
    CalculateConditionSystem(rLeftHandSideMatrix, rRightHandSideVector, rCurrentProcessInfo );

    KRATOS_CATCH( "" );
}

/***********************************************************************************/
/***********************************************************************************/

template< SizeType TDim, SizeType TNumNodes, SizeType TNumNodesMaster>
void MeshTyingMortarCondition<TDim,TNumNodes, TNumNodesMaster>::CalculateLeftHandSide(
    MatrixType& rLeftHandSideMatrix,
    const ProcessInfo& rCurrentProcessInfo
    )
{
    // Compute the matrix size
    const SizeType matrix_size = mpDoFVariables.size() * (2 * TNumNodes + TNumNodesMaster);

    // Resizing as needed the LHS
    if ( rLeftHandSideMatrix.size1() != matrix_size || rLeftHandSideMatrix.size2() != matrix_size ) {
        rLeftHandSideMatrix.resize( matrix_size, matrix_size, false );
    }

    // Creating an auxiliary vector
    VectorType aux_right_hand_side_vector = Vector();

    // Calculate condition system
    CalculateConditionSystem(rLeftHandSideMatrix, aux_right_hand_side_vector, rCurrentProcessInfo, true, false );
}

/***********************************************************************************/
/***********************************************************************************/

template< SizeType TDim, SizeType TNumNodes, SizeType TNumNodesMaster>
void MeshTyingMortarCondition<TDim,TNumNodes, TNumNodesMaster>::CalculateRightHandSide(
    VectorType& rRightHandSideVector,
    const ProcessInfo& rCurrentProcessInfo
    )
{
    // Creating an auxiliary matrix
    MatrixType aux_left_hand_side_matrix = Matrix();

    // Compute the matrix size
    const SizeType matrix_size = mpDoFVariables.size() * (2 * TNumNodes + TNumNodesMaster);

    // Resizing as needed the RHS
    if ( rRightHandSideVector.size() != matrix_size ) {
        rRightHandSideVector.resize( matrix_size, false );
    }

    // Calculate condition system
    CalculateConditionSystem(aux_left_hand_side_matrix, rRightHandSideVector, rCurrentProcessInfo, false );
}

/***********************************************************************************/
/***********************************************************************************/

template< SizeType TDim, SizeType TNumNodes, SizeType TNumNodesMaster>
void MeshTyingMortarCondition<TDim,TNumNodes, TNumNodesMaster>::CalculateMassMatrix(
    MatrixType& rMassMatrix,
    const ProcessInfo& rCurrentProcessInfo
    )
{
    KRATOS_TRY;

    rMassMatrix.resize(0, 0, false);

    KRATOS_CATCH( "" );
}

/***********************************************************************************/
/***********************************************************************************/

template< SizeType TDim, SizeType TNumNodes, SizeType TNumNodesMaster>
void MeshTyingMortarCondition<TDim,TNumNodes, TNumNodesMaster>::CalculateDampingMatrix(
    MatrixType& rDampingMatrix,
    const ProcessInfo& rCurrentProcessInfo
    )
{
    KRATOS_TRY;

    rDampingMatrix.resize(0, 0, false);

    KRATOS_CATCH( "" );
}

/***********************************************************************************/
/***********************************************************************************/

template< SizeType TDim, SizeType TNumNodes, SizeType TNumNodesMaster>
void MeshTyingMortarCondition<TDim, TNumNodes, TNumNodesMaster>::CalculateConditionSystem(
    MatrixType& rLeftHandSideMatrix,
    VectorType& rRightHandSideVector,
    const ProcessInfo& rCurrentProcessInfo,
    const bool ComputeLHS,
    const bool ComputeRHS
    )
{
    KRATOS_TRY;

    // Create the current DoF data
    DofData dof_data(mpDoFVariables.size());

    // Initialize the DoF data
    this->InitializeDofData(dof_data);

    // Update slave element info
    dof_data.UpdateMasterPair(this->GetPairedGeometry(), mpDoFVariables);

    // Assemble of the matrix is required
    if ( ComputeLHS ) {
        // Calculate the local contribution
        this->CalculateLocalLHS(rLeftHandSideMatrix, mMortarConditionMatrices, dof_data, rCurrentProcessInfo);
    }

    // Assemble of the vector is required
    if ( ComputeRHS) {
        // Calculate the local contribution
        this->CalculateLocalRHS( rRightHandSideVector, mMortarConditionMatrices, dof_data, rCurrentProcessInfo);
    }

    KRATOS_CATCH( "" );
}

/***********************************************************************************/
/***********************************************************************************/

template< SizeType TDim, SizeType TNumNodes, SizeType TNumNodesMaster>
bool MeshTyingMortarCondition<TDim,TNumNodes, TNumNodesMaster>::CalculateAe(
    const array_1d<double, 3>& rNormalMaster,
    MatrixDualLM& rAe,
    GeneralVariables& rVariables,
    const ConditionArrayListType& rConditionsPointsSlave,
    const IntegrationMethod ThisIntegrationMethod
    )
{
    // We initilize the Ae components
    AeData rAeData;
    rAeData.Initialize();

    rAe = ZeroMatrix(TNumNodes, TNumNodes);

    // The slave geometry
    GeometryType& r_slave_geometry = this->GetParentGeometry();

    // Initialize general variables for the current master element
    rVariables.Initialize();

    // Calculating the proportion between the integrated area and segment area
    for (IndexType i_geom = 0; i_geom < rConditionsPointsSlave.size(); ++i_geom) {
        PointerVector< PointType > points_array(TDim); // The points are stored as local coordinates, we calculate the global coordinates of this points
        for (IndexType i_node = 0; i_node < TDim; ++i_node) {
            PointType global_point;
            r_slave_geometry.GlobalCoordinates(global_point, rConditionsPointsSlave[i_geom][i_node]);
            points_array(i_node) = Kratos::make_shared<PointType>(PointType(global_point));
        }

        DecompositionType decomp_geom( points_array );

        bool bad_shape;
        if constexpr (TDim == 2) {
            bad_shape = MortarUtilities::LengthCheck(decomp_geom, r_slave_geometry.Length() * CheckThresholdCoefficient);
        } else { 
            bad_shape = MortarUtilities::HeronCheck(decomp_geom);
        }

        if (!bad_shape) {
            const GeometryType::IntegrationPointsArrayType& integration_points_slave = decomp_geom.IntegrationPoints( ThisIntegrationMethod );

            // Integrating the mortar operators
            for ( IndexType point_number = 0; point_number < integration_points_slave.size(); ++point_number ) {
                // We compute the local coordinates
                const auto local_point_decomp = PointType{integration_points_slave[point_number].Coordinates()};
                PointType local_point_parent;
                PointType gp_global;
                decomp_geom.GlobalCoordinates(gp_global, local_point_decomp);
                r_slave_geometry.PointLocalCoordinates(local_point_parent, gp_global);

                // Calculate the kinematic variables
                // We compute the current configuration
                decomp_geom.GlobalCoordinates(gp_global, local_point_decomp);
                r_slave_geometry.PointLocalCoordinates(local_point_parent, gp_global);

                this->CalculateKinematics( rVariables, rAe, rNormalMaster, local_point_decomp, local_point_parent, decomp_geom, false);

                // Integrate
                const double integration_weight = integration_points_slave[point_number].Weight();

                rAeData.CalculateAeComponents(rVariables, integration_weight);
            }
        }
    }

    return rAeData.CalculateAe(rAe);
}

/*********************************COMPUTE KINEMATICS*********************************/
/************************************************************************************/

template< SizeType TDim, SizeType TNumNodes, SizeType TNumNodesMaster>
void MeshTyingMortarCondition<TDim,TNumNodes, TNumNodesMaster>::CalculateKinematics(
    GeneralVariables& rVariables,
    const MatrixDualLM& rAe,
    const array_1d<double, 3>& rNormalMaster,
    const PointType& rLocalPointDecomp,
    const PointType& rLocalPointParent,
    const GeometryPointType& rGeometryDecomp,
    const bool DualLM
    )
{
    /// SLAVE CONDITION ///
    /* SHAPE FUNCTIONS */
    GetParentGeometry().ShapeFunctionsValues( rVariables.NSlave, rLocalPointParent.Coordinates() );
    rVariables.PhiLagrangeMultipliers = (DualLM == true) ? prod(rAe, rVariables.NSlave) : rVariables.NSlave;

    /* CALCULATE JACOBIAN AND JACOBIAN DETERMINANT */
    rVariables.DetjSlave = rGeometryDecomp.DeterminantOfJacobian( rLocalPointDecomp );

    KRATOS_ERROR_IF(rVariables.DetjSlave < 0.0) << "WARNING:: CONDITION ID: " << this->Id() << " INVERTED. DETJ: " << rVariables.DetjSlave << std::endl;

    /// MASTER CONDITION ///
    this->MasterShapeFunctionValue( rVariables, rNormalMaster, rLocalPointParent);
}

/***********************************************************************************/
/*************** METHODS TO CALCULATE THE CONTACT CONDITION MATRICES ***************/
/***********************************************************************************/

template< SizeType TDim, SizeType TNumNodes, SizeType TNumNodesMaster>
void MeshTyingMortarCondition<TDim,TNumNodes, TNumNodesMaster>::MasterShapeFunctionValue(
    GeneralVariables& rVariables,
    const array_1d<double, 3>& rNormalMaster,
    const PointType& rLocalPoint
    )
{
    GeometryType& r_master_geometry = this->GetPairedGeometry();

    PointType projected_gp_global;
    const array_1d<double,3> gp_normal = MortarUtilities::GaussPointUnitNormal(rVariables.NSlave, GetParentGeometry());

    GeometryType::CoordinatesArrayType slave_gp_global;
    this->GetParentGeometry().GlobalCoordinates( slave_gp_global, rLocalPoint );
    GeometricalProjectionUtilities::FastProjectDirection( r_master_geometry, PointType{slave_gp_global}, projected_gp_global, rNormalMaster, -gp_normal ); // The opposite direction

    GeometryType::CoordinatesArrayType projected_gp_local;

    r_master_geometry.PointLocalCoordinates(projected_gp_local, projected_gp_global.Coordinates( ) ) ;

    // SHAPE FUNCTIONS
    r_master_geometry.ShapeFunctionsValues( rVariables.NMaster, projected_gp_local );
}

/***************************** BEGIN AD REPLACEMENT ********************************/
/***********************************************************************************/

template<SizeType TDim, SizeType TNumNodes, SizeType TNumNodesMaster>
void MeshTyingMortarCondition<TDim,TNumNodes, TNumNodesMaster>::CalculateLocalLHS(
    Matrix& rLocalLHS,
    const MortarConditionMatrices& rMortarConditionMatrices,
    const DofData& rDofData,
    const ProcessInfo& rCurrentProcessInfo
    )
{
    // We get the mortar operators
    const auto& r_MOperator = rMortarConditionMatrices.MOperator;
    const auto& r_DOperator = rMortarConditionMatrices.DOperator;

    // Clear matrix
    rLocalLHS.clear();

    // Get the DoF size
    const SizeType dof_size = mpDoFVariables.size();

    // Get the scale factor
<<<<<<< HEAD
    const double scale_factor = rCurrentProcessInfo.Has(SCALE_FACTOR) ? rCurrentProcessInfo[SCALE_FACTOR] : 1.0;
=======
    const double scale_factor = rCurrentProcessInfo.Has(SCALE_FACTOR) ? rCurrentProcessInfo[SCALE_FACTOR] : rCurrentProcessInfo.Has(BUILD_SCALE_FACTOR) ? rCurrentProcessInfo[BUILD_SCALE_FACTOR] : 1.0;
>>>>>>> 2a7e8f2e

    // Initial index 
    IndexType initial_row_index = 0;
    const IndexType initial_column_index = dof_size * (TNumNodes + TNumNodesMaster);

    // Iterate over the number of dofs on master side
    for (IndexType i = 0; i < dof_size; ++i) {
        for (IndexType j = 0; j < TNumNodesMaster; ++j) {
            for (IndexType k = 0; k < TNumNodes; ++k) {
                const double value = - scale_factor * r_MOperator(k, j);
                rLocalLHS(initial_row_index + j * dof_size + i, initial_column_index + k * dof_size + i) = value;
                rLocalLHS(initial_column_index + k * dof_size + i, initial_row_index + j * dof_size + i) = value;
            }
        }
    }
    
    // Update intial index
    initial_row_index = dof_size * TNumNodesMaster;

    // Iterate over the number of dofs on slave side
    for (IndexType i = 0; i < dof_size; ++i) {
        for (IndexType j = 0; j < TNumNodes; ++j) {
            for (IndexType k = 0; k < TNumNodes; ++k) {
                const double value = scale_factor * r_DOperator(k, j);
                rLocalLHS(initial_row_index + j * dof_size + i, initial_column_index + k * dof_size + i) = value;
                rLocalLHS(initial_column_index + k * dof_size + i, initial_row_index + j * dof_size + i) = value;
            }
        }
    }

    // // Debugging
    // LOG_MATRIX_PRETTY(rLocalLHS);
}

/***********************************************************************************/
/***********************************************************************************/

template<SizeType TDim, SizeType TNumNodes, SizeType TNumNodesMaster>
void MeshTyingMortarCondition<TDim,TNumNodes, TNumNodesMaster>::CalculateLocalRHS(
    Vector& rLocalRHS,
    const MortarConditionMatrices& rMortarConditionMatrices,
    const DofData& rDofData,
    const ProcessInfo& rCurrentProcessInfo
    )
{
    // Initialize values
    const auto& r_u1 = rDofData.u1;
    const auto& r_u2 = rDofData.u2;
    const auto& r_lm = rDofData.LagrangeMultipliers;

    // Mortar operators
    const auto& r_MOperator = rMortarConditionMatrices.MOperator;
    const auto& r_DOperator = rMortarConditionMatrices.DOperator;

    // Get the DoF size
    const SizeType dof_size = mpDoFVariables.size();

    // Get the scale factor
<<<<<<< HEAD
    const double scale_factor = rCurrentProcessInfo.Has(SCALE_FACTOR) ? rCurrentProcessInfo[SCALE_FACTOR] : 1.0;
=======
    const double scale_factor = rCurrentProcessInfo.Has(SCALE_FACTOR) ? rCurrentProcessInfo[SCALE_FACTOR] : rCurrentProcessInfo.Has(BUILD_SCALE_FACTOR) ? rCurrentProcessInfo[BUILD_SCALE_FACTOR] : 1.0;
>>>>>>> 2a7e8f2e

    // Initial index 
    IndexType initial_index = 0;

    // Master side
    const Matrix Mlm = scale_factor * prod(trans(r_MOperator), r_lm);
    for (IndexType i = 0; i < TNumNodesMaster; ++i) {
        for (IndexType j = 0; j < dof_size; ++j) {
            rLocalRHS[initial_index + i * dof_size + j] = Mlm(i, j);
        }
    }

    // Slave side
    initial_index = TNumNodesMaster * dof_size;
    const Matrix Dlm = scale_factor * prod(trans(r_DOperator), r_lm);
    for (IndexType i = 0; i < TNumNodes; ++i) {
        for (IndexType j = 0; j < dof_size; ++j) {
            rLocalRHS[initial_index + i * dof_size + j] = - Dlm(i, j);
        }
    }

    // LM slave side
    initial_index = (TNumNodes + TNumNodesMaster) * dof_size;
    const Matrix Du1Mu2 = scale_factor * (prod(r_DOperator, r_u1) - prod(r_MOperator, r_u2));
    for (IndexType i = 0; i < TNumNodes; ++i) {
        for (IndexType j = 0; j < dof_size; ++j) {
            rLocalRHS[initial_index + i * dof_size + j] = - Du1Mu2(i, j);
        }
    }

    // // Debugging
    // LOG_VECTOR_PRETTY(rLocalRHS);
}

/***********************************************************************************/
/***********************************************************************************/

template< SizeType TDim, SizeType TNumNodes, SizeType TNumNodesMaster>
void MeshTyingMortarCondition<TDim,TNumNodes, TNumNodesMaster>::EquationIdVector(
    EquationIdVectorType& rResult,
    const ProcessInfo& rCurrentProcessInfo
    ) const
{
    KRATOS_TRY;

    // Compute the matrix size
    const SizeType matrix_size = mpDoFVariables.size() * (2 * TNumNodes + TNumNodesMaster);

    if (rResult.size() != matrix_size) {
        rResult.resize( matrix_size, false );
    }

    IndexType index = 0;

    /* ORDER - [ MASTER, SLAVE, LM ] */
    // Master Nodes DoF Equation IDs
    const GeometryType& r_current_master = this->GetPairedGeometry();
    for ( IndexType i_master = 0; i_master < TNumNodesMaster; ++i_master ) {
        const Node& r_master_node = r_current_master[i_master];
        for (auto& p_var : mpDoFVariables) {
            rResult[index++] = r_master_node.GetDof(*p_var).EquationId( );
        }
    }


    // Slave Nodes DoF Equation IDs
    const GeometryType& r_current_slave = this->GetParentGeometry();
    for ( IndexType i_slave = 0; i_slave < TNumNodes; ++i_slave ) {
        const Node& r_slave_node = r_current_slave[i_slave];
        for (auto& p_var : mpDoFVariables) {
            rResult[index++] = r_slave_node.GetDof(*p_var).EquationId( );
        }
    }

    // Slave Nodes LM Equation IDs
    for ( IndexType i_slave = 0; i_slave < TNumNodes; ++i_slave ) {
        const Node& r_slave_node = r_current_slave[i_slave];
        for (auto& p_var : mpLMVariables) {
            rResult[index++] = r_slave_node.GetDof(*p_var).EquationId( );
        }
    }

    KRATOS_CATCH( "" );
}

/***********************************************************************************/
/***********************************************************************************/

template< SizeType TDim, SizeType TNumNodes, SizeType TNumNodesMaster>
void MeshTyingMortarCondition<TDim, TNumNodes, TNumNodesMaster>::GetDofList(
    DofsVectorType& rConditionalDofList,
    const ProcessInfo& rCurrentProcessInfo
    ) const
{
    KRATOS_TRY;

    // Compute the matrix size
    const SizeType matrix_size = mpDoFVariables.size() * (2 * TNumNodes + TNumNodesMaster);

    if (rConditionalDofList.size() != matrix_size) {
        rConditionalDofList.resize( matrix_size );
    }

    IndexType index = 0;

    /* ORDER - [ MASTER, SLAVE, LM ] */
    // Master Nodes DoF Equation IDs
    const GeometryType& r_current_master = this->GetPairedGeometry();
    for ( IndexType i_master = 0; i_master < TNumNodesMaster; ++i_master ) {
        const Node& r_master_node = r_current_master[i_master];
        for (auto& p_var : mpDoFVariables) {
            rConditionalDofList[index++] = r_master_node.pGetDof(*p_var);
        }
    }


    // Slave Nodes DoF Equation IDs
    const GeometryType& r_current_slave = this->GetParentGeometry();
    for ( IndexType i_slave = 0; i_slave < TNumNodes; ++i_slave ) {
        const Node& r_slave_node = r_current_slave[i_slave];
        for (auto& p_var : mpDoFVariables) {
            rConditionalDofList[index++] = r_slave_node.pGetDof(*p_var);
        }
    }

    // Slave Nodes LM Equation IDs
    for ( IndexType i_slave = 0; i_slave < TNumNodes; ++i_slave ) {
        const Node& r_slave_node = r_current_slave[i_slave];
        for (auto& p_var : mpLMVariables) {
            rConditionalDofList[index++] = r_slave_node.pGetDof(*p_var);
        }
    }

    KRATOS_CATCH( "" );
}

/***********************************************************************************/
/***********************************************************************************/

template< SizeType TDim, SizeType TNumNodes, SizeType TNumNodesMaster>
void MeshTyingMortarCondition<TDim,TNumNodes, TNumNodesMaster>::CalculateOnIntegrationPoints(
    const Variable<double>& rVariable,
    std::vector<double>& rOutput,
    const ProcessInfo& rCurrentProcessInfo
    )
{
    KRATOS_TRY;

    const GeometryType::IntegrationPointsArrayType& r_integration_points = GetParentGeometry().IntegrationPoints();

    if ( rOutput.size() != r_integration_points.size() ) {
        rOutput.resize( r_integration_points.size() );
    }

    for (IndexType point_number = 0; point_number < r_integration_points.size(); ++point_number) {
        rOutput[point_number] = 0.0;
    }

    KRATOS_CATCH( "" );
}

/***********************************************************************************/
/***********************************************************************************/

template< SizeType TDim, SizeType TNumNodes, SizeType TNumNodesMaster>
void MeshTyingMortarCondition<TDim,TNumNodes, TNumNodesMaster>::CalculateOnIntegrationPoints(
    const Variable<array_1d<double, 3 > >& rVariable,
    std::vector< array_1d<double, 3 > >& rOutput,
    const ProcessInfo& rCurrentProcessInfo
    )
{
    KRATOS_TRY;

    const GeometryType::IntegrationPointsArrayType& r_integration_points = GetParentGeometry().IntegrationPoints();

    if ( rOutput.size() != r_integration_points.size() ) {
        rOutput.resize( r_integration_points.size() );
    }

    for (IndexType point_number = 0; point_number < r_integration_points.size(); ++point_number) {
        rOutput[point_number] = ZeroVector(3);
    }

    KRATOS_CATCH( "" );
}

/***********************************************************************************/
/***********************************************************************************/

template< SizeType TDim, SizeType TNumNodes, SizeType TNumNodesMaster>
void MeshTyingMortarCondition<TDim,TNumNodes, TNumNodesMaster>::CalculateOnIntegrationPoints(
    const Variable<Vector>& rVariable,
    std::vector<Vector>& rOutput,
    const ProcessInfo& rCurrentProcessInfo
    )
{
    KRATOS_TRY;

    const GeometryType::IntegrationPointsArrayType& r_integration_points = GetParentGeometry().IntegrationPoints();

    if ( rOutput.size() != r_integration_points.size() ) {
        rOutput.resize( r_integration_points.size() );
    }

    for (IndexType point_number = 0; point_number < r_integration_points.size(); ++point_number) {
        rOutput[point_number] = ZeroVector(3);
    }

    KRATOS_CATCH( "" );
}

/***********************************************************************************/
/***********************************************************************************/

template< SizeType TDim, SizeType TNumNodes, SizeType TNumNodesMaster>
int MeshTyingMortarCondition<TDim,TNumNodes, TNumNodesMaster>::Check(const ProcessInfo& rCurrentProcessInfo) const
{
    KRATOS_TRY

    // Base class checks for positive Jacobian and Id > 0
    int ierr = Condition::Check(rCurrentProcessInfo);
    if(ierr != 0) return ierr;

    KRATOS_ERROR_IF(this->GetParentGeometry().NumberOfGeometryParts() == 0) << "YOU HAVE NOT INITIALIZED THE PAIR GEOMETRY IN THE MeshTyingMortarCondition" << std::endl;

    return ierr;

    KRATOS_CATCH("")
}

/***********************************************************************************/
/***********************************************************************************/

template< SizeType TDim, SizeType TNumNodes, SizeType TNumNodesMaster>
void MeshTyingMortarCondition<TDim,TNumNodes, TNumNodesMaster>::save(Serializer& rSerializer) const
{
    KRATOS_SERIALIZE_SAVE_BASE_CLASS( rSerializer, PairedCondition );
    rSerializer.save("MortarConditionMatrices", mMortarConditionMatrices);
    rSerializer.save("DoFVariables", mpDoFVariables);
    rSerializer.save("LMVariables", mpLMVariables);
}

/***********************************************************************************/
/***********************************************************************************/

template< SizeType TDim, SizeType TNumNodes, SizeType TNumNodesMaster>
void MeshTyingMortarCondition<TDim,TNumNodes, TNumNodesMaster>::load(Serializer& rSerializer)
{
    KRATOS_SERIALIZE_LOAD_BASE_CLASS( rSerializer, PairedCondition );
    rSerializer.load("MortarConditionMatrices", mMortarConditionMatrices);
    rSerializer.load("DoFVariables", mpDoFVariables);
    rSerializer.load("LMVariables", mpLMVariables);
}

/***********************************************************************************/
/***********************************************************************************/

template class MeshTyingMortarCondition<2, 2, 2>; // 2D Line/Line
template class MeshTyingMortarCondition<3, 3, 3>; // 3D Triangle/Triangle
template class MeshTyingMortarCondition<3, 4, 4>; // 3D Quadrilateral/Quadrilateral
template class MeshTyingMortarCondition<3, 3, 4>; // 3D Triangle/Quadrilateral
template class MeshTyingMortarCondition<3, 4, 3>; // 3D Quadrilateral/Triangle

} // Namespace Kratos<|MERGE_RESOLUTION|>--- conflicted
+++ resolved
@@ -543,11 +543,7 @@
     const SizeType dof_size = mpDoFVariables.size();
 
     // Get the scale factor
-<<<<<<< HEAD
-    const double scale_factor = rCurrentProcessInfo.Has(SCALE_FACTOR) ? rCurrentProcessInfo[SCALE_FACTOR] : 1.0;
-=======
     const double scale_factor = rCurrentProcessInfo.Has(SCALE_FACTOR) ? rCurrentProcessInfo[SCALE_FACTOR] : rCurrentProcessInfo.Has(BUILD_SCALE_FACTOR) ? rCurrentProcessInfo[BUILD_SCALE_FACTOR] : 1.0;
->>>>>>> 2a7e8f2e
 
     // Initial index 
     IndexType initial_row_index = 0;
@@ -606,11 +602,7 @@
     const SizeType dof_size = mpDoFVariables.size();
 
     // Get the scale factor
-<<<<<<< HEAD
-    const double scale_factor = rCurrentProcessInfo.Has(SCALE_FACTOR) ? rCurrentProcessInfo[SCALE_FACTOR] : 1.0;
-=======
     const double scale_factor = rCurrentProcessInfo.Has(SCALE_FACTOR) ? rCurrentProcessInfo[SCALE_FACTOR] : rCurrentProcessInfo.Has(BUILD_SCALE_FACTOR) ? rCurrentProcessInfo[BUILD_SCALE_FACTOR] : 1.0;
->>>>>>> 2a7e8f2e
 
     // Initial index 
     IndexType initial_index = 0;
