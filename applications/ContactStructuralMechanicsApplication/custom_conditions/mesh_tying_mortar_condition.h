--- conflicted
+++ resolved
@@ -444,11 +444,7 @@
     ///@name Protected member Variables
     ///@{
 
-<<<<<<< HEAD
     MortarConditionMatrices mMortarConditionMatrices;    /// The mortar operators
-=======
-    MortarConditionMatrices mMortarConditionMatrices;      /// The mortar operators
->>>>>>> bbd7facc
 
     std::vector<const Variable<double>*> mpDoFVariables; /// The list of DoF variables
 
@@ -686,23 +682,6 @@
     // Serialization
     friend class Serializer;
 
-<<<<<<< HEAD
-    void save(Serializer& rSerializer) const override
-    {
-        KRATOS_SERIALIZE_SAVE_BASE_CLASS( rSerializer, PairedCondition );
-        rSerializer.save("MortarConditionMatrices", mMortarConditionMatrices);
-        rSerializer.save("DoFVariables", mpDoFVariables);
-        rSerializer.save("LMVariables", mpLMVariables);
-    }
-
-    void load(Serializer& rSerializer) override
-    {
-        KRATOS_SERIALIZE_LOAD_BASE_CLASS( rSerializer, PairedCondition );
-        rSerializer.load("MortarConditionMatrices", mMortarConditionMatrices);
-        rSerializer.load("DoFVariables", mpDoFVariables);
-        rSerializer.load("LMVariables", mpLMVariables);
-    }
-=======
     /**
      * @brief Saves the MeshTyingMortarCondition object to a serializer.
      * @param rSerializer the serializer to save to
@@ -714,7 +693,6 @@
      * @param rSerializer the serializer to load from
      */
     void load(Serializer& rSerializer) override;
->>>>>>> bbd7facc
 
     ///@}
 
