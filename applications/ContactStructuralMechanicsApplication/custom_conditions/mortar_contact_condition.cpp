// KRATOS  ___|  |       |       |
//       \___ \  __|  __| |   |  __| __| |   |  __| _` | |
//           | |   |    |   | (    |   |   | |   (   | |
//       _____/ \__|_|   \__,_|\___|\__|\__,_|_|  \__,_|_| MECHANICS
//
//  License: BSD License
//   license: StructuralMechanicsApplication/license.txt
//
//  Main authors:  Vicente Mataix Ferrandiz
//

// System includes
// #include <algorithm>
#ifdef KRATOS_DEBUG
#include <iomanip>
#endif

// External includes

// Project includes
#include "includes/global_variables.h"
#include "custom_conditions/mortar_contact_condition.h"

/* Utilities */
#include "utilities/geometrical_projection_utilities.h"
#include "utilities/math_utils.h"
#include "custom_utilities/mortar_explicit_contribution_utilities.h"

namespace Kratos
{

/************************************* OPERATIONS **********************************/
/***********************************************************************************/

template< SizeType TDim, SizeType TNumNodes, FrictionalCase TFrictional, bool TNormalVariation, SizeType TNumNodesMaster>
Condition::Pointer MortarContactCondition<TDim,TNumNodes,TFrictional, TNormalVariation,TNumNodesMaster>::Create(
    IndexType NewId,
    NodesArrayType const& rThisNodes,
    PropertiesType::Pointer pProperties ) const
{
    KRATOS_ERROR << "You are calling to the base class method Create, check your condition declaration" << std::endl;

    return Kratos::make_intrusive< MortarContactCondition<TDim,TNumNodes,TFrictional, TNormalVariation,TNumNodesMaster> >( NewId, this->GetParentGeometry().Create( rThisNodes ), pProperties );
}

/***********************************************************************************/
/***********************************************************************************/

template< SizeType TDim, SizeType TNumNodes, FrictionalCase TFrictional, bool TNormalVariation, SizeType TNumNodesMaster>
Condition::Pointer MortarContactCondition<TDim,TNumNodes,TFrictional, TNormalVariation,TNumNodesMaster>::Create(
    IndexType NewId,
    GeometryType::Pointer pGeom,
    PropertiesType::Pointer pProperties) const
{
    KRATOS_ERROR << "You are calling to the base class method Create, check your condition declaration" << std::endl;

    return Kratos::make_intrusive< MortarContactCondition<TDim,TNumNodes,TFrictional, TNormalVariation,TNumNodesMaster> >( NewId, pGeom, pProperties );
}

/***********************************************************************************/
/***********************************************************************************/

template< SizeType TDim, SizeType TNumNodes, FrictionalCase TFrictional, bool TNormalVariation, SizeType TNumNodesMaster>
Condition::Pointer MortarContactCondition<TDim,TNumNodes,TFrictional, TNormalVariation,TNumNodesMaster>::Create(
    IndexType NewId,
    GeometryType::Pointer pGeom,
    PropertiesType::Pointer pProperties,
    GeometryType::Pointer pMasterGeom) const
{
    KRATOS_ERROR << "You are calling to the base class method Create, check your condition declaration" << std::endl;

    return Kratos::make_intrusive< MortarContactCondition<TDim,TNumNodes,TFrictional, TNormalVariation,TNumNodesMaster> >( NewId, pGeom, pProperties, pMasterGeom );
}

/************************************* DESTRUCTOR **********************************/
/***********************************************************************************/

template< SizeType TDim, SizeType TNumNodes, FrictionalCase TFrictional, bool TNormalVariation, SizeType TNumNodesMaster>
MortarContactCondition<TDim,TNumNodes,TFrictional, TNormalVariation,TNumNodesMaster>::~MortarContactCondition( )
= default;

//************************** STARTING - ENDING  METHODS ***************************//
/***********************************************************************************/
/***********************************************************************************/

template< SizeType TDim, SizeType TNumNodes, FrictionalCase TFrictional, bool TNormalVariation, SizeType TNumNodesMaster>
void MortarContactCondition<TDim,TNumNodes,TFrictional, TNormalVariation,TNumNodesMaster>::Initialize(const ProcessInfo& rCurrentProcessInfo)
{
    KRATOS_TRY;

    BaseType::Initialize(rCurrentProcessInfo);

    // We reset the ISOLATED flag
    this->Set(ISOLATED, false);

    KRATOS_CATCH( "" );
}

/***********************************************************************************/
/***********************************************************************************/

template< SizeType TDim, SizeType TNumNodes, FrictionalCase TFrictional, bool TNormalVariation, SizeType TNumNodesMaster>
void MortarContactCondition<TDim,TNumNodes,TFrictional, TNormalVariation,TNumNodesMaster>::InitializeSolutionStep(const ProcessInfo& rCurrentProcessInfo)
{
    KRATOS_TRY;

    BaseType::InitializeSolutionStep(rCurrentProcessInfo);

    KRATOS_CATCH( "" );
}

/***********************************************************************************/
/***********************************************************************************/

template< SizeType TDim, SizeType TNumNodes, FrictionalCase TFrictional, bool TNormalVariation, SizeType TNumNodesMaster>
void MortarContactCondition<TDim,TNumNodes,TFrictional, TNormalVariation,TNumNodesMaster>::InitializeNonLinearIteration(const ProcessInfo& rCurrentProcessInfo)
{
    KRATOS_TRY;

    BaseType::InitializeNonLinearIteration(rCurrentProcessInfo);

    KRATOS_CATCH( "" );
}

/***********************************************************************************/
/***********************************************************************************/

template< SizeType TDim, SizeType TNumNodes, FrictionalCase TFrictional, bool TNormalVariation, SizeType TNumNodesMaster>
void MortarContactCondition<TDim,TNumNodes,TFrictional, TNormalVariation,TNumNodesMaster>::FinalizeSolutionStep(const ProcessInfo& rCurrentProcessInfo)
{
    KRATOS_TRY;

    BaseType::FinalizeSolutionStep(rCurrentProcessInfo);

    KRATOS_CATCH( "" );
}

/***********************************************************************************/
/***********************************************************************************/

template< SizeType TDim, SizeType TNumNodes, FrictionalCase TFrictional, bool TNormalVariation, SizeType TNumNodesMaster>
void MortarContactCondition<TDim,TNumNodes,TFrictional, TNormalVariation,TNumNodesMaster>::FinalizeNonLinearIteration(const ProcessInfo& rCurrentProcessInfo)
{
    KRATOS_TRY;

    BaseType::FinalizeNonLinearIteration(rCurrentProcessInfo);

    KRATOS_CATCH( "" );
}

/***********************************************************************************/
/***********************************************************************************/

template< SizeType TDim, SizeType TNumNodes, FrictionalCase TFrictional, bool TNormalVariation, SizeType TNumNodesMaster>
void MortarContactCondition<TDim,TNumNodes,TFrictional, TNormalVariation,TNumNodesMaster>::CalculateLocalSystem(
    MatrixType& rLeftHandSideMatrix,
    VectorType& rRightHandSideVector,
    const ProcessInfo& rCurrentProcessInfo
    )
{
    KRATOS_TRY;

    // Resizing as needed
    ResizeLHS(rLeftHandSideMatrix);
    ResizeRHS(rRightHandSideVector);

    // Calculate condition system
    CalculateConditionSystem(rLeftHandSideMatrix, rRightHandSideVector, rCurrentProcessInfo );

    KRATOS_CATCH( "" );
}

/***********************************************************************************/
/***********************************************************************************/

template< SizeType TDim, SizeType TNumNodes, FrictionalCase TFrictional, bool TNormalVariation, SizeType TNumNodesMaster>
void MortarContactCondition<TDim,TNumNodes,TFrictional, TNormalVariation,TNumNodesMaster>::CalculateLeftHandSide(
    MatrixType& rLeftHandSideMatrix,
    const ProcessInfo& rCurrentProcessInfo
    )
{
    // Resizing as needed
    ResizeLHS(rLeftHandSideMatrix);

    // Creating an auxiliar vector
    VectorType aux_right_hand_side_vector = Vector();

    // Calculate condition system
    CalculateConditionSystem(rLeftHandSideMatrix, aux_right_hand_side_vector, rCurrentProcessInfo, true, false );
}

/***********************************************************************************/
/***********************************************************************************/

template< SizeType TDim, SizeType TNumNodes, FrictionalCase TFrictional, bool TNormalVariation, SizeType TNumNodesMaster>
void MortarContactCondition<TDim,TNumNodes,TFrictional, TNormalVariation,TNumNodesMaster>::CalculateRightHandSide(
    VectorType& rRightHandSideVector,
    const ProcessInfo& rCurrentProcessInfo
    )
{
    // Creating an auxiliar matrix
    MatrixType aux_left_hand_side_matrix = Matrix();

    // Resizing as needed
    ResizeRHS(rRightHandSideVector);

    // Calculate condition system
    CalculateConditionSystem(aux_left_hand_side_matrix, rRightHandSideVector, rCurrentProcessInfo, false );
}

/***********************************************************************************/
/***********************************************************************************/

template< SizeType TDim, SizeType TNumNodes, FrictionalCase TFrictional, bool TNormalVariation, SizeType TNumNodesMaster>
void MortarContactCondition<TDim,TNumNodes,TFrictional, TNormalVariation,TNumNodesMaster>::CalculateMassMatrix(
    MatrixType& rMassMatrix,
    const ProcessInfo& rCurrentProcessInfo
    )
{
    KRATOS_TRY;

    rMassMatrix.resize(0, 0, false);

    KRATOS_CATCH( "" );
}

/***********************************************************************************/
/***********************************************************************************/

template< SizeType TDim, SizeType TNumNodes, FrictionalCase TFrictional, bool TNormalVariation, SizeType TNumNodesMaster>
void MortarContactCondition<TDim,TNumNodes,TFrictional, TNormalVariation,TNumNodesMaster>::CalculateDampingMatrix(
    MatrixType& rDampingMatrix,
    const ProcessInfo& rCurrentProcessInfo
    )
{
    KRATOS_TRY;

    rDampingMatrix.resize(0, 0, false);

    KRATOS_CATCH( "" );
}

/***********************************************************************************/
/***********************************************************************************/

template< SizeType TDim, SizeType TNumNodes, FrictionalCase TFrictional, bool TNormalVariation, SizeType TNumNodesMaster>
void MortarContactCondition<TDim,TNumNodes,TFrictional, TNormalVariation,TNumNodesMaster>::AddExplicitContribution(const ProcessInfo& rCurrentProcessInfo)
{
    KRATOS_TRY;

    const IndexType integration_order = GetProperties().Has(INTEGRATION_ORDER_CONTACT) ? GetProperties().GetValue(INTEGRATION_ORDER_CONTACT) : 2;
    MortarExplicitContributionUtilities<TDim, TNumNodes, FrictionalCase::FRICTIONLESS_PENALTY, TNormalVariation, TNumNodesMaster>::AddExplicitContributionOfMortarCondition(this, rCurrentProcessInfo, integration_order, IsAxisymmetric(), false);

    KRATOS_CATCH( "" );
}

/***********************************************************************************/
/***********************************************************************************/

template< SizeType TDim, SizeType TNumNodes, FrictionalCase TFrictional, bool TNormalVariation, SizeType TNumNodesMaster>
void MortarContactCondition<TDim,TNumNodes,TFrictional, TNormalVariation,TNumNodesMaster>::AddExplicitContribution(
    const VectorType& rRHSVector,
    const Variable<VectorType>& rRHSVariable,
    const Variable<double >& rDestinationVariable,
    const ProcessInfo& rCurrentProcessInfo
    )
{
    const IndexType integration_order = this->GetProperties().Has(INTEGRATION_ORDER_CONTACT) ? this->GetProperties().GetValue(INTEGRATION_ORDER_CONTACT) : 2;
    MortarExplicitContributionUtilities<TDim, TNumNodes, TFrictional, TNormalVariation, TNumNodesMaster>::ComputeNodalArea(this, rCurrentProcessInfo, rDestinationVariable, integration_order, false);
}

/***********************************************************************************/
/***********************************************************************************/

template< SizeType TDim, SizeType TNumNodes, FrictionalCase TFrictional, bool TNormalVariation, SizeType TNumNodesMaster>
void MortarContactCondition<TDim,TNumNodes,TFrictional, TNormalVariation,TNumNodesMaster>::AddExplicitContribution(
    const VectorType& rRHSVector,
    const Variable<VectorType>& rRHSVariable,
    const Variable<array_1d<double, 3> >& rDestinationVariable,
    const ProcessInfo& rCurrentProcessInfo
    )
{
    KRATOS_ERROR << "You are calling to the base class method AddExplicitContribution, check your condition definition" << std::endl;
}

/***********************************************************************************/
/***********************************************************************************/

template< SizeType TDim, SizeType TNumNodes, FrictionalCase TFrictional, bool TNormalVariation, SizeType TNumNodesMaster>
void MortarContactCondition<TDim, TNumNodes, TFrictional, TNormalVariation, TNumNodesMaster>::CalculateConditionSystem(
    MatrixType& rLeftHandSideMatrix,
    VectorType& rRightHandSideVector,
    const ProcessInfo& rCurrentProcessInfo,
    const bool ComputeLHS,
    const bool ComputeRHS
    )
{
    KRATOS_TRY;

    // The slave geometry
    const GeometryType& r_slave_geometry = this->GetParentGeometry();
    const array_1d<double, 3>& r_normal_slave = this->GetValue(NORMAL);

    // Create and initialize condition variables
    GeneralVariables general_variables;

    // Create the current contact data
    DerivativeDataType derivative_data;
    derivative_data.Initialize(r_slave_geometry, rCurrentProcessInfo);

    const NormalDerivativesComputation consider_normal_variation = static_cast<NormalDerivativesComputation>(rCurrentProcessInfo[CONSIDER_NORMAL_VARIATION]);

    // We compute the normal derivatives
    if (TNormalVariation) DerivativesUtilitiesType::CalculateDeltaNormalSlave(derivative_data.DeltaNormalSlave, GetParentGeometry());

    // Create the mortar operators
    MortarConditionMatrices mortar_operators;

    // We call the exact integration utility
    const IndexType integration_order = GetProperties().Has(INTEGRATION_ORDER_CONTACT) ? GetProperties().GetValue(INTEGRATION_ORDER_CONTACT) : 2;
    const double distance_threshold = rCurrentProcessInfo.Has(DISTANCE_THRESHOLD) ? rCurrentProcessInfo[DISTANCE_THRESHOLD] : 1.0e24;
    const double zero_tolerance_factor = rCurrentProcessInfo.Has(ZERO_TOLERANCE_FACTOR) ? rCurrentProcessInfo[ZERO_TOLERANCE_FACTOR] : 1.0e0;
    IntegrationUtility integration_utility = IntegrationUtility (integration_order, distance_threshold, 0, zero_tolerance_factor);

    // The master geometry
    const GeometryType& r_master_geometry = this->GetPairedGeometry();
    const array_1d<double, 3>& r_normal_master = this->GetPairedNormal();

    // Reading integration points
    ConditionArrayListType conditions_points_slave;
    const bool is_inside = CheckIsolatedElement(rCurrentProcessInfo[DELTA_TIME]) ? false : integration_utility.GetExactIntegration(r_slave_geometry, r_normal_slave, r_master_geometry, r_normal_master, conditions_points_slave);

    double integration_area;
    integration_utility.GetTotalArea(r_slave_geometry, conditions_points_slave, integration_area);

    const double geometry_area = r_slave_geometry.Area();
    if (is_inside && ((integration_area/geometry_area) > 1.0e-5)) {
        IntegrationMethod this_integration_method = GetIntegrationMethod();

        // Initialize general variables for the current master element
        general_variables.Initialize();

        // Update slave element info
        derivative_data.UpdateMasterPair(r_master_geometry, rCurrentProcessInfo);

        // Initialize the mortar operators
        mortar_operators.Initialize();

        if (TNormalVariation) DerivativesUtilitiesType::CalculateDeltaNormalMaster(derivative_data.DeltaNormalMaster, r_master_geometry);

        const bool dual_LM =  DerivativesUtilitiesType::CalculateAeAndDeltaAe(r_slave_geometry, r_normal_slave, r_master_geometry, derivative_data, general_variables, consider_normal_variation, conditions_points_slave, this_integration_method, GetAxisymmetricCoefficient(general_variables));

        for (IndexType i_geom = 0; i_geom < conditions_points_slave.size(); ++i_geom) {
            PointerVector< PointType > points_array(TDim); // The points are stored as local coordinates, we calculate the global coordinates of this points
            array_1d<BelongType, TDim> belong_array;
            PointType global_point;
            for (IndexType i_node = 0; i_node < TDim; ++i_node) {
                r_slave_geometry.GlobalCoordinates(global_point, conditions_points_slave[i_geom][i_node]);
                points_array(i_node) = Kratos::make_shared<PointType>(PointType(global_point));
                belong_array[i_node] = conditions_points_slave[i_geom][i_node].GetBelong();
            }

            DecompositionType decomp_geom( points_array );

            const bool bad_shape = (TDim == 2) ? MortarUtilities::LengthCheck(decomp_geom, r_slave_geometry.Length() * 1.0e-12) : MortarUtilities::HeronCheck(decomp_geom);

            if (bad_shape == false) {
                const GeometryType::IntegrationPointsArrayType& integration_points_slave = decomp_geom.IntegrationPoints( this_integration_method );

                // Integrating the mortar operators
                PointType local_point_parent, gp_global;
                for ( IndexType point_number = 0; point_number < integration_points_slave.size(); ++point_number ) {
                    // We reset the derivatives
                    derivative_data.ResetDerivatives();

                    // We compute the local coordinates
                    const PointType local_point_decomp = PointType(integration_points_slave[point_number].Coordinates());
                    decomp_geom.GlobalCoordinates(gp_global, local_point_decomp);
                    r_slave_geometry.PointLocalCoordinates(local_point_parent, gp_global);

                    // Calculate the kinematic variables
                    MortarExplicitContributionUtilities<TDim, TNumNodes, TFrictional, TNormalVariation, TNumNodesMaster>::CalculateKinematics(this, general_variables, derivative_data, r_normal_master, local_point_decomp, local_point_parent, decomp_geom, dual_LM);

                    const double integration_weight = integration_points_slave[point_number].Weight() * GetAxisymmetricCoefficient(general_variables);

                    if ( ComputeLHS) {
                        /* Update the derivatives */
                        // Update the derivative of the integration vertex (just in 3D)
                        if (TDim == 3) DerivativesUtilitiesType::CalculateDeltaCellVertex(general_variables, derivative_data, belong_array, consider_normal_variation, r_slave_geometry, r_master_geometry, r_normal_slave);
                        // Update the derivative of DetJ
                        DerivativesUtilitiesType::CalculateDeltaDetjSlave(decomp_geom, general_variables, derivative_data);
                        // Update the derivatives of the shape functions and the gap
                        DerivativesUtilitiesType::CalculateDeltaN(general_variables, derivative_data, r_slave_geometry, r_master_geometry, r_normal_slave, r_normal_master, decomp_geom, local_point_decomp, local_point_parent, consider_normal_variation, dual_LM);

                        mortar_operators.CalculateDeltaMortarOperators(general_variables, derivative_data, integration_weight);
                    } else // In case we are computing RHS we don't compute derivatives (not necessary)
                        mortar_operators.CalculateMortarOperators(general_variables, integration_weight);
                }
            }
        }

        // Calculates the active/inactive combination pair
        const IndexType active_inactive = GetActiveInactiveValue(r_slave_geometry);

        // Assemble of the matrix is required
        if ( ComputeLHS )
            this->CalculateLocalLHS( rLeftHandSideMatrix, mortar_operators, derivative_data, active_inactive, rCurrentProcessInfo);

        // Assemble of the vector is required
        if ( ComputeRHS)
            this->CalculateLocalRHS(rRightHandSideVector, mortar_operators, derivative_data, active_inactive, rCurrentProcessInfo);

    } else { //If not inside we fill we zero the local matrices
        this->Set(ISOLATED, true); // We set the corresponding flag

        // Assemble of the matrix is required
        if ( ComputeLHS )
            ZeroLHS(rLeftHandSideMatrix);

        // Assemble of the vector is required
        if ( ComputeRHS)
            ZeroRHS(rRightHandSideVector);
    }

    KRATOS_CATCH( "" );
}

/***********************************************************************************/
/***********************************************************************************/

template< SizeType TDim, SizeType TNumNodes, FrictionalCase TFrictional, bool TNormalVariation, SizeType TNumNodesMaster>
bool MortarContactCondition<TDim,TNumNodes,TFrictional, TNormalVariation,TNumNodesMaster>::CheckIsolatedElement(
    const double DeltaTime,
    const bool HalfJump
    )
{
    if (this->Is(ISOLATED))
        return true;

//     // We define the tolerance
//     const double tolerance = std::numeric_limits<double>::epsilon();
//
//     // Geometries
//     GeometryType& slave_geometry = this->GetParentGeometry();
//     GeometryType& master_geometry = this->GetPairedGeometry();
//
//     // Dynamic/static
//     const bool dynamic = slave_geometry[0].SolutionStepsDataHas(VELOCITY_X);
//     const double velocity_constant = HalfJump ? 0.25 : 0.5;
//     const double acceleration_constant = HalfJump ? 0.125 : 0.5;
//
//     // Some auxiliar values
//     PointType center_local_coords;
//     Vector N_slave, N_master;
//
//     // Slave geometry
//     slave_geometry.PointLocalCoordinates(center_local_coords, slave_geometry.Center());
//     slave_geometry.ShapeFunctionsValues( N_slave, center_local_coords.Coordinates() );
//
//     MatrixType delta_disp_mat_slave;
//     if (dynamic) {
//         delta_disp_mat_slave = DeltaTime * velocity_constant * (MortarUtilities::GetVariableMatrix<TDim, TNumNodes>(slave_geometry, VELOCITY, 0) + MortarUtilities::GetVariableMatrix<TDim, TNumNodes>(slave_geometry, VELOCITY, 1)) + std::pow(DeltaTime, 2) * acceleration_constant * MortarUtilities::GetVariableMatrix<TDim, TNumNodes>(slave_geometry, ACCELERATION, 1);
//     } else {
//         delta_disp_mat_slave = MortarUtilities::GetVariableMatrix<TDim, TNumNodes>(slave_geometry, DISPLACEMENT, 0) - MortarUtilities::GetVariableMatrix<TDim, TNumNodes>(slave_geometry, DISPLACEMENT, 1);
//     }
//
//     Vector delta_disp_vect_slave = prod(trans(delta_disp_mat_slave), N_slave);
//     if (TDim == 2){
//         delta_disp_vect_slave.resize(3, true);
//         delta_disp_vect_slave[2] = 0.0;
//     }
//
//     // Master geometry
//     master_geometry.PointLocalCoordinates(center_local_coords, master_geometry.Center());
//     master_geometry.ShapeFunctionsValues( N_master, center_local_coords.Coordinates() );
//
//     MatrixType delta_disp_mat_master;
//     if (dynamic) {
//         delta_disp_mat_master = DeltaTime * velocity_constant * (MortarUtilities::GetVariableMatrix<TDim, TNumNodes>(slave_geometry, VELOCITY, 0) + MortarUtilities::GetVariableMatrix<TDim, TNumNodes>(slave_geometry, VELOCITY, 1)) + std::pow(DeltaTime, 2) * acceleration_constant * MortarUtilities::GetVariableMatrix<TDim, TNumNodes>(slave_geometry, ACCELERATION, 1);
//     } else {
//         delta_disp_mat_master = MortarUtilities::GetVariableMatrix<TDim, TNumNodes>(slave_geometry, DISPLACEMENT, 0) - MortarUtilities::GetVariableMatrix<TDim, TNumNodes>(slave_geometry, DISPLACEMENT, 1);
//     }
//
//     Vector delta_disp_vect_master = prod(trans(delta_disp_mat_master), N_master); // TODO: Check multiplciation is consistent
//     if (TDim == 2){
//         delta_disp_vect_master.resize(3, true);
//         delta_disp_vect_slave[2] = 0.0;
//     }
//
//     // We will assume that if nothing it moves can be paired
//     const double norm_slave = norm_2(delta_disp_vect_slave);
//     const double norm_master = norm_2(delta_disp_vect_master);
//     if (norm_slave < tolerance && norm_master < tolerance)
//         return false;
//
//     // We define the normals
//     const array_1d<double, 3> normal_slave = this->GetValue(NORMAL);
//     const array_1d<double, 3>& r_normal_master = this->GetPairedNormal();
//
//     const double angle_slave = MathUtils<double>::VectorsAngle(delta_disp_vect_slave, normal_slave);
//     const double angle_master = MathUtils<double>::VectorsAngle(delta_disp_vect_master, normal_master);
//
//     // In case the both angles are in absolute value minor to angle threshold is active
//     const double angle_threshold = 1.025 * Globals::Pi/2; // We add some tolerance to the angle
//     const double ratio_master_slave = 5.0e-2;
//     if (std::abs(angle_slave) <= angle_threshold || std::abs(angle_master) <= angle_threshold )
//         return false;
//     else if (((std::abs(angle_slave) > angle_threshold) && (norm_slave < ratio_master_slave * norm_master))
//           || ((std::abs(angle_master) > angle_threshold) && (norm_master < ratio_master_slave * norm_slave))) { // In case the angle is greater Pi/2 and the other domain is not moving
// #ifdef KRATOS_DEBUG
//     KRATOS_INFO("ANGLE SLAVE") << "ABS(ANGLE SLAVE) : " << std::abs(angle_slave) << "NORM DELTA DISP: " << norm_slave << std::endl;
//     KRATOS_INFO("ANGLE MASTER") << "ABS(ANGLE MASTER) : " << std::abs(angle_master) << "NORM DELTA DISP: " << norm_master << std::endl;
// #endif
//         return true;
//     } else { // In case both are moving in oposition to the normal
// #ifdef KRATOS_DEBUG
//     KRATOS_INFO("ANGLE SLAVE") << "ABS(ANGLE SLAVE) : " << std::abs(angle_slave) << "NORM DELTA DISP: " << norm_slave << std::endl;
//     KRATOS_INFO("ANGLE MASTER") << "ABS(ANGLE MASTER) : " << std::abs(angle_master) << "NORM DELTA DISP: " << norm_master << std::endl;
// #endif
//         return true;
//     }
//
    return false;
}

/***********************************************************************************/
/***********************************************************************************/

template< SizeType TDim, SizeType TNumNodes, FrictionalCase TFrictional, bool TNormalVariation, SizeType TNumNodesMaster>
void MortarContactCondition<TDim,TNumNodes,TFrictional, TNormalVariation,TNumNodesMaster>::CalculateLocalLHS(
    Matrix& rLocalLHS,
    const MortarConditionMatrices& rMortarConditionMatrices,
    const DerivativeDataType& rDerivativeData,
    const IndexType rActiveInactive,
    const ProcessInfo& rCurrentProcessInfo
    )
{
    KRATOS_ERROR << "You are calling to the base class method CalculateLocalLHS, check your condition definition" << std::endl;
}

/***********************************************************************************/
/***********************************************************************************/

template< SizeType TDim, SizeType TNumNodes, FrictionalCase TFrictional, bool TNormalVariation, SizeType TNumNodesMaster>
void MortarContactCondition<TDim,TNumNodes,TFrictional, TNormalVariation,TNumNodesMaster>::CalculateLocalRHS(
    Vector& rLocalRHS,
    const MortarConditionMatrices& rMortarConditionMatrices,
    const DerivativeDataType& rDerivativeData,
    const IndexType rActiveInactive,
    const ProcessInfo& rCurrentProcessInfo
    )
{
    KRATOS_ERROR << "You are calling to the base class method CalculateLocalRHS, check your condition definition" << std::endl;
}

/***********************************************************************************/
/***********************************************************************************/

template< SizeType TDim, SizeType TNumNodes, FrictionalCase TFrictional, bool TNormalVariation, SizeType TNumNodesMaster>
void MortarContactCondition<TDim,TNumNodes,TFrictional, TNormalVariation,TNumNodesMaster>::EquationIdVector(
    EquationIdVectorType& rResult,
    const ProcessInfo& CurrentProcessInfo
    ) const
{
    KRATOS_ERROR << "You are calling to the base class method EquationIdVector, check your condition definition" << std::endl;
}

/***********************************************************************************/
/***********************************************************************************/

template< SizeType TDim, SizeType TNumNodes, FrictionalCase TFrictional, bool TNormalVariation, SizeType TNumNodesMaster>
void MortarContactCondition<TDim, TNumNodes, TFrictional, TNormalVariation, TNumNodesMaster>::GetDofList(
    DofsVectorType& rConditionalDofList,
<<<<<<< HEAD
    const ProcessInfo& rCurrentProcessInfo
    ) const
{
    KRATOS_ERROR << "You are calling to the base class method GetDofList, check your condition definition" << std::endl;
}

//******************************* GET DOUBLE VALUE *********************************/
/***********************************************************************************/

template< SizeType TDim, SizeType TNumNodes, FrictionalCase TFrictional, bool TNormalVariation, SizeType TNumNodesMaster>
void MortarContactCondition<TDim,TNumNodes,TFrictional, TNormalVariation,TNumNodesMaster>::GetValueOnIntegrationPoints(
    const Variable<double>& rVariable,
    std::vector<double>& rValues,
=======
>>>>>>> 6dfc1055
    const ProcessInfo& rCurrentProcessInfo
    ) const
{
    KRATOS_ERROR << "You are calling to the base class method GetDofList, check your condition definition" << std::endl;
}

/***********************************************************************************/
/***********************************************************************************/

template< SizeType TDim, SizeType TNumNodes, FrictionalCase TFrictional, bool TNormalVariation, SizeType TNumNodesMaster>
void MortarContactCondition<TDim,TNumNodes,TFrictional, TNormalVariation,TNumNodesMaster>::CalculateOnIntegrationPoints(
    const Variable<double>& rVariable,
    std::vector<double>& rOutput,
    const ProcessInfo& rCurrentProcessInfo
    )
{
    KRATOS_TRY;

    const GeometryType::IntegrationPointsArrayType &integration_points = GetParentGeometry().IntegrationPoints();

    if ( rOutput.size() != integration_points.size() )
        rOutput.resize( integration_points.size() );

    for (IndexType point_number = 0; point_number < integration_points.size(); ++point_number)
        rOutput[point_number] = 0.0;

    KRATOS_CATCH( "" );
}

/***********************************************************************************/
/***********************************************************************************/

template< SizeType TDim, SizeType TNumNodes, FrictionalCase TFrictional, bool TNormalVariation, SizeType TNumNodesMaster>
void MortarContactCondition<TDim,TNumNodes,TFrictional, TNormalVariation,TNumNodesMaster>::CalculateOnIntegrationPoints(
    const Variable<array_1d<double, 3 > >& rVariable,
    std::vector< array_1d<double, 3 > >& rOutput,
    const ProcessInfo& rCurrentProcessInfo
    )
{
    KRATOS_TRY;

    const GeometryType::IntegrationPointsArrayType &integration_points = GetParentGeometry().IntegrationPoints();

    if ( rOutput.size() != integration_points.size() )
        rOutput.resize( integration_points.size() );

    for (IndexType point_number = 0; point_number < integration_points.size(); ++point_number)
        rOutput[point_number] = ZeroVector(3);

    KRATOS_CATCH( "" );
}

/***********************************************************************************/
/***********************************************************************************/

template< SizeType TDim, SizeType TNumNodes, FrictionalCase TFrictional, bool TNormalVariation, SizeType TNumNodesMaster>
void MortarContactCondition<TDim,TNumNodes,TFrictional, TNormalVariation,TNumNodesMaster>::CalculateOnIntegrationPoints(
    const Variable<Vector>& rVariable,
    std::vector<Vector>& rOutput,
    const ProcessInfo& rCurrentProcessInfo
    )
{
    KRATOS_TRY;

    const GeometryType::IntegrationPointsArrayType &integration_points = GetParentGeometry().IntegrationPoints();

    if ( rOutput.size() != integration_points.size() )
        rOutput.resize( integration_points.size() );

    for (IndexType point_number = 0; point_number < integration_points.size(); ++point_number)
        rOutput[point_number] = ZeroVector(3);

    KRATOS_CATCH( "" );
}

/***********************************************************************************/
/***********************************************************************************/

template< SizeType TDim, SizeType TNumNodes, FrictionalCase TFrictional, bool TNormalVariation, SizeType TNumNodesMaster>
int MortarContactCondition<TDim,TNumNodes,TFrictional, TNormalVariation,TNumNodesMaster>::Check(const ProcessInfo& rCurrentProcessInfo) const
{
    KRATOS_TRY

    // Base class checks for positive Jacobian and Id > 0
    int ierr = Condition::Check(rCurrentProcessInfo);
    if(ierr != 0) return ierr;

    const GeometryType& r_current_slave = this->GetParentGeometry();
    KRATOS_ERROR_IF(r_current_slave.NumberOfGeometryParts() == 0) << "YOU HAVE NOT INITIALIZED THE PAIR GEOMETRY IN THE MortarContactCondition" << std::endl;

    // Check that all required variables have been registered
    KRATOS_CHECK_VARIABLE_KEY(DISPLACEMENT)
    KRATOS_CHECK_VARIABLE_KEY(WEIGHTED_GAP)
    KRATOS_CHECK_VARIABLE_KEY(NORMAL)

    // Check that the element's nodes contain all required SolutionStepData and Degrees of freedom
    for ( IndexType i = 0; i < TNumNodes; ++i ) {
        const auto& r_node = r_current_slave[i];
        KRATOS_CHECK_VARIABLE_IN_NODAL_DATA(DISPLACEMENT,r_node)
        KRATOS_CHECK_VARIABLE_IN_NODAL_DATA(WEIGHTED_GAP,r_node)
        KRATOS_CHECK_VARIABLE_IN_NODAL_DATA(NORMAL,r_node)

        KRATOS_CHECK_DOF_IN_NODE(DISPLACEMENT_X, r_node)
        KRATOS_CHECK_DOF_IN_NODE(DISPLACEMENT_Y, r_node)
        KRATOS_CHECK_DOF_IN_NODE(DISPLACEMENT_Z, r_node)
    }

    return ierr;

    KRATOS_CATCH("")
}

/***********************************************************************************/
/***********************************************************************************/

template< SizeType TDim, SizeType TNumNodes, FrictionalCase TFrictional, bool TNormalVariation, SizeType TNumNodesMaster>
bool MortarContactCondition< TDim, TNumNodes, TFrictional, TNormalVariation, TNumNodesMaster>::IsAxisymmetric() const
{
    return false;
}

/***********************************************************************************/
/***********************************************************************************/

template< SizeType TDim, SizeType TNumNodes, FrictionalCase TFrictional, bool TNormalVariation, SizeType TNumNodesMaster>
double MortarContactCondition< TDim, TNumNodes, TFrictional, TNormalVariation, TNumNodesMaster>::GetAxisymmetricCoefficient(const GeneralVariables& rVariables) const
{
    return 1.0;
}

/***********************************************************************************/
/***********************************************************************************/

template< SizeType TDim, SizeType TNumNodes, FrictionalCase TFrictional, bool TNormalVariation, SizeType TNumNodesMaster>
void MortarContactCondition< TDim, TNumNodes, TFrictional, TNormalVariation, TNumNodesMaster>::ResizeLHS(MatrixType& rLeftHandSideMatrix)
{
    // Resizing as needed the LHS
    if ( rLeftHandSideMatrix.size1() != MatrixSize || rLeftHandSideMatrix.size2() != MatrixSize )
            rLeftHandSideMatrix.resize( MatrixSize, MatrixSize, false );
}

/***********************************************************************************/
/***********************************************************************************/

template< SizeType TDim, SizeType TNumNodes, FrictionalCase TFrictional, bool TNormalVariation, SizeType TNumNodesMaster>
void MortarContactCondition< TDim, TNumNodes, TFrictional, TNormalVariation, TNumNodesMaster>::ResizeRHS(VectorType& rRightHandSideVector)
{
    // Resizing as needed the RHS
    if ( rRightHandSideVector.size() != MatrixSize )
        rRightHandSideVector.resize( MatrixSize, false );
}

/***********************************************************************************/
/***********************************************************************************/

template< SizeType TDim, SizeType TNumNodes, FrictionalCase TFrictional, bool TNormalVariation, SizeType TNumNodesMaster>
void MortarContactCondition< TDim, TNumNodes, TFrictional, TNormalVariation, TNumNodesMaster>::ZeroLHS(MatrixType& rLeftHandSideMatrix)
{
    rLeftHandSideMatrix = ZeroMatrix( MatrixSize, MatrixSize );
}

/***********************************************************************************/
/***********************************************************************************/

template< SizeType TDim, SizeType TNumNodes, FrictionalCase TFrictional, bool TNormalVariation, SizeType TNumNodesMaster>
void MortarContactCondition< TDim, TNumNodes, TFrictional, TNormalVariation, TNumNodesMaster>::ZeroRHS(VectorType& rRightHandSideVector)
{
    rRightHandSideVector = ZeroVector( MatrixSize );
}

/***********************************************************************************/
/***********************************************************************************/

// Frictionless cases
template class MortarContactCondition<2, 2, FrictionalCase::FRICTIONLESS, false, 2>;
template class MortarContactCondition<3, 3, FrictionalCase::FRICTIONLESS, false, 3>;
template class MortarContactCondition<3, 4, FrictionalCase::FRICTIONLESS, false, 4>;
template class MortarContactCondition<3, 3, FrictionalCase::FRICTIONLESS, false, 4>;
template class MortarContactCondition<3, 4, FrictionalCase::FRICTIONLESS, false, 3>;
template class MortarContactCondition<2, 2, FrictionalCase::FRICTIONLESS, true, 2>;
template class MortarContactCondition<3, 3, FrictionalCase::FRICTIONLESS, true, 3>;
template class MortarContactCondition<3, 4, FrictionalCase::FRICTIONLESS, true, 4>;
template class MortarContactCondition<3, 3, FrictionalCase::FRICTIONLESS, true, 4>;
template class MortarContactCondition<3, 4, FrictionalCase::FRICTIONLESS, true, 3>;

// Frictionless components cases
template class MortarContactCondition<2, 2, FrictionalCase::FRICTIONLESS_COMPONENTS, false, 2>;
template class MortarContactCondition<3, 3, FrictionalCase::FRICTIONLESS_COMPONENTS, false, 3>;
template class MortarContactCondition<3, 4, FrictionalCase::FRICTIONLESS_COMPONENTS, false, 4>;
template class MortarContactCondition<3, 3, FrictionalCase::FRICTIONLESS_COMPONENTS, false, 4>;
template class MortarContactCondition<3, 4, FrictionalCase::FRICTIONLESS_COMPONENTS, false, 3>;
template class MortarContactCondition<2, 2, FrictionalCase::FRICTIONLESS_COMPONENTS, true, 2>;
template class MortarContactCondition<3, 3, FrictionalCase::FRICTIONLESS_COMPONENTS, true, 3>;
template class MortarContactCondition<3, 4, FrictionalCase::FRICTIONLESS_COMPONENTS, true, 4>;
template class MortarContactCondition<3, 3, FrictionalCase::FRICTIONLESS_COMPONENTS, true, 4>;
template class MortarContactCondition<3, 4, FrictionalCase::FRICTIONLESS_COMPONENTS, true, 3>;

// Frictional cases
template class MortarContactCondition<2, 2, FrictionalCase::FRICTIONAL, false, 2>;
template class MortarContactCondition<3, 3, FrictionalCase::FRICTIONAL, false, 3>;
template class MortarContactCondition<3, 4, FrictionalCase::FRICTIONAL, false, 4>;
template class MortarContactCondition<3, 3, FrictionalCase::FRICTIONAL, false, 4>;
template class MortarContactCondition<3, 4, FrictionalCase::FRICTIONAL, false, 3>;
template class MortarContactCondition<2, 2, FrictionalCase::FRICTIONAL, true, 2>;
template class MortarContactCondition<3, 3, FrictionalCase::FRICTIONAL, true, 3>;
template class MortarContactCondition<3, 4, FrictionalCase::FRICTIONAL, true, 4>;
template class MortarContactCondition<3, 3, FrictionalCase::FRICTIONAL, true, 4>;
template class MortarContactCondition<3, 4, FrictionalCase::FRICTIONAL, true, 3>;

// Frictionless penalty cases
template class MortarContactCondition<2, 2, FrictionalCase::FRICTIONLESS_PENALTY, false, 2>;
template class MortarContactCondition<3, 3, FrictionalCase::FRICTIONLESS_PENALTY, false, 3>;
template class MortarContactCondition<3, 4, FrictionalCase::FRICTIONLESS_PENALTY, false, 4>;
template class MortarContactCondition<3, 3, FrictionalCase::FRICTIONLESS_PENALTY, false, 4>;
template class MortarContactCondition<3, 4, FrictionalCase::FRICTIONLESS_PENALTY, false, 3>;
template class MortarContactCondition<2, 2, FrictionalCase::FRICTIONLESS_PENALTY, true, 2>;
template class MortarContactCondition<3, 3, FrictionalCase::FRICTIONLESS_PENALTY, true, 3>;
template class MortarContactCondition<3, 4, FrictionalCase::FRICTIONLESS_PENALTY, true, 4>;
template class MortarContactCondition<3, 3, FrictionalCase::FRICTIONLESS_PENALTY, true, 4>;
template class MortarContactCondition<3, 4, FrictionalCase::FRICTIONLESS_PENALTY, true, 3>;

// Frictional penalty cases
template class MortarContactCondition<2, 2, FrictionalCase::FRICTIONAL_PENALTY, false, 2>;
template class MortarContactCondition<3, 3, FrictionalCase::FRICTIONAL_PENALTY, false, 3>;
template class MortarContactCondition<3, 4, FrictionalCase::FRICTIONAL_PENALTY, false, 4>;
template class MortarContactCondition<3, 3, FrictionalCase::FRICTIONAL_PENALTY, false, 4>;
template class MortarContactCondition<3, 4, FrictionalCase::FRICTIONAL_PENALTY, false, 3>;
template class MortarContactCondition<2, 2, FrictionalCase::FRICTIONAL_PENALTY, true, 2>;
template class MortarContactCondition<3, 3, FrictionalCase::FRICTIONAL_PENALTY, true, 3>;
template class MortarContactCondition<3, 4, FrictionalCase::FRICTIONAL_PENALTY, true, 4>;
template class MortarContactCondition<3, 3, FrictionalCase::FRICTIONAL_PENALTY, true, 4>;
template class MortarContactCondition<3, 4, FrictionalCase::FRICTIONAL_PENALTY, true, 3>;

} // Namespace Kratos<|MERGE_RESOLUTION|>--- conflicted
+++ resolved
@@ -571,22 +571,6 @@
 template< SizeType TDim, SizeType TNumNodes, FrictionalCase TFrictional, bool TNormalVariation, SizeType TNumNodesMaster>
 void MortarContactCondition<TDim, TNumNodes, TFrictional, TNormalVariation, TNumNodesMaster>::GetDofList(
     DofsVectorType& rConditionalDofList,
-<<<<<<< HEAD
-    const ProcessInfo& rCurrentProcessInfo
-    ) const
-{
-    KRATOS_ERROR << "You are calling to the base class method GetDofList, check your condition definition" << std::endl;
-}
-
-//******************************* GET DOUBLE VALUE *********************************/
-/***********************************************************************************/
-
-template< SizeType TDim, SizeType TNumNodes, FrictionalCase TFrictional, bool TNormalVariation, SizeType TNumNodesMaster>
-void MortarContactCondition<TDim,TNumNodes,TFrictional, TNormalVariation,TNumNodesMaster>::GetValueOnIntegrationPoints(
-    const Variable<double>& rVariable,
-    std::vector<double>& rValues,
-=======
->>>>>>> 6dfc1055
     const ProcessInfo& rCurrentProcessInfo
     ) const
 {
