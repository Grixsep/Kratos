--- conflicted
+++ resolved
@@ -25,8 +25,6 @@
 {
     KRATOS_TRY;
 
-<<<<<<< HEAD
-=======
     // Getting process info
     ProcessInfo& r_process_info = mrThisModelPart.GetProcessInfo();
 
@@ -38,26 +36,17 @@
     const double max_gap_threshold = r_process_info.Has(MAX_GAP_THRESHOLD) ? r_process_info[MAX_GAP_THRESHOLD] : 0.0;
     const double common_epsilon = r_process_info[INITIAL_PENALTY];
 
->>>>>>> 54c2fd17
     // We iterate over the node
     NodesArrayType& r_nodes_array = mrThisModelPart.Nodes();
     const auto it_node_begin = r_nodes_array.begin();
 
-<<<<<<< HEAD
-    #pragma omp parallel for
-=======
     #pragma omp parallel for firstprivate(logistic_factor)
->>>>>>> 54c2fd17
     for(int i = 0; i < static_cast<int>(r_nodes_array.size()); ++i) {
         auto it_node = it_node_begin + i;
 
         // Computing only on SLAVE nodes
         if (it_node->Is(SLAVE) && it_node->Is(ACTIVE)) {
             // Weighted values
-<<<<<<< HEAD
-            const double current_gap = it_node->FastGetSolutionStepValue(WEIGHTED_GAP);
-            const double previous_gap = it_node->FastGetSolutionStepValue(WEIGHTED_GAP, 1);
-=======
             const double normal_area  = it_node->GetValue(NODAL_AREA);
             const double current_gap  = it_node->FastGetSolutionStepValue(WEIGHTED_GAP)/normal_area;
             it_node->SetValue(NORMAL_GAP, current_gap);
@@ -70,7 +59,6 @@
             } else {
                 it_node->SetValue(INITIAL_PENALTY, common_epsilon);
             }
->>>>>>> 54c2fd17
 
             // If we change from a situation of not contact toa  one of contact
             if (current_gap < 0.0 && previous_gap > 0.0) {
@@ -78,11 +66,6 @@
                 dynamic_factor = (dynamic_factor > 1.0) ? 1.0 : dynamic_factor;
                 KRATOS_DEBUG_ERROR_IF(dynamic_factor <= 0.0) << "DYNAMIC_FACTOR cannot be negative" << std::endl; // NOTE: THIS IS SUPPOSED TO BE IMPOSSIBLE (WE ARE USING ABS VALUES!!!!)
                 it_node->SetValue(DYNAMIC_FACTOR, dynamic_factor);
-<<<<<<< HEAD
-            } else {
-                it_node->SetValue(DYNAMIC_FACTOR, 1.0);
-=======
->>>>>>> 54c2fd17
             }
         }
     }
