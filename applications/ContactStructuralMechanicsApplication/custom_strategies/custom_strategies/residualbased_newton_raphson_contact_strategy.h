// KRATOS  ___|  |                   |                   |
//       \___ \  __|  __| |   |  __| __| |   |  __| _` | |
//             | |   |    |   | (    |   |   | |   (   | |
//       _____/ \__|_|   \__,_|\___|\__|\__,_|_|  \__,_|_| MECHANICS
//
//  License:             BSD License
//                                       license: StructuralMechanicsApplication/license.txt
//
//  Main authors:    Vicente Mataix Ferrandiz
//

#if !defined(KRATOS_RESIDUALBASED_NEWTON_RAPHSON_CONTACT_STRATEGY)
#define KRATOS_RESIDUALBASED_NEWTON_RAPHSON_CONTACT_STRATEGY

/* System Includes */

/* External Includes */
#include "boost/smart_ptr.hpp"

/* Project includes */
#include "includes/kratos_parameters.h"
#include "includes/define.h"
#include "includes/model_part.h"
#include "includes/variables.h"

// Strategies
#include "solving_strategies/strategies/residualbased_newton_raphson_strategy.h"

// Utilities
#include "utilities/variable_utils.h"
<<<<<<< HEAD
#if !defined(_WIN32)
	#include "custom_utilities/color_utilities.h"
#endif
=======
#include "utilities/color_utilities.h"
>>>>>>> 0b16c6b7
#include "custom_utilities/process_factory_utility.h"

// TODO: Extend the descriptions

namespace Kratos {

///@name Kratos Globals
///@{

///@}
///@name Type Definitions
///@{

///@}
///@name  Enum's
///@{
        
///@}
///@name  Functions
///@{

///@}
///@name Kratos Classes
///@{
    
/** \brief  Short class definition.
This class 
*/

template<class TSparseSpace,
         class TDenseSpace, // = DenseSpace<double>,
         class TLinearSolver //= LinearSolver<TSparseSpace,TDenseSpace>
         >
         
class ResidualBasedNewtonRaphsonContactStrategy :
    public ResidualBasedNewtonRaphsonStrategy< TSparseSpace, TDenseSpace, TLinearSolver >
{
public:
    typedef ConvergenceCriteria<TSparseSpace, TDenseSpace> TConvergenceCriteriaType;
    
    /** Counted pointer of ClassName */
    KRATOS_CLASS_POINTER_DEFINITION( ResidualBasedNewtonRaphsonContactStrategy );

    typedef SolvingStrategy<TSparseSpace, TDenseSpace, TLinearSolver>            StrategyBaseType;
    
    typedef ResidualBasedNewtonRaphsonStrategy<TSparseSpace, TDenseSpace, TLinearSolver> BaseType;
    
    typedef typename BaseType::TBuilderAndSolverType                        TBuilderAndSolverType;

    typedef typename BaseType::TDataType                                                TDataType;

    typedef TSparseSpace                                                          SparseSpaceType;

    typedef typename BaseType::TSchemeType                                            TSchemeType;

    typedef typename BaseType::DofsArrayType                                        DofsArrayType;

    typedef typename BaseType::TSystemMatrixType                                TSystemMatrixType;

    typedef typename BaseType::TSystemVectorType                                TSystemVectorType;

    typedef typename BaseType::LocalSystemVectorType                        LocalSystemVectorType;

    typedef typename BaseType::LocalSystemMatrixType                        LocalSystemMatrixType;

    typedef typename BaseType::TSystemMatrixPointerType                  TSystemMatrixPointerType;
    
    typedef typename BaseType::TSystemVectorPointerType                  TSystemVectorPointerType;
    
    typedef ModelPart::NodesContainerType                                          NodesArrayType;
    
    typedef ModelPart::ConditionsContainerType                                ConditionsArrayType;
    
    typedef boost::shared_ptr<ProcessFactoryUtility>                            ProcessesListType;
    
    /**
     * Default constructor 
     * @param rModelPart: The model part of the problem
     * @param pScheme: The integration scheme
     * @param pNewLinearSolver: The linear solver employed
     * @param pNewConvergenceCriteria: The convergence criteria employed
     * @param MaxIterationNumber: The maximum number of iterations
     * @param CalculateReactions: The flag for the reaction calculation
     * @param ReformDofSetAtEachStep: The flag that allows to compute the modification of the DOF
     * @param MoveMeshFlag: The flag that allows to move the mesh
     */
    
    ResidualBasedNewtonRaphsonContactStrategy(
        ModelPart& rModelPart,
        typename TSchemeType::Pointer pScheme,
        typename TLinearSolver::Pointer pNewLinearSolver,
        typename TConvergenceCriteriaType::Pointer pNewConvergenceCriteria,
        unsigned int MaxIterations = 30,
        bool CalculateReactions = false,
        bool ReformDofSetAtEachStep = false,
        bool MoveMeshFlag = false,
        Parameters ThisParameters =  Parameters(R"({})"),
        ProcessesListType pMyProcesses = nullptr
    )
        : ResidualBasedNewtonRaphsonStrategy<TSparseSpace, TDenseSpace, TLinearSolver>(rModelPart, pScheme, pNewLinearSolver, pNewConvergenceCriteria, MaxIterations, CalculateReactions, ReformDofSetAtEachStep, MoveMeshFlag),
        mpMyProcesses(pMyProcesses)
    {
        KRATOS_TRY;

        mConvergenceCriteriaEchoLevel = pNewConvergenceCriteria->GetEchoLevel();
        
        Parameters DefaultParameters = Parameters(R"(
        {
            "adaptative_strategy"              : false,
            "split_factor"                     : 10.0,
            "max_number_splits"                : 3
        })" );

        ThisParameters.ValidateAndAssignDefaults(DefaultParameters);
        
        mAdaptativeStrategy = ThisParameters["adaptative_strategy"].GetBool();
        mSplitFactor = ThisParameters["split_factor"].GetDouble();
        mMaxNumberSplits = ThisParameters["max_number_splits"].GetInt();

        KRATOS_CATCH("");
    }

    /**
     * Default constructor 
     * @param rModelPart: The model part of the problem
     * @param pScheme: The integration scheme
     * @param pNewLinearSolver: The linear solver employed
     * @param pNewConvergenceCriteria: The convergence criteria employed
     * @param MaxIterationNumber: The maximum number of iterations
     * @param CalculateReactions: The flag for the reaction calculation
     * @param ReformDofSetAtEachStep: The flag that allows to compute the modification of the DOF
     * @param MoveMeshFlag: The flag that allows to move the mesh
     */
    
    ResidualBasedNewtonRaphsonContactStrategy(
        ModelPart& rModelPart,
        typename TSchemeType::Pointer pScheme,
        typename TLinearSolver::Pointer pNewLinearSolver,
        typename TConvergenceCriteriaType::Pointer pNewConvergenceCriteria,
        typename TBuilderAndSolverType::Pointer pNewBuilderAndSolver,
        unsigned int MaxIterations = 30,
        bool CalculateReactions = false,
        bool ReformDofSetAtEachStep = false,
        bool MoveMeshFlag = false,
        Parameters ThisParameters =  Parameters(R"({})"),
        ProcessesListType pMyProcesses = nullptr                                      
        )
        : ResidualBasedNewtonRaphsonStrategy<TSparseSpace, TDenseSpace, TLinearSolver>(rModelPart, pScheme, pNewLinearSolver, pNewConvergenceCriteria, pNewBuilderAndSolver, MaxIterations, CalculateReactions, ReformDofSetAtEachStep, MoveMeshFlag ),
        mpMyProcesses(pMyProcesses)
    {
        KRATOS_TRY;

        mConvergenceCriteriaEchoLevel = pNewConvergenceCriteria->GetEchoLevel();
        
        Parameters DefaultParameters = Parameters(R"(
        {
            "adaptative_strategy"              : false,
            "split_factor"                     : 10.0,
            "max_number_splits"                : 3
        })" );

        ThisParameters.ValidateAndAssignDefaults(DefaultParameters);
        
        mAdaptativeStrategy = ThisParameters["adaptative_strategy"].GetBool();
        mSplitFactor = ThisParameters["split_factor"].GetDouble();
        mMaxNumberSplits = ThisParameters["max_number_splits"].GetInt();

        KRATOS_CATCH("");
    }

    /** 
     * Destructor.
     */
    
    ~ResidualBasedNewtonRaphsonContactStrategy() override
    = default;
    
    //******************** OPERATIONS ACCESSIBLE FROM THE INPUT: ************************//
    //***********************************************************************************//
    
    /**
     * Initialization of member variables and prior operations
     */
     
    void Initialize() override
    {
        KRATOS_TRY;

        BaseType::Initialize();
        mFinalizeWasPerformed = false;

        KRATOS_CATCH("");
    }
    
    /**
     * Performs all the required operations that should be done (for each step) 
     * after solving the solution step.
     */
    
    void FinalizeSolutionStep() override
    {
        KRATOS_TRY;

        if (mFinalizeWasPerformed == false)
        {
            BaseType::FinalizeSolutionStep();
            
            // To avoid compute twice the FinalizeSolutionStep
            mFinalizeWasPerformed = true;
        }

        KRATOS_CATCH("");
    }

    /**
     * Solves the current step. This function returns true if a solution has been found, false otherwise.
     */
    
    bool SolveSolutionStep() override
    {
//         bool is_converged = BaseType::SolveSolutionStep(); // FIXME: Requires to separate the non linear iterations 
        bool is_converged = BaseSolveSolutionStep();
        
        // Plots a warning if the maximum number of iterations is exceeded
        if ((mAdaptativeStrategy == true) && (is_converged == false))
        {
            if (mpMyProcesses == nullptr && StrategyBaseType::mEchoLevel > 0)
            {
                std::cout << "WARNING:: If you have not implemented any method to recalculate BC or loads in function of time, this strategy will be USELESS" << std::endl;
            }
        
            ProcessInfo& this_process_info = StrategyBaseType::GetModelPart().GetProcessInfo();

            const double original_delta_time = this_process_info[DELTA_TIME]; // We save the delta time to restore later
            
            unsigned int split_number = 0;
            
            // We iterate until we reach the convergence or we split more than desired
            while (is_converged == false && split_number <= mMaxNumberSplits)
            {                   
                // Expliting time step as a way to try improve the convergence
                split_number += 1;
                double aux_delta_time;
                double current_time; 
                const double aux_time = SplitTimeStep(aux_delta_time, current_time);
                
                bool inside_the_split_is_converged = true;
                unsigned int inner_iteration = 0;
                while (inside_the_split_is_converged == true && this_process_info[TIME] <= aux_time)
                {      
                    current_time += aux_delta_time;
                    inner_iteration += 1;
                    this_process_info[TIME_STEPS] += 1;
                    
                    if (inner_iteration == 1)
                    {
                        if (StrategyBaseType::MoveMeshFlag() == true)
                        {
                            UnMoveMesh();
                        }
                        
                        NodesArrayType& nodes_array = StrategyBaseType::GetModelPart().Nodes();
                        const int num_nodes = static_cast<int>(nodes_array.size());
                        
                        #pragma omp parallel for
                        for(int i = 0; i < num_nodes; i++)  
                        {
                            auto it_node = nodes_array.begin() + i;
                            
                            it_node->OverwriteSolutionStepData(1, 0);
//                             it_node->OverwriteSolutionStepData(2, 1);
                        }
                        
                        this_process_info.SetCurrentTime(current_time); // Reduces the time step
                        
                        FinalizeSolutionStep();
                    }
                    else
                    {
                        NodesArrayType& nodes_array = StrategyBaseType::GetModelPart().Nodes();
                        const int num_nodes = static_cast<int>(nodes_array.size());
                        
                        #pragma omp parallel for
                        for(int i = 0; i < num_nodes; i++)  
                        {
                            auto it_node = nodes_array.begin() + i;
                            
                            it_node->CloneSolutionStepData();
                        }
                        
                        this_process_info.CloneSolutionStepInfo();
                        this_process_info.ClearHistory(StrategyBaseType::GetModelPart().GetBufferSize());
                        this_process_info.SetAsTimeStepInfo(current_time); // Sets the new time step
                    }
                    
                    // We execute the processes before the non-linear iteration
                    if (mpMyProcesses != nullptr)
                    {
                        // TODO: Think about to add the postprocess processes
                        mpMyProcesses->ExecuteInitializeSolutionStep();
                    }
                    
                    // In order to initialize again everything
                    BaseType::mInitializeWasPerformed = false;
                    mFinalizeWasPerformed = false;
                    
                    // We repeat the solve with the new DELTA_TIME
                    Initialize();
                    InitializeSolutionStep();
                    BaseType::Predict();
                    inside_the_split_is_converged = BaseType::SolveSolutionStep();
                    FinalizeSolutionStep();
                    
                    // We execute the processes after the non-linear iteration
                    if (mpMyProcesses != nullptr)
                    {
                        // TODO: Think about to add the postprocess processes
                        mpMyProcesses->ExecuteFinalizeSolutionStep();
//                         mpMyProcesses->ExecuteBeforeOutputStep();
//                         mpMyProcesses->ExecuteAfterOutputStep();
                    }
                }
                
                if (inside_the_split_is_converged == true)
                {
                    is_converged = true;
                }
            }
            
            // Plots a warning if the maximum number of iterations and splits are exceeded
            if (is_converged == false)
            {
                MaxIterationsAndSplitsExceeded();
            }
            
            // Restoring original DELTA_TIME
            this_process_info[DELTA_TIME] = original_delta_time;
        }

        return is_converged;
    }
        
    ///@}
    ///@name Access
    ///@{
    
    ///@}
    ///@name Inquiry
    ///@{

    ///@}
    ///@name Input and output
    ///@{

    ///@}
    ///@name Friends
    ///@{

protected:

    ///@name Protected static Member Variables
    ///@{

    ///@}
    ///@name Protected member Variables
    ///@{
    
    // ADAPTATIVE STRATEGY PARAMETERS
    bool mAdaptativeStrategy;         // If consider time split
    bool mFinalizeWasPerformed;       // If the FinalizeSolutionStep has been already performed
    double mSplitFactor;              // Number by one the delta time is split
    ProcessesListType mpMyProcesses;  // The processes list
    unsigned int mMaxNumberSplits;    // Maximum number of splits
    
    // OTHER PARAMETERS
    int mConvergenceCriteriaEchoLevel; // The echo level of the convergence criteria

    ///@}
    ///@name Protected Operators
    ///@{
    
    /**
     * Solves the current step. This function returns true if a solution has been found, false otherwise.
     */
    
    bool BaseSolveSolutionStep()
    {
        // Pointers needed in the solution
        typename TSchemeType::Pointer pScheme = BaseType::GetScheme();
        typename TBuilderAndSolverType::Pointer pBuilderAndSolver = BaseType::GetBuilderAndSolver();

        TSystemMatrixType& A = *BaseType::mpA;
        TSystemVectorType& Dx = *BaseType::mpDx;
        TSystemVectorType& b = *BaseType::mpb;

        //initializing the parameters of the Newton-Raphson cicle
        unsigned int iteration_number = 1;
        StrategyBaseType::GetModelPart().GetProcessInfo()[NL_ITERATION_NUMBER] = iteration_number;

        bool is_converged = false;
        bool residual_is_updated = false;
        pScheme->InitializeNonLinIteration(StrategyBaseType::GetModelPart(), A, Dx, b);
        is_converged = BaseType::mpConvergenceCriteria->PreCriteria(StrategyBaseType::GetModelPart(), pBuilderAndSolver->GetDofSet(), A, Dx, b);

        //function to perform the building and the solving phase.
        if (StrategyBaseType::mRebuildLevel > 1 || StrategyBaseType::mStiffnessMatrixIsBuilt == false)
        {
            TSparseSpace::SetToZero(A);
            TSparseSpace::SetToZero(Dx);
            TSparseSpace::SetToZero(b);

            pBuilderAndSolver->BuildAndSolve(pScheme, StrategyBaseType::GetModelPart(), A, Dx, b);
        }
        else
        {
            TSparseSpace::SetToZero(Dx); //Dx=0.00;
            TSparseSpace::SetToZero(b);

            pBuilderAndSolver->BuildRHSAndSolve(pScheme, StrategyBaseType::GetModelPart(), A, Dx, b);
        }
        
        // Debugging info
        BaseType::EchoInfo(iteration_number);
        
        // Updating the results stored in the database
        UpdateDatabase(A, Dx, b, StrategyBaseType::MoveMeshFlag());

        pScheme->FinalizeNonLinIteration(StrategyBaseType::GetModelPart(), A, Dx, b);

        if (is_converged == true)
        {
            //initialisation of the convergence criteria
            BaseType::mpConvergenceCriteria->InitializeSolutionStep(StrategyBaseType::GetModelPart(), pBuilderAndSolver->GetDofSet(), A, Dx, b);

            if (BaseType::mpConvergenceCriteria->GetActualizeRHSflag() == true)
            {
                TSparseSpace::SetToZero(b);

                pBuilderAndSolver->BuildRHS(pScheme, StrategyBaseType::GetModelPart(), b);
            }

            is_converged = BaseType::mpConvergenceCriteria->PostCriteria(StrategyBaseType::GetModelPart(), pBuilderAndSolver->GetDofSet(), A, Dx, b);
        }


        //Iteration Cicle... performed only for NonLinearProblems
        while (is_converged == false &&
                iteration_number++<BaseType::mMaxIterationNumber)
        {
            //setting the number of iteration
            StrategyBaseType::GetModelPart().GetProcessInfo()[NL_ITERATION_NUMBER] = iteration_number;

            pScheme->InitializeNonLinIteration(StrategyBaseType::GetModelPart(), A, Dx, b);

            // To be able to calculate the current gap and recalulate the penalty
            if (StrategyBaseType::GetModelPart().GetProcessInfo()[ADAPT_PENALTY] == true)
            {
                TSparseSpace::SetToZero(b);
                pBuilderAndSolver->BuildRHS(pScheme, StrategyBaseType::GetModelPart(), b);
            }
                    
            is_converged = BaseType::mpConvergenceCriteria->PreCriteria(StrategyBaseType::GetModelPart(), pBuilderAndSolver->GetDofSet(), A, Dx, b);

            //call the linear system solver to find the correction mDx for the
            //it is not called if there is no system to solve
            if (SparseSpaceType::Size(Dx) != 0)
            {
                if (StrategyBaseType::mRebuildLevel > 1 || StrategyBaseType::mStiffnessMatrixIsBuilt == false )
                {
                    if( BaseType::GetKeepSystemConstantDuringIterations() == false)
                    {
                        //A = 0.00;
                        TSparseSpace::SetToZero(A);
                        TSparseSpace::SetToZero(Dx);
                        TSparseSpace::SetToZero(b);

                        pBuilderAndSolver->BuildAndSolve(pScheme, StrategyBaseType::GetModelPart(), A, Dx, b);
                    }
                    else
                    {
                        TSparseSpace::SetToZero(Dx);
                        TSparseSpace::SetToZero(b);

                        pBuilderAndSolver->BuildRHSAndSolve(pScheme, StrategyBaseType::GetModelPart(), A, Dx, b);
                    }
                }
                else
                {
                    TSparseSpace::SetToZero(Dx);
                    TSparseSpace::SetToZero(b);

                    pBuilderAndSolver->BuildRHSAndSolve(pScheme, StrategyBaseType::GetModelPart(), A, Dx, b);
                }
            }
            else
            {
                std::cout << "ATTENTION: no free DOFs!! " << std::endl;
            }

            // Debugging info
            BaseType::EchoInfo(iteration_number);
        
            // Updating the results stored in the database
            UpdateDatabase(A, Dx, b, StrategyBaseType::MoveMeshFlag());

            pScheme->FinalizeNonLinIteration(StrategyBaseType::GetModelPart(), A, Dx, b);

            residual_is_updated = false;

            if (is_converged == true)
            {

                if (BaseType::mpConvergenceCriteria->GetActualizeRHSflag() == true)
                {
                    TSparseSpace::SetToZero(b);

                    pBuilderAndSolver->BuildRHS(pScheme, StrategyBaseType::GetModelPart(), b);
                    residual_is_updated = true;
                    //std::cout << "mb is calculated" << std::endl;
                }

                is_converged = BaseType::mpConvergenceCriteria->PostCriteria(StrategyBaseType::GetModelPart(), pBuilderAndSolver->GetDofSet(), A, Dx, b);
            }
        }


        //plots a warning if the maximum number of iterations is exceeded
        if (iteration_number >= BaseType::mMaxIterationNumber && StrategyBaseType::GetModelPart().GetCommunicator().MyPID() == 0)
        {
            MaxIterationsExceeded();
        }

        //recalculate residual if needed
        //(note that some convergence criteria need it to be recalculated)
        if (residual_is_updated == false)
        {
            // NOTE:
            // The following part will be commented because it is time consuming
            // and there is no obvious reason to be here. If someone need this
            // part please notify the community via mailing list before uncommenting it.
            // Pooyan.

            //    TSparseSpace::SetToZero(mb);
            //    pBuilderAndSolver->BuildRHS(pScheme, StrategyBaseType::GetModelPart(), mb);
        }

        //calculate reactions if required
        if (BaseType::mCalculateReactionsFlag == true)
        {
            pBuilderAndSolver->CalculateReactions(pScheme, StrategyBaseType::GetModelPart(), A, Dx, b);
        }

        return is_converged;
    }
    
    /**
     * Performs all the required operations that should be done (for each step) 
     * before solving the solution step.
     * A member variable should be used as a flag to make sure this function is called only once per step.
     */
        
    void InitializeSolutionStep() override
    {
        BaseType::InitializeSolutionStep();
        
        // TODO: Add something if necessary
    }
    
    /**
     * Here the database is updated
     */
     
    void UpdateDatabase(
        TSystemMatrixType& A,
        TSystemVectorType& Dx,
        TSystemVectorType& b,
        const bool MoveMesh
        ) override
    {
        BaseType::UpdateDatabase(A,Dx,b,MoveMesh);
        
        // TODO: Add something if necessary
    }
    
    /**
     * Here the time step is splitted
     */
    
    double SplitTimeStep(
        double& AuxDeltaTime,
        double& CurrentTime
        )
    {
        KRATOS_TRY;

        const double aux_time = StrategyBaseType::GetModelPart().GetProcessInfo()[TIME];
        AuxDeltaTime = StrategyBaseType::GetModelPart().GetProcessInfo()[DELTA_TIME];
        CurrentTime = aux_time - AuxDeltaTime;
        
        StrategyBaseType::GetModelPart().GetProcessInfo()[TIME] =   CurrentTime; // Restore time to the previous one
        AuxDeltaTime /= mSplitFactor;
        StrategyBaseType::GetModelPart().GetProcessInfo()[DELTA_TIME] = AuxDeltaTime; // Change delta time
        
        CoutSplittingTime(AuxDeltaTime);
        
        return aux_time;
        
        KRATOS_CATCH("");
    }
    
    /**
     * This method moves bak the mesh to the previous position
     */
    
    void UnMoveMesh()
    {
        KRATOS_TRY;

        if (StrategyBaseType::GetModelPart().NodesBegin()->SolutionStepsDataHas(DISPLACEMENT_X) == false)
        {
            KRATOS_ERROR << "It is impossible to move the mesh since the DISPLACEMENT var is not in the model_part. Either use SetMoveMeshFlag(False) or add DISPLACEMENT to the list of variables" << std::endl;
        }

        NodesArrayType& nodes_array = StrategyBaseType::GetModelPart().Nodes();
        const int num_nodes = static_cast<int>(nodes_array.size());

        #pragma omp parallel for
        for(int i = 0; i < num_nodes; i++)  
        {
            auto it_node = nodes_array.begin() + i;

            noalias(it_node->Coordinates()) = it_node->GetInitialPosition().Coordinates();
            noalias(it_node->Coordinates()) += it_node->FastGetSolutionStepValue(DISPLACEMENT, 1);
        }

        KRATOS_CATCH("");
    }
    
    /**
     * This method prints information after solving the problem
     */
    
    void CoutSolvingProblem()
    {
        if (mConvergenceCriteriaEchoLevel != 0)
        {
            std::cout << "STEP: " << StrategyBaseType::GetModelPart().GetProcessInfo()[TIME_STEPS] << "\t NON LINEAR ITERATION: " << StrategyBaseType::GetModelPart().GetProcessInfo()[NL_ITERATION_NUMBER] << "\t TIME: " << StrategyBaseType::GetModelPart().GetProcessInfo()[TIME] << "\t DELTA TIME: " << StrategyBaseType::GetModelPart().GetProcessInfo()[DELTA_TIME]  << std::endl;
        }
    }
    
    /**
     * This method prints information after split the increment of time
     */
        
    void CoutSplittingTime(const double AuxDeltaTime)
    {
        if (mConvergenceCriteriaEchoLevel > 0 && StrategyBaseType::GetModelPart().GetCommunicator().MyPID() == 0 )
        {
            const double Time = StrategyBaseType::GetModelPart().GetProcessInfo()[TIME];
            std::cout.precision(4);
            std::cout << "|----------------------------------------------------|" << std::endl;
<<<<<<< HEAD
            #if !defined(_WIN32)
                std::cout << "|     " << BOLDFONT("Max. iter. exceeded: SPLITTING TIME STEP") << "       |" << std::endl;
                std::cout << "| " << BOLDFONT("COMING BACK TO TIME: ") << std::scientific << Time << "                    |" << std::endl;
                std::cout << "| " << BOLDFONT("      NEW TIME STEP: ") << std::scientific << AuxDeltaTime << "                    |" << std::endl;
            #else
                std::cout << "|     Max. iter. exceeded: SPLITTING TIME STEP       |" << std::endl;
                std::cout << "| COMING BACK TO TIME: " << std::scientific << Time << "                    |" << std::endl;
                std::cout << "|       NEW TIME STEP: " << std::scientific << AuxDeltaTime << "                    |" << std::endl;
            #endif
=======
            std::cout << "|     " << BOLDFONT("Max. iter. exceeded: SPLITTING TIME STEP") << "       |" << std::endl;
            std::cout << "| " << BOLDFONT("COMING BACK TO TIME: ") << std::scientific << Time << "                    |" << std::endl;
            std::cout << "| " << BOLDFONT("      NEW TIME STEP: ") << std::scientific << AuxDeltaTime << "                    |" << std::endl;
>>>>>>> 0b16c6b7
            std::cout << "|----------------------------------------------------|" << std::endl;
        }
    }
    
    /**
     * This method prints information after reach the max number of interations
     */
    
    void MaxIterationsExceeded() override
    {
        if (mConvergenceCriteriaEchoLevel > 0 && StrategyBaseType::GetModelPart().GetCommunicator().MyPID() == 0 )
        {
            std::cout << "|----------------------------------------------------|" << std::endl;
<<<<<<< HEAD
            #if !defined(_WIN32)
                std::cout << "|        " << BOLDFONT(FRED("ATTENTION: Max iterations exceeded")) << "          |" << std::endl;
            #else
                std::cout << "|        ATTENTION: Max iterations exceeded          |" << std::endl;
            #endif
=======
            std::cout << "|        " << BOLDFONT(FRED("ATTENTION: Max iterations exceeded")) << "          |" << std::endl;
>>>>>>> 0b16c6b7
            std::cout << "|----------------------------------------------------|" << std::endl;
        }
    }
    
    /**
     * This method prints information after reach the max number of interations and splits
     */
        
    void MaxIterationsAndSplitsExceeded()
    {
        if (mConvergenceCriteriaEchoLevel > 0 && StrategyBaseType::GetModelPart().GetCommunicator().MyPID() == 0 )
        {
            std::cout << "|----------------------------------------------------|" << std::endl;
<<<<<<< HEAD
            #if !defined(_WIN32)
                std::cout << "|        " << BOLDFONT(FRED("ATTENTION: Max iterations exceeded")) << "          |" << std::endl;
                std::cout << "|        " << BOLDFONT(FRED("   Max number of splits exceeded  ")) << "          |" << std::endl;
            #else
                std::cout << "|        ATTENTION: Max iterations exceeded          |" << std::endl;
                std::cout << "|           Max number of splits exceeded            |" << std::endl;
            #endif
=======
            std::cout << "|        " << BOLDFONT(FRED("ATTENTION: Max iterations exceeded")) << "          |" << std::endl;
            std::cout << "|        " << BOLDFONT(FRED("   Max number of splits exceeded  ")) << "          |" << std::endl;
>>>>>>> 0b16c6b7
            std::cout << "|----------------------------------------------------|" << std::endl;
        }
    }

    ///@}
    ///@name Protected Operations
    ///@{

    ///@}
    ///@name Protected  Access
    ///@{

    ///@}
    ///@name Protected Inquiry
    ///@{

    ///@}
    ///@name Protected LifeCycle
    ///@{
    ///@{

    /** 
     * Copy constructor.
     */
    
    ResidualBasedNewtonRaphsonContactStrategy(const ResidualBasedNewtonRaphsonContactStrategy& Other)
    {
    };

private:

    ///@name Static Member Variables
    ///@{
    ///@}
    ///@name Member Variables
    ///@{

    ///@}
    ///@name Private Operators
    ///@{
    
    ///@}
    ///@name Private Operations
    ///@{

    ///@}
    ///@name Private  Access
    ///@{
    ///@}

    ///@}
    ///@name Serialization
    ///@{

    ///@name Private Inquiry
    ///@{
    ///@}
    ///@name Un accessible methods
    ///@{
    ///@}

}; /* Class ResidualBasedNewtonRaphsonContactStrategy */
///@}
///@name Type Definitions
///@{
///@}
///@name Input and output
///@{
///@}
}  // namespace Kratos

#endif /* KRATOS_RESIDUALBASED_NEWTON_RAPHSON_CONTACT_STRATEGY */<|MERGE_RESOLUTION|>--- conflicted
+++ resolved
@@ -28,13 +28,7 @@
 
 // Utilities
 #include "utilities/variable_utils.h"
-<<<<<<< HEAD
-#if !defined(_WIN32)
-	#include "custom_utilities/color_utilities.h"
-#endif
-=======
 #include "utilities/color_utilities.h"
->>>>>>> 0b16c6b7
 #include "custom_utilities/process_factory_utility.h"
 
 // TODO: Extend the descriptions
@@ -696,21 +690,9 @@
             const double Time = StrategyBaseType::GetModelPart().GetProcessInfo()[TIME];
             std::cout.precision(4);
             std::cout << "|----------------------------------------------------|" << std::endl;
-<<<<<<< HEAD
-            #if !defined(_WIN32)
-                std::cout << "|     " << BOLDFONT("Max. iter. exceeded: SPLITTING TIME STEP") << "       |" << std::endl;
-                std::cout << "| " << BOLDFONT("COMING BACK TO TIME: ") << std::scientific << Time << "                    |" << std::endl;
-                std::cout << "| " << BOLDFONT("      NEW TIME STEP: ") << std::scientific << AuxDeltaTime << "                    |" << std::endl;
-            #else
-                std::cout << "|     Max. iter. exceeded: SPLITTING TIME STEP       |" << std::endl;
-                std::cout << "| COMING BACK TO TIME: " << std::scientific << Time << "                    |" << std::endl;
-                std::cout << "|       NEW TIME STEP: " << std::scientific << AuxDeltaTime << "                    |" << std::endl;
-            #endif
-=======
             std::cout << "|     " << BOLDFONT("Max. iter. exceeded: SPLITTING TIME STEP") << "       |" << std::endl;
             std::cout << "| " << BOLDFONT("COMING BACK TO TIME: ") << std::scientific << Time << "                    |" << std::endl;
             std::cout << "| " << BOLDFONT("      NEW TIME STEP: ") << std::scientific << AuxDeltaTime << "                    |" << std::endl;
->>>>>>> 0b16c6b7
             std::cout << "|----------------------------------------------------|" << std::endl;
         }
     }
@@ -724,15 +706,7 @@
         if (mConvergenceCriteriaEchoLevel > 0 && StrategyBaseType::GetModelPart().GetCommunicator().MyPID() == 0 )
         {
             std::cout << "|----------------------------------------------------|" << std::endl;
-<<<<<<< HEAD
-            #if !defined(_WIN32)
-                std::cout << "|        " << BOLDFONT(FRED("ATTENTION: Max iterations exceeded")) << "          |" << std::endl;
-            #else
-                std::cout << "|        ATTENTION: Max iterations exceeded          |" << std::endl;
-            #endif
-=======
             std::cout << "|        " << BOLDFONT(FRED("ATTENTION: Max iterations exceeded")) << "          |" << std::endl;
->>>>>>> 0b16c6b7
             std::cout << "|----------------------------------------------------|" << std::endl;
         }
     }
@@ -746,18 +720,8 @@
         if (mConvergenceCriteriaEchoLevel > 0 && StrategyBaseType::GetModelPart().GetCommunicator().MyPID() == 0 )
         {
             std::cout << "|----------------------------------------------------|" << std::endl;
-<<<<<<< HEAD
-            #if !defined(_WIN32)
-                std::cout << "|        " << BOLDFONT(FRED("ATTENTION: Max iterations exceeded")) << "          |" << std::endl;
-                std::cout << "|        " << BOLDFONT(FRED("   Max number of splits exceeded  ")) << "          |" << std::endl;
-            #else
-                std::cout << "|        ATTENTION: Max iterations exceeded          |" << std::endl;
-                std::cout << "|           Max number of splits exceeded            |" << std::endl;
-            #endif
-=======
             std::cout << "|        " << BOLDFONT(FRED("ATTENTION: Max iterations exceeded")) << "          |" << std::endl;
             std::cout << "|        " << BOLDFONT(FRED("   Max number of splits exceeded  ")) << "          |" << std::endl;
->>>>>>> 0b16c6b7
             std::cout << "|----------------------------------------------------|" << std::endl;
         }
     }
