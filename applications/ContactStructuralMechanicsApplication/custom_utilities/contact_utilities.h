// KRATOS  ___|  |                   |                   |
//       \___ \  __|  __| |   |  __| __| |   |  __| _` | |
//             | |   |    |   | (    |   |   | |   (   | |
//       _____/ \__|_|   \__,_|\___|\__|\__,_|_|  \__,_|_| MECHANICS
//
//  License:             BSD License
//                                       license: StructuralMechanicsApplication/license.txt
//
//  Main authors:    Vicente Mataix Ferrandiz
//

#if !defined(KRATOS_CONTACT_UTILITIES)
#define KRATOS_CONTACT_UTILITIES

#include "utilities/math_utils.h"
#include "contact_structural_mechanics_application_variables.h"
#include "includes/model_part.h"
#include "geometries/point.h"
#include "utilities/openmp_utils.h"
#include "utilities/mortar_utilities.h"

namespace Kratos
{
///@name Kratos Globals
///@{
<<<<<<< HEAD

///@}
///@name Type Definitions
///@{
    
///@}
///@name  Enum's
///@{
    
///@}
///@name  Functions
///@{
    
class ContactUtilities
{
public:
    ///@name Type Definitions
    ///@{
    
    // General type definitions
    typedef Node<3>                                              NodeType;
    typedef Point<3>                                            PointType;
    typedef PointType::CoordinatesArrayType          CoordinatesArrayType;
    typedef Geometry<NodeType>                               GeometryType;
    typedef Geometry<PointType>                         GeometryPointType;
    typedef GeometryData::IntegrationMethod             IntegrationMethod;
    typedef ModelPart::NodesContainerType                  NodesArrayType;
    typedef ModelPart::ConditionsContainerType        ConditionsArrayType;
    
    ///@}
    ///@name Life Cycle
    ///@{

    ///@}
    ///@name Access
    ///@{

    ///@}
    ///@name Inquiry
    ///@{

    ///@}
    ///@name Input and output
    ///@{

    ///@}
    ///@name Friends
    ///@{
    
    ///@}
    ///@name Operations
    ///@{

    /**
     * Project a point over a line/plane following an arbitrary direction
     * @param Geom: The geometry where to be projected
     * @param PointDestiny: The point to be projected
     * @param Normal: The normal of the geometry
     * @param Vector: The direction to project
     * @return PointProjected: The point pojected over the plane
     * @return Distance: The distnace between surfaces
     */

    static inline double FastProjectDirection(
        const GeometryType& Geom,
        const PointType& PointDestiny,
        PointType& PointProjected,
        const array_1d<double,3>& Normal,
        const array_1d<double,3>& Vector
        )
    {    
        // We define the tolerance
        const double tolerance = std::numeric_limits<double>::epsilon();
        
        // We define the distance
        double distance = 0.0;
        
        const array_1d<double,3> vector_points = Geom[0].Coordinates() - PointDestiny.Coordinates();

        if( norm_2( Vector ) < tolerance && norm_2( Normal ) > tolerance )
        {
            distance = inner_prod(vector_points, Normal)/norm_2(Normal);

            PointProjected.Coordinates() = PointDestiny.Coordinates() + Vector * distance;
            std::cout << " :: Warning: Zero projection vector. Projection using the condition vector instead." << std::endl;
        }
        else if (std::abs(inner_prod(Vector, Normal) ) > tolerance)
        {
            distance = inner_prod(vector_points, Normal)/inner_prod(Vector, Normal); 

            PointProjected.Coordinates() = PointDestiny.Coordinates() + Vector * distance;
        }
        else
        {
            PointProjected.Coordinates() = PointDestiny.Coordinates();
            std::cout << " The line and the plane are coplanar, something wrong happened " << std::endl;
        }
        
        return distance;
    }
    
    /**
     * Projects iteratively to get the coordinate
     * @param GeomOrigin: The origin geometry
     * @param PointDestiny: The destination point
     * @return ResultingPoint: The distance between the point and the plane
     * @return Inside: True is inside, false not
     */
    
    static inline bool ProjectIterativeLine2D(
        GeometryType& GeomOrigin,
        const GeometryType::CoordinatesArrayType& PointDestiny,
        GeometryType::CoordinatesArrayType& ResultingPoint,
        const array_1d<double, 3>& Normal,
        const double Tolerance = 1.0e-8,
        double DeltaXi = 0.5
        )
    {
//         ResultingPoint.clear();
        
        double old_delta_xi = 0.0;

        array_1d<double, 3> current_global_coords;

        array_1d<array_1d<double, 3>, 2> normals;
        normals[0] = GeomOrigin[0].GetValue(NORMAL);
        normals[1] = GeomOrigin[1].GetValue(NORMAL);
        
        bounded_matrix<double,2,2> X;
        bounded_matrix<double,2,1> DN;
        for(unsigned int i=0; i<2;i++)
        {
            X(0,i) = GeomOrigin[i].X();
            X(1,i) = GeomOrigin[i].Y();
        }

        Matrix J = ZeroMatrix( 1, 1 );
        
        //Newton iteration:

        const unsigned int max_iter = 20;

        for ( unsigned int k = 0; k < max_iter; k++ )
        {
            array_1d<double, 2> N_origin;
            N_origin[0] = 0.5 * ( 1.0 - ResultingPoint[0]);
            N_origin[1] = 0.5 * ( 1.0 + ResultingPoint[0]);
            
            array_1d<double,3> normal_xi = ZeroVector(3);
            for( unsigned int i_node = 0; i_node < 2; ++i_node )
            {
                normal_xi += N_origin[i_node] * normals[i_node]; 
            }
            
            normal_xi = normal_xi/norm_2(normal_xi); 
            
            current_global_coords = ZeroVector( 3 );
            for( unsigned int i_node = 0; i_node < 2; ++i_node )
            {
                current_global_coords += N_origin[i_node] * GeomOrigin[i_node].Coordinates(); 
            }
            
            const array_1d<double,3> VectorPoints = GeomOrigin.Center() - PointDestiny;
            const double distance = inner_prod(VectorPoints, Normal)/inner_prod(-normal_xi, Normal); 
            const array_1d<double, 3> current_destiny_global_coords = PointDestiny - normal_xi * distance;
            
            // Derivatives of shape functions
            Matrix ShapeFunctionsGradients;
            ShapeFunctionsGradients = GeomOrigin.ShapeFunctionsLocalGradients(ShapeFunctionsGradients, ResultingPoint );
            noalias(DN) = prod(X,ShapeFunctionsGradients);

            noalias(J) = prod(trans(DN),DN); // TODO: Add the non linearity concerning the normal
            Vector RHS = prod(trans(DN),subrange(current_destiny_global_coords - current_global_coords,0,2));
            
            old_delta_xi = DeltaXi;
            DeltaXi = RHS[0]/J(0, 0);
            
            ResultingPoint[0] += DeltaXi;
            
            if (ResultingPoint[0] <= -1.0)
            {
                ResultingPoint[0] = -1.0;
            }
            else if (ResultingPoint[0] >= 1.0)
            {
                ResultingPoint[0] = 1.0;
            }
            
            if ( std::abs(DeltaXi - old_delta_xi) < Tolerance )
            {
                return true;
            }
        }
        
        return false;
    }
    
=======

///@}
///@name Type Definitions
///@{
    
///@}
///@name  Enum's
///@{
    
///@}
///@name  Functions
///@{
    
class ContactUtilities
{
public:
    ///@name Type Definitions
    ///@{
    
    // General type definitions
    typedef Node<3>                                              NodeType;
    typedef Point                                               PointType;
    typedef PointType::CoordinatesArrayType          CoordinatesArrayType;
    typedef Geometry<NodeType>                               GeometryType;
    typedef Geometry<PointType>                         GeometryPointType;
    typedef GeometryData::IntegrationMethod             IntegrationMethod;
    typedef ModelPart::NodesContainerType                  NodesArrayType;
    typedef ModelPart::ConditionsContainerType        ConditionsArrayType;
    
    ///@}
    ///@name Life Cycle
    ///@{

    ///@}
    ///@name Access
    ///@{

    ///@}
    ///@name Inquiry
    ///@{

    ///@}
    ///@name Input and output
    ///@{

    ///@}
    ///@name Friends
    ///@{
    
    ///@}
    ///@name Operations
    ///@{
    
>>>>>>> 0b16c6b7
    /**
     * Project a point over a plane
     * @param PointOrigin: A point in the plane
     * @param PointDestiny: The point to be projected
     * @param Normal: The normal of the plane
     * @return PointProjected: The point pojected over the plane
     * @return Distance: The distance between the point and the plane
     */
    
    static inline void Project(
        const PointType& PointOrigin,
        const PointType& PointDestiny,
        PointType& PointProjected,
        double& Distance,
        const array_1d<double,3>& Normal
        )
    {
        array_1d<double,3> vector_points = PointDestiny.Coordinates() - PointOrigin.Coordinates();

        Distance = inner_prod(vector_points, Normal); 

        PointProjected.Coordinates() = PointDestiny.Coordinates() - Normal * Distance;
    }
    
<<<<<<< HEAD
        
    /**
     * Project a point over a plane (avoiding some steps)
     * @param PointOrigin: A point in the plane
     * @param PointDestiny: The point to be projected
     * @param Normal: The normal of the plane
     * @return PointProjected: The point pojected over the plane
     */
    
    static inline PointType FastProject(
        const PointType& PointOrigin,
        const PointType& PointDestiny,
        const array_1d<double,3>& Normal
        )
    {
        array_1d<double,3> vector_points = PointDestiny.Coordinates() - PointOrigin.Coordinates();

        const double distance = inner_prod(vector_points, Normal); 
        
        PointType point_projected;
        point_projected.Coordinates() = PointDestiny.Coordinates() - Normal * distance;
        
        return point_projected;
    }
    
    /**
     * This functions checks if the length of the line is to short, with the potential of provoque ill condition in the dual LM formulation
     * @param GeometryLine: The line to be checked
     * @param Tolerance: The threshold length
     * @return True if the line is too short, false otherwise
     */
    
    static inline bool LengthCheck(
        const GeometryPointType& GeometryLine,
        const double Tolerance = 1.0e-6
        )
    {
        const double lx = GeometryLine[0].X() - GeometryLine[1].X();
        const double ly = GeometryLine[0].Y() - GeometryLine[1].Y();

        const double length = std::sqrt(lx * lx + ly * ly);
        
        return (length < Tolerance) ? true : false;
    }
    
    /**
     * This functions checks if the semiperimeter is smaller than any of the sides of the triangle
     * @param GeometryTriangle: The triangle to be checked
     * @return True if the triangle is in bad shape, false otherwise
     */
    
    static inline bool HeronCheck(const GeometryPointType GeometryTriangle)
    {
        return HeronCheck(GeometryTriangle[0], GeometryTriangle[1], GeometryTriangle[2]);
    }
    
    /**
     * This functions checks if the semiperimeter is smaller than any of the sides of the triangle
     * @param PointOrig1: The triangle first point
     * @param PointOrig2: The triangle second point
     * @param PointOrig3: The triangle third point
     * @return True if the triangle is in bad shape, false otherwise
     */
    
    static inline bool HeronCheck(        
        const PointType& PointOrig1,
        const PointType& PointOrig2,
        const PointType& PointOrig3
        )
    {
        const double a = MathUtils<double>::Norm3(PointOrig1.Coordinates()-PointOrig2.Coordinates());
        const double b = MathUtils<double>::Norm3(PointOrig2.Coordinates()-PointOrig3.Coordinates());
        const double c = MathUtils<double>::Norm3(PointOrig3.Coordinates()-PointOrig1.Coordinates());
      
        const double s = 0.5 * (a + b + c);
        const double A2 = s * (s - a) * (s - b) * (s - c);
        
        const bool Check = A2 <= 0.0 ? true : false;  // We consider as bad shaped the ones with no area or negative A2 (semiperimeter smaller than any side)
        
//         // Debug
//         std::cout << Check << " A2: " << A2 << std::endl;
//         if (Check == true)
//         {
//             std::cout << "Warning:: The triangle is in bad shape" << std::endl;
//             std::cout << "Graphics3D[{EdgeForm[Thick],Triangle[{{" << PointOrig1.X() << "," << PointOrig1.Y() << "," << PointOrig1.Z()  << "},{" << PointOrig2.X() << "," << PointOrig2.Y() << "," << PointOrig2.Z()  << "},{" << PointOrig3.X() << "," << PointOrig3.Y() << "," << PointOrig3.Z()  << "}}]}]" << std::endl;
//         }
        
        return Check;
    }
    
    /**
     * This function scales the points according to a factor (to increase the bounding box)
     * @param PointToScale: The point to scale
     * @param Center: The reference point
     * @param ScaleFactor: The factor considered to "grow" the node
     */
    
    template<class TPointType>
    static inline void ScaleNode(
        TPointType& PointToScale,
        const array_1d<double, 3>& Normal,
        const double& LengthSearch
        )
    {        
        PointToScale.Coordinates() = PointToScale.Coordinates() + Normal * LengthSearch;
    }
    
    /**
     * Calculates the distance between nodes
     * @param PointOrigin: The first node
     * @param PointDestiny: The second node
     */
    
    static inline double DistancePoints(
        const GeometryType::CoordinatesArrayType& PointOrigin,
        const GeometryType::CoordinatesArrayType& PointDestiny
        )
    {
        return std::sqrt((PointOrigin[0] - PointDestiny[0]) * (PointOrigin[0] - PointDestiny[0])
                       + (PointOrigin[1] - PointDestiny[1]) * (PointOrigin[1] - PointDestiny[1])
                       + (PointOrigin[2] - PointDestiny[2]) * (PointOrigin[2] - PointDestiny[2]));
    }

    /**
     * This function calculates the normal in a specific GP with a given shape function
     * @param N: The shape function considered
     * @param Geom: The geometry of condition of interest
     */

    static inline array_1d<double,3> GaussPointNormal(
        const Vector& N,
        const GeometryType& Geom
        )
    {
        array_1d<double,3> normal = ZeroVector(3);
        for( unsigned int i_node = 0; i_node < Geom.PointsNumber(); ++i_node )
        {
            normal += N[i_node] * Geom[i_node].GetValue(NORMAL); 
        }
        
        if (norm_2(normal) > std::numeric_limits<double>::epsilon())
        {
            normal = normal/norm_2(normal); // It is suppossed to be already unitary (just in case)
        }
        
        return normal;
    }
    
    /**
     * This function rotates to align the projected points to a parallel plane to XY
     * @param PointToRotate: The points from the origin geometry
     * @param PointReferenceRotation: The center point used as reference to rotate
     * @param SlaveNormal: The normal vector of the slave condition
     * @param SlaveTangentXi: The first tangent vector of the slave condition
     * @param SlaveTangentEta: The second tangent vector of the slave condition
     * @param Inversed: If we rotate to the XY or we recover from XY
     * @return PointRotated: The point rotated 
     */
    
    static inline void RotatePoint( 
        PointType& PointToRotate,
        const PointType PointReferenceRotation,
        const array_1d<double, 3> SlaveTangentXi,
        const array_1d<double, 3> SlaveTangentEta,
        const bool Inversed
        )
    {                
        // We move to the (0,0,0)
        PointType aux_point_to_rotate;
        aux_point_to_rotate.Coordinates() = PointToRotate.Coordinates() - PointReferenceRotation.Coordinates();
        
        boost::numeric::ublas::bounded_matrix<double, 3, 3> rotation_matrix = ZeroMatrix(3, 3);
        
        if (Inversed == false)
        {
            for (unsigned int i = 0; i < 3; i++)
            {
                rotation_matrix(0, i) = SlaveTangentXi[i];
                rotation_matrix(1, i) = SlaveTangentEta[i];
            }
        }
        else
        {
            for (unsigned int i = 0; i < 3; i++)
            {
                rotation_matrix(i, 0) = SlaveTangentXi[i];
                rotation_matrix(i, 1) = SlaveTangentEta[i];
            }
        }
        
        PointToRotate.Coordinates() = prod(rotation_matrix, aux_point_to_rotate) + PointReferenceRotation.Coordinates();
    }
    
    /**
     * This function gives you the indexes needed to order a vector 
     * @param vect: The vector to order
     * @return idx: The vector of indexes
     */
    
    template <typename TType>
    static inline std::vector<std::size_t> SortIndexes(const std::vector<TType> &vect) 
    {
        // Initialize original index locations
        std::vector<std::size_t> idx(vect.size());
        iota(idx.begin(), idx.end(), 0);

        // Sort indexes based on comparing values in vect
        std::sort(idx.begin(), idx.end(),
            [&vect](std::size_t i1, std::size_t i2) {return vect[i1] < vect[i2];});

        return idx;
    }
    
    /**
     * It computes the mean of the normal in the condition in all the nodes
     * @param ModelPart: The model part to compute
     * @return The modelparts with the normal computed
     */
    
    static inline void ComputeNodesMeanNormalModelPart(ModelPart& rModelPart) 
    {
        // Tolerance
        const double& tolerance = std::numeric_limits<double>::epsilon();

        // Initialize normal vectors
        const array_1d<double,3> zero_vect = ZeroVector(3);
        
        NodesArrayType& nodes_array = rModelPart.Nodes();
        const int num_nodes = static_cast<int>(nodes_array.size()); 
        
        #pragma omp parallel for
        for(int i = 0; i < num_nodes; i++) 
        {
            auto it_node = nodes_array.begin() + i;
            it_node->SetValue(NORMAL, zero_vect);
        }
        
        // Sum all the nodes normals
        ConditionsArrayType& conditions_array = rModelPart.Conditions();
        const int num_conditions = static_cast<int>(conditions_array.size());
        
        #pragma omp parallel for
        for(int i = 0; i < num_conditions; i++) 
        {
            auto it_cond = conditions_array.begin() + i;
            
            if (it_cond->Is(SLAVE) || it_cond->Is(MASTER) || it_cond->Is(ACTIVE))
            {
                // Aux coordinates
                CoordinatesArrayType aux_coords;
                aux_coords = it_cond->GetGeometry().PointLocalCoordinates(aux_coords, it_cond->GetGeometry().Center());
                array_1d<double, 3>& rNormal = it_cond->GetValue(NORMAL);
                rNormal = it_cond->GetGeometry().Normal(aux_coords);
                
                const unsigned int number_nodes = it_cond->GetGeometry().PointsNumber();
                
                for (unsigned int i = 0; i < number_nodes; i++)
                {
                    #pragma omp critical
                    noalias( it_cond->GetGeometry()[i].GetValue(NORMAL) ) += rNormal;
                }
            }
        }
        
        if (rModelPart.GetProcessInfo()[CONSIDER_NORMAL_VARIATION] == true)
        {
            // Applied laziness - MUST be calculated BEFORE normalizing the normals
            ComputeDeltaNodesMeanNormalModelPart( rModelPart ); 
        }

        #pragma omp parallel for 
        for(int i = 0; i < num_nodes; i++) 
        {
            auto it_node = nodes_array.begin() + i;

            const double norm_normal = norm_2(it_node->GetValue(NORMAL));
            
            if (norm_normal > tolerance)
            {
                it_node->GetValue(NORMAL) /= norm_normal;
            }
        }
=======
    /**
     * This function scales the points according to a factor (to increase the bounding box)
     * @param PointToScale: The point to scale
     * @param Center: The reference point
     * @param ScaleFactor: The factor considered to "grow" the node
     */
    
    template<class TPointType>
    static inline void ScaleNode(
        TPointType& PointToScale,
        const array_1d<double, 3>& Normal,
        const double& LengthSearch
        )
    {        
        PointToScale.Coordinates() = PointToScale.Coordinates() + Normal * LengthSearch;
    }
    
    /**
     * Calculates the distance between nodes
     * @param PointOrigin: The first node
     * @param PointDestiny: The second node
     */
    
    static inline double DistancePoints(
        const GeometryType::CoordinatesArrayType& PointOrigin,
        const GeometryType::CoordinatesArrayType& PointDestiny
        )
    {
        return std::sqrt((PointOrigin[0] - PointDestiny[0]) * (PointOrigin[0] - PointDestiny[0])
                       + (PointOrigin[1] - PointDestiny[1]) * (PointOrigin[1] - PointDestiny[1])
                       + (PointOrigin[2] - PointDestiny[2]) * (PointOrigin[2] - PointDestiny[2]));
    }
    
    /**
     * It computes the mean of the normal in the condition in all the nodes
     * @param ModelPart: The model part to compute
     * @return The modelparts with the normal computed
     */
    
    static inline void ComputeNodesMeanNormalModelPart(ModelPart& rModelPart) 
    {
        // Tolerance
        const double& tolerance = std::numeric_limits<double>::epsilon();

        // Initialize normal vectors
        const array_1d<double,3> zero_vect = ZeroVector(3);
        
        NodesArrayType& nodes_array = rModelPart.Nodes();
        const int num_nodes = static_cast<int>(nodes_array.size()); 
        
        #pragma omp parallel for
        for(int i = 0; i < num_nodes; i++) 
        {
            auto it_node = nodes_array.begin() + i;
            it_node->SetValue(NORMAL, zero_vect);
        }
        
        // Sum all the nodes normals
        ConditionsArrayType& conditions_array = rModelPart.Conditions();
        const int num_conditions = static_cast<int>(conditions_array.size());
        
        #pragma omp parallel for
        for(int i = 0; i < num_conditions; i++) 
        {
            auto it_cond = conditions_array.begin() + i;
            
            if (it_cond->Is(SLAVE) || it_cond->Is(MASTER) || it_cond->Is(ACTIVE))
            {
                // Aux coordinates
                CoordinatesArrayType aux_coords;
                aux_coords = it_cond->GetGeometry().PointLocalCoordinates(aux_coords, it_cond->GetGeometry().Center());
                array_1d<double, 3>& rNormal = it_cond->GetValue(NORMAL);
                rNormal = it_cond->GetGeometry().Normal(aux_coords);
                
                const unsigned int number_nodes = it_cond->GetGeometry().PointsNumber();
                
                for (unsigned int i = 0; i < number_nodes; i++)
                {
                    #pragma omp critical
                    noalias( it_cond->GetGeometry()[i].GetValue(NORMAL) ) += rNormal;
                }
            }
        }
        
        if (rModelPart.GetProcessInfo()[CONSIDER_NORMAL_VARIATION] == true)
        {
            // Applied laziness - MUST be calculated BEFORE normalizing the normals
            ComputeDeltaNodesMeanNormalModelPart( rModelPart ); 
        }

        #pragma omp parallel for 
        for(int i = 0; i < num_nodes; i++) 
        {
            auto it_node = nodes_array.begin() + i;

            const double norm_normal = norm_2(it_node->GetValue(NORMAL));
            
            if (norm_normal > tolerance)
            {
                it_node->GetValue(NORMAL) /= norm_normal;
            }
        }
>>>>>>> 0b16c6b7
    }
    
    /**
     * It computes the mean of the normal in the condition in all the nodes using the area to weight it
     * @param ModelPart: The model part to compute
     * @return The modelparts with the normal computed
     */
    
    static inline void ComputeNodesMeanNormalAreaWeightedModelPart(ModelPart& rModelPart) 
    {
        // Tolerance
        const double& tolerance = std::numeric_limits<double>::epsilon();

        // Initialize normal vectors
        const array_1d<double,3> zero_vect = ZeroVector(3);
        
        NodesArrayType& nodes_array = rModelPart.Nodes();
        const int num_nodes = static_cast<int>(nodes_array.size()); 
        
        #pragma omp parallel for
        for(int i = 0; i < num_nodes; i++) 
        {
            auto it_node = nodes_array.begin() + i;
            it_node->SetValue(NODAL_AREA, 0.0);
            it_node->SetValue(NORMAL, zero_vect);
        }
        
        // Aux coordinates
        CoordinatesArrayType aux_coords;
        aux_coords.clear();
        
        // Sum all the nodes normals
        ConditionsArrayType& conditions_array = rModelPart.Conditions();
<<<<<<< HEAD
        const int numConditions = static_cast<int>(conditions_array.size());
        
        #pragma omp parallel for
        for(int i = 0; i < numConditions; i++) 
=======
        const int num_conditions = static_cast<int>(conditions_array.size());
        
        #pragma omp parallel for
        for(int i = 0; i < num_conditions; i++) 
>>>>>>> 0b16c6b7
        {
            auto it_cond = conditions_array.begin() + i;
            
            if (it_cond->Is(SLAVE) || it_cond->Is(MASTER) || it_cond->Is(ACTIVE))
            {
                aux_coords = it_cond->GetGeometry().PointLocalCoordinates(aux_coords, it_cond->GetGeometry().Center());
                array_1d<double, 3>& rNormal = it_cond->GetValue(NORMAL);
                rNormal = it_cond->GetGeometry().Normal(aux_coords);
                
                const unsigned int number_nodes = it_cond->GetGeometry().PointsNumber();
                const double & rArea = it_cond->GetGeometry().Area()/number_nodes;
                
                for (unsigned int i = 0; i < number_nodes; i++)
                {
<<<<<<< HEAD
                    #pragma omp atomic
                    it_cond->GetGeometry()[i].GetValue(NODAL_AREA)        += rArea;
                    #pragma omp critical
                    noalias( it_cond->GetGeometry()[i].GetValue(NORMAL) ) += rArea * rNormal;
=======
                    auto& this_node = it_cond->GetGeometry()[i];
                    this_node.SetLock();
                    this_node.GetValue(NODAL_AREA)        += rArea;
                    noalias( this_node.GetValue(NORMAL) ) += rArea * rNormal;
                    this_node.UnSetLock();
>>>>>>> 0b16c6b7
                }
            }
        }
        
        #pragma omp parallel for 
        for(int i = 0; i < num_nodes; i++) 
        {
            auto it_node = nodes_array.begin() + i;

            const double& total_area = it_node->GetValue(NODAL_AREA);
            if (total_area > tolerance)
            {
                it_node->GetValue(NORMAL) /= total_area;
            }
        }
        
        if (rModelPart.GetProcessInfo()[CONSIDER_NORMAL_VARIATION] == true)
        {
            // Applied laziness - MUST be calculated BEFORE normalizing the normals
            ComputeDeltaNodesMeanNormalModelPart( rModelPart ); 
        }

        #pragma omp parallel for 
        for(int i = 0; i < num_nodes; i++) 
        {
            auto it_node = nodes_array.begin() + i;

            const double norm_normal = norm_2(it_node->GetValue(NORMAL));
            
            if (norm_normal > tolerance)
            {
                it_node->GetValue(NORMAL) /= norm_normal;
            }
        }
    }

    /**
     * It computes the directional derivative of the normal in the condition in all the nodes
     * @param ModelPart: The model part to compute
     * @return The modelparts with the normal computed
     */

    static inline void ComputeDeltaNodesMeanNormalModelPart(ModelPart & rModelPart)
    {
        // TODO: Add parallelization

        // Conditions
        ConditionsArrayType& p_cond  = rModelPart.Conditions();
        ConditionsArrayType::iterator it_cond_begin = p_cond.ptr_begin();
        ConditionsArrayType::iterator it_cond_end   = p_cond.ptr_end();

        // Tolerance
        const double& tolerance = std::numeric_limits<double>::epsilon();

        // Initialize directional derivative
        const unsigned int dimension = it_cond_begin->WorkingSpaceDimension( ); 
        const Matrix zero_delta_normal = ZeroMatrix( dimension, dimension );

        Matrix Delta_ne_adj  = Matrix(dimension, dimension);
        Matrix Ce = Matrix(dimension, dimension);
        
        const Matrix I = IdentityMatrix(dimension, dimension);

        NodesArrayType& nodes_array = rModelPart.Nodes();
        const int num_nodes = static_cast<int>(nodes_array.size()); 
        
        #pragma omp parallel for 
        for(int i = 0; i < num_nodes; i++) 
        {
            auto it_node = nodes_array.begin() + i;
            it_node->SetValue(DELTA_NORMAL, zero_delta_normal);
        }
        
        // Sum the directional derivatives of the adjacent segments
        for(ConditionsArrayType::iterator it_cond = it_cond_begin; it_cond!=it_cond_end; it_cond++)
        {
            if (it_cond->Is(ACTIVE) || it_cond->Is(MASTER)) 
            {
                const array_1d<double, 3>& ne = it_cond->GetValue(NORMAL);   // normalized condition normal
                Matrix ne_o_ne = subrange( outer_prod( ne, ne ), 0, dimension, 0, dimension );

                const unsigned int num_nodes = it_cond->GetGeometry( ).PointsNumber();
                if( dimension == 2 )
                {
                    if (num_nodes == 2)
                    {
                        const double ne_norm = it_cond->GetGeometry( ).Length( ); // The norm of a geometry's normal is its characteristic dimension - length for 2D and area for 3D 
                        
                        Delta_ne_adj( 0, 0 ) =  0.0;
                        Delta_ne_adj( 0, 1 ) = -1.0;
                        Delta_ne_adj( 1, 0 ) =  1.0;
                        Delta_ne_adj( 1, 1 ) =  0.0;
                        
                        Ce = prod( I - ne_o_ne, Delta_ne_adj ) / ne_norm;     // In 2D, Delta_ne_adj is node-independent => evaluated outside the nodes loop
                        
                        for (unsigned int i = 0; i < num_nodes; i++)
                        {
                            NodeType& node_j = it_cond->GetGeometry( )[i];
                            
                            // -/+ 0.5 are the values of DN_Dxi for linear line elements at nodes 1 and 2 - no need to call the function
                            double DN_De_j = 0.0;
                            if( i == 0 )
                            {
                                DN_De_j = -0.5;
                            }
                            else if( i == 1 )
                            {
                                DN_De_j =  0.5;
                            }
                            node_j.GetValue(DELTA_NORMAL) += Ce * DN_De_j;
                        }
                    }
                    else
                    {
                        KRATOS_ERROR << "DELTA_NORMAL is not yet defined for higher order 1D elements. Number of nodes: " << num_nodes << std::endl;
                    }
                }
                else if ( dimension == 3 )
                {
                    const double ne_norm = it_cond->GetGeometry( ).Area( ); // The norm of a geometry's normal is its characteristic dimension - length for 2D and area for 3D 
                    
                    for (unsigned int i = 0; i < num_nodes; i++)
                    {
                        Matrix J = ZeroMatrix( 3, 2 ); // Jacobian [ 3D global x 2D local ]
                        array_1d<double, 2> DN_De_j        = ZeroVector( 2 );  // Shape functions derivatives for node j [ DN_Dxi_j, DN_Deta_j ]
                        array_1d<double, 3> local_coords_j = ZeroVector( 3 );
                        
                        NodeType& node_j = it_cond->GetGeometry( )[i];
                        
                        if( num_nodes == 3 )    // linear triangle element
                        {
                            if( i == 0 )
                            {
                                local_coords_j[0] = 0.0;
                                local_coords_j[1] = 0.0;
                                DN_De_j( 0 ) = -1.0;
                                DN_De_j( 1 ) = -1.0;
                            }
                            else if( i == 1 )
                            {
                                local_coords_j[0] = 1.0;
                                local_coords_j[1] = 0.0;
                                DN_De_j( 0 ) = 1.0;
                                DN_De_j( 1 ) = 0.0;
                            }
                            else // i == 2
                            {
                                local_coords_j[0] = 0.0;
                                local_coords_j[1] = 1.0;
                                DN_De_j( 0 ) = 0.0;
                                DN_De_j( 1 ) = 1.0;
                            }
                        }
                        else if( num_nodes == 4 )    // linear quad element - FIXME: this will screw things up if the user defines a 4-node tri elem
                        {
                            if( i == 0 )
                            {
                                local_coords_j[0] = -1.0;
                                local_coords_j[1] = -1.0;
                                DN_De_j( 0 ) = -0.5;
                                DN_De_j( 1 ) = -0.5;
                            }
                            else if( i == 1 )
                            {
                                local_coords_j[0] =  1.0;
                                local_coords_j[1] = -1.0;
                                DN_De_j( 0 ) =  0.5;
                                DN_De_j( 1 ) = -0.5;
                            }
                            else if( i == 2 )
                            {
                                local_coords_j[0] =  1.0;
                                local_coords_j[1] =  1.0;
                                DN_De_j( 0 ) =  0.5;
                                DN_De_j( 1 ) =  0.5;
                            }
                            else // i == 3
                            {
                                local_coords_j[0] = -1.0;
                                local_coords_j[1] =  1.0;
                                DN_De_j( 0 ) = -0.5;
                                DN_De_j( 1 ) =  0.5;
                            }
                        }
                        else
                        {
                            KRATOS_ERROR << "DELTA_NORMAL is not yet defined for higher order 2D elements. Number of nodes: " << it_cond->GetGeometry( ).PointsNumber() << std::endl;
                        }
                        
                        it_cond->GetGeometry( ).Jacobian( J, local_coords_j );
                        
                        /*
                         * NOTES:
                         * Delta_ne_adj here is Delta_n_hat_e in Popp's thesis equation A.3 in appendix A.
                         * In 2D, it is also like this, but I split it into a node-dependent DN_De_j and a node-independent Delta_ne_adj
                         * In 3D, Delta_ne_adj is node-dependent => evaluated completely inside the nodes loop
                         * In both cases, Ce is the elemental contribution in Popp's thesis equation A.2 in appendix A
                         * 
                         * ::::: DERIVATION OF Delta_ne_adj Matrix in 3D ::::: 
                         * 
                         *   [ SUM( N,xi * Delta_x ) x SUM( N,eta * x ) ] + [ SUM( N,xi * x ) x SUM( N,eta * Delta_x ) ]
                         * = [ SUM( N,xi * Delta_x ) x J_eta            ] + [            J_xi x SUM( N,eta * Delta_x ) ]
                         * = [ SUM( N,xi * Delta_x ) x J_eta            ] - [ SUM( N,eta * Delta_x ) x J_xi ]
                         * SUM( N,xi * Delta_x ) is the consistent assembly of N,xi in blocks. Similarily for N,eta
                         * therefore, for node j we only care about N,xi(j) and N,eta(j) nodal blocks
                         * = [ N,xi(j) * Delta_x(j) x J_eta ] - [ N,eta(j) * Delta_x(j) x J_xi ]
                         * = [ N,xi(j) * ( ones(3) x J_eta ) - N,eta(j) *( ones(3) x J_xi ) ] * Delta_x(j)
                         * = Delta_ne_adj * Delta_x
                         */
                        
                        Delta_ne_adj(0,0) = 0.0;
                        Delta_ne_adj(0,1) = +J(2,1) * DN_De_j(0) - J(2,0) * DN_De_j(1); 
                        Delta_ne_adj(0,2) = -J(1,1) * DN_De_j(0) + J(1,0) * DN_De_j(1); 
                        Delta_ne_adj(1,0) = -J(2,1) * DN_De_j(0) + J(2,0) * DN_De_j(1); 
                        Delta_ne_adj(1,1) = 0.0;                   
                        Delta_ne_adj(1,2) = +J(0,1) * DN_De_j(0) - J(0,0) * DN_De_j(1); 
                        Delta_ne_adj(2,0) = +J(1,1) * DN_De_j(0) - J(1,0) * DN_De_j(1); 
                        Delta_ne_adj(2,1) = -J(0,1) * DN_De_j(0) + J(0,0) * DN_De_j(1); 
                        Delta_ne_adj(2,2) = 0.0;
                        
                        Ce = prod( I - ne_o_ne, Delta_ne_adj ) / ne_norm;
                        node_j.GetValue(DELTA_NORMAL) += Ce;
                    }
                }
                else
                {
                    KRATOS_ERROR << "Bad dimension provided to calculate DELTA_NORMAL. Dimension = " << dimension << std::endl;
                }
            }
        }
        
        #pragma omp parallel for 
        for(int i = 0; i < num_nodes; i++) 
        {
            auto it_node = nodes_array.begin() + i;
            const array_1d<double, 3>& nj = it_node->GetValue(NORMAL); // nodal non-normalized normal (this function is called before normalization)
            
            Matrix nj_o_nj = subrange( outer_prod( nj, nj ), 0, dimension, 0, dimension );
            const double nj_norm = norm_2( nj );
            const double nj_norm_3 = nj_norm * nj_norm * nj_norm;
            
            if ( nj_norm_3 > tolerance )
            {
                const Matrix Cj = I / nj_norm - nj_o_nj / nj_norm_3;
                it_node->SetValue(DELTA_NORMAL, prod( Cj, it_node->GetValue(DELTA_NORMAL) ));
            }
        }
    }
    
    /**
<<<<<<< HEAD
     * It calculates the matrix of coordinates of a geometry
     * @param nodes: The geometry to calculate
     * @param current: If we calculate the current coordinates or the initial ones
     * @return coordinates: The matrix containing the coordinates of the geometry
     */
    
    template< unsigned int TDim, unsigned int TNumNodes>
    static inline bounded_matrix<double, TNumNodes, TDim> GetCoordinates(
        const GeometryType& nodes,
        const bool current = true,
        const unsigned int step = 0
        )
    {
        /* DEFINITIONS */            
        bounded_matrix<double, TNumNodes, TDim> coordinates;
        
        for (unsigned int i_node = 0; i_node < TNumNodes; i_node++)
        {
            array_1d<double, 3> coord;
            
            if (current == true)
            {
                coord = nodes[i_node].Coordinates();
            }
            else
            {
                coord = nodes[i_node].GetInitialPosition();
                
                if (step > 0)
                {
                    coord += nodes[i_node].FastGetSolutionStepValue(DISPLACEMENT, step);
                }
            }

            for (unsigned int i_dof = 0; i_dof < TDim; i_dof++)
            {
                coordinates(i_node, i_dof) = coord[i_dof];
            }
        }
        
        return coordinates;
    }

    /**
     * It calculates the vector of an historical variable of a geometry
     * @param nodes: The geometry to calculate
     * @param rVarName: The name of the variable to calculate
     * @param step: The step where calculate
     * @return var_vector: The vector containing the variables of the geometry
     */
    
    template< unsigned int TNumNodes >
    static inline array_1d<double, TNumNodes> GetVariableVector(
        const GeometryType& nodes,
        const Variable<double>& rVarName,
        const unsigned int step = 0
        )
    {
        /* DEFINITIONS */        
        array_1d<double, TNumNodes> var_vector;
        
        for (unsigned int i_node = 0; i_node < TNumNodes; i_node++)
        {
            var_vector[i_node] = nodes[i_node].FastGetSolutionStepValue(rVarName, step);
        }
        
        return var_vector;
    }
    
    /**
     * It calculates the vector of an historical variable of a geometry
     * @param nodes: The geometry to calculate
     * @param rVarName: The name of the variable to calculate
     * @param step: The step where calculate
     * @return var_vector: The vector containing the variables of the geometry
     */
        
    template< unsigned int TNumNodes >
    static inline bounded_matrix<double, TNumNodes, 1> GetVariableVectorMatrix(
        const GeometryType& nodes,
        const Variable<double>& rVarName,
        const unsigned int step = 0
        )
    {
        /* DEFINITIONS */        
        bounded_matrix<double, TNumNodes, 1> var_vector;
        
        for (unsigned int i_node = 0; i_node < TNumNodes; i_node++)
        {
            var_vector(i_node, 0) = nodes[i_node].FastGetSolutionStepValue(rVarName, step);
        }
        
        return var_vector;
    }

    /**
     * It calculates the vector of a non-historical variable of a geometry
     * @param nodes: The geometry to calculate
     * @param rVarName: The name of the variable to calculate
     * @return var_vector: The vector containing the variables of the geometry
     */
        
    template< unsigned int TNumNodes >
    static inline array_1d<double, TNumNodes> GetVariableVector(
        const GeometryType& nodes,
        const Variable<double>& rVarName
        )
    {
        /* DEFINITIONS */        
        array_1d<double, TNumNodes> var_vector;
        
        for (unsigned int i_node = 0; i_node < TNumNodes; i_node++)
        {
            var_vector[i_node] = nodes[i_node].GetValue(rVarName);
        }
        
        return var_vector;
    }
    
    /**
     * It calculates the vector of a non-historical variable of a geometry
     * @param nodes: The geometry to calculate
     * @param rVarName: The name of the variable to calculate
     * @return var_vector: The vector containing the variables of the geometry
     */
    
    template< unsigned int TNumNodes >
    static inline bounded_matrix<double, TNumNodes, 1> GetVariableVectorMatrix(
        const GeometryType& nodes,
        const Variable<double>& rVarName
        )
    {
        /* DEFINITIONS */        
        bounded_matrix<double, TNumNodes, 1> var_vector;
        
        for (unsigned int i_node = 0; i_node < TNumNodes; i_node++)
        {
            var_vector(i_node, 0) = nodes[i_node].GetValue(rVarName);
        }
        
        return var_vector;
    }
    
    /**
     * It calculates the matrix of a variable of a geometry
     * @param Nodes: The geometry to calculate
     * @param rVarName: The name of the variable to calculate
     * @param step: The step where calculate
     * @return var_matrix: The matrix containing the variables of the geometry
     */
    
    template< unsigned int TDim, unsigned int TNumNodes>
    static inline Matrix GetVariableMatrix(
        const GeometryType& Nodes,
        const Variable<array_1d<double,3> >& rVarName,
        const unsigned int step
        )
    {
        /* DEFINITIONS */        
        Matrix var_matrix(TNumNodes, TDim);
        
        for (unsigned int i_node = 0; i_node < TNumNodes; i_node++)
        {
            const array_1d<double, 3> value = Nodes[i_node].FastGetSolutionStepValue(rVarName, step);
            for (unsigned int i_dof = 0; i_dof < TDim; i_dof++)
            {
                var_matrix(i_node, i_dof) = value[i_dof];
            }
        }
        
        return var_matrix;
    }

    /**
     * It calculates the matrix of a non-historical variable of a geometry
     * @param Nodes: The geometry to calculate
     * @param rVarName: The name of the variable to calculate
     * @return var_matrix: The matrix containing the variables of the geometry
     */
        
    template< unsigned int TDim, unsigned int TNumNodes>
    static inline Matrix GetVariableMatrix(
        const GeometryType& Nodes,
        const Variable<array_1d<double,3> >& rVarName
        )
    {
        /* DEFINITIONS */        
        Matrix var_matrix(TNumNodes, TDim);
        
        for (unsigned int i_node = 0; i_node < TNumNodes; i_node++)
        {
            const array_1d<double, 3>& value = Nodes[i_node].GetValue(rVarName);
            for (unsigned int i_dof = 0; i_dof < TDim; i_dof++)
            {
                var_matrix(i_node, i_dof) = value[i_dof];
            }
        }
        
        return var_matrix;
    }
    
    /**
     * It calculates the matrix containing the absolute value of another matrix
     * @param InputMatrix: The original matrix
     * @return AbsMatrix: The matrix containing the absolute value of another matrix
     */
        
    template< unsigned int TDim, unsigned int TNumNodes>
    static inline bounded_matrix<double, TNumNodes, TDim> GetAbsMatrix(const bounded_matrix<double, TNumNodes, TDim> InputMatrix)
    {
        /* DEFINITIONS */        
        bounded_matrix<double, TNumNodes, TDim> AbsMatrix;
        
        for (unsigned int i_node = 0; i_node < TNumNodes; i_node++)
        {
            for (unsigned int i_dof = 0; i_dof < TDim; i_dof++)
            {
                AbsMatrix(i_node, i_dof) = std::abs(InputMatrix(i_node, i_dof));
            }
        }
        
        return AbsMatrix;
=======
     * It calculates the center updated in u_n+1/2
     * @param ThisGeometry: The geometry to calculate
     * @return point: The center in u_n+1/2 (Newmark)
     */
    
    static inline PointType GetHalfJumpCenter(
        GeometryType& ThisGeometry,
        const double& DeltaTime
        )
    {
        PointType center = ThisGeometry.Center();
        
        // Initialize variables
        Vector N;
        GeometryType::CoordinatesArrayType local_point;
        
        // Get shape functions
        ThisGeometry.PointLocalCoordinates( local_point, center.Coordinates() );
        ThisGeometry.ShapeFunctionsValues( N, local_point );
        
        const Matrix new_delta_disp = 0.25 * DeltaTime * (GetVariableMatrix(ThisGeometry, VELOCITY, 0) + GetVariableMatrix(ThisGeometry, VELOCITY, 1)) + 0.125 * DeltaTime * DeltaTime * GetVariableMatrix(ThisGeometry, ACCELERATION, 1);
        
        const Vector new_delta_disp_center = prod(trans(new_delta_disp), N);
        
        center.Coordinates() += new_delta_disp_center;
        
        return center;
>>>>>>> 0b16c6b7
    }
    
         
    /** 
     * It calculates the matrix of a variable of a geometry 
     * @param Nodes: The geometry to calculate 
     * @param rVarName: The name of the variable to calculate 
     * @param step: The step where calculate 
     * @return var_matrix: The matrix containing the variables of the geometry 
     */ 
     
    static inline Matrix GetVariableMatrix( 
        const GeometryType& Nodes, 
        const Variable<array_1d<double,3> >& rVarName, 
        const unsigned int& Step 
        ) 
    { 
        /* DEFINITIONS */         
        const std::size_t num_nodes = Nodes.size(); 
        const std::size_t dim = Nodes.WorkingSpaceDimension(); 
        Matrix var_matrix(num_nodes, dim); 
         
        for (unsigned int i_node = 0; i_node < num_nodes; i_node++) 
        { 
            const array_1d<double, 3> value = Nodes[i_node].FastGetSolutionStepValue(rVarName, Step); 
            for (unsigned int i_dof = 0; i_dof < dim; i_dof++) 
            { 
                var_matrix(i_node, i_dof) = value[i_dof]; 
            } 
        } 
         
        return var_matrix; 
    } 
    
private:
};// class ContactUtilities

///@name Explicit Specializations
///@{

}
#endif /* KRATOS_CONTACT_UTILITIES defined */<|MERGE_RESOLUTION|>--- conflicted
+++ resolved
@@ -23,205 +23,6 @@
 {
 ///@name Kratos Globals
 ///@{
-<<<<<<< HEAD
-
-///@}
-///@name Type Definitions
-///@{
-    
-///@}
-///@name  Enum's
-///@{
-    
-///@}
-///@name  Functions
-///@{
-    
-class ContactUtilities
-{
-public:
-    ///@name Type Definitions
-    ///@{
-    
-    // General type definitions
-    typedef Node<3>                                              NodeType;
-    typedef Point<3>                                            PointType;
-    typedef PointType::CoordinatesArrayType          CoordinatesArrayType;
-    typedef Geometry<NodeType>                               GeometryType;
-    typedef Geometry<PointType>                         GeometryPointType;
-    typedef GeometryData::IntegrationMethod             IntegrationMethod;
-    typedef ModelPart::NodesContainerType                  NodesArrayType;
-    typedef ModelPart::ConditionsContainerType        ConditionsArrayType;
-    
-    ///@}
-    ///@name Life Cycle
-    ///@{
-
-    ///@}
-    ///@name Access
-    ///@{
-
-    ///@}
-    ///@name Inquiry
-    ///@{
-
-    ///@}
-    ///@name Input and output
-    ///@{
-
-    ///@}
-    ///@name Friends
-    ///@{
-    
-    ///@}
-    ///@name Operations
-    ///@{
-
-    /**
-     * Project a point over a line/plane following an arbitrary direction
-     * @param Geom: The geometry where to be projected
-     * @param PointDestiny: The point to be projected
-     * @param Normal: The normal of the geometry
-     * @param Vector: The direction to project
-     * @return PointProjected: The point pojected over the plane
-     * @return Distance: The distnace between surfaces
-     */
-
-    static inline double FastProjectDirection(
-        const GeometryType& Geom,
-        const PointType& PointDestiny,
-        PointType& PointProjected,
-        const array_1d<double,3>& Normal,
-        const array_1d<double,3>& Vector
-        )
-    {    
-        // We define the tolerance
-        const double tolerance = std::numeric_limits<double>::epsilon();
-        
-        // We define the distance
-        double distance = 0.0;
-        
-        const array_1d<double,3> vector_points = Geom[0].Coordinates() - PointDestiny.Coordinates();
-
-        if( norm_2( Vector ) < tolerance && norm_2( Normal ) > tolerance )
-        {
-            distance = inner_prod(vector_points, Normal)/norm_2(Normal);
-
-            PointProjected.Coordinates() = PointDestiny.Coordinates() + Vector * distance;
-            std::cout << " :: Warning: Zero projection vector. Projection using the condition vector instead." << std::endl;
-        }
-        else if (std::abs(inner_prod(Vector, Normal) ) > tolerance)
-        {
-            distance = inner_prod(vector_points, Normal)/inner_prod(Vector, Normal); 
-
-            PointProjected.Coordinates() = PointDestiny.Coordinates() + Vector * distance;
-        }
-        else
-        {
-            PointProjected.Coordinates() = PointDestiny.Coordinates();
-            std::cout << " The line and the plane are coplanar, something wrong happened " << std::endl;
-        }
-        
-        return distance;
-    }
-    
-    /**
-     * Projects iteratively to get the coordinate
-     * @param GeomOrigin: The origin geometry
-     * @param PointDestiny: The destination point
-     * @return ResultingPoint: The distance between the point and the plane
-     * @return Inside: True is inside, false not
-     */
-    
-    static inline bool ProjectIterativeLine2D(
-        GeometryType& GeomOrigin,
-        const GeometryType::CoordinatesArrayType& PointDestiny,
-        GeometryType::CoordinatesArrayType& ResultingPoint,
-        const array_1d<double, 3>& Normal,
-        const double Tolerance = 1.0e-8,
-        double DeltaXi = 0.5
-        )
-    {
-//         ResultingPoint.clear();
-        
-        double old_delta_xi = 0.0;
-
-        array_1d<double, 3> current_global_coords;
-
-        array_1d<array_1d<double, 3>, 2> normals;
-        normals[0] = GeomOrigin[0].GetValue(NORMAL);
-        normals[1] = GeomOrigin[1].GetValue(NORMAL);
-        
-        bounded_matrix<double,2,2> X;
-        bounded_matrix<double,2,1> DN;
-        for(unsigned int i=0; i<2;i++)
-        {
-            X(0,i) = GeomOrigin[i].X();
-            X(1,i) = GeomOrigin[i].Y();
-        }
-
-        Matrix J = ZeroMatrix( 1, 1 );
-        
-        //Newton iteration:
-
-        const unsigned int max_iter = 20;
-
-        for ( unsigned int k = 0; k < max_iter; k++ )
-        {
-            array_1d<double, 2> N_origin;
-            N_origin[0] = 0.5 * ( 1.0 - ResultingPoint[0]);
-            N_origin[1] = 0.5 * ( 1.0 + ResultingPoint[0]);
-            
-            array_1d<double,3> normal_xi = ZeroVector(3);
-            for( unsigned int i_node = 0; i_node < 2; ++i_node )
-            {
-                normal_xi += N_origin[i_node] * normals[i_node]; 
-            }
-            
-            normal_xi = normal_xi/norm_2(normal_xi); 
-            
-            current_global_coords = ZeroVector( 3 );
-            for( unsigned int i_node = 0; i_node < 2; ++i_node )
-            {
-                current_global_coords += N_origin[i_node] * GeomOrigin[i_node].Coordinates(); 
-            }
-            
-            const array_1d<double,3> VectorPoints = GeomOrigin.Center() - PointDestiny;
-            const double distance = inner_prod(VectorPoints, Normal)/inner_prod(-normal_xi, Normal); 
-            const array_1d<double, 3> current_destiny_global_coords = PointDestiny - normal_xi * distance;
-            
-            // Derivatives of shape functions
-            Matrix ShapeFunctionsGradients;
-            ShapeFunctionsGradients = GeomOrigin.ShapeFunctionsLocalGradients(ShapeFunctionsGradients, ResultingPoint );
-            noalias(DN) = prod(X,ShapeFunctionsGradients);
-
-            noalias(J) = prod(trans(DN),DN); // TODO: Add the non linearity concerning the normal
-            Vector RHS = prod(trans(DN),subrange(current_destiny_global_coords - current_global_coords,0,2));
-            
-            old_delta_xi = DeltaXi;
-            DeltaXi = RHS[0]/J(0, 0);
-            
-            ResultingPoint[0] += DeltaXi;
-            
-            if (ResultingPoint[0] <= -1.0)
-            {
-                ResultingPoint[0] = -1.0;
-            }
-            else if (ResultingPoint[0] >= 1.0)
-            {
-                ResultingPoint[0] = 1.0;
-            }
-            
-            if ( std::abs(DeltaXi - old_delta_xi) < Tolerance )
-            {
-                return true;
-            }
-        }
-        
-        return false;
-    }
-    
-=======
 
 ///@}
 ///@name Type Definitions
@@ -275,7 +76,6 @@
     ///@name Operations
     ///@{
     
->>>>>>> 0b16c6b7
     /**
      * Project a point over a plane
      * @param PointOrigin: A point in the plane
@@ -300,97 +100,6 @@
         PointProjected.Coordinates() = PointDestiny.Coordinates() - Normal * Distance;
     }
     
-<<<<<<< HEAD
-        
-    /**
-     * Project a point over a plane (avoiding some steps)
-     * @param PointOrigin: A point in the plane
-     * @param PointDestiny: The point to be projected
-     * @param Normal: The normal of the plane
-     * @return PointProjected: The point pojected over the plane
-     */
-    
-    static inline PointType FastProject(
-        const PointType& PointOrigin,
-        const PointType& PointDestiny,
-        const array_1d<double,3>& Normal
-        )
-    {
-        array_1d<double,3> vector_points = PointDestiny.Coordinates() - PointOrigin.Coordinates();
-
-        const double distance = inner_prod(vector_points, Normal); 
-        
-        PointType point_projected;
-        point_projected.Coordinates() = PointDestiny.Coordinates() - Normal * distance;
-        
-        return point_projected;
-    }
-    
-    /**
-     * This functions checks if the length of the line is to short, with the potential of provoque ill condition in the dual LM formulation
-     * @param GeometryLine: The line to be checked
-     * @param Tolerance: The threshold length
-     * @return True if the line is too short, false otherwise
-     */
-    
-    static inline bool LengthCheck(
-        const GeometryPointType& GeometryLine,
-        const double Tolerance = 1.0e-6
-        )
-    {
-        const double lx = GeometryLine[0].X() - GeometryLine[1].X();
-        const double ly = GeometryLine[0].Y() - GeometryLine[1].Y();
-
-        const double length = std::sqrt(lx * lx + ly * ly);
-        
-        return (length < Tolerance) ? true : false;
-    }
-    
-    /**
-     * This functions checks if the semiperimeter is smaller than any of the sides of the triangle
-     * @param GeometryTriangle: The triangle to be checked
-     * @return True if the triangle is in bad shape, false otherwise
-     */
-    
-    static inline bool HeronCheck(const GeometryPointType GeometryTriangle)
-    {
-        return HeronCheck(GeometryTriangle[0], GeometryTriangle[1], GeometryTriangle[2]);
-    }
-    
-    /**
-     * This functions checks if the semiperimeter is smaller than any of the sides of the triangle
-     * @param PointOrig1: The triangle first point
-     * @param PointOrig2: The triangle second point
-     * @param PointOrig3: The triangle third point
-     * @return True if the triangle is in bad shape, false otherwise
-     */
-    
-    static inline bool HeronCheck(        
-        const PointType& PointOrig1,
-        const PointType& PointOrig2,
-        const PointType& PointOrig3
-        )
-    {
-        const double a = MathUtils<double>::Norm3(PointOrig1.Coordinates()-PointOrig2.Coordinates());
-        const double b = MathUtils<double>::Norm3(PointOrig2.Coordinates()-PointOrig3.Coordinates());
-        const double c = MathUtils<double>::Norm3(PointOrig3.Coordinates()-PointOrig1.Coordinates());
-      
-        const double s = 0.5 * (a + b + c);
-        const double A2 = s * (s - a) * (s - b) * (s - c);
-        
-        const bool Check = A2 <= 0.0 ? true : false;  // We consider as bad shaped the ones with no area or negative A2 (semiperimeter smaller than any side)
-        
-//         // Debug
-//         std::cout << Check << " A2: " << A2 << std::endl;
-//         if (Check == true)
-//         {
-//             std::cout << "Warning:: The triangle is in bad shape" << std::endl;
-//             std::cout << "Graphics3D[{EdgeForm[Thick],Triangle[{{" << PointOrig1.X() << "," << PointOrig1.Y() << "," << PointOrig1.Z()  << "},{" << PointOrig2.X() << "," << PointOrig2.Y() << "," << PointOrig2.Z()  << "},{" << PointOrig3.X() << "," << PointOrig3.Y() << "," << PointOrig3.Z()  << "}}]}]" << std::endl;
-//         }
-        
-        return Check;
-    }
-    
     /**
      * This function scales the points according to a factor (to increase the bounding box)
      * @param PointToScale: The point to scale
@@ -422,96 +131,6 @@
         return std::sqrt((PointOrigin[0] - PointDestiny[0]) * (PointOrigin[0] - PointDestiny[0])
                        + (PointOrigin[1] - PointDestiny[1]) * (PointOrigin[1] - PointDestiny[1])
                        + (PointOrigin[2] - PointDestiny[2]) * (PointOrigin[2] - PointDestiny[2]));
-    }
-
-    /**
-     * This function calculates the normal in a specific GP with a given shape function
-     * @param N: The shape function considered
-     * @param Geom: The geometry of condition of interest
-     */
-
-    static inline array_1d<double,3> GaussPointNormal(
-        const Vector& N,
-        const GeometryType& Geom
-        )
-    {
-        array_1d<double,3> normal = ZeroVector(3);
-        for( unsigned int i_node = 0; i_node < Geom.PointsNumber(); ++i_node )
-        {
-            normal += N[i_node] * Geom[i_node].GetValue(NORMAL); 
-        }
-        
-        if (norm_2(normal) > std::numeric_limits<double>::epsilon())
-        {
-            normal = normal/norm_2(normal); // It is suppossed to be already unitary (just in case)
-        }
-        
-        return normal;
-    }
-    
-    /**
-     * This function rotates to align the projected points to a parallel plane to XY
-     * @param PointToRotate: The points from the origin geometry
-     * @param PointReferenceRotation: The center point used as reference to rotate
-     * @param SlaveNormal: The normal vector of the slave condition
-     * @param SlaveTangentXi: The first tangent vector of the slave condition
-     * @param SlaveTangentEta: The second tangent vector of the slave condition
-     * @param Inversed: If we rotate to the XY or we recover from XY
-     * @return PointRotated: The point rotated 
-     */
-    
-    static inline void RotatePoint( 
-        PointType& PointToRotate,
-        const PointType PointReferenceRotation,
-        const array_1d<double, 3> SlaveTangentXi,
-        const array_1d<double, 3> SlaveTangentEta,
-        const bool Inversed
-        )
-    {                
-        // We move to the (0,0,0)
-        PointType aux_point_to_rotate;
-        aux_point_to_rotate.Coordinates() = PointToRotate.Coordinates() - PointReferenceRotation.Coordinates();
-        
-        boost::numeric::ublas::bounded_matrix<double, 3, 3> rotation_matrix = ZeroMatrix(3, 3);
-        
-        if (Inversed == false)
-        {
-            for (unsigned int i = 0; i < 3; i++)
-            {
-                rotation_matrix(0, i) = SlaveTangentXi[i];
-                rotation_matrix(1, i) = SlaveTangentEta[i];
-            }
-        }
-        else
-        {
-            for (unsigned int i = 0; i < 3; i++)
-            {
-                rotation_matrix(i, 0) = SlaveTangentXi[i];
-                rotation_matrix(i, 1) = SlaveTangentEta[i];
-            }
-        }
-        
-        PointToRotate.Coordinates() = prod(rotation_matrix, aux_point_to_rotate) + PointReferenceRotation.Coordinates();
-    }
-    
-    /**
-     * This function gives you the indexes needed to order a vector 
-     * @param vect: The vector to order
-     * @return idx: The vector of indexes
-     */
-    
-    template <typename TType>
-    static inline std::vector<std::size_t> SortIndexes(const std::vector<TType> &vect) 
-    {
-        // Initialize original index locations
-        std::vector<std::size_t> idx(vect.size());
-        iota(idx.begin(), idx.end(), 0);
-
-        // Sort indexes based on comparing values in vect
-        std::sort(idx.begin(), idx.end(),
-            [&vect](std::size_t i1, std::size_t i2) {return vect[i1] < vect[i2];});
-
-        return idx;
     }
     
     /**
@@ -583,110 +202,6 @@
                 it_node->GetValue(NORMAL) /= norm_normal;
             }
         }
-=======
-    /**
-     * This function scales the points according to a factor (to increase the bounding box)
-     * @param PointToScale: The point to scale
-     * @param Center: The reference point
-     * @param ScaleFactor: The factor considered to "grow" the node
-     */
-    
-    template<class TPointType>
-    static inline void ScaleNode(
-        TPointType& PointToScale,
-        const array_1d<double, 3>& Normal,
-        const double& LengthSearch
-        )
-    {        
-        PointToScale.Coordinates() = PointToScale.Coordinates() + Normal * LengthSearch;
-    }
-    
-    /**
-     * Calculates the distance between nodes
-     * @param PointOrigin: The first node
-     * @param PointDestiny: The second node
-     */
-    
-    static inline double DistancePoints(
-        const GeometryType::CoordinatesArrayType& PointOrigin,
-        const GeometryType::CoordinatesArrayType& PointDestiny
-        )
-    {
-        return std::sqrt((PointOrigin[0] - PointDestiny[0]) * (PointOrigin[0] - PointDestiny[0])
-                       + (PointOrigin[1] - PointDestiny[1]) * (PointOrigin[1] - PointDestiny[1])
-                       + (PointOrigin[2] - PointDestiny[2]) * (PointOrigin[2] - PointDestiny[2]));
-    }
-    
-    /**
-     * It computes the mean of the normal in the condition in all the nodes
-     * @param ModelPart: The model part to compute
-     * @return The modelparts with the normal computed
-     */
-    
-    static inline void ComputeNodesMeanNormalModelPart(ModelPart& rModelPart) 
-    {
-        // Tolerance
-        const double& tolerance = std::numeric_limits<double>::epsilon();
-
-        // Initialize normal vectors
-        const array_1d<double,3> zero_vect = ZeroVector(3);
-        
-        NodesArrayType& nodes_array = rModelPart.Nodes();
-        const int num_nodes = static_cast<int>(nodes_array.size()); 
-        
-        #pragma omp parallel for
-        for(int i = 0; i < num_nodes; i++) 
-        {
-            auto it_node = nodes_array.begin() + i;
-            it_node->SetValue(NORMAL, zero_vect);
-        }
-        
-        // Sum all the nodes normals
-        ConditionsArrayType& conditions_array = rModelPart.Conditions();
-        const int num_conditions = static_cast<int>(conditions_array.size());
-        
-        #pragma omp parallel for
-        for(int i = 0; i < num_conditions; i++) 
-        {
-            auto it_cond = conditions_array.begin() + i;
-            
-            if (it_cond->Is(SLAVE) || it_cond->Is(MASTER) || it_cond->Is(ACTIVE))
-            {
-                // Aux coordinates
-                CoordinatesArrayType aux_coords;
-                aux_coords = it_cond->GetGeometry().PointLocalCoordinates(aux_coords, it_cond->GetGeometry().Center());
-                array_1d<double, 3>& rNormal = it_cond->GetValue(NORMAL);
-                rNormal = it_cond->GetGeometry().Normal(aux_coords);
-                
-                const unsigned int number_nodes = it_cond->GetGeometry().PointsNumber();
-                
-                for (unsigned int i = 0; i < number_nodes; i++)
-                {
-                    #pragma omp critical
-                    noalias( it_cond->GetGeometry()[i].GetValue(NORMAL) ) += rNormal;
-                }
-            }
-        }
-        
-        if (rModelPart.GetProcessInfo()[CONSIDER_NORMAL_VARIATION] == true)
-        {
-            // Applied laziness - MUST be calculated BEFORE normalizing the normals
-            ComputeDeltaNodesMeanNormalModelPart( rModelPart ); 
-        }
-
-        #pragma omp parallel for 
-        for(int i = 0; i < num_nodes; i++) 
-        {
-            auto it_node = nodes_array.begin() + i;
-
-            const double norm_normal = norm_2(it_node->GetValue(NORMAL));
-            
-            if (norm_normal > tolerance)
-            {
-                it_node->GetValue(NORMAL) /= norm_normal;
-            }
-        }
->>>>>>> 0b16c6b7
     }
     
     /**
@@ -720,17 +235,10 @@
         
         // Sum all the nodes normals
         ConditionsArrayType& conditions_array = rModelPart.Conditions();
-<<<<<<< HEAD
-        const int numConditions = static_cast<int>(conditions_array.size());
-        
-        #pragma omp parallel for
-        for(int i = 0; i < numConditions; i++) 
-=======
         const int num_conditions = static_cast<int>(conditions_array.size());
         
         #pragma omp parallel for
         for(int i = 0; i < num_conditions; i++) 
->>>>>>> 0b16c6b7
         {
             auto it_cond = conditions_array.begin() + i;
             
@@ -745,18 +253,11 @@
                 
                 for (unsigned int i = 0; i < number_nodes; i++)
                 {
-<<<<<<< HEAD
-                    #pragma omp atomic
-                    it_cond->GetGeometry()[i].GetValue(NODAL_AREA)        += rArea;
-                    #pragma omp critical
-                    noalias( it_cond->GetGeometry()[i].GetValue(NORMAL) ) += rArea * rNormal;
-=======
                     auto& this_node = it_cond->GetGeometry()[i];
                     this_node.SetLock();
                     this_node.GetValue(NODAL_AREA)        += rArea;
                     noalias( this_node.GetValue(NORMAL) ) += rArea * rNormal;
                     this_node.UnSetLock();
->>>>>>> 0b16c6b7
                 }
             }
         }
@@ -1007,230 +508,6 @@
     }
     
     /**
-<<<<<<< HEAD
-     * It calculates the matrix of coordinates of a geometry
-     * @param nodes: The geometry to calculate
-     * @param current: If we calculate the current coordinates or the initial ones
-     * @return coordinates: The matrix containing the coordinates of the geometry
-     */
-    
-    template< unsigned int TDim, unsigned int TNumNodes>
-    static inline bounded_matrix<double, TNumNodes, TDim> GetCoordinates(
-        const GeometryType& nodes,
-        const bool current = true,
-        const unsigned int step = 0
-        )
-    {
-        /* DEFINITIONS */            
-        bounded_matrix<double, TNumNodes, TDim> coordinates;
-        
-        for (unsigned int i_node = 0; i_node < TNumNodes; i_node++)
-        {
-            array_1d<double, 3> coord;
-            
-            if (current == true)
-            {
-                coord = nodes[i_node].Coordinates();
-            }
-            else
-            {
-                coord = nodes[i_node].GetInitialPosition();
-                
-                if (step > 0)
-                {
-                    coord += nodes[i_node].FastGetSolutionStepValue(DISPLACEMENT, step);
-                }
-            }
-
-            for (unsigned int i_dof = 0; i_dof < TDim; i_dof++)
-            {
-                coordinates(i_node, i_dof) = coord[i_dof];
-            }
-        }
-        
-        return coordinates;
-    }
-
-    /**
-     * It calculates the vector of an historical variable of a geometry
-     * @param nodes: The geometry to calculate
-     * @param rVarName: The name of the variable to calculate
-     * @param step: The step where calculate
-     * @return var_vector: The vector containing the variables of the geometry
-     */
-    
-    template< unsigned int TNumNodes >
-    static inline array_1d<double, TNumNodes> GetVariableVector(
-        const GeometryType& nodes,
-        const Variable<double>& rVarName,
-        const unsigned int step = 0
-        )
-    {
-        /* DEFINITIONS */        
-        array_1d<double, TNumNodes> var_vector;
-        
-        for (unsigned int i_node = 0; i_node < TNumNodes; i_node++)
-        {
-            var_vector[i_node] = nodes[i_node].FastGetSolutionStepValue(rVarName, step);
-        }
-        
-        return var_vector;
-    }
-    
-    /**
-     * It calculates the vector of an historical variable of a geometry
-     * @param nodes: The geometry to calculate
-     * @param rVarName: The name of the variable to calculate
-     * @param step: The step where calculate
-     * @return var_vector: The vector containing the variables of the geometry
-     */
-        
-    template< unsigned int TNumNodes >
-    static inline bounded_matrix<double, TNumNodes, 1> GetVariableVectorMatrix(
-        const GeometryType& nodes,
-        const Variable<double>& rVarName,
-        const unsigned int step = 0
-        )
-    {
-        /* DEFINITIONS */        
-        bounded_matrix<double, TNumNodes, 1> var_vector;
-        
-        for (unsigned int i_node = 0; i_node < TNumNodes; i_node++)
-        {
-            var_vector(i_node, 0) = nodes[i_node].FastGetSolutionStepValue(rVarName, step);
-        }
-        
-        return var_vector;
-    }
-
-    /**
-     * It calculates the vector of a non-historical variable of a geometry
-     * @param nodes: The geometry to calculate
-     * @param rVarName: The name of the variable to calculate
-     * @return var_vector: The vector containing the variables of the geometry
-     */
-        
-    template< unsigned int TNumNodes >
-    static inline array_1d<double, TNumNodes> GetVariableVector(
-        const GeometryType& nodes,
-        const Variable<double>& rVarName
-        )
-    {
-        /* DEFINITIONS */        
-        array_1d<double, TNumNodes> var_vector;
-        
-        for (unsigned int i_node = 0; i_node < TNumNodes; i_node++)
-        {
-            var_vector[i_node] = nodes[i_node].GetValue(rVarName);
-        }
-        
-        return var_vector;
-    }
-    
-    /**
-     * It calculates the vector of a non-historical variable of a geometry
-     * @param nodes: The geometry to calculate
-     * @param rVarName: The name of the variable to calculate
-     * @return var_vector: The vector containing the variables of the geometry
-     */
-    
-    template< unsigned int TNumNodes >
-    static inline bounded_matrix<double, TNumNodes, 1> GetVariableVectorMatrix(
-        const GeometryType& nodes,
-        const Variable<double>& rVarName
-        )
-    {
-        /* DEFINITIONS */        
-        bounded_matrix<double, TNumNodes, 1> var_vector;
-        
-        for (unsigned int i_node = 0; i_node < TNumNodes; i_node++)
-        {
-            var_vector(i_node, 0) = nodes[i_node].GetValue(rVarName);
-        }
-        
-        return var_vector;
-    }
-    
-    /**
-     * It calculates the matrix of a variable of a geometry
-     * @param Nodes: The geometry to calculate
-     * @param rVarName: The name of the variable to calculate
-     * @param step: The step where calculate
-     * @return var_matrix: The matrix containing the variables of the geometry
-     */
-    
-    template< unsigned int TDim, unsigned int TNumNodes>
-    static inline Matrix GetVariableMatrix(
-        const GeometryType& Nodes,
-        const Variable<array_1d<double,3> >& rVarName,
-        const unsigned int step
-        )
-    {
-        /* DEFINITIONS */        
-        Matrix var_matrix(TNumNodes, TDim);
-        
-        for (unsigned int i_node = 0; i_node < TNumNodes; i_node++)
-        {
-            const array_1d<double, 3> value = Nodes[i_node].FastGetSolutionStepValue(rVarName, step);
-            for (unsigned int i_dof = 0; i_dof < TDim; i_dof++)
-            {
-                var_matrix(i_node, i_dof) = value[i_dof];
-            }
-        }
-        
-        return var_matrix;
-    }
-
-    /**
-     * It calculates the matrix of a non-historical variable of a geometry
-     * @param Nodes: The geometry to calculate
-     * @param rVarName: The name of the variable to calculate
-     * @return var_matrix: The matrix containing the variables of the geometry
-     */
-        
-    template< unsigned int TDim, unsigned int TNumNodes>
-    static inline Matrix GetVariableMatrix(
-        const GeometryType& Nodes,
-        const Variable<array_1d<double,3> >& rVarName
-        )
-    {
-        /* DEFINITIONS */        
-        Matrix var_matrix(TNumNodes, TDim);
-        
-        for (unsigned int i_node = 0; i_node < TNumNodes; i_node++)
-        {
-            const array_1d<double, 3>& value = Nodes[i_node].GetValue(rVarName);
-            for (unsigned int i_dof = 0; i_dof < TDim; i_dof++)
-            {
-                var_matrix(i_node, i_dof) = value[i_dof];
-            }
-        }
-        
-        return var_matrix;
-    }
-    
-    /**
-     * It calculates the matrix containing the absolute value of another matrix
-     * @param InputMatrix: The original matrix
-     * @return AbsMatrix: The matrix containing the absolute value of another matrix
-     */
-        
-    template< unsigned int TDim, unsigned int TNumNodes>
-    static inline bounded_matrix<double, TNumNodes, TDim> GetAbsMatrix(const bounded_matrix<double, TNumNodes, TDim> InputMatrix)
-    {
-        /* DEFINITIONS */        
-        bounded_matrix<double, TNumNodes, TDim> AbsMatrix;
-        
-        for (unsigned int i_node = 0; i_node < TNumNodes; i_node++)
-        {
-            for (unsigned int i_dof = 0; i_dof < TDim; i_dof++)
-            {
-                AbsMatrix(i_node, i_dof) = std::abs(InputMatrix(i_node, i_dof));
-            }
-        }
-        
-        return AbsMatrix;
-=======
      * It calculates the center updated in u_n+1/2
      * @param ThisGeometry: The geometry to calculate
      * @return point: The center in u_n+1/2 (Newmark)
@@ -1258,7 +535,6 @@
         center.Coordinates() += new_delta_disp_center;
         
         return center;
->>>>>>> 0b16c6b7
     }
     
          
