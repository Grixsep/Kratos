--- conflicted
+++ resolved
@@ -170,28 +170,16 @@
             // Aux coordinates
             CoordinatesArrayType aux_coords;
             aux_coords = this_geometry.PointLocalCoordinates(aux_coords, this_geometry.Center());
-            it_cond->SetValue(NORMAL, this_geometry.Normal(aux_coords));
+            it_cond->SetValue(NORMAL, this_geometry.UnitNormal(aux_coords));
             const array_1d<double, 3>& normal = it_cond->GetValue(NORMAL);
             
             const unsigned int number_nodes = this_geometry.PointsNumber();
             
             for (unsigned int i = 0; i < number_nodes; ++i)
             {
-<<<<<<< HEAD
                 auto& this_node = this_geometry[i];
                 auto& aux_normal = this_node.GetValue(NORMAL);
                 for (unsigned int index = 0; index < 3; ++index)
-=======
-                // Aux coordinates
-                CoordinatesArrayType aux_coords;
-                aux_coords = it_cond->GetGeometry().PointLocalCoordinates(aux_coords, it_cond->GetGeometry().Center());
-                array_1d<double, 3>& rNormal = it_cond->GetValue(NORMAL);
-                rNormal = it_cond->GetGeometry().UnitNormal(aux_coords);
-                
-                const unsigned int number_nodes = it_cond->GetGeometry().PointsNumber();
-                
-                for (unsigned int i = 0; i < number_nodes; i++)
->>>>>>> fbe83599
                 {
                     #pragma omp atomic
                     aux_normal[index] += normal[index];
@@ -256,7 +244,7 @@
             GeometryType& this_geometry = it_cond->GetGeometry();
             
             aux_coords = this_geometry.PointLocalCoordinates(aux_coords, this_geometry.Center());
-            it_cond->SetValue(NORMAL, this_geometry.Normal(aux_coords));
+            it_cond->SetValue(NORMAL, this_geometry.UnitNormal(aux_coords));
             const array_1d<double, 3>& normal = it_cond->GetValue(NORMAL);
             
             const unsigned int number_nodes = this_geometry.PointsNumber();
@@ -264,22 +252,12 @@
             
             for (unsigned int i = 0; i < number_nodes; ++i)
             {
-<<<<<<< HEAD
                 auto& this_node = this_geometry[i];
+                double& nodal_area = this_node.GetValue(NODAL_AREA);
                 #pragma omp atomic
-                this_node.GetValue(NODAL_AREA)        += rArea;
+                nodal_area += rArea;
                 auto& aux_normal = this_node.GetValue(NORMAL);
                 for (unsigned int index = 0; index < 3; ++index)
-=======
-                aux_coords = it_cond->GetGeometry().PointLocalCoordinates(aux_coords, it_cond->GetGeometry().Center());
-                array_1d<double, 3>& rNormal = it_cond->GetValue(NORMAL);
-                rNormal = it_cond->GetGeometry().UnitNormal(aux_coords);
-                
-                const unsigned int number_nodes = it_cond->GetGeometry().PointsNumber();
-                const double & rArea = it_cond->GetGeometry().Area()/number_nodes;
-                
-                for (unsigned int i = 0; i < number_nodes; i++)
->>>>>>> fbe83599
                 {
                     #pragma omp atomic
                     aux_normal[index] += normal[index];
