// KRATOS  ___|  |                   |                   |
//       \___ \  __|  __| |   |  __| __| |   |  __| _` | |
//             | |   |    |   | (    |   |   | |   (   | |
//       _____/ \__|_|   \__,_|\___|\__|\__,_|_|  \__,_|_| MECHANICS
//
//  License:             BSD License
//                                       license: StructuralMechanicsApplication/license.txt
//
//  Main authors:    Vicente Mataix Ferrandiz
//

#if !defined(KRATOS_CONTACT_UTILITIES)
#define KRATOS_CONTACT_UTILITIES

// System includes

// External includes

// Project includes
#include "utilities/openmp_utils.h"
#include "utilities/math_utils.h"
#include "contact_structural_mechanics_application_variables.h"
#include "includes/model_part.h"

namespace Kratos
{
///@name Kratos Globals
///@{

///@}
///@name Type Definitions
///@{

///@}
///@name  Enum's
///@{

///@}
///@name  Functions
///@{

/**
 * @class ContactUtilities
 * @ingroup ContactStructuralMechanicsApplication
 * @brief This class includes some utilities used for contact computations
 * @author Vicente Mataix Ferrandiz
 */
class ContactUtilities
{
public:
    ///@name Type Definitions
    ///@{

    /// Pointer definition of MortarUtilities
    KRATOS_CLASS_POINTER_DEFINITION( ContactUtilities );

    // Some geometrical definitions
    typedef Node<3>                                              NodeType;
    typedef Point::CoordinatesArrayType              CoordinatesArrayType;

    /// Definition of geometries
    typedef Geometry<NodeType>                               GeometryType;

    /// The containers of the components of the model parts
    typedef ModelPart::NodesContainerType                  NodesArrayType;
    typedef ModelPart::ConditionsContainerType        ConditionsArrayType;

    /// Index type definition
    typedef std::size_t                                         IndexType;

    /// Size type definition
    typedef std::size_t                                          SizeType;

    ///@}
    ///@name Life Cycle
    ///@{

    ///@}
    ///@name Access
    ///@{

    ///@}
    ///@name Inquiry
    ///@{

    ///@}
    ///@name Input and output
    ///@{

    ///@}
    ///@name Friends
    ///@{

    ///@}
    ///@name Operations
    ///@{

    /**
     * @brief This function computes the relative size of the mesh
     * @param rModelPart The modelpart to compute
     */
    static inline double CalculateRelativeSizeMesh(ModelPart& rModelPart)
    {
        return CalculateMaxNodalH(rModelPart)/CalculateMinimalNodalH(rModelPart);
    }

    /**
     * @brief This method computes the maximal nodal H
     * @param rModelPart The modelpart to compute
     */
    static inline double CalculateMaxNodalH(ModelPart& rModelPart)
    {
        // We iterate over the nodes
        NodesArrayType& r_nodes_array = rModelPart.Nodes();
        const auto it_node_begin = r_nodes_array.begin();

//         // Creating the max auxiliar value
//         double max_value = 0.0;
//
//         #pragma omp parallel for reduction(max:max_value)
//         for(int i = 0; i < static_cast<int>(r_nodes_array.size()); ++i) {
//             auto it_node = it_node_begin + i;
//             KRATOS_DEBUG_ERROR_IF_NOT(it_node->SolutionStepsDataHas(NODAL_H)) << "ERROR:: NODAL_H not added" << std::endl;
//             max_value = std::max(max_value, it_node->FastGetSolutionStepValue(NODAL_H));
//         }
//
//         return max_value;

        // Creating a buffer for parallel vector fill
        const int num_threads = OpenMPUtils::GetNumThreads();
        std::vector<double> max_vector(num_threads, 0.0);
        double nodal_h;
        #pragma omp parallel for private(nodal_h)
        for(int i = 0; i < static_cast<int>(r_nodes_array.size()); ++i) {
            auto it_node = it_node_begin + i;
            KRATOS_DEBUG_ERROR_IF_NOT(it_node->SolutionStepsDataHas(NODAL_H)) << "ERROR:: NODAL_H not added" << std::endl;
            nodal_h = it_node->FastGetSolutionStepValue(NODAL_H);

            const int id = OpenMPUtils::ThisThread();

            if (nodal_h > max_vector[id])
                max_vector[id] = nodal_h;
        }

        return *std::max_element(max_vector.begin(), max_vector.end());
    }

    /**
     * @brief This method computes the mean nodal H
     * @param rModelPart The modelpart to compute
     */
    static inline double CalculateMeanNodalH(ModelPart& rModelPart)
    {
        // We iterate over the nodes
        NodesArrayType& r_nodes_array = rModelPart.Nodes();
        const auto it_node_begin = r_nodes_array.begin();

        // Creating the sum auxiliar value
        double sum_nodal_h = 0.0;

        #pragma omp parallel for reduction(+:sum_nodal_h)
        for(int i = 0; i < static_cast<int>(r_nodes_array.size()); ++i) {
            auto it_node = it_node_begin + i;
            KRATOS_DEBUG_ERROR_IF_NOT(it_node->SolutionStepsDataHas(NODAL_H)) << "ERROR:: NODAL_H not added" << std::endl;
            sum_nodal_h += it_node->FastGetSolutionStepValue(NODAL_H);;
        }

        return sum_nodal_h/static_cast<double>(r_nodes_array.size());
    }

    /**
     * @brief This method computes the minimal nodal H
     * @param rModelPart The modelpart to compute
     */
    static inline double CalculateMinimalNodalH(ModelPart& rModelPart)
    {
        // We iterate over the nodes
        NodesArrayType& r_nodes_array = rModelPart.Nodes();
        const auto it_node_begin = r_nodes_array.begin();

//         // Creating the min auxiliar value
//         double min_value = 0.0;
//
//         #pragma omp parallel for reduction(min:min_value)
//         for(int i = 0; i < static_cast<int>(r_nodes_array.size()); ++i) {
//             auto it_node = it_node_begin + i;
//             KRATOS_DEBUG_ERROR_IF_NOT(it_node->SolutionStepsDataHas(NODAL_H)) << "ERROR:: NODAL_H not added" << std::endl;
//             min_value = std::min(min_value, it_node->FastGetSolutionStepValue(NODAL_H));
//         }
//
//         return min_value;

        // Creating a buffer for parallel vector fill
        const int num_threads = OpenMPUtils::GetNumThreads();
        std::vector<double> min_vector(num_threads, 0.0);
        double nodal_h;
        #pragma omp parallel for private(nodal_h)
        for(int i = 0; i < static_cast<int>(r_nodes_array.size()); ++i) {
            auto it_node = it_node_begin + i;
            KRATOS_DEBUG_ERROR_IF_NOT(it_node->SolutionStepsDataHas(NODAL_H)) << "ERROR:: NODAL_H not added" << std::endl;
            nodal_h = it_node->FastGetSolutionStepValue(NODAL_H);

            const int id = OpenMPUtils::ThisThread();

            if (nodal_h > min_vector[id])
                min_vector[id] = nodal_h;
        }

        return *std::min_element(min_vector.begin(), min_vector.end());
    }

    /**
     * @brief This function scales the points according to a factor (to increase the bounding box)
     * @param rPointToScale The point to scale
     * @param rNormal The normal of the point
     * @param LengthSearch The factor considered to "grow" the node
     */
    template<class TPointType>
    static inline void ScaleNode(
        TPointType& rPointToScale,
        const array_1d<double, 3>& rNormal,
        const double LengthSearch
        )
    {
        noalias(rPointToScale.Coordinates()) = rPointToScale.Coordinates() + rNormal * LengthSearch;
    }

    /**
     * @brief Calculates the distance between nodes
     * @param rPointOrigin The first node
     * @param rPointDestiny The second node
     */
    static inline double DistancePoints(
        const GeometryType::CoordinatesArrayType& rPointOrigin,
        const GeometryType::CoordinatesArrayType& rPointDestiny
        )
    {
        return std::sqrt((rPointOrigin[0] - rPointDestiny[0]) * (rPointOrigin[0] - rPointDestiny[0])
                       + (rPointOrigin[1] - rPointDestiny[1]) * (rPointOrigin[1] - rPointDestiny[1])
                       + (rPointOrigin[2] - rPointDestiny[2]) * (rPointOrigin[2] - rPointDestiny[2]));
    }

    /**
     * @brief It calculates the center updated in u_n+1 or u_n+1/2
     * @param rModelPart The modelpart to update
     * @param DeltaTime The increment of time considered
     * @param HalfJump If the jumpt is just half dt
     */
    static inline void ComputeStepJump(
        ModelPart& rModelPart,
        const double DeltaTime,
        const bool HalfJump = true
        )
    {
        // Time constants
        const double velocity_constant = HalfJump ? 0.25 : 0.5;
        const double acceleration_constant = HalfJump ? 0.125 : 0.5;

        // Iterate over the nodes
        NodesArrayType& r_nodes_array = rModelPart.Nodes();

        // Node iterator
        const auto it_node_begin = r_nodes_array.begin();

        // We compute the half jump
        array_1d<double, 3> new_delta_disp;
        #pragma omp parallel for firstprivate(new_delta_disp)
        for(int i = 0; i < static_cast<int>(r_nodes_array.size()); ++i)  {
            auto it_node = it_node_begin + i;
            const array_1d<double, 3>& r_current_velocity = it_node->FastGetSolutionStepValue(VELOCITY);
            const array_1d<double, 3>& r_previous_velocity = it_node->FastGetSolutionStepValue(VELOCITY, 1);
            const array_1d<double, 3>& r_previous_acceleration = it_node->FastGetSolutionStepValue(ACCELERATION, 1);
            noalias(new_delta_disp) = velocity_constant * DeltaTime * (r_current_velocity + r_previous_velocity) + acceleration_constant * std::pow(DeltaTime, 2) * r_previous_acceleration;
            if (it_node->IsFixed(DISPLACEMENT_X)) new_delta_disp[0] = 0.0;
            if (it_node->IsFixed(DISPLACEMENT_Y)) new_delta_disp[1] = 0.0;
            if (it_node->IsFixed(DISPLACEMENT_Z)) new_delta_disp[2] = 0.0;
            it_node->SetValue(DELTA_COORDINATES, new_delta_disp);
        }
    }

    /**
     * @brief It checks the activity of the current contact simulation
<<<<<<< HEAD
     * @param rModelPart The modelpart to update
     */
    static inline void CheckActivity(ModelPart& rModelPart)
=======
     * @param rModelPart The modelpart to check the activity
     * @param ThrowError If an error is thrown
     */
    static inline bool CheckActivity(
        ModelPart& rModelPart,
        const bool ThrowError = true
        )
>>>>>>> 54c2fd17
    {
        // Iterate over the nodes
        NodesArrayType& r_nodes_array = rModelPart.Nodes();

        // Node iterator
        const auto it_node_begin = r_nodes_array.begin();

        // We compute the half jump
        IndexType aux_check = 0;
        #pragma omp parallel for reduction(+:aux_check)
        for(int i = 0; i < static_cast<int>(r_nodes_array.size()); ++i)  {
            auto it_node = it_node_begin + i;
            if (it_node->Is(SLAVE)) {
                if (it_node->Is(ACTIVE)) {
                    aux_check += 1;
                }
            }
        }

<<<<<<< HEAD
        KRATOS_ERROR_IF(aux_check == 0) << "CONTACT LOST::ARE YOU SURE YOU ARE SUPPOSED TO HAVE CONTACT?" << std::endl;
=======
        const bool is_active = aux_check == 0 ?  false : true;

        KRATOS_ERROR_IF(ThrowError && !is_active) << "CONTACT LOST::ARE YOU SURE YOU ARE SUPPOSED TO HAVE CONTACT?" << std::endl;

        return is_active;
>>>>>>> 54c2fd17
    }

    /**
     * @brief It computes the explicit contributions of the conditions
     * @param rModelPart The modelpart to update
     */
    static inline void ComputeExplicitContributionConditions(ModelPart& rModelPart)
    {
        ConditionsArrayType& r_conditions_array = rModelPart.Conditions();
        KRATOS_TRACE_IF("Empty model part", r_conditions_array.size() == 0) << "YOUR COMPUTING CONTACT MODEL PART IS EMPTY" << std::endl;
        const auto it_cond_begin = r_conditions_array.begin();
        ProcessInfo& r_process_info = rModelPart.GetProcessInfo();
        #pragma omp parallel for
        for(int i = 0; i < static_cast<int>(r_conditions_array.size()); ++i) {
            auto it_cond = it_cond_begin + i;
            it_cond->AddExplicitContribution(r_process_info);
        }
    }

    /**
     * @brief It activates the conditions with active nodes
     * @param rModelPart The modelpart to check
     */
    static inline void ActivateConditionWithActiveNodes(ModelPart& rModelPart)
    {
        ConditionsArrayType& r_conditions_array = rModelPart.Conditions();
        KRATOS_TRACE_IF("Empty model part", r_conditions_array.size() == 0) << "YOUR COMPUTING CONTACT MODEL PART IS EMPTY" << std::endl;
        const auto it_cond_begin = r_conditions_array.begin();

        bool is_active = false;
        #pragma omp parallel for firstprivate(is_active)
        for(int i = 0; i < static_cast<int>(r_conditions_array.size()); ++i) {
            auto it_cond = it_cond_begin + i;
            GeometryType& r_geometry = it_cond->GetGeometry();
            is_active = false;
            for ( IndexType i_node = 0; i_node < r_geometry.size(); ++i_node ) {
                if (r_geometry[i_node].Is(ACTIVE)) {
                    is_active = true;
                    break;
                }
            }
            it_cond->Set(ACTIVE, is_active);
        }
    }

    /**
     * @brief It calculates the center updated in u_n+1/2
     * @param rThisGeometry The geometry to calculate
     * @return point: The center in u_n+1/2 (Newmark)
     */
    static inline array_1d<double, 3> GetHalfJumpCenter(GeometryType& rThisGeometry)
    {
        array_1d<double, 3> center = (rThisGeometry.Center()).Coordinates();

        // Initialize variables
        Vector N;
        GeometryType::CoordinatesArrayType local_point;

        // Get shape functions
        rThisGeometry.PointLocalCoordinates( local_point, center );
        rThisGeometry.ShapeFunctionsValues( N, local_point );

        KRATOS_DEBUG_ERROR_IF_NOT(rThisGeometry[0].Has(DELTA_COORDINATES)) << "Please call ComputeStepJump() first" << std::endl;

        const Vector new_delta_disp_center = prod(trans(GetVariableMatrix(rThisGeometry, DELTA_COORDINATES)), N);

        for (IndexType i = 0; i < new_delta_disp_center.size(); ++i)
            center[i] += new_delta_disp_center[i];

        return center;
    }

private:

    /**
     * @brief It calculates the matrix of a variable of a geometry
     * @param rNodes The geometry to calculate
     * @param rVarName The name of the variable to calculate
     * @return var_matrix: The matrix containing the variables of the geometry
     */
    static inline Matrix GetVariableMatrix(
        const GeometryType& rNodes,
        const Variable<array_1d<double,3> >& rVarName
        )
    {
        /* DEFINITIONS */
        const SizeType num_nodes = rNodes.size();
        const SizeType dim = rNodes.WorkingSpaceDimension();
        Matrix var_matrix(num_nodes, dim);

        for (IndexType i_node = 0; i_node < num_nodes; i_node++) {
            const array_1d<double, 3> value = rNodes[i_node].GetValue(rVarName);
            for (IndexType i_dof = 0; i_dof < dim; i_dof++)
                var_matrix(i_node, i_dof) = value[i_dof];
        }

        return var_matrix;
    }

};// class ContactUtilities

}
#endif /* KRATOS_CONTACT_UTILITIES defined */<|MERGE_RESOLUTION|>--- conflicted
+++ resolved
@@ -280,11 +280,6 @@
 
     /**
      * @brief It checks the activity of the current contact simulation
-<<<<<<< HEAD
-     * @param rModelPart The modelpart to update
-     */
-    static inline void CheckActivity(ModelPart& rModelPart)
-=======
      * @param rModelPart The modelpart to check the activity
      * @param ThrowError If an error is thrown
      */
@@ -292,7 +287,6 @@
         ModelPart& rModelPart,
         const bool ThrowError = true
         )
->>>>>>> 54c2fd17
     {
         // Iterate over the nodes
         NodesArrayType& r_nodes_array = rModelPart.Nodes();
@@ -312,15 +306,11 @@
             }
         }
 
-<<<<<<< HEAD
-        KRATOS_ERROR_IF(aux_check == 0) << "CONTACT LOST::ARE YOU SURE YOU ARE SUPPOSED TO HAVE CONTACT?" << std::endl;
-=======
         const bool is_active = aux_check == 0 ?  false : true;
 
         KRATOS_ERROR_IF(ThrowError && !is_active) << "CONTACT LOST::ARE YOU SURE YOU ARE SUPPOSED TO HAVE CONTACT?" << std::endl;
 
         return is_active;
->>>>>>> 54c2fd17
     }
 
     /**
