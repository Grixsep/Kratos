from __future__ import print_function, absolute_import, division  # makes KratosMultiphysics backward compatible with python 2.6 and 2.7

# Importing the Kratos Library
import KratosMultiphysics as KM

# Import applications
<<<<<<< HEAD
import KratosMultiphysics.MeshingApplication as MA
=======
import KratosMultiphysics.StructuralMechanicsApplication as SMA
import KratosMultiphysics.ContactStructuralMechanicsApplication as CSMA

import KratosMultiphysics.kratos_utilities as kratos_utilities
if kratos_utilities.CheckIfApplicationsAvailable("MeshingApplication"):
    has_meshing_application = True
else:
    has_meshing_application = False
>>>>>>> cf04779e

# Import base class file
from KratosMultiphysics.ContactStructuralMechanicsApplication import contact_structural_mechanics_static_solver

def CreateSolver(model, custom_settings):
    return AdaptativeRemeshingContactStaticMechanicalSolver(model, custom_settings)

class AdaptativeRemeshingContactStaticMechanicalSolver(contact_structural_mechanics_static_solver.ContactStaticMechanicalSolver):
    """The structural mechanics static solver. (Fot adaptative remeshing)
    See contact_structural_mechanics_static_solver.py for more information.
    """
    def __init__(self, model, custom_settings):
        # Set defaults and validate custom settings.
        import adaptative_remeshing_contact_structural_mechanics_utilities
        self.adaptative_remeshing_utilities = adaptative_remeshing_contact_structural_mechanics_utilities.AdaptativeRemeshingContactMechanicalUtilities()
        adaptative_remesh_parameters = self.adaptative_remeshing_utilities.GetDefaultParameters()

        # Validate the remaining settings in the base class.
        self.validate_and_transfer_matching_settings(custom_settings, adaptative_remesh_parameters)
        self.adaptative_remesh_parameters = adaptative_remesh_parameters
        self.adaptative_remeshing_utilities.SetDefaultParameters(self.adaptative_remesh_parameters)

        # Construct the base solver.
        super(AdaptativeRemeshingContactStaticMechanicalSolver, self).__init__(model, custom_settings)
        KM.Logger.PrintInfo("::[AdaptativeRemeshingContactStaticMechanicalSolver]:: ", "Construction finished")

    #### Private functions ####

    def AddVariables(self):
        super(AdaptativeRemeshingContactStaticMechanicalSolver, self).AddVariables()
<<<<<<< HEAD
        self.main_model_part.AddNodalSolutionStepVariable(KM.NODAL_H)
        self.print_on_rank_zero("::[AdaptativeRemeshingContactStaticMechanicalSolver]:: ", "Variables ADDED")
=======
        if has_meshing_application:
            self.main_model_part.AddNodalSolutionStepVariable(KM.NODAL_H)
        KM.Logger.PrintInfo("::[AdaptativeRemeshingContactStaticMechanicalSolver]:: ", "Variables ADDED")
>>>>>>> cf04779e

    def get_remeshing_process(self):
        if not hasattr(self, '_remeshing_process'):
            self._remeshing_process = self._create_remeshing_process()
        return self._remeshing_process

    def _create_remeshing_process(self):
        if self.main_model_part.ProcessInfo[KM.DOMAIN_SIZE] == 2:
            remeshing_process = MA.MmgProcess2D(self.main_model_part, self.adaptative_remesh_parameters["remeshing_parameters"])
        else:
            remeshing_process = MA.MmgProcess3D(self.main_model_part, self.adaptative_remesh_parameters["remeshing_parameters"])

        return remeshing_process

    def get_metric_process(self):
        if not hasattr(self, '_metric_process'):
            self._metric_process = self._create_metric_process()
        return self._metric_process

    def _create_metric_process(self):
        if self.main_model_part.ProcessInfo[KM.DOMAIN_SIZE] == 2:
            metric_process = MA.MetricErrorProcess2D(self.main_model_part, self.adaptative_remesh_parameters["metric_error_parameters"])
        else:
            metric_process = MA.MetricErrorProcess3D(self.main_model_part, self.adaptative_remesh_parameters["metric_error_parameters"])

        return metric_process

    def _create_convergence_criterion(self):
        error_criteria = self.settings["convergence_criterion"].GetString()
        conv_settings = self._get_convergence_criterion_settings()
        return self.adaptative_remeshing_utilities.GetConvergenceCriteria(error_criteria, conv_settings)

<|MERGE_RESOLUTION|>--- conflicted
+++ resolved
@@ -4,9 +4,6 @@
 import KratosMultiphysics as KM
 
 # Import applications
-<<<<<<< HEAD
-import KratosMultiphysics.MeshingApplication as MA
-=======
 import KratosMultiphysics.StructuralMechanicsApplication as SMA
 import KratosMultiphysics.ContactStructuralMechanicsApplication as CSMA
 
@@ -15,7 +12,6 @@
     has_meshing_application = True
 else:
     has_meshing_application = False
->>>>>>> cf04779e
 
 # Import base class file
 from KratosMultiphysics.ContactStructuralMechanicsApplication import contact_structural_mechanics_static_solver
@@ -46,14 +42,9 @@
 
     def AddVariables(self):
         super(AdaptativeRemeshingContactStaticMechanicalSolver, self).AddVariables()
-<<<<<<< HEAD
-        self.main_model_part.AddNodalSolutionStepVariable(KM.NODAL_H)
-        self.print_on_rank_zero("::[AdaptativeRemeshingContactStaticMechanicalSolver]:: ", "Variables ADDED")
-=======
         if has_meshing_application:
             self.main_model_part.AddNodalSolutionStepVariable(KM.NODAL_H)
         KM.Logger.PrintInfo("::[AdaptativeRemeshingContactStaticMechanicalSolver]:: ", "Variables ADDED")
->>>>>>> cf04779e
 
     def get_remeshing_process(self):
         if not hasattr(self, '_remeshing_process'):
