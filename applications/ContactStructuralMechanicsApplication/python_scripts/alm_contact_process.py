from __future__ import print_function, absolute_import, division #makes KratosMultiphysics backward compatible with python 2.6 and 2.7
# Importing the Kratos Library
import KratosMultiphysics as KM

# Check that applications were imported in the main script
KM.CheckRegisteredApplications("StructuralMechanicsApplication")
KM.CheckRegisteredApplications("ContactStructuralMechanicsApplication")

import KratosMultiphysics.StructuralMechanicsApplication as SMA
import KratosMultiphysics.ContactStructuralMechanicsApplication as CSMA

def Factory(settings, Model):
    if(type(settings) != KM.Parameters):
        raise Exception("Expected input shall be a Parameters object, encapsulating a json string")
    return ALMContactProcess(Model, settings["Parameters"])

import sys

# All the processes python processes should be derived from "python_process"

class ALMContactProcess(KM.Process):
    """This class is used in order to compute the contact using a mortar ALM formulation

    This class constructs the model parts containing the contact conditions and
    initializes parameters and variables related with the contact. The class creates
    search utilities to be used to create the contact pairs

    Only the member variables listed below should be accessed directly.

    Public member variables:
    Model -- the container of the different model parts.
    settings -- Kratos parameters containing solver settings.
    """

    __normal_computation = {
        # JSON input
        "NO_DERIVATIVES_COMPUTATION": CSMA.NormalDerivativesComputation.NO_DERIVATIVES_COMPUTATION,
        "no_derivatives_computation": CSMA.NormalDerivativesComputation.NO_DERIVATIVES_COMPUTATION,
        "ELEMENTAL_DERIVATIVES":  CSMA.NormalDerivativesComputation.ELEMENTAL_DERIVATIVES,
        "elemental_derivatives":  CSMA.NormalDerivativesComputation.ELEMENTAL_DERIVATIVES,
        "NODAL_ELEMENTAL_DERIVATIVES": CSMA.NormalDerivativesComputation.NODAL_ELEMENTAL_DERIVATIVES,
        "nodal_elemental_derivatives": CSMA.NormalDerivativesComputation.NODAL_ELEMENTAL_DERIVATIVES
        }

    def __init__(self, Model, settings):
        """ The default constructor of the class

        Keyword arguments:
        self -- It signifies an instance of a class.
        Model -- the container of the different model parts.
        settings -- Kratos parameters containing solver settings.
        """

        # Settings string in json format
        default_parameters = KM.Parameters("""
        {
            "mesh_id"                     : 0,
            "model_part_name"             : "Structure",
            "computing_model_part_name"   : "computing_domain",
            "contact_model_part"          : [],
            "assume_master_slave"         : "",
            "contact_type"                : "Frictionless",
            "interval"                    : [0.0,"End"],
            "normal_variation"            : "no_derivatives_computation",
            "frictional_law"              : "Coulomb",
            "tangent_factor"              : 0.1,
            "integration_order"           : 2,
            "remeshing_with_contact_bc"   : false,
            "search_parameters" : {
                "type_search"                 : "in_radius",
                "search_factor"               : 3.5,
                "active_check_factor"         : 0.01,
                "max_number_results"          : 1000,
                "bucket_size"                 : 4,
                "dynamic_search"              : false,
                "database_step_update"        : 1,
                "debug_mode"                  : false,
                "check_gap"                   : "check_mapping"
            },
            "advance_ALM_parameters" : {
                "manual_ALM"                  : false,
                "stiffness_factor"            : 1.0,
                "penalty_scale_factor"        : 1.0,
                "use_scale_factor"            : true,
                "penalty"                     : 1.0e-12,
                "scale_factor"                : 1.0e0,
                "adapt_penalty"               : false,
                "max_gap_factor"              : 1.0e-3
            },
            "alternative_formulations" : {
                "axisymmetric"                : false
            }
        }
        """)

        # Overwrite the default settings with user-provided parameters
        self.settings = settings
        self.settings.RecursivelyValidateAndAssignDefaults(default_parameters)

        # The main model part
        self.main_model_part = Model[self.settings["model_part_name"].GetString()]
        # The computing model part
        computing_model_part_name = self.settings["computing_model_part_name"].GetString()
        self.computing_model_part = self.main_model_part.GetSubModelPart(computing_model_part_name)

        self.dimension = self.main_model_part.ProcessInfo[KM.DOMAIN_SIZE]

        # When all conditions are simultaneously master and slave
        if (self.settings["assume_master_slave"].GetString() == ""):
            self.predefined_master_slave = False
        else:
            self.predefined_master_slave = True

        # In case no model part is assigned we detect the skin
        if self.settings["contact_model_part"].size() == 0:
            detect_skin_parameters = KM.Parameters("""{"name_auxiliar_model_part": "Contact"}""")
            detect_skin = KM.SkinDetectionProcess3D(self.main_model_part, detect_skin_parameters)
            detect_skin.Execute()
            self.contact_model_part = Model["Contact"]
            # Assigning master and slave sides
            self._assign_master_flags(self.contact_model_part)
            self._assign_slave_flags()
        else:
            self.__generate_contact_model_part_from_input_list(self.settings["contact_model_part"])

        # A check necessary for axisymmetric cases (the domain can not be 3D)
        if (self.settings["alternative_formulations"]["axisymmetric"].GetBool() is True) and (self.dimension == 3):
            raise NameError("3D and axisymmetric makes no sense")

        # Getting the normal variation flag
        self.normal_variation = self.__get_enum_flag(self.settings, "normal_variation", self.__normal_computation)

        self.database_step = 0
        self.frictional_law = self.settings["frictional_law"].GetString()

        # Detect "End" as a tag and replace it by a large number
        if(self.settings.Has("interval")):
            if(self.settings["interval"][1].IsString() ):
                if(self.settings["interval"][1].GetString() == "End"):
                    self.settings["interval"][1].SetDouble(1e30) # = default_settings["interval"][1]
                else:
                    raise Exception("the second value of interval can be \"End\" or a number, interval currently:"+settings["interval"].PrettyPrintJsonString())

        # Assign this here since it will change the "interval" prior to validation
        self.interval = KM.IntervalUtility(self.settings)

        # If we compute a frictional contact simulation
        if self.settings["contact_type"].GetString() == "Frictional":
            self.is_frictional = True
        else:
            self.is_frictional = False

        # Debug
        if (self.settings["search_parameters"]["debug_mode"].GetBool() is True):
            self.output_file = "POSTSEARCH"

            self.gid_mode = KM.GiDPostMode.GiD_PostBinary
            self.singlefile = KM.MultiFileFlag.SingleFile
            self.deformed_mesh_flag = KM.WriteDeformedMeshFlag.WriteUndeformed
            self.write_conditions = KM.WriteConditionsFlag.WriteElementsOnly

    def ExecuteInitialize(self):
        """ This method is executed at the begining to initialize the process

        Keyword arguments:
        self -- It signifies an instance of a class.
        """

        # We compute NODAL_H that can be used in the search and some values computation
        self.find_nodal_h = KM.FindNodalHProcess(self.computing_model_part)
        self.find_nodal_h.Execute()

        # We call the process info
        process_info = self.main_model_part.ProcessInfo

        # We recompute the normal at each iteration (false by default)
        process_info[CSMA.CONSIDER_NORMAL_VARIATION] = self.normal_variation
        # Initialize ACTIVE_SET_CONVERGED
        process_info[CSMA.ACTIVE_SET_CONVERGED] = True
        # We set the max gap factor for the gap adaptation
        max_gap_factor = self.settings["advance_ALM_parameters"]["max_gap_factor"].GetDouble()
        process_info[CSMA.ADAPT_PENALTY] = self.settings["advance_ALM_parameters"]["adapt_penalty"].GetBool()
        process_info[CSMA.MAX_GAP_FACTOR] = max_gap_factor
        process_info[CSMA.ACTIVE_CHECK_FACTOR] = self.settings["search_parameters"]["active_check_factor"].GetDouble()

        #If the conditions doesn't exist we create them
        if (self.preprocess is False):
            master_slave_process = CSMA.MasterSlaveProcess(self.computing_model_part)
            master_slave_process.Execute()

        # Setting the integration order and active check factor
        for prop in self.contact_model_part.GetProperties():
            prop[CSMA.INTEGRATION_ORDER_CONTACT] = self.settings["integration_order"].GetInt()

        # We initialize the contact values
        self._initialize_contact_values()

        # We initialize the ALM parameters
        self._initialize_alm_parameters()

        # Creating the search
        self._create_main_search()

        # We initialize the conditions
        alm_init_var = CSMA.ALMFastInit(self.contact_model_part)
        alm_init_var.Execute()

        # We initialize the search utility
        self.contact_search.CreatePointListMortar()
        self.contact_search.InitializeMortarConditions()

    def ExecuteBeforeSolutionLoop(self):
        """ This method is executed before starting the time loop

        Keyword arguments:
        self -- It signifies an instance of a class.
        """
        pass

    def ExecuteInitializeSolutionStep(self):
        """ This method is executed in order to initialize the current step

        Keyword arguments:
        self -- It signifies an instance of a class.
        """

        current_time = self.main_model_part.ProcessInfo[KM.TIME]
        if(self.interval.IsInInterval(current_time)):
            self.database_step += 1
            self.global_step = self.main_model_part.ProcessInfo[KM.STEP]
            database_step_update = self.settings["search_parameters"]["database_step_update"].GetInt()
            if (self.database_step >= database_step_update or self.global_step == 1):
                # We solve one linear step with a linear strategy if needed
                # Clear current pairs
                self.contact_search.ClearMortarConditions()
                # Update database
                self.contact_search.UpdateMortarConditions()
                #self.contact_search.CheckMortarConditions()

                # Debug
                if (self.settings["search_parameters"]["debug_mode"].GetBool() is True):
                    self._debug_output(self.global_step, "")

    def ExecuteFinalizeSolutionStep(self):
        """ This method is executed in order to finalize the current step

        Keyword arguments:
        self -- It signifies an instance of a class.
        """
        current_time = self.main_model_part.ProcessInfo[KM.TIME]
        if(self.interval.IsInInterval(current_time)):
            if (self.settings["remeshing_with_contact_bc"].GetBool() is True):
                self._transfer_slave_to_master()

    def ExecuteBeforeOutputStep(self):
        """ This method is executed right before the ouput process computation

        Keyword arguments:
        self -- It signifies an instance of a class.
        """
        pass

    def ExecuteAfterOutputStep(self):
        """ This method is executed right after the ouput process computation

        Keyword arguments:
        self -- It signifies an instance of a class.
        """
        current_time = self.main_model_part.ProcessInfo[KM.TIME]
        if(self.interval.IsInInterval(current_time)):
            modified = self.main_model_part.Is(KM.MODIFIED)
            database_step_update = self.settings["search_parameters"]["database_step_update"].GetInt()
            if (modified is False and (self.database_step >= database_step_update or self.global_step == 1)):
                self.contact_search.ClearMortarConditions()
                self.database_step = 0

    def ExecuteFinalize(self):
        """ This method is executed in order to finalize the current computation

        Keyword arguments:
        self -- It signifies an instance of a class.
        """
        pass

    def _assign_master_flags(self, partial_model_part):
        """ This method initializes assigment of the master nodes and conditions

        Keyword arguments:
        self -- It signifies an instance of a class.
        """

        if (self.predefined_master_slave is True):
            KM.VariableUtils().SetFlag(KM.SLAVE, False, partial_model_part.Nodes)
            KM.VariableUtils().SetFlag(KM.MASTER, True, partial_model_part.Nodes)

            if (len(partial_model_part.Conditions) > 0):
                KM.VariableUtils().SetFlag(KM.SLAVE, False, partial_model_part.Conditions)
                KM.VariableUtils().SetFlag(KM.MASTER, True, partial_model_part.Conditions)

    def _assign_slave_flags(self):
        """ This method initializes assigment of the slave nodes and conditions

        Keyword arguments:
        self -- It signifies an instance of a class.
        """

        if (self.predefined_master_slave is True):
            model_part_slave_name = self.settings["assume_master_slave"].GetString()
            model_part_slave = self.main_model_part.GetSubModelPart(model_part_slave_name)
            KM.VariableUtils().SetFlag(KM.SLAVE, True, model_part_slave.Nodes)
            KM.VariableUtils().SetFlag(KM.MASTER, False, model_part_slave.Nodes)

            if (len(self.contact_model_part.Conditions) > 0):
                KM.VariableUtils().SetFlag(KM.SLAVE, True, model_part_slave.Conditions)
                KM.VariableUtils().SetFlag(KM.MASTER, False, model_part_slave.Conditions)

    def _interface_preprocess(self, partial_model_part):
        """ This method creates the process used to compute the contact interface

        Keyword arguments:
        self -- It signifies an instance of a class.
        partial_model_part -- The partial model part that contains the structural problem to be solved
        """

        # We create the process for creating the interface
        self.interface_preprocess = CSMA.InterfacePreprocessCondition(self.computing_model_part)

        # It should create the conditions automatically
        interface_parameters = KM.Parameters("""{"simplify_geometry": false}""")
        if (self.dimension == 2):
            self.interface_preprocess.GenerateInterfacePart2D(partial_model_part, interface_parameters)
        else:
            self.interface_preprocess.GenerateInterfacePart3D(partial_model_part, interface_parameters)

    def _initialize_contact_values(self):
        """ This method initializes some values and variables used during contact computations

        Keyword arguments:
        self -- It signifies an instance of a class.
        """

        # We set the CONTACT flag
        self.computing_model_part.Set(KM.CONTACT, True)
        self.contact_model_part.Set(KM.CONTACT, True)
        # We consider frictional contact (We use the SLIP flag because was the easiest way)
        if self.is_frictional is True:
            self.computing_model_part.Set(KM.SLIP, True)
            self.contact_model_part.Set(KM.SLIP, True)
        else:
            self.computing_model_part.Set(KM.SLIP, False)
            self.contact_model_part.Set(KM.SLIP, False)

        # We call the process info
        process_info = self.main_model_part.ProcessInfo

        # We recompute the normal at each iteration (false by default)
        process_info[CSMA.DISTANCE_THRESHOLD] = 1.0e24
        process_info[CSMA.CONSIDER_NORMAL_VARIATION] = self.normal_variation

        # We set the value that scales in the tangent direction the penalty and scale parameter
        if self.is_frictional is True:
            process_info[KM.TANGENT_FACTOR] = self.settings["tangent_factor"].GetDouble()

        # Setting the integration order and active check factor
        for prop in self.contact_model_part.GetProperties():
            prop[CSMA.INTEGRATION_ORDER_CONTACT] = self.settings["integration_order"].GetInt()
            prop[CSMA.ACTIVE_CHECK_FACTOR] = self.settings["search_parameters"]["active_check_factor"].GetDouble()

    def _initialize_alm_parameters(self):
        """ This method initializes the ALM parameters from the process info

        Keyword arguments:
        self -- It signifies an instance of a class.
        """

        # We call the process info
        process_info = self.main_model_part.ProcessInfo

        if (self.settings["advance_ALM_parameters"]["manual_ALM"].GetBool() is False):
            # Computing the scale factors or the penalty parameters (StiffnessFactor * E_mean/h_mean)
            alm_var_parameters = KM.Parameters("""{}""")
            alm_var_parameters.AddValue("stiffness_factor", self.settings["advance_ALM_parameters"]["stiffness_factor"])
            alm_var_parameters.AddValue("penalty_scale_factor", self.settings["advance_ALM_parameters"]["penalty_scale_factor"])
            self.alm_var_process = CSMA.ALMVariablesCalculationProcess(self.contact_model_part, KM.NODAL_H, alm_var_parameters)
            self.alm_var_process.Execute()
            # We don't consider scale factor
            if (self.settings["advance_ALM_parameters"]["use_scale_factor"].GetBool() is False):
                process_info[KM.SCALE_FACTOR] = 1.0
        else:
            # We set the values in the process info
            process_info[KM.INITIAL_PENALTY] = self.settings["advance_ALM_parameters"]["penalty"].GetDouble()
            process_info[KM.SCALE_FACTOR] = self.settings["advance_ALM_parameters"]["scale_factor"].GetDouble()

        # We set a minimum value
        if (process_info[KM.INITIAL_PENALTY] < sys.float_info.epsilon):
            process_info[KM.INITIAL_PENALTY] = 1.0e0
        if (process_info[KM.SCALE_FACTOR] < sys.float_info.epsilon):
            process_info[KM.SCALE_FACTOR] = 1.0e0

        # We print the parameters considered
        KM.Logger.PrintInfo("SCALE_FACTOR: ", "{:.2e}".format(process_info[KM.SCALE_FACTOR]))
        KM.Logger.PrintInfo("INITIAL_PENALTY: ", "{:.2e}".format(process_info[KM.INITIAL_PENALTY]))

    def _create_main_search(self):
        """ This method creates the search process that will be use during contact search

        Keyword arguments:
        self -- It signifies an instance of a class.
        """

        # We define the condition name to be used
        if self.settings["contact_type"].GetString() == "Frictionless":
            if self.normal_variation == CSMA.NormalDerivativesComputation.NODAL_ELEMENTAL_DERIVATIVES:
                if self.settings["alternative_formulations"]["axisymmetric"].GetBool() is True:
                    condition_name = "ALMNVFrictionlessAxisymMortarContact"
                else:
                    condition_name = "ALMNVFrictionlessMortarContact"
            else:
                if self.settings["alternative_formulations"]["axisymmetric"].GetBool() is True:
                    condition_name = "ALMFrictionlessAxisymMortarContact"
                else:
                    condition_name = "ALMFrictionlessMortarContact"
        elif self.settings["contact_type"].GetString() == "FrictionlessComponents":
            if self.normal_variation == CSMA.NormalDerivativesComputation.NODAL_ELEMENTAL_DERIVATIVES:
                condition_name = "ALMNVFrictionlessComponentsMortarContact"
            else:
                condition_name = "ALMFrictionlessComponentsMortarContact"
        elif self.is_frictional is True:
            if self.normal_variation == CSMA.NormalDerivativesComputation.NODAL_ELEMENTAL_DERIVATIVES:
                if self.settings["alternative_formulations"]["axisymmetric"].GetBool() is True:
                    condition_name = "ALMNVFrictionalAxisymMortarContact"
                else:
                    condition_name = "ALMNVFrictionalMortarContact"
            else:
                if self.settings["alternative_formulations"]["axisymmetric"].GetBool() is True:
                    condition_name = "ALMFrictionalAxisymMortarContact"
                else:
                    condition_name = "ALMFrictionalMortarContact"

        search_parameters = KM.Parameters("""{"condition_name": "", "final_string": "", "predefined_master_slave" : true}""")
        search_parameters.AddValue("type_search", self.settings["search_parameters"]["type_search"])
        search_parameters.AddValue("check_gap", self.settings["search_parameters"]["check_gap"])
        search_parameters.AddValue("allocation_size", self.settings["search_parameters"]["max_number_results"])
        search_parameters.AddValue("bucket_size", self.settings["search_parameters"]["bucket_size"])
        search_parameters.AddValue("search_factor", self.settings["search_parameters"]["search_factor"])
        search_parameters.AddValue("dynamic_search", self.settings["search_parameters"]["dynamic_search"])
        search_parameters["condition_name"].SetString(condition_name)
        search_parameters["predefined_master_slave"].SetBool(self.predefined_master_slave)

        # We compute the number of nodes of the geometry
        number_nodes = len(self.computing_model_part.Conditions[1].GetNodes())

        # We create the search process
        if (self.dimension == 2):
            self.contact_search = CSMA.TreeContactSearch2D2N(self.computing_model_part, search_parameters)
        else:
            if (number_nodes == 3):
                self.contact_search = CSMA.TreeContactSearch3D3N(self.computing_model_part, search_parameters)
            else:
                self.contact_search = CSMA.TreeContactSearch3D4N(self.computing_model_part, search_parameters)

    def _transfer_slave_to_master(self):
        """ This method to transfer information from the slave side to the master side

        Keyword arguments:
        self -- It signifies an instance of a class.
        """

        # We compute the number of nodes of the geometry
        num_nodes = len(self.contact_model_part.Conditions[1].GetNodes())

        # We use the search utility
        self._reset_search()
        self.contact_search.UpdateMortarConditions()
        #self.contact_search.CheckMortarConditions()

        map_parameters = KM.Parameters("""
        {
            "echo_level"                       : 0,
            "absolute_convergence_tolerance"   : 1.0e-9,
            "relative_convergence_tolerance"   : 1.0e-4,
            "max_number_iterations"            : 10,
            "origin_variable_historical"       : false,
            "destination_variable_historical"  : false,
            "integration_order"                : 2
        }
        """)

        interface_model_part = self.computing_model_part.GetSubModelPart("Contact")
        if (interface_model_part.HasSubModelPart("SlaveSubModelPart")):
            slave_interface_model_part = interface_model_part.GetSubModelPart("SlaveSubModelPart")
        else:
            slave_interface_model_part = interface_model_part.CreateSubModelPart("SlaveSubModelPart")
            for cond in interface_model_part.Conditions:
                if (cond.Is(KM.SLAVE)):
                    slave_interface_model_part.AddCondition(cond)
            del(cond)
            for node in interface_model_part.Nodes:
                if (node.Is(KM.SLAVE)):
                    slave_interface_model_part.AddNode(node, 0)
            del(node)
        if (interface_model_part.HasSubModelPart("MasterSubModelPart")):
            master_interface_model_part = interface_model_part.GetSubModelPart("MasterSubModelPart")
        else:
            master_interface_model_part = interface_model_part.CreateSubModelPart("MasterSubModelPart")
            for cond in interface_model_part.Conditions:
                if (cond.Is(KM.MASTER)):
                    slave_interface_model_part.AddCondition(cond)
            del(cond)
            for node in interface_model_part.Nodes:
                if (node.Is(KM.MASTER)):
                    slave_interface_model_part.AddNode(node, 0)
            del(node)
        if (self.dimension == 2):
<<<<<<< HEAD
            mortar_mapping1 = KM.SimpleMortarMapperProcess2D2NDouble(slave_interface_model_part, master_interface_model_part, CSMA.AUGMENTED_NORMAL_CONTACT_PRESSURE, map_parameters)
        else:
            if (num_nodes == 3):
                mortar_mapping1 = KM.SimpleMortarMapperProcess3D3NDouble(slave_interface_model_part, master_interface_model_part, CSMA.AUGMENTED_NORMAL_CONTACT_PRESSURE, map_parameters)
            else:
                mortar_mapping1 = KM.SimpleMortarMapperProcess3D4NDouble(slave_interface_model_part, master_interface_model_part, CSMA.AUGMENTED_NORMAL_CONTACT_PRESSURE, map_parameters)
=======
            mortar_mapping = KM.SimpleMortarMapperProcess2D2NDoubleNonHistorical(slave_interface_model_part, master_interface_model_part, CSMA.AUGMENTED_NORMAL_CONTACT_PRESSURE, map_parameters)
        else:
            if (num_nodes == 3):
                mortar_mapping = KM.SimpleMortarMapperProcess3D3NDoubleNonHistorical(slave_interface_model_part, master_interface_model_part, CSMA.AUGMENTED_NORMAL_CONTACT_PRESSURE, map_parameters)
            else:
                mortar_mapping = KM.SimpleMortarMapperProcess3D4NDoubleNonHistorical(slave_interface_model_part, master_interface_model_part, CSMA.AUGMENTED_NORMAL_CONTACT_PRESSURE, map_parameters)
>>>>>>> 76b469a7

        mortar_mapping.Execute()

        # Transfering the AUGMENTED_NORMAL_CONTACT_PRESSURE to LAGRANGE_MULTIPLIER_CONTACT_PRESSURE
        KM.VariableUtils().CopyScalarVar(CSMA.AUGMENTED_NORMAL_CONTACT_PRESSURE, CSMA.LAGRANGE_MULTIPLIER_CONTACT_PRESSURE, interface_model_part.Nodes)

        self._reset_search()

    def _reset_search(self):
        """ It resets the search process.

        Keyword arguments:
        self -- It signifies an instance of a class.
        """

        self.contact_search.InvertSearch()
        self.contact_search.ResetContactOperators()
        self.contact_search.CreatePointListMortar()
        self.contact_search.InitializeMortarConditions()

    def __get_enum_flag(self, param, label, dictionary):
        """ Parse enums settings using an auxiliary dictionary of acceptable values.

        Keyword arguments:
        self -- It signifies an instance of a class.
        param -- The label to add to the postprocess file
        label -- The label used to get the string
        dictionary -- The dictionary containing the list of possible candidates
        """

        keystring = param[label].GetString()
        try:
            value = dictionary[keystring]
        except KeyError:
            msg = "{0} Error: Unknown value \"{1}\" read for parameter \"{2}\"".format(self.__class__.__name__, value, label)
            raise Exception(msg)

        return value

    def _debug_output(self, label, name):
        """ This method is used for debugging pourposes, it creates a postprocess file when called, in sucha  way that it can.

        Keyword arguments:
        self -- It signifies an instance of a class.
        label -- The label to add to the postprocess file
        name -- The name to append to the file
        """
        gid_io = KM.GidIO(self.output_file + name + "_STEP_" + str(label), self.gid_mode, self.singlefile, self.deformed_mesh_flag, self.write_conditions)

        gid_io.InitializeMesh(label)
        gid_io.WriteMesh(self.main_model_part.GetMesh())
        gid_io.FinalizeMesh()
        gid_io.InitializeResults(label, self.main_model_part.GetMesh())

        gid_io.WriteNodalFlags(KM.INTERFACE, "INTERFACE", self.main_model_part.Nodes, label)
        gid_io.WriteNodalFlags(KM.ACTIVE, "ACTIVE", self.main_model_part.Nodes, label)
        gid_io.WriteNodalFlags(KM.SLIP, "SLIP", self.main_model_part.Nodes, label)
        gid_io.WriteNodalFlags(KM.ISOLATED, "ISOLATED", self.main_model_part.Nodes, label)
        gid_io.WriteNodalFlags(KM.SLAVE, "SLAVE", self.main_model_part.Nodes, label)
        gid_io.WriteNodalResults(KM.NORMAL, self.main_model_part.Nodes, label, 0)
        gid_io.WriteNodalResultsNonHistorical(CSMA.AUGMENTED_NORMAL_CONTACT_PRESSURE, self.main_model_part.Nodes, label)
        gid_io.WriteNodalResultsNonHistorical(KM.NODAL_AREA, self.main_model_part.Nodes, label)
        gid_io.WriteNodalResults(KM.DISPLACEMENT, self.main_model_part.Nodes, label, 0)
        if (self.main_model_part.Nodes[1].SolutionStepsDataHas(KM.VELOCITY_X) is True):
            gid_io.WriteNodalResults(KM.VELOCITY, self.main_model_part.Nodes, label, 0)
            gid_io.WriteNodalResults(KM.ACCELERATION, self.main_model_part.Nodes, label, 0)
        if (self.main_model_part.Nodes[1].SolutionStepsDataHas(CSMA.LAGRANGE_MULTIPLIER_CONTACT_PRESSURE) is True):
            gid_io.WriteNodalResults(CSMA.LAGRANGE_MULTIPLIER_CONTACT_PRESSURE, self.main_model_part.Nodes, label, 0)
        else:
            gid_io.WriteNodalResults(KM.VECTOR_LAGRANGE_MULTIPLIER, self.main_model_part.Nodes, label, 0)
        gid_io.WriteNodalResults(CSMA.WEIGHTED_GAP, self.main_model_part.Nodes, label, 0)
        gid_io.WriteNodalResultsNonHistorical(CSMA.NORMAL_GAP, self.main_model_part.Nodes, label)
        gid_io.WriteNodalResultsNonHistorical(CSMA.AUXILIAR_COORDINATES, self.main_model_part.Nodes, label)
        gid_io.WriteNodalResultsNonHistorical(CSMA.DELTA_COORDINATES, self.main_model_part.Nodes, label)

        gid_io.FinalizeResults()

        #raise NameError("DEBUG")

    def __generate_contact_model_part_from_input_list(self, param):
        """ Generates a contact model part from a list of model parts

        Keyword arguments:
        self -- It signifies an instance of a class.
        value -- The Kratos vector to transform
        """

        # At least verify that the input is a string
        if not param.IsArray():
            raise Exception("{0} Error: Variable list is unreadable".format(self.__class__.__name__))

        if (self.computing_model_part.HasSubModelPart("Contact")):
            self.preprocess = False
            # We get the submodelpart
            self.contact_model_part = self.computing_model_part.GetSubModelPart("Contact")
        else:
            self.preprocess = True
            # We create the submodelpart
            self.contact_model_part = self.computing_model_part.CreateSubModelPart("Contact")

        # We transfer the list of submodelparts to the contact model part
        for i in range(0, param.size()):
            model_part_name = param[i].GetString()
            partial_model_part = self.main_model_part.GetSubModelPart(model_part_name)

            # Assigning master and slave sides
            self._assign_master_flags(partial_model_part)
            self._assign_slave_flags()

            # We set the interface flag
            KM.VariableUtils().SetFlag(KM.INTERFACE, True, partial_model_part.Nodes)
            if (len(partial_model_part.Conditions) == 0):
                KM.Logger.PrintInfo("Contact Process", "Using nodes for interface. We recommend to use conditions instead")
            else:
                KM.VariableUtils().SetFlag(KM.INTERFACE, True, partial_model_part.Conditions)

        if (self.preprocess is True):
            self.contact_model_part.SetProperties(self.main_model_part.GetProperties())

            # We transfer the list of submodelparts to the contact model part
            for i in range(0, param.size()):
                partial_model_part = self.main_model_part.GetSubModelPart(param[i].GetString())

                # We generate the conditions
                self._interface_preprocess(partial_model_part)

                # We copy the conditions to the contact model part
                transfer_process = KM.FastTransferBetweenModelPartsProcess(self.contact_model_part, partial_model_part, KM.FastTransferBetweenModelPartsProcess.EntityTransfered.NODESANDCONDITIONS)
                transfer_process.Execute()
<|MERGE_RESOLUTION|>--- conflicted
+++ resolved
@@ -512,21 +512,12 @@
                     slave_interface_model_part.AddNode(node, 0)
             del(node)
         if (self.dimension == 2):
-<<<<<<< HEAD
             mortar_mapping1 = KM.SimpleMortarMapperProcess2D2NDouble(slave_interface_model_part, master_interface_model_part, CSMA.AUGMENTED_NORMAL_CONTACT_PRESSURE, map_parameters)
         else:
             if (num_nodes == 3):
                 mortar_mapping1 = KM.SimpleMortarMapperProcess3D3NDouble(slave_interface_model_part, master_interface_model_part, CSMA.AUGMENTED_NORMAL_CONTACT_PRESSURE, map_parameters)
             else:
                 mortar_mapping1 = KM.SimpleMortarMapperProcess3D4NDouble(slave_interface_model_part, master_interface_model_part, CSMA.AUGMENTED_NORMAL_CONTACT_PRESSURE, map_parameters)
-=======
-            mortar_mapping = KM.SimpleMortarMapperProcess2D2NDoubleNonHistorical(slave_interface_model_part, master_interface_model_part, CSMA.AUGMENTED_NORMAL_CONTACT_PRESSURE, map_parameters)
-        else:
-            if (num_nodes == 3):
-                mortar_mapping = KM.SimpleMortarMapperProcess3D3NDoubleNonHistorical(slave_interface_model_part, master_interface_model_part, CSMA.AUGMENTED_NORMAL_CONTACT_PRESSURE, map_parameters)
-            else:
-                mortar_mapping = KM.SimpleMortarMapperProcess3D4NDoubleNonHistorical(slave_interface_model_part, master_interface_model_part, CSMA.AUGMENTED_NORMAL_CONTACT_PRESSURE, map_parameters)
->>>>>>> 76b469a7
 
         mortar_mapping.Execute()
 
