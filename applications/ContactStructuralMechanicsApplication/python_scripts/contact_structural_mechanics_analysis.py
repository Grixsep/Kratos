from __future__ import print_function, absolute_import, division  # makes KratosMultiphysics backward compatible with python 2.6 and 2.7

# Importing Kratos
import KratosMultiphysics as KM
import KratosMultiphysics.StructuralMechanicsApplication as SM
import KratosMultiphysics.ContactStructuralMechanicsApplication as CSM

# Importing the solvers (if available)
try:
    import KratosMultiphysics.ExternalSolversApplication
    KratosMultiphysics.Logger.PrintInfo("ExternalSolversApplication", "succesfully imported")
except ImportError:
    KratosMultiphysics.Logger.PrintInfo("ExternalSolversApplication", "not imported")
try:
    import KratosMultiphysics.EigenSolversApplication
    KratosMultiphysics.Logger.PrintInfo("EigenSolversApplication", "succesfully imported")
except ImportError:
    KratosMultiphysics.Logger.PrintInfo("EigenSolversApplication", "not imported")

# Other imports
import sys

# Import the base structural analysis
from structural_mechanics_analysis import StructuralMechanicsAnalysis as BaseClass

class ContactStructuralMechanicsAnalysis(BaseClass):
    """
    This class is the main-script of the ContactStructuralMechanicsApplication put in a class

    It can be imported and used as "black-box"
    """
    def __init__(self, model, project_parameters):

        # Construct the base analysis.
        super(ContactStructuralMechanicsAnalysis, self).__init__(model, project_parameters)

    def Initialize(self):
        """ Initializing the Analysis """
        super(ContactStructuralMechanicsAnalysis, self).Initialize()
        self.solver.SetEchoLevel(self.echo_level)

    #### Internal functions ####
    def _CreateSolver(self, external_model_part=None):
        """ Create the Solver (and create and import the ModelPart if it is not alread in the model) """

        # To avoid many prints
        if (self.echo_level == 0):
            KM.Logger.GetDefaultOutput().SetSeverity(KM.Logger.Severity.WARNING)

<<<<<<< HEAD
        ## Structure model part definition
        main_model_part_name = self.project_parameters["problem_data"]["model_part_name"].GetString()
        if self.model.HasModelPart(main_model_part_name):
            self.main_model_part = self.model[main_model_part_name]
            self.using_external_model_part = True
        else:
            self.main_model_part = KratosMultiphysics.ModelPart(main_model_part_name)
            self.main_model_part.ProcessInfo.SetValue(KratosMultiphysics.DOMAIN_SIZE,
                                                      self.project_parameters["problem_data"]["domain_size"].GetInt())
            self.using_external_model_part = False

        ## Solver construction
        import python_solvers_wrapper_contact_structural
        self.solver = python_solvers_wrapper_contact_structural.CreateSolver(self.main_model_part, self.project_parameters)
=======
        ## Solver construction
        import python_solvers_wrapper_contact_structural
        self.solver = python_solvers_wrapper_contact_structural.CreateSolver(self.model, self.project_parameters)
>>>>>>> b39ff8f2

        ## Adds the necessary variables to the model_part only if they don't exist
        self.solver.AddVariables()

<<<<<<< HEAD
        if not self.using_external_model_part:
            ## Read the model - note that SetBufferSize is done here
            self.solver.ReadModelPart() # TODO move to global instance
=======
        self.solver.ImportModelPart() # TODO move to global instance
>>>>>>> b39ff8f2

    def _SetUpListOfProcesses(self):
        """ Set up the list of processes """

        from process_factory import KratosProcessFactory
        factory = KratosProcessFactory(self.model)
        self.list_of_processes = factory.ConstructListOfProcesses(self.project_parameters["constraints_process_list"])
        self.list_of_processes += factory.ConstructListOfProcesses(self.project_parameters["loads_process_list"])
        if (self.project_parameters.Has("list_other_processes") is True):
            self.list_of_processes += factory.ConstructListOfProcesses(self.project_parameters["list_other_processes"])
        if (self.project_parameters.Has("json_output_process") is True):
            self.list_of_processes += factory.ConstructListOfProcesses(self.project_parameters["json_output_process"])
        # Processes for tests
        if (self.project_parameters.Has("json_check_process") is True):
            self.list_of_processes += factory.ConstructListOfProcesses(self.project_parameters["json_check_process"])
        if (self.project_parameters.Has("check_analytic_results_process") is True):
            self.list_of_processes += factory.ConstructListOfProcesses(self.project_parameters["check_analytic_results_process"])
        if (self.project_parameters.Has("contact_process_list") is True):
            self.list_of_processes += factory.ConstructListOfProcesses(self.project_parameters["contact_process_list"])

        #TODO this should be generic
        # initialize GiD  I/O
        self._SetUpGiDOutput()
        if self.have_output:
            self.list_of_processes += [self.output,]

        if self.is_printing_rank and self.echo_level > 1:
            count = 0
            for process in self.list_of_processes:
                count += 1
                # KratosMultiphysics.Logger.PrintInfo("Process " + str(count), process) # FIXME

    def _GetSimulationName(self):
        return "::[KCSM Simulation]:: "

if __name__ == "__main__":
    from sys import argv

    if len(argv) > 2:
        err_msg =  'Too many input arguments!\n'
        err_msg += 'Use this script in the following way:\n'
        err_msg += '- With default ProjectParameters (read from "ProjectParameters.json"):\n'
        err_msg += '    "python3 contact_structural_mechanics_analysis.py"\n'
        err_msg += '- With custom ProjectParameters:\n'
        err_msg += '    "python3 contact_structural_mechanics_analysis.py CustomProjectParameters.json"\n'
        raise Exception(err_msg)

    if len(argv) == 2: # ProjectParameters is being passed from outside
        project_parameters_file_name = argv[1]
    else: # using default name
        project_parameters_file_name = "ProjectParameters.json"

    ContactStructuralMechanicsAnalysis(project_parameters_file_name).Run()<|MERGE_RESOLUTION|>--- conflicted
+++ resolved
@@ -47,37 +47,14 @@
         if (self.echo_level == 0):
             KM.Logger.GetDefaultOutput().SetSeverity(KM.Logger.Severity.WARNING)
 
-<<<<<<< HEAD
-        ## Structure model part definition
-        main_model_part_name = self.project_parameters["problem_data"]["model_part_name"].GetString()
-        if self.model.HasModelPart(main_model_part_name):
-            self.main_model_part = self.model[main_model_part_name]
-            self.using_external_model_part = True
-        else:
-            self.main_model_part = KratosMultiphysics.ModelPart(main_model_part_name)
-            self.main_model_part.ProcessInfo.SetValue(KratosMultiphysics.DOMAIN_SIZE,
-                                                      self.project_parameters["problem_data"]["domain_size"].GetInt())
-            self.using_external_model_part = False
-
-        ## Solver construction
-        import python_solvers_wrapper_contact_structural
-        self.solver = python_solvers_wrapper_contact_structural.CreateSolver(self.main_model_part, self.project_parameters)
-=======
         ## Solver construction
         import python_solvers_wrapper_contact_structural
         self.solver = python_solvers_wrapper_contact_structural.CreateSolver(self.model, self.project_parameters)
->>>>>>> b39ff8f2
 
         ## Adds the necessary variables to the model_part only if they don't exist
         self.solver.AddVariables()
 
-<<<<<<< HEAD
-        if not self.using_external_model_part:
-            ## Read the model - note that SetBufferSize is done here
-            self.solver.ReadModelPart() # TODO move to global instance
-=======
         self.solver.ImportModelPart() # TODO move to global instance
->>>>>>> b39ff8f2
 
     def _SetUpListOfProcesses(self):
         """ Set up the list of processes """
