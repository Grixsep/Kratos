# Importing the Kratos Library
import KratosMultiphysics as KM

import KratosMultiphysics.ContactStructuralMechanicsApplication as CSMA

def Factory(settings, Model):
    if not isinstance(settings, KM.Parameters):
        raise Exception("Expected input shall be a Parameters object, encapsulating a json string")
    return MeshTyingProcess(Model, settings["Parameters"])

import KratosMultiphysics.ContactStructuralMechanicsApplication.search_base_process as search_base_process

class MeshTyingProcess(search_base_process.SearchBaseProcess):
    """This class is used in order to compute the a mortar mesh tying formulation

    This class constructs the model parts containing the mesh tying conditions and
    initializes parameters and variables related with the mesh tying. The class creates
    search utilities to be used to create the tying pairs

    Only the member variables listed below should be accessed directly.

    Public member variables:
    Model -- the model used to construct the process.
    settings -- Kratos parameters containing solver settings.
    """

    def __init__(self, Model, settings):
        """ The default constructor of the class

        Keyword arguments:
        self -- It signifies an instance of a class.
        Model -- the model part used to construct the process.
        settings -- Kratos parameters containing solver settings.
        """

        # NOTE: Due to recursive check "search_model_part" and "assume_master_slave" requires to pre-define configurations, if more that 10 pairs of contact are required, just add. I assume nobody needs that much
        # Settings string in json format
        default_parameters = KM.Parameters("""
        {
<<<<<<< HEAD
            "help"                        : "This class is used in order to compute the a mortar mesh tying formulation. This class constructs the model parts containing the mesh tying conditions and initializes parameters and variables related with the mesh tying. The class creates search utilities to be used to create the tying pairs",
            "model_part_name"             : "Structure",
            "mesh_tying_model_part"       : {"0":[],"1":[],"2":[],"3":[],"4":[],"5":[],"6":[],"7":[],"8":[],"9":[]},
            "assume_master_slave"         : {"0":[],"1":[],"2":[],"3":[],"4":[],"5":[],"6":[],"7":[],"8":[],"9":[]},
            "mesh_tying_property_ids"     : {"0": 0,"1": 0,"2": 0,"3": 0,"4": 0,"5": 0,"6": 0,"7": 0,"8": 0,"9": 0},
            "interval"                    : [0.0,"End"],
            "variable_name"               : "DISPLACEMENT",
            "zero_tolerance_factor"       : 1.0,
            "integration_order"           : 2,
            "consider_tessellation"       : true,
            "normal_check_proportion"     : 0.1,
            "search_parameters" : {
=======
            "help"                         : "This class is used in order to compute the a mortar mesh tying formulation. This class constructs the model parts containing the mesh tying conditions and initializes parameters and variables related with the mesh tying. The class creates search utilities to be used to create the tying pairs",
            "model_part_name"              : "Structure",
            "mesh_tying_model_part"        : {"0":[],"1":[],"2":[],"3":[],"4":[],"5":[],"6":[],"7":[],"8":[],"9":[]},
            "assume_master_slave"          : {"0":[],"1":[],"2":[],"3":[],"4":[],"5":[],"6":[],"7":[],"8":[],"9":[]},
            "mesh_tying_property_ids"      : {"0": 0,"1": 0,"2": 0,"3": 0,"4": 0,"5": 0,"6": 0,"7": 0,"8": 0,"9": 0},
            "interval"                     : [0.0,"End"],
            "variable_name"                : "DISPLACEMENT",
            "consider_static_condensation" : false,
            "zero_tolerance_factor"        : 1.0,
            "integration_order"            : 2,
            "consider_tessellation"        : true,
            "normal_check_proportion"      : 0.1,
            "search_parameters"            : {
>>>>>>> 2a7e8f2e
                "type_search"                 : "in_radius_with_obb",
                "search_factor"               : 3.5,
                "active_check_factor"         : 0.01,
                "max_number_results"          : 1000,
                "bucket_size"                 : 4,
                "dynamic_search"              : false,
                "database_step_update"        : 999999999,
                "debug_mode"                  : false,
                "check_gap"                   : "check_mapping",
                "octree_search_parameters"    : {
                    "bounding_box_factor"             : 0.1,
                    "debug_obb"                       : false,
                    "OBB_intersection_type"           : "SeparatingAxisTheorem",
                    "lower_bounding_box_coefficient"  : 0.0,
                    "higher_bounding_box_coefficient" : 1.0
                }
            },
<<<<<<< HEAD
            "scale_factor_parameters" : {
=======
            "scale_factor_parameters"      : {
>>>>>>> 2a7e8f2e
                "manual_scale_factor"         : false,
                "stiffness_factor"            : 1.0,
                "scale_factor"                : 1.0e0
            }
        }
        """)

        # Overwrite the default settings with user-provided parameters
        self.mesh_tying_settings = settings
        self.mesh_tying_settings.ValidateAndAssignDefaults(default_parameters)

        # We transfer the parameters to the base class
        base_process_settings = KM.Parameters("""{}""")
        base_process_settings.AddValue("search_model_part", self.mesh_tying_settings["mesh_tying_model_part"])
        base_process_settings.AddValue("search_property_ids", self.mesh_tying_settings["mesh_tying_property_ids"])
        parameter_list = ["model_part_name", "assume_master_slave", "interval", "zero_tolerance_factor", "integration_order", "consider_tessellation", "normal_check_proportion", "search_parameters"]
        base_process_settings.CopyValuesFromExistingParameters(self.mesh_tying_settings, parameter_list)

        # Construct the base process.
        super().__init__(Model, base_process_settings)

        # Mesh tying configurations
        # Determine if the variable is components or scalar
        self.variable_name = self.mesh_tying_settings["variable_name"].GetString()
        if KM.KratosGlobals.HasVariable(self.variable_name):
            var_type = KM.KratosGlobals.GetVariableType(self.variable_name)
            if var_type == "Array":
                self.type_variable = "Components"
            elif var_type == "Double":
                self.type_variable = "Scalar"
            else:
                raise Exception("Variable " + self.variable_name + " not compatible")
        else:
            raise Exception("Variable " + self.variable_name + " not registered")
        
        # If we consider static condensation
        self.consider_static_condensation = self.mesh_tying_settings["consider_static_condensation"].GetBool()

    def ExecuteInitialize(self):
        """ This method is executed at the begining to initialize the process

        Keyword arguments:
        self -- It signifies an instance of a class.
        """

        # We call to the base process
        super().ExecuteInitialize()

        # Scale factor settings
        if self.mesh_tying_settings["scale_factor_parameters"]["manual_scale_factor"].GetBool():
            self.scale_factor = self.mesh_tying_settings["scale_factor_parameters"]["scale_factor"].GetDouble()
        else:
            scale_factor_var_parameters = KM.Parameters("""{
                "compute_penalty"      : false
            }""")
            scale_factor_var_parameters.AddValue("stiffness_factor", self.mesh_tying_settings["scale_factor_parameters"]["stiffness_factor"])
            self.scale_factor_process = CSMA.ALMVariablesCalculationProcess(self._get_process_model_part(), KM.NODAL_H, scale_factor_var_parameters)
            self.scale_factor_process.Execute()

<<<<<<< HEAD
=======
        # If we consider static condensation
        if self.consider_static_condensation:
            computing_contact_model_part = self.main_model_part.GetSubModelPart("ComputingContact")
            self.assign_elements_conditions_process = CSMA.AssignParentElementConditionsProcess(computing_contact_model_part, self.main_model_part)
            self.assign_elements_conditions_process.ExecuteInitialize()

>>>>>>> 2a7e8f2e
    def ExecuteBeforeSolutionLoop(self):
        """ This method is executed before starting the time loop

        Keyword arguments:
        self -- It signifies an instance of a class.
        """
        # We call to the base process
        super().ExecuteBeforeSolutionLoop()

    def ExecuteInitializeSolutionStep(self):
        """ This method is executed in order to initialize the current step

        Keyword arguments:
        self -- It signifies an instance of a class.
        """
        # We call to the base process
        super().ExecuteInitializeSolutionStep()

        # If we consider static condensation
        if self.consider_static_condensation:
            self.assign_elements_conditions_process.ExecuteInitializeSolutionStep()

    def ExecuteFinalizeSolutionStep(self):
        """ This method is executed in order to finalize the current step

        Keyword arguments:
        self -- It signifies an instance of a class.
        """
        # We call to the base process
        super().ExecuteFinalizeSolutionStep()

    def ExecuteBeforeOutputStep(self):
        """ This method is executed right before the ouput process computation

        Keyword arguments:
        self -- It signifies an instance of a class.
        """
        # We call to the base process
        super().ExecuteBeforeOutputStep()

    def ExecuteAfterOutputStep(self):
        """ This method is executed right after the ouput process computation

        Keyword arguments:
        self -- It signifies an instance of a class.
        """
        # We call to the base process
        super().ExecuteAfterOutputStep()

    def ExecuteFinalize(self):
        """ This method is executed in order to finalize the current computation

        Keyword arguments:
        self -- It signifies an instance of a class.
        """
        # We call to the base process
        super().ExecuteFinalize()

    def _get_condition_name(self):
        """ This method returns the condition name

        Keyword arguments:
        self -- It signifies an instance of a class.
        """

        # We define the condition name to be used
        return "MeshTyingMortar"

    def _initialize_search_conditions(self):
        """ This method initializes some conditions values

        Keyword arguments:
        self -- It signifies an instance of a class.
        """

        # We call to the base process
        super()._initialize_search_conditions()

        # Setting tying variable
        for prop in self._get_process_model_part().GetProperties():
            prop[CSMA.TYING_VARIABLE] = self.variable_name

        # Initializing some values
        zero_vector = KM.Vector(3)
        zero_vector[0] = 0.0
        zero_vector[1] = 0.0
        zero_vector[2] = 0.0

        # Initilialize weighted variables and LM
        if self.type_variable == "Scalar":
            KM.VariableUtils().SetVariable(CSMA.WEIGHTED_SCALAR_RESIDUAL, 0.0, self._get_process_model_part().Nodes)
        else:
            KM.VariableUtils().SetVariable(CSMA.WEIGHTED_VECTOR_RESIDUAL, zero_vector, self._get_process_model_part().Nodes)

        # Setting the conditions
        KM.VariableUtils().SetNonHistoricalVariable(KM.NORMAL, zero_vector, self._get_process_model_part().Conditions)<|MERGE_RESOLUTION|>--- conflicted
+++ resolved
@@ -37,20 +37,6 @@
         # Settings string in json format
         default_parameters = KM.Parameters("""
         {
-<<<<<<< HEAD
-            "help"                        : "This class is used in order to compute the a mortar mesh tying formulation. This class constructs the model parts containing the mesh tying conditions and initializes parameters and variables related with the mesh tying. The class creates search utilities to be used to create the tying pairs",
-            "model_part_name"             : "Structure",
-            "mesh_tying_model_part"       : {"0":[],"1":[],"2":[],"3":[],"4":[],"5":[],"6":[],"7":[],"8":[],"9":[]},
-            "assume_master_slave"         : {"0":[],"1":[],"2":[],"3":[],"4":[],"5":[],"6":[],"7":[],"8":[],"9":[]},
-            "mesh_tying_property_ids"     : {"0": 0,"1": 0,"2": 0,"3": 0,"4": 0,"5": 0,"6": 0,"7": 0,"8": 0,"9": 0},
-            "interval"                    : [0.0,"End"],
-            "variable_name"               : "DISPLACEMENT",
-            "zero_tolerance_factor"       : 1.0,
-            "integration_order"           : 2,
-            "consider_tessellation"       : true,
-            "normal_check_proportion"     : 0.1,
-            "search_parameters" : {
-=======
             "help"                         : "This class is used in order to compute the a mortar mesh tying formulation. This class constructs the model parts containing the mesh tying conditions and initializes parameters and variables related with the mesh tying. The class creates search utilities to be used to create the tying pairs",
             "model_part_name"              : "Structure",
             "mesh_tying_model_part"        : {"0":[],"1":[],"2":[],"3":[],"4":[],"5":[],"6":[],"7":[],"8":[],"9":[]},
@@ -64,7 +50,6 @@
             "consider_tessellation"        : true,
             "normal_check_proportion"      : 0.1,
             "search_parameters"            : {
->>>>>>> 2a7e8f2e
                 "type_search"                 : "in_radius_with_obb",
                 "search_factor"               : 3.5,
                 "active_check_factor"         : 0.01,
@@ -82,11 +67,7 @@
                     "higher_bounding_box_coefficient" : 1.0
                 }
             },
-<<<<<<< HEAD
-            "scale_factor_parameters" : {
-=======
             "scale_factor_parameters"      : {
->>>>>>> 2a7e8f2e
                 "manual_scale_factor"         : false,
                 "stiffness_factor"            : 1.0,
                 "scale_factor"                : 1.0e0
@@ -146,15 +127,12 @@
             self.scale_factor_process = CSMA.ALMVariablesCalculationProcess(self._get_process_model_part(), KM.NODAL_H, scale_factor_var_parameters)
             self.scale_factor_process.Execute()
 
-<<<<<<< HEAD
-=======
         # If we consider static condensation
         if self.consider_static_condensation:
             computing_contact_model_part = self.main_model_part.GetSubModelPart("ComputingContact")
             self.assign_elements_conditions_process = CSMA.AssignParentElementConditionsProcess(computing_contact_model_part, self.main_model_part)
             self.assign_elements_conditions_process.ExecuteInitialize()
 
->>>>>>> 2a7e8f2e
     def ExecuteBeforeSolutionLoop(self):
         """ This method is executed before starting the time loop
 
