// KRATOS ___ ___  _  ___   __   ___ ___ ___ ___ 
//       / __/ _ \| \| \ \ / /__|   \_ _| __| __|
//      | (_| (_) | .` |\ V /___| |) | || _|| _| 
//       \___\___/|_|\_| \_/    |___/___|_| |_|  APPLICATION
//
//  License: BSD License
//					 Kratos default license: kratos/license.txt
//
//  Main authors:  Riccardo Rossi
//

#if !defined(KRATOS_EULERIAN_DIFFUSION_ELEMENT_INCLUDED )
#define  KRATOS_EULERIAN_DIFFUSION_ELEMENT_INCLUDED


// System includes


// External includes


// Project includes
#include "includes/define.h"
#include "includes/element.h"
#include "includes/ublas_interface.h"
#include "includes/variables.h"
#include "includes/cfd_variables.h"
#include "includes/serializer.h"
#include "convection_diffusion_application.h"
#include "includes/convection_diffusion_settings.h"
#include "utilities/math_utils.h"
#include "utilities/geometry_utilities.h"



namespace Kratos
{

///@name Kratos Globals
///@{

///@}
///@name Type Definitions
///@{

///@}
///@name  Enum's
///@{

///@}
///@name  Functions
///@{

///@}
///@name Kratos Classes
///@{

///formulation described in https://docs.google.com/document/d/13a_zGLj6xORDuLgoOG5LwHI6BwShvfO166opZ815zLY/edit?usp=sharing
template< unsigned int TDim, unsigned int TNumNodes>
class EulerianDiffusionElement
    : public Element
{
public:
    ///@name Type Definitions
    ///@{

    /// Counted pointer of
    KRATOS_CLASS_INTRUSIVE_POINTER_DEFINITION(EulerianDiffusionElement);

    ///@}
    ///@name Life Cycle
    ///@{

    /// Default constructor.

    EulerianDiffusionElement(IndexType NewId, GeometryType::Pointer pGeometry)
    : Element(NewId, pGeometry)
    {}

    EulerianDiffusionElement(IndexType NewId, GeometryType::Pointer pGeometry, PropertiesType::Pointer pProperties)
    : Element(NewId, pGeometry, pProperties)
    {}

    /// Destructor.
    virtual ~EulerianDiffusionElement() {};


    ///@}
    ///@name Operators
    ///@{


    ///@}
    ///@name Operations
    ///@{

    Element::Pointer Create(IndexType NewId, NodesArrayType const& ThisNodes, PropertiesType::Pointer pProperties) const override
    {
        return Kratos::make_intrusive<EulerianDiffusionElement>(NewId, GetGeometry().Create(ThisNodes), pProperties);
    }
    
    Element::Pointer Create(IndexType NewId, GeometryType::Pointer pGeom, PropertiesType::Pointer pProperties) const override
    {
        return Kratos::make_intrusive<EulerianDiffusionElement>(NewId, pGeom, pProperties);
    }


    void CalculateLocalSystem(MatrixType& rLeftHandSideMatrix, VectorType& rRightHandSideVector, ProcessInfo& rCurrentProcessInfo) override
    {
        KRATOS_TRY

        if (rLeftHandSideMatrix.size1() != TNumNodes)
            rLeftHandSideMatrix.resize(TNumNodes, TNumNodes, false); //false says not to preserve existing storage!!

        if (rRightHandSideVector.size() != TNumNodes)
            rRightHandSideVector.resize(TNumNodes, false); //false says not to preserve existing storage!!


//         noalias(rLeftHandSideMatrix) = ZeroMatrix(TNumNodes, TNumNodes);
//         noalias(rRightHandSideVector) = ZeroVector(TNumNodes);

//         //Crank-Nicholson factor
//         const double cr_nk = 0.5;

        const double delta_t = rCurrentProcessInfo[DELTA_TIME];
        const double dt_inv = 1.0 / delta_t;
		const double lumping_factor = 1.00 / double(TNumNodes);

        ConvectionDiffusionSettings::Pointer my_settings = rCurrentProcessInfo.GetValue(CONVECTION_DIFFUSION_SETTINGS);
        const Variable<double>& rUnknownVar = my_settings->GetUnknownVariable();

        //getting data for the given geometry
        BoundedMatrix<double, TNumNodes, TDim > DN_DX;
        array_1d<double, TNumNodes > N;
        double Volume;
        GeometryUtils::CalculateGeometryData(GetGeometry(), DN_DX, N, Volume);

        //here we get all the variables we will need
        array_1d<double,TNumNodes> phi, phi_old, phi_convected;
        //bool active_convection=false;    // to kill some terms in case active_convection=false. For the moment it is inactive.
        //using only one Gauss Point for the material properties and volumetric heat flux
        double conductivity = 0.0;
        double specific_heat = 0.0;
        double density = 0.0;

	//storing locally the flags to avoid repeated check in the nodal loops
        const bool IsDefinedDensityVariable = my_settings->IsDefinedDensityVariable();
        const bool IsDefinedSpecificHeatVariableVariable = my_settings->IsDefinedSpecificHeatVariable();
        const bool IsDefinedDiffusionVariable = my_settings->IsDefinedDiffusionVariable();
        const bool IsDefinedProjectionVariable = my_settings->IsDefinedProjectionVariable();

	//if it is a convection diffusion problem, then the projection variable will exist and therefore we must use it instead of unknownVar(timestep n)
	//that is, to take the convection into account.

        for (unsigned int i = 0; i < TNumNodes; i++)
        {
            phi[i] = GetGeometry()[i].FastGetSolutionStepValue(rUnknownVar);
            phi_old[i] = GetGeometry()[i].FastGetSolutionStepValue(rUnknownVar,1);
	    if (IsDefinedProjectionVariable)
            	phi_convected[i] = GetGeometry()[i].FastGetSolutionStepValue((my_settings->GetProjectionVariable()),0);
	    else
		phi_convected[i] = phi_old[i];


//             dphi_dt[i] = dt_inv*(phi[i] - phi_old [i];

			if (IsDefinedDensityVariable)
			{
				const Variable<double>& rDensityVar = my_settings->GetDensityVariable();
				density += GetGeometry()[i].FastGetSolutionStepValue(rDensityVar);
			}
			else
				density += 1.0;

			if (IsDefinedSpecificHeatVariableVariable)
			{
				const Variable<double>& rSpecificHeatVar = my_settings->GetSpecificHeatVariable();
				specific_heat += GetGeometry()[i].FastGetSolutionStepValue(rSpecificHeatVar);
			}
			else
				specific_heat += 1.0;

			if (IsDefinedDiffusionVariable)
			{
				const Variable<double>& rDiffusionVar = my_settings->GetDiffusionVariable();
				conductivity += GetGeometry()[i].FastGetSolutionStepValue(rDiffusionVar);
			}
			//if not, then the conductivity = 0
        }

        conductivity *= lumping_factor;
        density *= lumping_factor;
        specific_heat *= lumping_factor;
        //heat_flux *= lumping_factor;

        BoundedMatrix<double,TNumNodes, TNumNodes> aux1 = ZeroMatrix(TNumNodes, TNumNodes); //terms multiplying dphi/dt

        BoundedMatrix<double,TNumNodes, TNumNodes> Ncontainer;
        GetShapeFunctionsOnGauss(Ncontainer);
        for(unsigned int igauss=0; igauss<TDim+1; igauss++)
        {
            noalias(N) = row(Ncontainer,igauss);
            noalias(aux1) += outer_prod(N, N);
        }

        //mass matrix
        noalias(rLeftHandSideMatrix)  = (dt_inv*density*specific_heat)*aux1;
        noalias(rRightHandSideVector) = (dt_inv*density*specific_heat)*prod(aux1,phi_convected);
        //adding the diffusion
        noalias(rLeftHandSideMatrix)  += (conductivity *0.5 * prod(DN_DX, trans(DN_DX)))*static_cast<double>(TNumNodes);
        noalias(rRightHandSideVector) -= prod((conductivity *0.5 * prod(DN_DX, trans(DN_DX))),phi_convected)*static_cast<double>(TNumNodes) ;



        //take out the dirichlet part to finish computing the residual
        noalias(rRightHandSideVector) -= prod(rLeftHandSideMatrix, phi);

        rRightHandSideVector *= Volume/static_cast<double>(TNumNodes);
        rLeftHandSideMatrix *= Volume/static_cast<double>(TNumNodes);

        KRATOS_CATCH("Error in Eulerian ConvDiff Element")
    }

    void CalculateRightHandSide(
        VectorType& rRightHandSideVector,
        ProcessInfo& rCurrentProcessInfo) override
    {
        KRATOS_TRY

        if (rRightHandSideVector.size() != TNumNodes) {
            rRightHandSideVector.resize(TNumNodes, false); // False says not to preserve existing storage!!
        }

        ConvectionDiffusionSettings::Pointer p_my_settings = rCurrentProcessInfo.GetValue(CONVECTION_DIFFUSION_SETTINGS);
        const auto& r_unknown_var = p_my_settings->GetUnknownVariable();

        // Getting data for the given geometry
        double volume;
        array_1d<double, TNumNodes > N;
        BoundedMatrix<double, TNumNodes, TDim > DN_DX;
        GeometryUtils::CalculateGeometryData(GetGeometry(), DN_DX, N, volume);

<<<<<<< HEAD
    void CalculateRightHandSide(VectorType& rRightHandSideVector, ProcessInfo& rCurrentProcessInfo) override
    {
        //TODO: Properly implement this!
        Matrix LeftHandSide;
        this->CalculateLocalSystem(LeftHandSide,rRightHandSideVector,rCurrentProcessInfo);
    }
=======
        // Here we get all the variables we will need
        // Using only one Gauss Point for the material properties and volumetric heat flux
        double density = 0.0;
        double conductivity = 0.0;
        double specific_heat = 0.0;
        array_1d<double,TNumNodes> phi, phi_old, phi_convected;
>>>>>>> a4a25ac6

	    // Storing locally the flags to avoid repeated check in the nodal loops
        const bool is_defined_density_variable = p_my_settings->IsDefinedDensityVariable();
        const bool is_defined_specific_heat_variable = p_my_settings->IsDefinedSpecificHeatVariable();
        const bool is_defined_diffusion_variable = p_my_settings->IsDefinedDiffusionVariable();
        const bool is_defined_projection_variable = p_my_settings->IsDefinedProjectionVariable();

        // Get nodal data
        const auto& r_geom = GetGeometry();
        for (unsigned int i = 0; i < TNumNodes; i++) {
            const auto& r_node = r_geom[i];
            phi[i] = r_node.FastGetSolutionStepValue(r_unknown_var);

            // If it is a convection diffusion problem, then the projection variable will exist and 
            // Therefore we must use it instead of UnknownVariable(timestep n), that is, to take the convection into account.
	        if (is_defined_projection_variable) {
                const auto& r_projection_var = p_my_settings->GetProjectionVariable();
            	phi_convected[i] = r_node.FastGetSolutionStepValue(r_projection_var);
            } else {
                phi_old[i] = r_node.FastGetSolutionStepValue(r_unknown_var,1);
		        phi_convected[i] = phi_old[i];
            }

			if (is_defined_density_variable) {
				const auto& r_density_var = p_my_settings->GetDensityVariable();
				density += r_node.FastGetSolutionStepValue(r_density_var);
			} else {
				density += 1.0;
            }

			if (is_defined_specific_heat_variable) {
				const auto& r_specific_heat_var = p_my_settings->GetSpecificHeatVariable();
				specific_heat += r_node.FastGetSolutionStepValue(r_specific_heat_var);
			} else {
				specific_heat += 1.0;
            }

			if (is_defined_diffusion_variable) {
				const auto& r_diffusion_var = p_my_settings->GetDiffusionVariable();
				conductivity += r_node.FastGetSolutionStepValue(r_diffusion_var);
			} // If not, the conductivity is 0
        }

        const double lumping_factor = 1.0 / static_cast<double>(TNumNodes);
        density *= lumping_factor;
        conductivity *= lumping_factor;
        specific_heat *= lumping_factor;

        BoundedMatrix<double, TNumNodes, TNumNodes> aux_NxN = ZeroMatrix(TNumNodes, TNumNodes); // Terms multiplying dphi/dt
        BoundedMatrix<double, TNumNodes, TNumNodes> N_container;
        GetShapeFunctionsOnGauss(N_container);
        for(unsigned int i_gauss=0; i_gauss < TDim+1; ++i_gauss){
            noalias(N) = row(N_container, i_gauss);
            noalias(aux_NxN) += outer_prod(N, N);
        }

        const double dt_inv = 1.0 / rCurrentProcessInfo[DELTA_TIME];

        // Mass matrix
        const double aux_1 = dt_inv * density * specific_heat * volume / static_cast<double>(TNumNodes);
        noalias(rRightHandSideVector) = aux_1 * prod(aux_NxN, phi_convected - phi);
        // Adding the diffusion
        // Note 1: the diffusive term is computed as the average of the current and the convected one
        // Note 2: the gradients already include the corresponding Gauss point weight (no need to divide by TNumNodes)
        const double aux_2 = conductivity * 0.5 * volume;
        noalias(rRightHandSideVector) -= aux_2 * prod(prod(DN_DX, trans(DN_DX)), phi_convected + phi);

        KRATOS_CATCH("Error in Eulerian diffusion element CalculateRightHandSide")
    }

    void EquationIdVector(EquationIdVectorType& rResult, ProcessInfo& rCurrentProcessInfo) override
    {
        KRATOS_TRY

        ConvectionDiffusionSettings::Pointer my_settings = rCurrentProcessInfo.GetValue(CONVECTION_DIFFUSION_SETTINGS);
        const Variable<double>& rUnknownVar = my_settings->GetUnknownVariable();

        if (rResult.size() != TNumNodes)
            rResult.resize(TNumNodes, false);

        for (unsigned int i = 0; i < TNumNodes; i++)
        {
            rResult[i] = GetGeometry()[i].GetDof(rUnknownVar).EquationId();
        }
        KRATOS_CATCH("")

    }





    void GetDofList(DofsVectorType& ElementalDofList, ProcessInfo& rCurrentProcessInfo) override
    {
        KRATOS_TRY

        ConvectionDiffusionSettings::Pointer my_settings = rCurrentProcessInfo.GetValue(CONVECTION_DIFFUSION_SETTINGS);
        const Variable<double>& rUnknownVar = my_settings->GetUnknownVariable();

        if (ElementalDofList.size() != TNumNodes)
            ElementalDofList.resize(TNumNodes);

        for (unsigned int i = 0; i < TNumNodes; i++)
        {
            ElementalDofList[i] = GetGeometry()[i].pGetDof(rUnknownVar);

        }
        KRATOS_CATCH("");
    }


    ///@}
    ///@name Access
    ///@{


    ///@}
    ///@name Inquiry
    ///@{


    ///@}
    ///@name Input and output
    ///@{

    /// Turn back information as a string.

    std::string Info() const override
    {
        return "LevelSetConvectionElementSimplex #";
    }

    /// Print information about this object.

    void PrintInfo(std::ostream& rOStream) const override
    {
        rOStream << Info() << Id();
    }

    /// Print object's data.
    //      virtual void PrintData(std::ostream& rOStream) const;


    ///@}
    ///@name Friends
    ///@{


    ///@}

protected:
    ///@name Protected static Member Variables
    ///@{


    ///@}
    ///@name Protected member Variables
    ///@{

    ///@}
    ///@name Protected Operators
    ///@{

    EulerianDiffusionElement() : Element()
    {
    }

    ///@}
    ///@name Protected Operations
    ///@{

    //gauss points for the 3D case
    void GetShapeFunctionsOnGauss(BoundedMatrix<double,4, 4>& Ncontainer)
    {
        Ncontainer(0,0) = 0.58541020; Ncontainer(0,1) = 0.13819660; Ncontainer(0,2) = 0.13819660; Ncontainer(0,3) = 0.13819660;
        Ncontainer(1,0) = 0.13819660; Ncontainer(1,1) = 0.58541020; Ncontainer(1,2) = 0.13819660; Ncontainer(1,3) = 0.13819660;
        Ncontainer(2,0) = 0.13819660; Ncontainer(2,1) = 0.13819660; Ncontainer(2,2) = 0.58541020; Ncontainer(2,3) = 0.13819660;
        Ncontainer(3,0) = 0.13819660; Ncontainer(3,1) = 0.13819660; Ncontainer(3,2) = 0.13819660; Ncontainer(3,3) = 0.58541020;
    }

    //gauss points for the 2D case
    void GetShapeFunctionsOnGauss(BoundedMatrix<double,3,3>& Ncontainer)
    {
        const double one_sixt = 1.0/6.0;
        const double two_third = 2.0/3.0;
        Ncontainer(0,0) = one_sixt; Ncontainer(0,1) = one_sixt; Ncontainer(0,2) = two_third;
        Ncontainer(1,0) = one_sixt; Ncontainer(1,1) = two_third; Ncontainer(1,2) = one_sixt;
        Ncontainer(2,0) = two_third; Ncontainer(2,1) = one_sixt; Ncontainer(2,2) = one_sixt;
    }



    ///@}
    ///@name Protected  Access
    ///@{


    ///@}
    ///@name Protected Inquiry
    ///@{


    ///@}
    ///@name Protected LifeCycle
    ///@{


    ///@}




private:
    ///@name Static Member Variables
    ///@{

    ///@}
    ///@name Member Variables
    ///@{

    ///@}
    ///@name Serialization
    ///@{
    friend class Serializer;
    //         ASGS2D() : Element()
    //         {
    //         }

    void save(Serializer& rSerializer) const override
    {
        KRATOS_SERIALIZE_SAVE_BASE_CLASS(rSerializer, Element);
    }

    void load(Serializer& rSerializer) override
    {
        KRATOS_SERIALIZE_LOAD_BASE_CLASS(rSerializer, Element);
    }

    ///@}

    ///@name Private Operations
    ///@{


    ///@}
    ///@name Private  Access
    ///@{


    ///@}
    ///@name Private Inquiry
    ///@{


    ///@}
    ///@name Un accessible methods
    ///@{





    ///@}

};

///@}

///@name Type Definitions
///@{


///@}
///@name Input and output
///@{


/// input stream function
/*  inline std::istream& operator >> (std::istream& rIStream,
                                    Fluid2DASGS& rThis);
 */
/// output stream function
/*  inline std::ostream& operator << (std::ostream& rOStream,
                                    const Fluid2DASGS& rThis)
    {
      rThis.PrintInfo(rOStream);
      rOStream << std::endl;
      rThis.PrintData(rOStream);

      return rOStream;
    }*/
///@}

} // namespace Kratos.

#endif // KRATOS_EULERIAN_CONVECTION_DIFFUSION_ELEMENT_INCLUDED  defined

<|MERGE_RESOLUTION|>--- conflicted
+++ resolved
@@ -240,21 +240,12 @@
         BoundedMatrix<double, TNumNodes, TDim > DN_DX;
         GeometryUtils::CalculateGeometryData(GetGeometry(), DN_DX, N, volume);
 
-<<<<<<< HEAD
-    void CalculateRightHandSide(VectorType& rRightHandSideVector, ProcessInfo& rCurrentProcessInfo) override
-    {
-        //TODO: Properly implement this!
-        Matrix LeftHandSide;
-        this->CalculateLocalSystem(LeftHandSide,rRightHandSideVector,rCurrentProcessInfo);
-    }
-=======
         // Here we get all the variables we will need
         // Using only one Gauss Point for the material properties and volumetric heat flux
         double density = 0.0;
         double conductivity = 0.0;
         double specific_heat = 0.0;
         array_1d<double,TNumNodes> phi, phi_old, phi_convected;
->>>>>>> a4a25ac6
 
 	    // Storing locally the flags to avoid repeated check in the nodal loops
         const bool is_defined_density_variable = p_my_settings->IsDefinedDensityVariable();
