--- conflicted
+++ resolved
@@ -1,4 +1,3 @@
-<<<<<<< HEAD
 // KRATOS ___ ___  _  ___   __   ___ ___ ___ ___
 //       / __/ _ \| \| \ \ / /__|   \_ _| __| __|
 //      | (_| (_) | .` |\ V /___| |) | || _|| _|
@@ -23,23 +22,15 @@
 
 // External includes
 
-
 // Project includes
 #include "includes/define.h"
 #include "includes/model_part.h"
-#include "includes/node.h"
 #include "utilities/geometry_utilities.h"
 #include "geometries/tetrahedra_3d_4.h"
 #include "includes/variables.h"
-#include "spatial_containers/spatial_containers.h"
 #include "utilities/timer.h"
 #include "utilities/binbased_fast_point_locator.h"
-
-
-#include <boost/timer.hpp>
-#include "utilities/timer.h"
 #include "utilities/openmp_utils.h"
-
 
 namespace Kratos
 {
@@ -328,330 +319,4 @@
 
 } // namespace Kratos.
 
-#endif // KRATOS_BFECC_CONVECTION_INCLUDED  defined
-
-
-=======
-// KRATOS ___ ___  _  ___   __   ___ ___ ___ ___
-//       / __/ _ \| \| \ \ / /__|   \_ _| __| __|
-//      | (_| (_) | .` |\ V /___| |) | || _|| _|
-//       \___\___/|_|\_| \_/    |___/___|_| |_|  APPLICATION
-//
-//  License: BSD License
-//                     Kratos default license: kratos/license.txt
-//
-//  Main authors:  Riccardo Rossi
-//
-
-#if !defined(KRATOS_BFECC_CONVECTION_INCLUDED )
-#define  KRATOS_BFECC_CONVECTION_INCLUDED
-
-#define PRESSURE_ON_EULERIAN_MESH
-#define USE_FEW_PARTICLES
-
-// System includes
-#include <string>
-#include <iostream>
-#include <algorithm>
-
-// External includes
-
-// Project includes
-#include "includes/define.h"
-#include "includes/model_part.h"
-#include "utilities/geometry_utilities.h"
-#include "geometries/tetrahedra_3d_4.h"
-#include "includes/variables.h"
-#include "utilities/timer.h"
-#include "utilities/binbased_fast_point_locator.h"
-#include "utilities/openmp_utils.h"
-
-namespace Kratos
-{
-
-template<std::size_t TDim> class BFECCConvection
-{
-public:
-    KRATOS_CLASS_POINTER_DEFINITION(BFECCConvection<TDim>);
-
-    BFECCConvection(typename BinBasedFastPointLocator<TDim>::Pointer pSearchStructure)
-        : mpSearchStructure(pSearchStructure)
-    {
-    }
-
-    ~BFECCConvection()
-    {
-    }
-
-    //**********************************************************************************************
-    //**********************************************************************************************
-    void BFECCconvect(ModelPart& rModelPart, const Variable< double >& rVar, const Variable<array_1d<double,3> >& conv_var, const double substeps)
-    {
-        KRATOS_TRY
-        const double dt = rModelPart.GetProcessInfo()[DELTA_TIME];
-
-        //do movement
-        Vector N(TDim + 1);
-        Vector N_valid(TDim + 1);
-        const int max_results = 10000;
-        typename BinBasedFastPointLocator<TDim>::ResultContainerType results(max_results);
-
-        const int nparticles = rModelPart.Nodes().size();
-
-        PointerVector< Element > elem_backward( rModelPart.Nodes().size());
-        std::vector< Vector > Ns( rModelPart.Nodes().size());
-        std::vector< bool > found( rModelPart.Nodes().size());
-
-        //FIRST LOOP: estimate rVar(n+1)
-        #pragma omp parallel for firstprivate(results,N,N_valid)
-        for (int i = 0; i < nparticles; i++)
-        {
-            typename BinBasedFastPointLocator<TDim>::ResultIteratorType result_begin = results.begin();
-
-            ModelPart::NodesContainerType::iterator iparticle = rModelPart.NodesBegin() + i;
-
-            Element::Pointer pelement;
-            Element::Pointer pelement_valid;
-
-            array_1d<double,3> bckPos = iparticle->Coordinates();
-            const array_1d<double,3>& vel = iparticle->FastGetSolutionStepValue(conv_var);
-            bool has_valid_elem_pointer = false;
-            bool is_found = ConvectBySubstepping(dt,bckPos,vel, N,N_valid, pelement,pelement_valid, result_begin, max_results, -1.0, substeps, conv_var, has_valid_elem_pointer);
-            found[i] = is_found;
-
-            if(is_found) {
-                //save position backwards
-                elem_backward(i) = pelement;
-                Ns[i] = N;
-
-                Geometry< Node < 3 > >& geom = pelement->GetGeometry();
-                double phi1 = N[0] * ( geom[0].FastGetSolutionStepValue(rVar,1));
-                for (unsigned int k = 1; k < geom.size(); k++) {
-                    phi1 += N[k] * ( geom[k].FastGetSolutionStepValue(rVar,1) );
-                }
-
-                iparticle->FastGetSolutionStepValue(rVar) = phi1;
-            }
-            else if(has_valid_elem_pointer)
-            {
-                //save position backwards
-                elem_backward(i) = pelement_valid;
-                Ns[i] = N_valid;
-
-                Geometry< Node < 3 > >& geom = pelement_valid->GetGeometry();
-                double phi1 = N[0] * ( geom[0].FastGetSolutionStepValue(rVar,1));
-                for (unsigned int k = 1; k < geom.size(); k++) {
-                    phi1 += N_valid[k] * ( geom[k].FastGetSolutionStepValue(rVar,1) );
-                }
-
-                iparticle->FastGetSolutionStepValue(rVar) = phi1;
-            }
-        }
-
-        //now obtain the value AT TIME STEP N by taking it from N+1
-        #pragma omp parallel for firstprivate(results,N,N_valid)
-        for (int i = 0; i < nparticles; i++)
-        {
-            typename BinBasedFastPointLocator<TDim>::ResultIteratorType result_begin = results.begin();
-
-            ModelPart::NodesContainerType::iterator iparticle = rModelPart.NodesBegin() + i;
-
-            Element::Pointer pelement;
-            Element::Pointer pelement_valid;
-
-            array_1d<double,3> fwdPos = iparticle->Coordinates();
-            const array_1d<double,3>& vel = iparticle->FastGetSolutionStepValue(conv_var,1);
-            bool has_valid_elem_pointer = false;
-            bool is_found = ConvectBySubstepping(dt,fwdPos,vel, N, N_valid, pelement, pelement_valid, result_begin, max_results, 1.0, substeps, conv_var,has_valid_elem_pointer);
-
-            if(is_found) {
-                Geometry< Node < 3 > >& geom = pelement->GetGeometry();
-                double phi_old = N[0] * ( geom[0].FastGetSolutionStepValue(rVar));
-
-                for (unsigned int k = 1; k < geom.size(); k++) {
-                    phi_old  += N[k] * ( geom[k].FastGetSolutionStepValue(rVar) );
-                }
-
-                //store correction
-                iparticle->GetValue(rVar) = 1.5*iparticle->FastGetSolutionStepValue(rVar,1) - 0.5 * phi_old;
-//                 iparticle->FastGetSolutionStepValue(rVar) = iparticle->GetValue(rVar) - 0.5 * (phi2 - iparticle->FastGetSolutionStepValue(rVar,1));
-            }
-            else
-            {
-                iparticle->GetValue(rVar) = iparticle->FastGetSolutionStepValue(rVar,1);
-            }
-        }
-
-         #pragma omp parallel for
-        for (int i = 0; i < nparticles; i++)
-        {
-            ModelPart::NodesContainerType::iterator iparticle = rModelPart.NodesBegin() + i;
-            bool is_found = found[i];
-            if(is_found) {
-                Vector N = Ns[i];
-                Geometry< Node < 3 > >& geom = elem_backward[i].GetGeometry();
-                double phi1 = N[0] * ( geom[0].GetValue(rVar));
-                for (unsigned int k = 1; k < geom.size(); k++) {
-                    phi1 += N[k] * ( geom[k].GetValue(rVar) );
-                }
-
-                iparticle->FastGetSolutionStepValue(rVar) = phi1;
-            }
-//             else
-//                 std::cout << "it should find it" << std::endl;
-        }
-
-        KRATOS_CATCH("")
-    }
-
-    bool ConvectBySubstepping(
-        const double dt,
-        array_1d<double,3>& position, //IT WILL BE MODIFIED
-        const array_1d<double,3>& initial_velocity,
-        Vector& N,
-        Vector& N_valid,
-        Element::Pointer& pelement,
-        Element::Pointer& pelement_valid,
-        typename BinBasedFastPointLocator<TDim>::ResultIteratorType& result_begin,
-        const unsigned int max_results,
-        const double velocity_sign,
-        const double subdivisions,
-        const Variable<array_1d<double,3> >& conv_var,
-        bool& has_valid_elem_pointer)
-    {
-        bool is_found = false;
-        array_1d<double,3> veulerian;
-        const double small_dt = dt/subdivisions;
-
-        if(velocity_sign > 0.0) //going from the past to the future
-        {
-            noalias(position) += small_dt*initial_velocity;
-            unsigned int substep=0;
-            while(substep++ < subdivisions)
-            {
-                is_found = mpSearchStructure->FindPointOnMesh(position, N, pelement, result_begin, max_results);
-
-                if (is_found == true)
-                {
-                    Geometry< Node < 3 > >& geom = pelement->GetGeometry();
-
-                    const double new_step_factor = static_cast<double>(substep)/subdivisions;
-                    const double old_step_factor = (1.0 - new_step_factor);
-
-                    noalias(veulerian) = N[0] * ( new_step_factor*geom[0].FastGetSolutionStepValue(conv_var) + old_step_factor*geom[0].FastGetSolutionStepValue(conv_var,1));
-                    for (unsigned int k = 1; k < geom.size(); k++)
-                        noalias(veulerian) += N[k] * ( new_step_factor*geom[k].FastGetSolutionStepValue(conv_var) + old_step_factor*geom[k].FastGetSolutionStepValue(conv_var,1) );
-
-                    noalias(position) += small_dt*veulerian;
-
-                    N_valid  = N;
-                    pelement_valid = pelement;
-                    has_valid_elem_pointer = true;
-
-                }
-                else
-                    break;
-            }
-        }
-        else //going from the future to the past
-        {
-            noalias(position) -= small_dt*initial_velocity;
-            unsigned int substep=0;
-            while(substep++ < subdivisions)
-            {
-                is_found = mpSearchStructure->FindPointOnMesh(position, N, pelement, result_begin, max_results);
-
-                if (is_found == true)
-                {
-                    Geometry< Node < 3 > >& geom = pelement->GetGeometry();
-
-                    //this factors get inverted from the other case
-                   const double old_step_factor = static_cast<double>(substep)/subdivisions;
-                   const double new_step_factor = (1.0 - old_step_factor);
-
-                    noalias(veulerian) = N[0] * ( new_step_factor*geom[0].FastGetSolutionStepValue(conv_var) + old_step_factor*geom[0].FastGetSolutionStepValue(conv_var,1));
-                    for (unsigned int k = 1; k < geom.size(); k++)
-                        noalias(veulerian) += N[k] * ( new_step_factor*geom[k].FastGetSolutionStepValue(conv_var) + old_step_factor*geom[k].FastGetSolutionStepValue(conv_var,1) );
-
-                    noalias(position) -= small_dt*veulerian;
-
-                    N_valid  = N;
-                    pelement_valid = pelement;
-                    has_valid_elem_pointer = true;
-
-
-                }
-             else
-                 break;
-            }
-        }
-
-                return is_found;
-
-    }
-
-
-        void ResetBoundaryConditions(ModelPart& rModelPart, const Variable< double >& rVar)
-        {
-                KRATOS_TRY
-
-                ModelPart::NodesContainerType::iterator inodebegin = rModelPart.NodesBegin();
-                vector<unsigned int> node_partition;
-                #ifdef _OPENMP
-                    int number_of_threads = omp_get_max_threads();
-                #else
-                    int number_of_threads = 1;
-                #endif
-                OpenMPUtils::CreatePartition(number_of_threads, rModelPart.Nodes().size(), node_partition);
-
-                #pragma omp parallel for
-                for(int kkk=0; kkk<number_of_threads; kkk++)
-                {
-                    for(unsigned int ii=node_partition[kkk]; ii<node_partition[kkk+1]; ii++)
-                    {
-                            ModelPart::NodesContainerType::iterator inode = inodebegin+ii;
-
-                            if (inode->IsFixed(rVar))
-                            {
-                                inode->FastGetSolutionStepValue(rVar)=inode->GetSolutionStepValue(rVar,1);
-                            }
-                    }
-                }
-
-                KRATOS_CATCH("")
-        }
-
-        void CopyScalarVarToPreviousTimeStep(ModelPart& rModelPart, const Variable< double >& rVar)
-        {
-            KRATOS_TRY
-            ModelPart::NodesContainerType::iterator inodebegin = rModelPart.NodesBegin();
-            vector<unsigned int> node_partition;
-            #ifdef _OPENMP
-                int number_of_threads = omp_get_max_threads();
-            #else
-                int number_of_threads = 1;
-            #endif
-            OpenMPUtils::CreatePartition(number_of_threads, rModelPart.Nodes().size(), node_partition);
-
-            #pragma omp parallel for
-            for(int kkk=0; kkk<number_of_threads; kkk++)
-            {
-                for(unsigned int ii=node_partition[kkk]; ii<node_partition[kkk+1]; ii++)
-                {
-                    ModelPart::NodesContainerType::iterator inode = inodebegin+ii;
-                    inode->GetSolutionStepValue(rVar,1) = inode->FastGetSolutionStepValue(rVar);
-                }
-            }
-            KRATOS_CATCH("")
-        }
-private:
-    typename BinBasedFastPointLocator<TDim>::Pointer mpSearchStructure;
-
-
-
-};
-
-} // namespace Kratos.
-
-#endif // KRATOS_BFECC_CONVECTION_INCLUDED  defined
->>>>>>> ff0ba230
+#endif // KRATOS_BFECC_CONVECTION_INCLUDED  defined