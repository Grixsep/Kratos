// System includes
#include <string>
#include <iostream>
#include <cmath>

// Project includes
#include "DEM_KDEM_Rankine_CL.h"
#include "custom_elements/spheric_continuum_particle.h"

namespace Kratos {

    DEMContinuumConstitutiveLaw::Pointer DEM_KDEM_Rankine::Clone() const {
        DEMContinuumConstitutiveLaw::Pointer p_clone(new DEM_KDEM_Rankine(*this));
        return p_clone;
    }

    void DEM_KDEM_Rankine::SetConstitutiveLawInProperties(Properties::Pointer pProp, bool verbose) {
        KRATOS_INFO("DEM") << "Assigning DEM_KDEM_Rankine to Properties " << pProp->Id() << std::endl;
        pProp->SetValue(DEM_CONTINUUM_CONSTITUTIVE_LAW_POINTER, this->Clone());
        this->Check(pProp);
    }

    void DEM_KDEM_Rankine::Check(Properties::Pointer pProp) const {
        DEM_KDEM::Check(pProp);
        if(!pProp->Has(CONTACT_SIGMA_MIN)) {
            KRATOS_WARNING("DEM")<<std::endl;
            KRATOS_WARNING("DEM")<<"WARNING: Variable CONTACT_SIGMA_MIN should be present in the properties when using DEM_KDEM_Rankine. 0.0 value assigned by default."<<std::endl;
            KRATOS_WARNING("DEM")<<std::endl;
            pProp->GetValue(CONTACT_SIGMA_MIN) = 0.0;
        }
    }

    void DEM_KDEM_Rankine::CheckFailure(const int i_neighbour_count, SphericContinuumParticle* element1, SphericContinuumParticle* element2){

        int& failure_type = element1->mIniNeighbourFailureId[i_neighbour_count];

        if (failure_type == 0) {
<<<<<<< HEAD
            double tension_limit = 0.5 * 1e6 * (GetContactSigmaMax(element1) + GetContactSigmaMax(element2)); //N/m2
=======
            double tension_limit = 0.5*(element1->GetFastProperties()->GetContactSigmaMin() + element2->GetFastProperties()->GetContactSigmaMin()); //N/m2
>>>>>>> 5a47ca58

            BoundedMatrix<double, 3, 3> average_stress_tensor = ZeroMatrix(3,3);
            for (int i = 0; i < 3; i++) {
                for (int j = 0; j < 3; j++) {
                    average_stress_tensor(i,j) = 0.5 * ((*(element1->mSymmStressTensor))(i,j) + (*(element2->mSymmStressTensor))(i,j));
                }
            }

            Vector principal_stresses(3);
            noalias(principal_stresses) = AuxiliaryFunctions::EigenValuesDirectMethod(average_stress_tensor);

            for (int i=0; i<3; i++) {
                if(principal_stresses[i] > tension_limit) {
                    failure_type = 4;
                    break;
                }
            }
        }

    }

    void DEM_KDEM_Rankine::CalculateNormalForces(double LocalElasticContactForce[3],
            const double kn_el,
            double equiv_young,
            double indentation,
            double calculation_area,
            double& acumulated_damage,
            SphericContinuumParticle* element1,
            SphericContinuumParticle* element2,
            int i_neighbour_count,
            int time_steps,
            const ProcessInfo& r_process_info) {

        KRATOS_TRY

        //Firstly, we check that the bond is not broken (it can break in any state of forces or indentations, because breakage depends on the stress tensor)
        int& failure_type = element1->mIniNeighbourFailureId[i_neighbour_count];

        if (indentation >= 0.0) { //COMPRESSION This response is the same for broken or intact bonds!
            LocalElasticContactForce[2] = kn_el * indentation;
        }
        else {
            if (failure_type > 0) {
                LocalElasticContactForce[2] = 0.0;
            }
            else {
                LocalElasticContactForce[2] = kn_el * indentation;
            }
        }

        KRATOS_CATCH("")
    }

    void DEM_KDEM_Rankine::CalculateTangentialForces(double OldLocalElasticContactForce[3],
            double LocalElasticContactForce[3],
            double LocalElasticExtraContactForce[3],
            double LocalCoordSystem[3][3],
            double LocalDeltDisp[3],
            const double kt_el,
            const double equiv_shear,
            double& contact_sigma,
            double& contact_tau,
            double indentation,
            double calculation_area,
            double& failure_criterion_state,
            SphericContinuumParticle* element1,
            SphericContinuumParticle* element2,
            int i_neighbour_count,
            bool& sliding,
            int search_control,
            DenseVector<int>& search_control_vector,
            const ProcessInfo& r_process_info) {

        KRATOS_TRY

        int& failure_type = element1->mIniNeighbourFailureId[i_neighbour_count];
        LocalElasticContactForce[0] = OldLocalElasticContactForce[0] - kt_el * LocalDeltDisp[0]; // 0: first tangential
        LocalElasticContactForce[1] = OldLocalElasticContactForce[1] - kt_el * LocalDeltDisp[1]; // 1: second tangential

        if (failure_type == 0) {
            if (r_process_info[SHEAR_STRAIN_PARALLEL_TO_BOND_OPTION]) {
                AddContributionOfShearStrainParallelToBond(OldLocalElasticContactForce, LocalElasticExtraContactForce, element1->mNeighbourElasticExtraContactForces[i_neighbour_count], LocalCoordSystem, kt_el, calculation_area,  element1, element2);
            }
        }
        else {
            LocalElasticExtraContactForce[0] = 0.0;
            LocalElasticExtraContactForce[1] = 0.0;

            double ShearForceNow = sqrt(LocalElasticContactForce[0] * LocalElasticContactForce[0] + LocalElasticContactForce[1] * LocalElasticContactForce[1]);
            const double equiv_tg_of_fri_ang = 0.5 * (element1->GetTgOfFrictionAngle() + element2->GetTgOfFrictionAngle());
            double Frictional_ShearForceMax = equiv_tg_of_fri_ang * LocalElasticContactForce[2];

            if (Frictional_ShearForceMax < 0.0) {
                Frictional_ShearForceMax = 0.0;
            }

            if ((ShearForceNow > Frictional_ShearForceMax) && (ShearForceNow != 0.0)) {
                LocalElasticContactForce[0] = (Frictional_ShearForceMax / ShearForceNow) * LocalElasticContactForce[0];
                LocalElasticContactForce[1] = (Frictional_ShearForceMax / ShearForceNow) * LocalElasticContactForce[1];
                sliding = true;
            }
        }

        KRATOS_CATCH("")
    }

    bool DEM_KDEM_Rankine::CheckRequirementsOfStressTensor() {

        return true;

    }

} // namespace Kratos<|MERGE_RESOLUTION|>--- conflicted
+++ resolved
@@ -35,11 +35,7 @@
         int& failure_type = element1->mIniNeighbourFailureId[i_neighbour_count];
 
         if (failure_type == 0) {
-<<<<<<< HEAD
-            double tension_limit = 0.5 * 1e6 * (GetContactSigmaMax(element1) + GetContactSigmaMax(element2)); //N/m2
-=======
-            double tension_limit = 0.5*(element1->GetFastProperties()->GetContactSigmaMin() + element2->GetFastProperties()->GetContactSigmaMin()); //N/m2
->>>>>>> 5a47ca58
+            double tension_limit = 0.5 * (GetContactSigmaMax(element1) + GetContactSigmaMax(element2)); //N/m2
 
             BoundedMatrix<double, 3, 3> average_stress_tensor = ZeroMatrix(3,3);
             for (int i = 0; i < 3; i++) {
