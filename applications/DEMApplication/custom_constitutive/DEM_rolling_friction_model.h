//  Kratos Multi-Physics - DEM Application
//
//  License:       BSD License
//                 Kratos default license: kratos/license.txt
//
//  Main authors:  Chengshun Shang (cshang@cimne.upc.edu)
//

#if !defined(DEM_ROLLING_FRICTION_MODEL_H_INCLUDED)
#define DEM_ROLLING_FRICTION_MODEL_H_INCLUDED

// System includes
#include <string>
#include <iostream>

/* Project includes */
#include "includes/define.h"
#include "custom_utilities/AuxiliaryFunctions.h"
#include "includes/serializer.h"
#include "custom_utilities/GeometryFunctions.h"
#include "custom_elements/discrete_element.h"
#include "custom_elements/Particle_Contact_Element.h"
#include "containers/array_1d.h"
#include "custom_conditions/RigidFace.h"
#include "custom_conditions/dem_wall.h"

namespace Kratos{

    class Properties;
    class SphericParticle; // forward declaration of spheric cont particle

    class KRATOS_API(DEM_APPLICATION) DEMRollingFrictionModel {
    public:

        KRATOS_CLASS_POINTER_DEFINITION(DEMRollingFrictionModel);

        DEMRollingFrictionModel();

        virtual bool CheckIfThisModelRequiresRecloningForEachNeighbour() {
            return true;
        }

        virtual void SetAPrototypeOfThisInProperties(Properties::Pointer pProp, bool verbose = true);

        virtual void Check(Properties::Pointer pProp) const;

        virtual ~DEMRollingFrictionModel();

        virtual DEMRollingFrictionModel::Pointer Clone() const;

        virtual std::unique_ptr<DEMRollingFrictionModel> CloneUnique();

        virtual void InitializeSolutionStep() {}

<<<<<<< HEAD
        virtual void ComputeRollingFriction(SphericParticle* p_element, SphericParticle* p_neighbor, double LocalCoordSystem_2[3], double LocalContactForce[3], double indentation, array_1d<double, 3>& mContactMoment) {}
        
        virtual void ComputeRollingFrictionWithWall(SphericParticle* p_element, Condition* const wall, double LocalCoordSystem_2[3], double LocalContactForce[3], double indentation, array_1d<double, 3>& mContactMoment) {}
=======
        virtual void ComputeRollingFriction(SphericParticle* p_element, SphericParticle* p_neighbor, const ProcessInfo& r_process_info, double LocalContactForce[3], double indentation, array_1d<double, 3>& mContactMoment) {}
        
        virtual void ComputeRollingFrictionWithWall(SphericParticle* p_element, Condition* const wall, const ProcessInfo& r_process_info, double LocalContactForce[3], double indentation, array_1d<double, 3>& mContactMoment) {}
>>>>>>> e93d743a

        virtual void ComputeRollingResistance(SphericParticle* p_element, SphericParticle* p_neighbor, double LocalContactForce[3]) {}

        virtual void ComputeRollingResistanceWithWall(SphericParticle* p_element, Condition* const wall, double LocalContactForce[3]) {}

        virtual void DoFinalOperations(SphericParticle* p_element, double dt, array_1d<double, 3>& mContactMoment) {}

        virtual void CalculateInelasticRollingResistanceEnergy(double& inelastic_rollingresistance_energy, const array_1d<double, 3>& rolling_friction_moment, const array_1d<double, 3>& relative_angular_velocity, double dt) {}

        virtual void CalculateInelasticRollingResistanceEnergyWithWall(double& inelastic_rollingresistance_energy, const array_1d<double, 3>& rolling_friction_moment, const array_1d<double, 3>& relative_angular_velocity, double dt) {}
    
    private:

        friend class Serializer;

        virtual void save(Serializer& rSerializer) const {           
                    //rSerializer.save("MyMemberName",myMember);
        }

        virtual void load(Serializer& rSerializer) {
                    //rSerializer.load("MyMemberName",myMember);
        }
    };

    //This definition is done here to avoid recursive inclusion of header files
    KRATOS_DEFINE_APPLICATION_VARIABLE(DEM_APPLICATION, DEMRollingFrictionModel::Pointer, DEM_ROLLING_FRICTION_MODEL_POINTER)

} /* namespace Kratos.*/

#endif /*DEM_ROLLING_FRICTION_MODEL_H_INCLUDED defined*/<|MERGE_RESOLUTION|>--- conflicted
+++ resolved
@@ -52,15 +52,9 @@
 
         virtual void InitializeSolutionStep() {}
 
-<<<<<<< HEAD
-        virtual void ComputeRollingFriction(SphericParticle* p_element, SphericParticle* p_neighbor, double LocalCoordSystem_2[3], double LocalContactForce[3], double indentation, array_1d<double, 3>& mContactMoment) {}
-        
-        virtual void ComputeRollingFrictionWithWall(SphericParticle* p_element, Condition* const wall, double LocalCoordSystem_2[3], double LocalContactForce[3], double indentation, array_1d<double, 3>& mContactMoment) {}
-=======
         virtual void ComputeRollingFriction(SphericParticle* p_element, SphericParticle* p_neighbor, const ProcessInfo& r_process_info, double LocalContactForce[3], double indentation, array_1d<double, 3>& mContactMoment) {}
         
         virtual void ComputeRollingFrictionWithWall(SphericParticle* p_element, Condition* const wall, const ProcessInfo& r_process_info, double LocalContactForce[3], double indentation, array_1d<double, 3>& mContactMoment) {}
->>>>>>> e93d743a
 
         virtual void ComputeRollingResistance(SphericParticle* p_element, SphericParticle* p_neighbor, double LocalContactForce[3]) {}
 
