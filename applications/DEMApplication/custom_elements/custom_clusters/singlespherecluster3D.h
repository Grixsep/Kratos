--- conflicted
+++ resolved
@@ -51,11 +51,7 @@
         virtual ~SingleSphereCluster3D();
 
         void Initialize(const ProcessInfo& r_process_info) override;
-<<<<<<< HEAD
-        virtual void CalculateRightHandSide(VectorType& rRightHandSideVector, ProcessInfo& r_process_info) override;
-=======
         virtual void CalculateRightHandSide(VectorType& rRightHandSideVector, const ProcessInfo& r_process_info) override;
->>>>>>> 77633dd7
 
         double SlowGetDensity() override;
         int SlowGetParticleMaterial() override;
