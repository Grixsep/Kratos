//
// Authors: Miquel Santasusana msantasusana@cimne.upc.edu
//          Miguel Angel Celigueta maceli@cimne.upc.edu
//

#include "spheric_continuum_particle.h"
#include <cmath>

namespace Kratos {

    SphericContinuumParticle::SphericContinuumParticle():SphericParticle() {
        mContinuumInitialNeighborsSize = 0;
        mInitialNeighborsSize = 0;
    }

    SphericContinuumParticle::SphericContinuumParticle(IndexType NewId, GeometryType::Pointer pGeometry) : SphericParticle(NewId, pGeometry){
        mContinuumInitialNeighborsSize = 0;
        mInitialNeighborsSize = 0;
    }

    SphericContinuumParticle::SphericContinuumParticle(IndexType NewId, GeometryType::Pointer pGeometry, PropertiesType::Pointer pProperties)
    : SphericParticle(NewId, pGeometry, pProperties){
        mContinuumInitialNeighborsSize = 0;
        mInitialNeighborsSize = 0;
    }

    SphericContinuumParticle::SphericContinuumParticle(IndexType NewId, NodesArrayType const& ThisNodes)
    : SphericParticle(NewId, ThisNodes){
        mContinuumInitialNeighborsSize = 0;
        mInitialNeighborsSize = 0;
    }

    Element::Pointer SphericContinuumParticle::Create(IndexType NewId, NodesArrayType const& ThisNodes, PropertiesType::Pointer pProperties) const {
        return SphericParticle::Pointer(new SphericContinuumParticle(NewId, GetGeometry().Create(ThisNodes), pProperties));
    }

    /// Destructor

    SphericContinuumParticle::~SphericContinuumParticle() {
    }

    void SphericContinuumParticle::SetInitialSphereContacts(const ProcessInfo& r_process_info) {

        std::vector<SphericContinuumParticle*> ContinuumInitialNeighborsElements;
        std::vector<SphericContinuumParticle*> DiscontinuumInitialNeighborsElements;
        std::vector<int> DiscontinuumInitialNeighborsIds;
        std::vector<double> DiscontinuumInitialNeighborsDeltas;
        mIniNeighbourFailureId.clear(); // We will have to build this vector, we still don't know its size, it applies only to continuum particles
        size_t continuum_ini_size    = 0;
        size_t discontinuum_ini_size = 0;
        unsigned int neighbours_size = mNeighbourElements.size();
        mIniNeighbourIds.resize(neighbours_size);
        mIniNeighbourDelta.resize(neighbours_size);

        for (unsigned int i = 0; i < mNeighbourElements.size(); i++) {

            SphericContinuumParticle* neighbour_iterator = dynamic_cast<SphericContinuumParticle*>(mNeighbourElements[i]);
            array_1d<double, 3> other_to_me_vect;
            noalias(other_to_me_vect) = this->GetGeometry()[0].Coordinates() - neighbour_iterator->GetGeometry()[0].Coordinates();

            double distance = DEM_MODULUS_3(other_to_me_vect);
            double radius_sum = GetRadius() + neighbour_iterator->GetRadius();
            double initial_delta = radius_sum - distance;
            int r_other_continuum_group = neighbour_iterator->mContinuumGroup; // finding out neighbor's Continuum Group Id
            if ((r_other_continuum_group  == this->mContinuumGroup) && (this->mContinuumGroup != 0)) {

                mIniNeighbourIds[continuum_ini_size]   = neighbour_iterator->Id();
                mIniNeighbourDelta[continuum_ini_size] = initial_delta;
                mIniNeighbourFailureId.push_back(0);
                array_1d<double, 3> vector_of_zeros(3,0.0);
                //mArrayOfOldDeltaDisplacements.push_back(vector_of_zeros);
                //mArrayOfDeltaDisplacements.push_back(vector_of_zeros);
                ContinuumInitialNeighborsElements.push_back(neighbour_iterator);
                continuum_ini_size++;
            } else {
                DiscontinuumInitialNeighborsIds.push_back(neighbour_iterator->Id());
                DiscontinuumInitialNeighborsDeltas.push_back(initial_delta);
                DiscontinuumInitialNeighborsElements.push_back(neighbour_iterator);
                discontinuum_ini_size++;
            }
        }

        mContinuumInitialNeighborsSize = continuum_ini_size;
        mInitialNeighborsSize = neighbours_size;

        for (unsigned int j = 0; j < continuum_ini_size; j++) {
            mNeighbourElements[j] = ContinuumInitialNeighborsElements[j];
        }

        for (unsigned int k = 0; k < discontinuum_ini_size; k++) {

            mIniNeighbourIds[continuum_ini_size + k]   = DiscontinuumInitialNeighborsIds[k];
            mIniNeighbourDelta[continuum_ini_size + k] = DiscontinuumInitialNeighborsDeltas[k];
            mNeighbourElements[continuum_ini_size + k] = DiscontinuumInitialNeighborsElements[k];
        }
    }//SetInitialSphereContacts

    void SphericContinuumParticle::CreateContinuumConstitutiveLaws() {

        mContinuumConstitutiveLawArray.resize(mContinuumInitialNeighborsSize);

        for (unsigned int i = 0; i < mContinuumInitialNeighborsSize; i++) {
            Properties::Pointer properties_of_this_contact = GetProperties().pGetSubProperties(mNeighbourElements[i]->GetProperties().Id());
            mContinuumConstitutiveLawArray[i] = (*properties_of_this_contact)[DEM_CONTINUUM_CONSTITUTIVE_LAW_POINTER]-> Clone();
            SphericContinuumParticle* p_cont_neighbour_particle = dynamic_cast<SphericContinuumParticle*>(mNeighbourElements[i]);
            mContinuumConstitutiveLawArray[i]->Initialize(this, p_cont_neighbour_particle, properties_of_this_contact);
        }
    }

    void SphericContinuumParticle::SetInitialFemContacts() {

        std::vector<DEMWall*>& rFemNeighbours = this->mNeighbourRigidFaces;

        unsigned int fem_neighbours_size = rFemNeighbours.size();

        mFemIniNeighbourIds.resize(fem_neighbours_size);
        mFemIniNeighbourDelta.resize(fem_neighbours_size);
        mContactConditionWeights.resize(fem_neighbours_size);

        for (unsigned int i = 0; i < rFemNeighbours.size(); i++) {

            double LocalCoordSystem[3][3]            = {{0.0}, {0.0}, {0.0}};
            array_1d<double, 3> wall_delta_disp_at_contact_point = ZeroVector(3);
            array_1d<double, 3> wall_velocity_at_contact_point = ZeroVector(3);
            double DistPToB = 0.0;
            int ContactType = -1;
            array_1d<double, 4>& Weight = this->mContactConditionWeights[i];

            rFemNeighbours[i]->ComputeConditionRelativeData(i, this, LocalCoordSystem, DistPToB, Weight, wall_delta_disp_at_contact_point, wall_velocity_at_contact_point, ContactType);

            double initial_delta = -(DistPToB - GetRadius());

            mFemIniNeighbourIds[i] = rFemNeighbours[i]->Id();
            mFemIniNeighbourDelta[i] = initial_delta;
        }
    }//SetInitialFemContacts

    void SphericContinuumParticle::ContactAreaWeighting() //MISMI 10: POOYAN this could be done by calculating on the bars. not looking at the neighbors of my neighbors.
    {
        double alpha = 1.0;
        //double external_sphere_area = 4 * Globals::Pi * GetRadius()*GetRadius();
        double effectiveVolumeRadius = EffectiveVolumeRadius();  //calculateEffectiveVolumeRadius
        double external_sphere_area = 4 * Globals::Pi * effectiveVolumeRadius * effectiveVolumeRadius;
        double total_equiv_area = 0.0;
        int cont_ini_neighbours_size = mContinuumInitialNeighborsSize;
        Vector& cont_ini_neigh_area = GetValue(NEIGHBOURS_CONTACT_AREAS);
        bool print_debug_files = false;

        for (int i = 0; i < cont_ini_neighbours_size; i++) {
            SphericParticle* ini_cont_neighbour_iterator = mNeighbourElements[i];
            double other_radius = ini_cont_neighbour_iterator->GetRadius();
            double area = mContinuumConstitutiveLawArray[i]->CalculateContactArea(GetRadius(), other_radius, cont_ini_neigh_area); //This call fills the vector of areas only if the Constitutive Law wants.
            total_equiv_area += area;

        }
        if (print_debug_files) {
            std::ofstream outputfile("external_sphere_area-total_equiv_area.txt", std::ios_base::out | std::ios_base::app);
            outputfile << external_sphere_area << "  " << total_equiv_area << "\n";
            outputfile.close();
        }
        if (cont_ini_neighbours_size >= 6) {
            if (!IsSkin()) {
                AuxiliaryFunctions::CalculateAlphaFactor3D(cont_ini_neighbours_size, external_sphere_area, total_equiv_area, alpha);
                if (print_debug_files) {
                    std::ofstream outputfile("alpha.txt", std::ios_base::out | std::ios_base::app);
                    outputfile <<" "<<cont_ini_neighbours_size<<" "<<external_sphere_area<<" "<<total_equiv_area<<" "<< alpha << "\n";
                    outputfile.close();
                }
                for (unsigned int i = 0; i < cont_ini_neigh_area.size(); i++) {
                    cont_ini_neigh_area[i] = alpha * cont_ini_neigh_area[i];
                } //for every neighbor
            }

            else {//skin sphere
                for (unsigned int i = 0; i < cont_ini_neigh_area.size(); i++) {
                    alpha = 1.00 * (1.40727)*(external_sphere_area / total_equiv_area)*((double(cont_ini_neighbours_size)) / 11.0);

                    cont_ini_neigh_area[i] = alpha * cont_ini_neigh_area[i];
                } //for every neighbor
            }
        }//if more than 6 neighbors
    }

    double SphericContinuumParticle::EffectiveVolumeRadius() {

        int cont_ini_neighbours_size = mContinuumInitialNeighborsSize;

        double effectiveVolumeRadiusSum = 0.0;

        for (int i = 0; i < cont_ini_neighbours_size; i++) {

            SphericContinuumParticle* neighbour_iterator = dynamic_cast<SphericContinuumParticle*>(mNeighbourElements[i]);
            double other_radius = neighbour_iterator->GetRadius();
            array_1d<double, 3> other_to_me_vect;
            noalias(other_to_me_vect) = this->GetGeometry()[0].Coordinates() - neighbour_iterator->GetGeometry()[0].Coordinates();
            double distance = DEM_MODULUS_3(other_to_me_vect);
            effectiveVolumeRadiusSum += 0.5 * (distance + GetRadius() - other_radius);
        }

        double effectiveVolumeRadius = effectiveVolumeRadiusSum / cont_ini_neighbours_size;

        return effectiveVolumeRadius;
    }

    void SphericContinuumParticle::ComputeBallToBallContactForceAndMoment(SphericParticle::ParticleDataBuffer & data_buffer,
                                                                const ProcessInfo& r_process_info,
                                                                array_1d<double, 3>& rElasticForce,
                                                                array_1d<double, 3>& rContactForce)
    {
        KRATOS_TRY

        NodeType& this_node = this->GetGeometry()[0];
        DEM_COPY_SECOND_TO_FIRST_3(data_buffer.mMyCoors, this_node)

        const int time_steps = r_process_info[TIME_STEPS];

        const array_1d<double, 3>& vel         = this->GetGeometry()[0].FastGetSolutionStepValue(VELOCITY);
        const array_1d<double, 3>& delta_displ = this->GetGeometry()[0].FastGetSolutionStepValue(DELTA_DISPLACEMENT);
        const array_1d<double, 3>& ang_vel     = this->GetGeometry()[0].FastGetSolutionStepValue(ANGULAR_VELOCITY);
        Vector& cont_ini_neigh_area            = this->GetValue(NEIGHBOURS_CONTACT_AREAS);
        int NeighbourSize = mNeighbourElements.size();
        GetGeometry()[0].GetSolutionStepValue(NEIGHBOUR_SIZE) = NeighbourSize;

        for (int i = 0; data_buffer.SetNextNeighbourOrExit(i); ++i) {

            if (mNeighbourElements[i] == NULL) continue;
            if (this->Is(NEW_ENTITY) && mNeighbourElements[i]->Is(NEW_ENTITY)) continue;
            SphericContinuumParticle* neighbour_iterator = dynamic_cast<SphericContinuumParticle*>(mNeighbourElements[i]);
            data_buffer.mpOtherParticle = neighbour_iterator;

            unsigned int neighbour_iterator_id = data_buffer.mpOtherParticle->Id();

            noalias(data_buffer.mOtherToMeVector) = this->GetGeometry()[0].Coordinates() - data_buffer.mpOtherParticle->GetGeometry()[0].Coordinates();

            const double& other_radius = data_buffer.mpOtherParticle->GetRadius();

            data_buffer.mDistance = DEM_MODULUS_3(data_buffer.mOtherToMeVector);
            double radius_sum = GetRadius() + other_radius;

            double initial_delta = GetInitialDelta(i);

            double initial_dist = radius_sum - initial_delta;
            double indentation = initial_dist - data_buffer.mDistance;
            double myYoung = GetYoung();
            double myPoisson = GetPoisson();

            double kn_el = 0.0;
            double kt_el = 0.0;
            double DeltDisp[3] = {0.0};
            double RelVel[3] = {0.0};
            DEM_SET_COMPONENTS_TO_ZERO_3x3(data_buffer.mLocalCoordSystem)
            DEM_SET_COMPONENTS_TO_ZERO_3x3(data_buffer.mOldLocalCoordSystem)
            bool sliding = false;

            double contact_tau = 0.0;
            double contact_sigma = 0.0;
            double failure_criterion_state = 0.0;
            double acumulated_damage = 0.0;

            // Getting neighbor properties
            double other_young = data_buffer.mpOtherParticle->GetYoung();
            double other_poisson = data_buffer.mpOtherParticle->GetPoisson();
            double equiv_poisson;
            if ((myPoisson + other_poisson) != 0.0) { equiv_poisson = 2.0 * myPoisson * other_poisson / (myPoisson + other_poisson); }
            else { equiv_poisson = 0.0; }

            double equiv_young = 2.0 * myYoung * other_young / (myYoung + other_young);
            double calculation_area = 0.0;
            const double equiv_shear = equiv_young / (2.0 * (1 + equiv_poisson));

            if (i < (int)mContinuumInitialNeighborsSize) {
                mContinuumConstitutiveLawArray[i]->GetContactArea(GetRadius(), other_radius, cont_ini_neigh_area, i, calculation_area); //some Constitutive Laws get a value, some others calculate the value.
                mContinuumConstitutiveLawArray[i]->CalculateElasticConstants(kn_el, kt_el, initial_dist, equiv_young, equiv_poisson, calculation_area, this, neighbour_iterator, indentation);
            }

            EvaluateDeltaDisplacement(data_buffer, DeltDisp, RelVel, data_buffer.mLocalCoordSystem, data_buffer.mOldLocalCoordSystem, vel, delta_displ);

            if (this->Is(DEMFlags::HAS_ROTATION)) {
                RelativeDisplacementAndVelocityOfContactPointDueToRotationQuaternion(DeltDisp, RelVel, data_buffer.mOldLocalCoordSystem, other_radius, data_buffer.mDt, ang_vel, neighbour_iterator);
            }

            RelativeDisplacementAndVelocityOfContactPointDueToOtherReasons(r_process_info, DeltDisp, RelVel, data_buffer.mOldLocalCoordSystem, data_buffer.mLocalCoordSystem, neighbour_iterator);

            double LocalDeltDisp[3] = {0.0};
            double LocalElasticContactForce[3] = {0.0}; // 0: first tangential, // 1: second tangential, // 2: normal force
            double LocalElasticExtraContactForce[3] = {0.0};
            double GlobalElasticContactForce[3] = {0.0};
            double GlobalElasticExtraContactForce[3] = {0.0};
            double TotalGlobalElasticContactForce[3] = {0.0};
            double OldLocalElasticContactForce[3] = {0.0};

            //FilterNonSignificantDisplacements(DeltDisp, RelVel, indentation);

            GeometryFunctions::VectorGlobal2Local(data_buffer.mLocalCoordSystem, DeltDisp, LocalDeltDisp);

            RotateOldContactForces(data_buffer.mOldLocalCoordSystem, data_buffer.mLocalCoordSystem, mNeighbourElasticContactForces[i]);
            RotateOldContactForces(data_buffer.mOldLocalCoordSystem, data_buffer.mLocalCoordSystem, mNeighbourElasticExtraContactForces[i]);

            GeometryFunctions::VectorGlobal2Local(data_buffer.mLocalCoordSystem, mNeighbourElasticContactForces[i], OldLocalElasticContactForce);

            GlobalElasticContactForce[0] = mNeighbourElasticContactForces[i][0];
            GlobalElasticContactForce[1] = mNeighbourElasticContactForces[i][1];
            GlobalElasticContactForce[2] = mNeighbourElasticContactForces[i][2];

            GeometryFunctions::VectorGlobal2Local(data_buffer.mLocalCoordSystem, GlobalElasticContactForce, LocalElasticContactForce); //TODO: can we remove this? We should overwrite LocalElasticContactForce afterwards

            double ViscoDampingLocalContactForce[3] = {0.0};
            double equiv_visco_damp_coeff_normal;
            double equiv_visco_damp_coeff_tangential;
            double ElasticLocalRotationalMoment[3] = {0.0};
            double ViscoLocalRotationalMoment[3] = {0.0};
            double cohesive_force =  0.0;
            double LocalRelVel[3] = {0.0};
            double LocalContactForce[3] = {0.0};
            double GlobalContactForce[3] = {0.0};

            GeometryFunctions::VectorGlobal2Local(data_buffer.mLocalCoordSystem, RelVel, LocalRelVel);

            //*******************Forces calculation****************
            if (i < (int)mContinuumInitialNeighborsSize) {

                mContinuumConstitutiveLawArray[i]->CalculateForces(r_process_info,
                                                                OldLocalElasticContactForce,
                                                                LocalElasticContactForce,
                                                                LocalElasticExtraContactForce,
                                                                data_buffer.mLocalCoordSystem,
                                                                LocalDeltDisp,
                                                                kn_el,
                                                                kt_el,
                                                                contact_sigma,
                                                                contact_tau,
                                                                failure_criterion_state,
                                                                equiv_young,
                                                                equiv_shear,
                                                                indentation,
                                                                calculation_area,
                                                                acumulated_damage,
                                                                this,
                                                                neighbour_iterator,
                                                                i,
                                                                r_process_info[TIME_STEPS],
                                                                sliding,
                                                                equiv_visco_damp_coeff_normal,
                                                                equiv_visco_damp_coeff_tangential,
                                                                LocalRelVel,
                                                                ViscoDampingLocalContactForce);

            } else if (indentation > 0.0) {
                const double previous_indentation = indentation + LocalDeltDisp[2];
                mDiscontinuumConstitutiveLaw = pCloneDiscontinuumConstitutiveLawWithNeighbour(data_buffer.mpOtherParticle);
                mDiscontinuumConstitutiveLaw->CalculateForces(r_process_info, OldLocalElasticContactForce, LocalElasticContactForce,
                                                                LocalDeltDisp, LocalRelVel, indentation, previous_indentation,
                                                                ViscoDampingLocalContactForce, cohesive_force, this, data_buffer.mpOtherParticle, sliding, data_buffer.mLocalCoordSystem);
            } else { //Not bonded and no idata_buffer.mpOtherParticlendentation
                LocalElasticContactForce[0] = 0.0;      LocalElasticContactForce[1] = 0.0;      LocalElasticContactForce[2] = 0.0;
                ViscoDampingLocalContactForce[0] = 0.0; ViscoDampingLocalContactForce[1] = 0.0; ViscoDampingLocalContactForce[2] = 0.0;
                cohesive_force= 0.0;
            }

            array_1d<double, 3> other_ball_to_ball_forces(3,0.0);
            ComputeOtherBallToBallForces(other_ball_to_ball_forces);

            GeometryFunctions::VectorLocal2Global(data_buffer.mLocalCoordSystem, LocalElasticContactForce, GlobalElasticContactForce);

            //******************Moments calculation start****************
            if (this->Is(DEMFlags::HAS_ROTATION)) {
                if (i < (int)mContinuumInitialNeighborsSize) {
                    mContinuumConstitutiveLawArray[i]->CalculateMoments(this,
                                                                        neighbour_iterator,
                                                                        equiv_young,
                                                                        data_buffer.mDistance,
                                                                        calculation_area,
                                                                        data_buffer.mLocalCoordSystem,
                                                                        ElasticLocalRotationalMoment,
                                                                        ViscoLocalRotationalMoment,
                                                                        equiv_poisson,
                                                                        indentation,
                                                                        LocalElasticContactForce,
                                                                        LocalContactForce[2],
                                                                        GlobalElasticContactForce,
                                                                        data_buffer.mLocalCoordSystem[2],
                                                                        i);
<<<<<<< HEAD
                
                    if (this->Is(DEMFlags::HAS_ROLLING_FRICTION) && !data_buffer.mMultiStageRHS) {
                        if (mRollingFrictionModel->CheckIfThisModelRequiresRecloningForEachNeighbour()){
                            mRollingFrictionModel = pCloneRollingFrictionModelWithNeighbour(data_buffer.mpOtherParticle);
                            mRollingFrictionModel->ComputeRollingFriction(this, data_buffer.mpOtherParticle, data_buffer.mLocalCoordSystem[2], LocalContactForce, indentation, mContactMoment);
=======

                    if (this->Is(DEMFlags::HAS_ROLLING_FRICTION) && !data_buffer.mMultiStageRHS) {
                        if (mRollingFrictionModel->CheckIfThisModelRequiresRecloningForEachNeighbour()){
                            mRollingFrictionModel = pCloneRollingFrictionModelWithNeighbour(data_buffer.mpOtherParticle);
                            mRollingFrictionModel->ComputeRollingFriction(this, data_buffer.mpOtherParticle, r_process_info, LocalContactForce, indentation, mContactMoment);
>>>>>>> e93d743a
                        }
                        else {
                            if ((i >= (int)mContinuumInitialNeighborsSize) || mIniNeighbourFailureId[i]) {
                              mRollingFrictionModel->ComputeRollingResistance(this, data_buffer.mpOtherParticle, LocalContactForce);
                            }
                        }
                    }

                } else { //for unbonded particles

                    double GlobalElasticContactForce[3] = {0.0};
                    GeometryFunctions::VectorLocal2Global(data_buffer.mLocalCoordSystem, LocalElasticContactForce, GlobalElasticContactForce);
                    ComputeMoments(LocalContactForce[2], GlobalElasticContactForce, data_buffer.mLocalCoordSystem[2], data_buffer.mpOtherParticle, indentation, i);


                    if (this->Is(DEMFlags::HAS_ROLLING_FRICTION) && !data_buffer.mMultiStageRHS) {
                        if (mRollingFrictionModel->CheckIfThisModelRequiresRecloningForEachNeighbour()){
                            mRollingFrictionModel = pCloneRollingFrictionModelWithNeighbour(data_buffer.mpOtherParticle);
<<<<<<< HEAD
                            mRollingFrictionModel->ComputeRollingFriction(this, data_buffer.mpOtherParticle, data_buffer.mLocalCoordSystem[2], LocalContactForce, indentation, mContactMoment);
=======
                            mRollingFrictionModel->ComputeRollingFriction(this, data_buffer.mpOtherParticle, r_process_info, LocalContactForce, indentation, mContactMoment);
>>>>>>> e93d743a
                        }
                        else {
                            if ((i >= (int)mContinuumInitialNeighborsSize) || mIniNeighbourFailureId[i]) {
                                mRollingFrictionModel->ComputeRollingResistance(this, data_buffer.mpOtherParticle, LocalContactForce);
                            }
                        }
                    }
                }
            }
            //*****************Moments calculation end******************

            if (this->Is(DEMFlags::HAS_STRESS_TENSOR) && (i < (int)mContinuumInitialNeighborsSize)) { // We leave apart the discontinuum neighbors (the same for the walls). The neighbor would not be able to do the same if we activate it.
                mContinuumConstitutiveLawArray[i]->AddPoissonContribution(equiv_poisson, data_buffer.mLocalCoordSystem, LocalElasticContactForce[2],
                                                                          calculation_area, mSymmStressTensor, this, neighbour_iterator, r_process_info, i, indentation);
            }

            //*******************Bond failure check*********************
            if (i < (int)mContinuumInitialNeighborsSize) {
                mContinuumConstitutiveLawArray[i]->CheckFailure(i, this, neighbour_iterator, contact_sigma, contact_tau, LocalElasticContactForce,
                                                                    ViscoDampingLocalContactForce, ElasticLocalRotationalMoment, ViscoLocalRotationalMoment);
            }

            //*******************Add up forces and moments**************
            AddUpForcesAndProject(data_buffer.mOldLocalCoordSystem, data_buffer.mLocalCoordSystem, LocalContactForce, LocalElasticContactForce, LocalElasticExtraContactForce, GlobalContactForce,
                                  GlobalElasticContactForce, GlobalElasticExtraContactForce, TotalGlobalElasticContactForce, ViscoDampingLocalContactForce, 0.0, other_ball_to_ball_forces, rElasticForce, rContactForce, i, r_process_info); //TODO: replace the 0.0 with an actual cohesive force for discontinuum neighbours

            if (this->Is(DEMFlags::HAS_ROTATION)) {
                AddUpMomentsAndProject(data_buffer.mLocalCoordSystem, ElasticLocalRotationalMoment, ViscoLocalRotationalMoment);
            }

            if (r_process_info[CONTACT_MESH_OPTION] == 1 && (i < (int)mContinuumInitialNeighborsSize) && this->Id() < neighbour_iterator_id) {
                double total_local_elastic_contact_force[3] = {0.0};
                total_local_elastic_contact_force[0] = LocalElasticContactForce[0] + LocalElasticExtraContactForce[0];
                total_local_elastic_contact_force[1] = LocalElasticContactForce[1] + LocalElasticExtraContactForce[1];
                total_local_elastic_contact_force[2] = LocalElasticContactForce[2] + LocalElasticExtraContactForce[2];
                //TODO: REMOVE ElasticLocalRotationalMoment
                CalculateOnContinuumContactElements(i, total_local_elastic_contact_force, ElasticLocalRotationalMoment, contact_sigma, contact_tau, failure_criterion_state, acumulated_damage, time_steps);
            }

            if (this->Is(DEMFlags::HAS_STRESS_TENSOR) /*&& (i < mContinuumInitialNeighborsSize)*/) {
                AddNeighbourContributionToStressTensor(r_process_info, TotalGlobalElasticContactForce, data_buffer.mLocalCoordSystem[2], data_buffer.mDistance, radius_sum, this);
            }

            AddContributionToRepresentativeVolume(data_buffer.mDistance, radius_sum, calculation_area);

            ComputeForceWithNeighbourFinalOperations();

            /*if (i < mContinuumInitialNeighborsSize) {
                DEM_COPY_SECOND_TO_FIRST_3(mArrayOfDeltaDisplacements[i], DeltDisp);
            }*/
        } // for each neighbor

        ComputeBrokenBondsRatio();

        KRATOS_CATCH("")
    } //  ComputeBallToBallContactForceAndMoment

    void SphericContinuumParticle::ComputeForceWithNeighbourFinalOperations(){}

    void SphericContinuumParticle::ComputeBrokenBondsRatio() {

        int BrokenBondsCounter = 0;

        for (unsigned int i = 0; i < mContinuumInitialNeighborsSize; i++) {
            if(mNeighbourElements[i] == NULL) BrokenBondsCounter++;
            else if (mIniNeighbourFailureId[i] > 0) BrokenBondsCounter++;
        }

        if(mContinuumInitialNeighborsSize) {
            GetGeometry()[0].FastGetSolutionStepValue(DAMAGE_RATIO) = double(BrokenBondsCounter) / mContinuumInitialNeighborsSize;
        } else {
            GetGeometry()[0].FastGetSolutionStepValue(DAMAGE_RATIO) = 1.0;
        }

    }

    void SphericContinuumParticle::FilterNonSignificantDisplacements(double DeltDisp[3], //IN GLOBAL AXES
                                                                     double RelVel[3], //IN GLOBAL AXES
                                                                     double& indentation) {

        if (fabs(DeltDisp[0]) < 1e-15){DeltDisp[0] = 0.0;}
        if (fabs(DeltDisp[1]) < 1e-15){DeltDisp[1] = 0.0;}
        if (fabs(DeltDisp[2]) < 1e-15){DeltDisp[2] = 0.0;}
        if (fabs(RelVel[0]) < 1e-15){RelVel[0] = 0.0;}
        if (fabs(RelVel[1]) < 1e-15){RelVel[1] = 0.0;}
        if (fabs(RelVel[2]) < 1e-15){RelVel[2] = 0.0;}
        if (fabs(indentation) < 1e-15){indentation = 0.0;}
    }

    void SphericContinuumParticle::AddContributionToRepresentativeVolume(const double distance,
                                                                         const double radius_sum,
                                                                         const double contact_area) {
        KRATOS_TRY

        double gap = distance - radius_sum;
        double real_distance = GetInteractionRadius() + 0.5 * gap;
        //double& rRepresentative_Volume = this->GetGeometry()[0].FastGetSolutionStepValue(REPRESENTATIVE_VOLUME);
        //rRepresentative_Volume += 0.33333333333333 * (real_distance * contact_area);
        mPartialRepresentativeVolume += 0.33333333333333 * real_distance * contact_area;

        KRATOS_CATCH("")
    }

    /*
    void SphericContinuumParticle::CorrectRepresentativeVolume(double& rRepresentative_Volume, bool& is_smaller_than_sphere) {

        KRATOS_TRY

        SphericParticle::CorrectRepresentativeVolume(rRepresentative_Volume, is_smaller_than_sphere);

        //if (*mSkinSphere && is_smaller_than_sphere) rRepresentative_Volume *= 1.5; // This is the quotient between the volume of the cylinder circumscribed about a sphere and the latter
                                                                                   // So the minimum volume for a skin sphere is that of a cylinder
        //if (*mSkinSphere) rRepresentative_Volume *= 0.5;

        KRATOS_CATCH("")
    }
    */

    void SphericContinuumParticle::FinalizeSolutionStep(const ProcessInfo& r_process_info) {
        KRATOS_TRY

        SphericParticle::FinalizeSolutionStep(r_process_info);

        //Update sphere mass and inertia taking into account the real volume of the represented volume:
        SetMass(this->GetGeometry()[0].FastGetSolutionStepValue(REPRESENTATIVE_VOLUME) * GetDensity());
        if (this->Is(DEMFlags::HAS_ROTATION) ){
            GetGeometry()[0].FastGetSolutionStepValue(PARTICLE_MOMENT_OF_INERTIA) = CalculateMomentOfInertia();
        }

        KRATOS_CATCH("")
    }

    void SphericContinuumParticle::GetStressTensorFromNeighbourStep1(){

        Set(DEMFlags::COPIED_STRESS_TENSOR, false);
        Set(DEMFlags::COPIED_STRESS_TENSOR2,false);
        if(!IsSkin()) return;

        for (unsigned int i=0; i<mNeighbourElements.size(); i++) {
            if (mNeighbourElements[i] == NULL) continue;
            SphericContinuumParticle* p_neighbour = dynamic_cast<SphericContinuumParticle*>(mNeighbourElements[i]);
            if(!p_neighbour->IsSkin()) {
                *(mStressTensor) = *(p_neighbour->mStressTensor);
                *(mSymmStressTensor) = *(p_neighbour->mSymmStressTensor);
                Set(DEMFlags::COPIED_STRESS_TENSOR,true);
                break;
            }
        }
    }

    void SphericContinuumParticle::GetStressTensorFromNeighbourStep2(){

        if(!IsSkin()) return;
        if(Is(DEMFlags::COPIED_STRESS_TENSOR)) return;

        for (unsigned int i=0; i<mNeighbourElements.size(); i++) {
            if (mNeighbourElements[i] == NULL) continue;
            SphericContinuumParticle* p_neighbour = dynamic_cast<SphericContinuumParticle*>(mNeighbourElements[i]);
            if(p_neighbour->Is(DEMFlags::COPIED_STRESS_TENSOR)) {
                *(mStressTensor) = *(p_neighbour->mStressTensor);
                *(mSymmStressTensor) = *(p_neighbour->mSymmStressTensor);
                Set(DEMFlags::COPIED_STRESS_TENSOR2,true);
                break;
            }
        }
    }

    void SphericContinuumParticle::GetStressTensorFromNeighbourStep3(){

        if(!IsSkin()) return;
        if(Is(DEMFlags::COPIED_STRESS_TENSOR)) return;
        if(Is(DEMFlags::COPIED_STRESS_TENSOR2)) return;

        for (unsigned int i=0; i<mNeighbourElements.size(); i++) {
            if (mNeighbourElements[i] == NULL) continue;
            SphericContinuumParticle* p_neighbour = dynamic_cast<SphericContinuumParticle*>(mNeighbourElements[i]);
            if(p_neighbour->Is(DEMFlags::COPIED_STRESS_TENSOR2)) {
                *(mStressTensor) = *(p_neighbour->mStressTensor);
                *(mSymmStressTensor) = *(p_neighbour->mSymmStressTensor);
                break;
            }
        }
    }

    void SphericContinuumParticle::MarkNewSkinParticlesDueToBreakage() {

        KRATOS_TRY

        for (unsigned int i = 0; i < mContinuumInitialNeighborsSize; i++) {

            if (mNeighbourElements[i] == NULL || mIniNeighbourFailureId[i]) {
                *mSkinSphere = 1.0;
                break;
            }
        }

        KRATOS_CATCH("")
    }

    void SphericContinuumParticle::ReorderAndRecoverInitialPositionsAndFilter(std::vector<SphericParticle*>& temp_neighbour_elements) {

        KRATOS_TRY

        unsigned int current_neighbors_size = mNeighbourElements.size();
        unsigned int initial_neighbors_size = mIniNeighbourIds.size();
        temp_neighbour_elements.resize(initial_neighbors_size);

        for (unsigned int i = 0; i < initial_neighbors_size; i++) {
            temp_neighbour_elements[i] = NULL;
        }

        // Loop over current neighbors
        for (unsigned int i = 0; i < current_neighbors_size; i++) {
            SphericParticle* i_neighbour = mNeighbourElements[i];
            bool found = false;
            // Loop over initial neighbors
            for (unsigned int kk = 0; kk < initial_neighbors_size; kk++) {

                if (static_cast<int>(i_neighbour->Id()) == mIniNeighbourIds[kk]) {
                    temp_neighbour_elements[kk] = i_neighbour;
                    found = true;
                    break;
                }
            }

            if (!found) {
                double other_radius = i_neighbour->GetInteractionRadius();
                double radius_sum = GetInteractionRadius() + other_radius;
                array_1d<double, 3> other_to_me_vect;
                noalias(other_to_me_vect) = this->GetGeometry()[0].Coordinates() - i_neighbour->GetGeometry()[0].Coordinates();
                double distance = DEM_MODULUS_3(other_to_me_vect);
                double indentation = radius_sum - distance;

                if (indentation > 0.0) {
                    temp_neighbour_elements.push_back(i_neighbour);
                }
            }
        }

        mNeighbourElements.swap(temp_neighbour_elements);

        if (mBondElements.size()) {
            for (unsigned int i = 0; i < mContinuumInitialNeighborsSize; i++) {
                if (mNeighbourElements[i] == NULL) {
                    mBondElements[i] = NULL;
                }
                if ((mNeighbourElements[i] == NULL) && (mIniNeighbourFailureId[i] == 0)) {
                    mIniNeighbourFailureId[i] = 6; // Breakage due to search (neighbor not broken was not found during search)
                }
            }
        }

        KRATOS_CATCH("")
    }

    void SphericContinuumParticle::UpdateContinuumNeighboursVector(const ProcessInfo& r_process_info) {}

    void SphericContinuumParticle::ReorderFEMneighbours() {

        KRATOS_TRY

        unsigned int current_neighbors_size = mNeighbourRigidFaces.size();
        unsigned int initial_neighbors_size = mFemIniNeighbourIds.size();

        std::vector<DEMWall*> temp_neighbour_elements(initial_neighbors_size, nullptr);
        std::vector<array_1d<double, 4> > temp_neighbours_weights(initial_neighbors_size, ZeroVector(4));
        std::vector<int> temp_neighbours_contact_types(initial_neighbors_size, 0);

        // Loop over current neighbors
        for (unsigned int i = 0; i < current_neighbors_size; i++) {
            DEMWall* i_neighbour = mNeighbourRigidFaces[i];
            bool found = false;
            // Loop over initial neighbors
            for (unsigned int k = 0; k < initial_neighbors_size; k++) {
                if (static_cast<int>(i_neighbour->Id()) == mFemIniNeighbourIds[k]) {
                    temp_neighbour_elements[k] = i_neighbour;
                    temp_neighbours_weights[k] = mContactConditionWeights[i];
                    temp_neighbours_contact_types[k] = mContactConditionContactTypes[i];
                    found = true;
                    break;
                }
            }

            if (!found) {
                temp_neighbour_elements.push_back(i_neighbour);
                temp_neighbours_weights.push_back(mContactConditionWeights[i]);
                temp_neighbours_contact_types.push_back(mContactConditionContactTypes[i]);
            }
        }

        mNeighbourRigidFaces.swap(temp_neighbour_elements);
        mContactConditionWeights.swap(temp_neighbours_weights);
        mContactConditionContactTypes.swap(temp_neighbours_contact_types);

        KRATOS_CATCH("")
    }

    double SphericContinuumParticle::CalculateMaxSearchDistance(const bool has_mpi, const ProcessInfo& r_process_info) {

        KRATOS_TRY

        double max_local_search = 0.0;

        for (unsigned int i = 0; i < mContinuumInitialNeighborsSize; i++) {
            if (mNeighbourElements[i] == NULL) continue;
            SphericContinuumParticle* r_continuum_ini_neighbour = dynamic_cast<SphericContinuumParticle*>(mNeighbourElements[i]);
            double search_dist = mContinuumConstitutiveLawArray[i]->LocalMaxSearchDistance(i, this, r_continuum_ini_neighbour);
            if (search_dist > max_local_search) max_local_search = search_dist;
        }

        return max_local_search;

        KRATOS_CATCH("")
    }

    bool SphericContinuumParticle::OverlappedParticleRemoval() {

        KRATOS_TRY

        for (unsigned int i = 0; i < mNeighbourElements.size(); i++) {
            if (mNeighbourElements[i] == NULL) continue;
            SphericParticle* ini_cont_neighbour_iterator = mNeighbourElements[i];
            double other_radius = ini_cont_neighbour_iterator->GetRadius();

            array_1d<double, 3> other_to_me_vect;
            noalias(other_to_me_vect) = this->GetGeometry()[0].Coordinates() - mNeighbourElements[i]->GetGeometry()[0].Coordinates();
            double distance = DEM_MODULUS_3(other_to_me_vect);

            double alpha = 1.0; // alpha = 1.0 means that the particle is completely inside another

            if (GetRadius() + distance < alpha * other_radius) {
                this->Set(TO_ERASE, true);
                return true;
            }
        }
        return false;

        KRATOS_CATCH("")
    }

    void SphericContinuumParticle::CalculateMeanContactArea(const bool has_mpi, const ProcessInfo& r_process_info) {

        KRATOS_TRY

        Vector& cont_ini_neigh_area = GetValue(NEIGHBOURS_CONTACT_AREAS);

        if (!cont_ini_neigh_area.size()) return; //TODO: ugly fix //This means that for this case the areas are not being saved (because the constitutive law is not filling this vector)

        for (unsigned int i = 0; i < cont_ini_neigh_area.size(); i++) {

            SphericContinuumParticle* r_continuum_ini_neighbour = dynamic_cast<SphericContinuumParticle*>(mNeighbourElements[i]);
            if (r_continuum_ini_neighbour == NULL) continue; //The initial neighbor was deleted at some point in time!!

            if (this->Id() > r_continuum_ini_neighbour->Id()) continue; // The Sphere with a lower Id will do the job only

            Vector& NeighbourContIniNeighArea = r_continuum_ini_neighbour->GetValue(NEIGHBOURS_CONTACT_AREAS);

            int index_of_the_neighbour_that_is_me = -1;

            for (unsigned int j = 0; j <  NeighbourContIniNeighArea.size(); j++) {
                DenseVector<int>& vector_of_ids_of_neighbours_of_this_neighbour = r_continuum_ini_neighbour->GetValue(NEIGHBOUR_IDS);
                if ((int) this->Id() == vector_of_ids_of_neighbours_of_this_neighbour[j]) index_of_the_neighbour_that_is_me = (int)j;
            }

            if (index_of_the_neighbour_that_is_me == -1) {
                std::string message = "An element (Id " + std::to_string(this->Id()) + ") found a neighbor (had contact area) but the neighbor (Id " \
                                                        + std::to_string(r_continuum_ini_neighbour->Id()) + ") did not have area for that element  ";

                KRATOS_ERROR << message << std::endl;
            }

            bool neigh_is_skin = r_continuum_ini_neighbour->IsSkin();
            if ((IsSkin() && neigh_is_skin) || (!IsSkin() && !neigh_is_skin)) { //both skin or both inner
                double mean_area =  0.5 * (cont_ini_neigh_area[i] + NeighbourContIniNeighArea[index_of_the_neighbour_that_is_me]);
                cont_ini_neigh_area[i] = mean_area;
                NeighbourContIniNeighArea[index_of_the_neighbour_that_is_me] = mean_area;
            }
            else if (!IsSkin() && neigh_is_skin) {//we will store both the same only coming from the inner to the skin.
                NeighbourContIniNeighArea[index_of_the_neighbour_that_is_me] = cont_ini_neigh_area[i];
            }
            else {
                cont_ini_neigh_area[i] = NeighbourContIniNeighArea[index_of_the_neighbour_that_is_me];
            }
        } //loop neighbors

        KRATOS_CATCH("")
    }

    void SphericContinuumParticle::Calculate(const Variable<double>& rVariable, double& Output, const ProcessInfo& r_process_info) {

        KRATOS_TRY

        if (rVariable == DELTA_TIME) {
            double coeff = r_process_info[NODAL_MASS_COEFF];
            double mass = GetMass();
            KRATOS_ERROR_IF(coeff > 1.0) << "The coefficient assigned for virtual mass is larger than one, virtual_mass_coeff= "<< coeff << std::endl;
            else if ((coeff == 1.0) && (r_process_info[VIRTUAL_MASS_OPTION])) { Output = 9.0E09; }
            else {
                if (r_process_info[VIRTUAL_MASS_OPTION]) { mass /= 1 - coeff; }
                double K = GetYoung() * Globals::Pi * GetRadius();
                Output = 0.34 * sqrt(mass / K);
                if (r_process_info[ROTATION_OPTION] == 1) { Output = Output * 0.5; } //factor for critical time step when rotation is allowed.
            }
            return;
        }//CRITICAL DELTA CALCULATION

        SphericParticle::Calculate(rVariable, Output, r_process_info);

        KRATOS_CATCH("")
    }//Calculate

    void SphericContinuumParticle::Initialize(const ProcessInfo& r_process_info){

        SphericParticle::Initialize(r_process_info);

        SetValue(NEIGHBOURS_CONTACT_AREAS, Vector());

        mSkinSphere     = &(this->GetGeometry()[0].FastGetSolutionStepValue(SKIN_SPHERE));
        mContinuumGroup = this->GetGeometry()[0].FastGetSolutionStepValue(COHESIVE_GROUP);
    }

    double SphericContinuumParticle::GetInitialDelta(int index) {
        if (index < (int) mIniNeighbourDelta.size()) return mIniNeighbourDelta[index];
        else  return 0.0;
    }

    double SphericContinuumParticle::GetInitialDeltaWithFEM(int index) {
        if(index< (int) mFemIniNeighbourDelta.size()) return mFemIniNeighbourDelta[index];
        else return 0.0;
    }

    void SphericContinuumParticle::CalculateOnContinuumContactElements(size_t i, double LocalElasticContactForce[3], double ElasticLocalRotationalMoment[3], double contact_sigma, double contact_tau, double failure_criterion_state, double acumulated_damage, int time_steps) {

        KRATOS_TRY
        if (!mBondElements.size()) return; // we skip this function if the vector of bonds hasn't been filled yet.
        ParticleContactElement* bond = mBondElements[i];
        if (bond == NULL) return; //This bond was never created (happens in some MPI cases, see CreateContactElements() in explicit_solve_continumm.h)

        bond->mLocalContactForce[0] = LocalElasticContactForce[0];
        bond->mLocalContactForce[1] = LocalElasticContactForce[1];
        bond->mLocalContactForce[2] = LocalElasticContactForce[2];
        bond->mElasticLocalRotationalMoment[0] = ElasticLocalRotationalMoment[0];
        bond->mElasticLocalRotationalMoment[1] = ElasticLocalRotationalMoment[1];
        bond->mElasticLocalRotationalMoment[2] = ElasticLocalRotationalMoment[2];
        bond->mContactSigma = contact_sigma;
        bond->mContactTau = contact_tau;
        bond->mContactFailure = mIniNeighbourFailureId[i];
        bond->mFailureCriterionState = failure_criterion_state;

        if ((time_steps == 0) || (acumulated_damage > bond->mUnidimendionalDamage)) {
            bond->mUnidimendionalDamage = acumulated_damage;
        }
        KRATOS_CATCH("")
    }

} // namespace Kratos<|MERGE_RESOLUTION|>--- conflicted
+++ resolved
@@ -380,19 +380,11 @@
                                                                         GlobalElasticContactForce,
                                                                         data_buffer.mLocalCoordSystem[2],
                                                                         i);
-<<<<<<< HEAD
-                
-                    if (this->Is(DEMFlags::HAS_ROLLING_FRICTION) && !data_buffer.mMultiStageRHS) {
-                        if (mRollingFrictionModel->CheckIfThisModelRequiresRecloningForEachNeighbour()){
-                            mRollingFrictionModel = pCloneRollingFrictionModelWithNeighbour(data_buffer.mpOtherParticle);
-                            mRollingFrictionModel->ComputeRollingFriction(this, data_buffer.mpOtherParticle, data_buffer.mLocalCoordSystem[2], LocalContactForce, indentation, mContactMoment);
-=======
 
                     if (this->Is(DEMFlags::HAS_ROLLING_FRICTION) && !data_buffer.mMultiStageRHS) {
                         if (mRollingFrictionModel->CheckIfThisModelRequiresRecloningForEachNeighbour()){
                             mRollingFrictionModel = pCloneRollingFrictionModelWithNeighbour(data_buffer.mpOtherParticle);
                             mRollingFrictionModel->ComputeRollingFriction(this, data_buffer.mpOtherParticle, r_process_info, LocalContactForce, indentation, mContactMoment);
->>>>>>> e93d743a
                         }
                         else {
                             if ((i >= (int)mContinuumInitialNeighborsSize) || mIniNeighbourFailureId[i]) {
@@ -411,11 +403,7 @@
                     if (this->Is(DEMFlags::HAS_ROLLING_FRICTION) && !data_buffer.mMultiStageRHS) {
                         if (mRollingFrictionModel->CheckIfThisModelRequiresRecloningForEachNeighbour()){
                             mRollingFrictionModel = pCloneRollingFrictionModelWithNeighbour(data_buffer.mpOtherParticle);
-<<<<<<< HEAD
-                            mRollingFrictionModel->ComputeRollingFriction(this, data_buffer.mpOtherParticle, data_buffer.mLocalCoordSystem[2], LocalContactForce, indentation, mContactMoment);
-=======
                             mRollingFrictionModel->ComputeRollingFriction(this, data_buffer.mpOtherParticle, r_process_info, LocalContactForce, indentation, mContactMoment);
->>>>>>> e93d743a
                         }
                         else {
                             if ((i >= (int)mContinuumInitialNeighborsSize) || mIniNeighbourFailureId[i]) {
