//
// Authors:
// Miguel Angel Celigueta maceli@cimne.upc.edu
// Salvador Latorre latorre@cimne.upc.edu
// Miquel Santasusana msantasusana@cimne.upc.edu
// Guillermo Casas gcasas@cimne.upc.edu
// Chengshun Shang cshang@cimne.upc.edu
//

// System includes
#include <string>
#include <iostream>
#include <cmath>
#include <map>

#include <fstream>

// External includes

// Project includes
#include "spheric_particle.h"
#include "custom_utilities/GeometryFunctions.h"
#include "custom_utilities/AuxiliaryFunctions.h"
#include "custom_utilities/discrete_particle_configure.h"
#include "custom_strategies/schemes/glued_to_wall_scheme.h"


namespace Kratos
{
// using namespace GeometryFunctions;

SphericParticle::SphericParticle()
    : DiscreteElement(), mRealMass(0)
{
    mRadius = 0;
    mRealMass = 0;
    mStressTensor = NULL;
    mStrainTensor = NULL;
    mDifferentialStrainTensor = NULL;
    mSymmStressTensor = NULL;
    mpTranslationalIntegrationScheme = NULL;
    mpRotationalIntegrationScheme = NULL;
    mpInlet = NULL;
}

SphericParticle::SphericParticle(IndexType NewId, GeometryType::Pointer pGeometry)
    : DiscreteElement(NewId, pGeometry), mRealMass(0){
    mRadius = 0;
    mRealMass = 0;
    mStressTensor = NULL;
    mStrainTensor = NULL;
    mDifferentialStrainTensor = NULL;
    mSymmStressTensor = NULL;
    mpTranslationalIntegrationScheme = NULL;
    mpRotationalIntegrationScheme = NULL;
    mpInlet = NULL;
}

SphericParticle::SphericParticle(IndexType NewId, GeometryType::Pointer pGeometry,  PropertiesType::Pointer pProperties)
    : DiscreteElement(NewId, pGeometry, pProperties), mRealMass(0)
{
    mRadius = 0.0;
    mRealMass = 0.0;
    mStressTensor = NULL;
    mStrainTensor = NULL;
    mDifferentialStrainTensor = NULL;
    mSymmStressTensor = NULL;
    mpTranslationalIntegrationScheme = NULL;
    mpRotationalIntegrationScheme = NULL;
    mpInlet = NULL;
}

SphericParticle::SphericParticle(IndexType NewId, NodesArrayType const& ThisNodes)
    : DiscreteElement(NewId, ThisNodes), mRealMass(0)
{
    mRadius = 0;
    mRealMass = 0;
    mStressTensor = NULL;
    mStrainTensor = NULL;
    mDifferentialStrainTensor = NULL;
    mSymmStressTensor = NULL;
    mpTranslationalIntegrationScheme = NULL;
    mpRotationalIntegrationScheme = NULL;
    mpInlet = NULL;
}

Element::Pointer SphericParticle::Create(IndexType NewId, NodesArrayType const& ThisNodes, PropertiesType::Pointer pProperties) const
{
    return Element::Pointer(new SphericParticle(NewId, GetGeometry().Create(ThisNodes), pProperties));
}

/// Destructor.
SphericParticle::~SphericParticle(){
    if (mStressTensor!=NULL) {
        delete mStressTensor;
        mStressTensor = NULL;
        delete mSymmStressTensor;
        mSymmStressTensor = NULL;
    }
    if (mStrainTensor) {
        delete mStrainTensor;
        mStrainTensor = NULL;
    }
    if (mDifferentialStrainTensor) {
        delete mDifferentialStrainTensor;
        mDifferentialStrainTensor = NULL;
    }
    if (mpTranslationalIntegrationScheme!=NULL) {
        if(mpTranslationalIntegrationScheme != mpRotationalIntegrationScheme) delete mpTranslationalIntegrationScheme;
        mpTranslationalIntegrationScheme = NULL;
    }
    if (mpRotationalIntegrationScheme!=NULL) {
        delete mpRotationalIntegrationScheme;
        mpRotationalIntegrationScheme = NULL;
    }
}

SphericParticle& SphericParticle::operator=(const SphericParticle& rOther) {
    DiscreteElement::operator=(rOther);
    mElasticEnergy = rOther.mElasticEnergy;
    mMaxNormalBallToBallForceTimesRadius = rOther.mMaxNormalBallToBallForceTimesRadius;
    mInelasticFrictionalEnergy = rOther.mInelasticFrictionalEnergy;
    mInelasticViscodampingEnergy = rOther.mInelasticViscodampingEnergy;
    mInelasticRollingResistanceEnergy = rOther.mInelasticRollingResistanceEnergy;
    mNeighbourElements = rOther.mNeighbourElements;
    mContactingNeighbourIds = rOther.mContactingNeighbourIds;
    mContactingFaceNeighbourIds = rOther.mContactingFaceNeighbourIds;
    mNeighbourRigidFaces = rOther.mNeighbourRigidFaces;
    mNeighbourNonContactRigidFaces = rOther.mNeighbourNonContactRigidFaces;
    mNeighbourPotentialRigidFaces = rOther.mNeighbourPotentialRigidFaces;
    mContactConditionWeights = rOther.mContactConditionWeights;
    mContactConditionContactTypes = rOther.mContactConditionContactTypes;
    mConditionContactPoints = rOther.mConditionContactPoints;
    mNeighbourRigidFacesTotalContactForce = rOther.mNeighbourRigidFacesTotalContactForce;
    mNeighbourRigidFacesElasticContactForce = rOther.mNeighbourRigidFacesElasticContactForce;
    mNeighbourElasticContactForces = rOther.mNeighbourElasticContactForces;
    mNeighbourElasticExtraContactForces = rOther.mNeighbourElasticExtraContactForces;
    mContactMoment = rOther.mContactMoment;
    mPartialRepresentativeVolume = rOther.mPartialRepresentativeVolume; //TODO: to continuum!
    mFemOldNeighbourIds = rOther.mFemOldNeighbourIds;
    mRadius = rOther.mRadius;
    mSearchRadius = rOther.mSearchRadius;
    mRealMass = rOther.mRealMass;
    mClusterId = rOther.mClusterId;
    mDiscontinuumConstitutiveLaw = rOther.mDiscontinuumConstitutiveLaw->CloneUnique();
    mRollingFrictionModel = rOther.mRollingFrictionModel->CloneUnique();
    mGlobalDampingModel = rOther.mGlobalDampingModel->CloneUnique();

    if (rOther.mStressTensor != NULL) {
        mStressTensor  = new BoundedMatrix<double, 3, 3>(3,3);
        *mStressTensor = *rOther.mStressTensor;

        mSymmStressTensor  = new BoundedMatrix<double, 3, 3>(3,3);
        *mSymmStressTensor = *rOther.mSymmStressTensor;
    }
    else {
        mStressTensor     = NULL;
        mSymmStressTensor = NULL;
    }
    if (rOther.mStrainTensor) {
        mStrainTensor  = new BoundedMatrix<double, 3, 3>(3,3);
        *mStrainTensor = *rOther.mStrainTensor;
    }
    else {
        mStrainTensor = NULL;
    }
    if (rOther.mDifferentialStrainTensor) {
        mDifferentialStrainTensor  = new BoundedMatrix<double, 3, 3>(3,3);
        *mDifferentialStrainTensor = *rOther.mDifferentialStrainTensor;
    }
    else {
        mDifferentialStrainTensor = NULL;
    }

    mFastProperties = rOther.mFastProperties; //This might be unsafe

    DEMIntegrationScheme::Pointer& translational_integration_scheme = GetProperties()[DEM_TRANSLATIONAL_INTEGRATION_SCHEME_POINTER];
    DEMIntegrationScheme::Pointer& rotational_integration_scheme = GetProperties()[DEM_ROTATIONAL_INTEGRATION_SCHEME_POINTER];
    SetIntegrationScheme(translational_integration_scheme, rotational_integration_scheme);
    SetValue(WALL_POINT_CONDITION_POINTERS, std::vector<Condition*>());
    SetValue(WALL_POINT_CONDITION_ELASTIC_FORCES, std::vector<array_1d<double, 3> >());
    SetValue(WALL_POINT_CONDITION_TOTAL_FORCES, std::vector<array_1d<double, 3> >());

    return *this;
}

void SphericParticle::Initialize(const ProcessInfo& r_process_info)
{
    KRATOS_TRY

    this->mInitializationTime = r_process_info[TIME];
    this->mIndentationInitialOption = r_process_info[CLEAN_INDENT_V2_OPTION];

    SetValue(NEIGHBOUR_IDS, DenseVector<int>());

    MemberDeclarationFirstStep(r_process_info);

    NodeType& node = GetGeometry()[0];

    SetRadius(node.GetSolutionStepValue(RADIUS));
    mInitialRadius = GetRadius();
    SetMass(GetDensity() * CalculateVolume());

    if (this->IsNot(BLOCKED)) node.GetSolutionStepValue(PARTICLE_MATERIAL) = GetParticleMaterial();

    mClusterId = -1;

    if (this->Is(DEMFlags::HAS_ROTATION)) {
        node.GetSolutionStepValue(PARTICLE_MOMENT_OF_INERTIA) = CalculateMomentOfInertia();

        Quaternion<double> Orientation = Quaternion<double>::Identity();
        node.GetSolutionStepValue(ORIENTATION) = Orientation;

        array_1d<double, 3> angular_momentum;
        CalculateLocalAngularMomentum(angular_momentum);
        noalias(node.GetSolutionStepValue(ANGULAR_MOMENTUM)) = angular_momentum;

        array_1d<double, 3>& delta_rotation = node.GetSolutionStepValue(DELTA_ROTATION);
        delta_rotation = ZeroVector(3);

        array_1d<double, 3>& rotation_angle = node.GetSolutionStepValue(PARTICLE_ROTATION_ANGLE);
        rotation_angle = ZeroVector(3);

        if (this->Is(DEMFlags::HAS_ROLLING_FRICTION)) {
            mRollingFrictionModel = pCloneRollingFrictionModel(this);
        }
    }
    else {
        array_1d<double, 3>& angular_velocity = node.GetSolutionStepValue(ANGULAR_VELOCITY); //TODO: do we need this when there is no rotation??
        angular_velocity = ZeroVector(3);
    }

    if (node.GetDof(VELOCITY_X).IsFixed())         {node.Set(DEMFlags::FIXED_VEL_X,true);}
    else                                           {node.Set(DEMFlags::FIXED_VEL_X,false);}
    if (node.GetDof(VELOCITY_Y).IsFixed())         {node.Set(DEMFlags::FIXED_VEL_Y,true);}
    else                                           {node.Set(DEMFlags::FIXED_VEL_Y,false);}
    if (node.GetDof(VELOCITY_Z).IsFixed())         {node.Set(DEMFlags::FIXED_VEL_Z,true);}
    else                                           {node.Set(DEMFlags::FIXED_VEL_Z,false);}
    if (node.GetDof(ANGULAR_VELOCITY_X).IsFixed()) {node.Set(DEMFlags::FIXED_ANG_VEL_X,true);}
    else                                           {node.Set(DEMFlags::FIXED_ANG_VEL_X,false);}
    if (node.GetDof(ANGULAR_VELOCITY_Y).IsFixed()) {node.Set(DEMFlags::FIXED_ANG_VEL_Y,true);}
    else                                           {node.Set(DEMFlags::FIXED_ANG_VEL_Y,false);}
    if (node.GetDof(ANGULAR_VELOCITY_Z).IsFixed()) {node.Set(DEMFlags::FIXED_ANG_VEL_Z,true);}
    else                                           {node.Set(DEMFlags::FIXED_ANG_VEL_Z,false);}

    double& elastic_energy = this->GetElasticEnergy();
    elastic_energy = 0.0;
    double& inelastic_frictional_energy = this->GetInelasticFrictionalEnergy();
    inelastic_frictional_energy = 0.0;
    double& inelastic_viscodamping_energy = this->GetInelasticViscodampingEnergy();
    inelastic_viscodamping_energy = 0.0;
    double& inelastic_rollingresistance_energy = this->GetInelasticRollingResistanceEnergy();
    inelastic_rollingresistance_energy = 0.0;
    double& max_normal_ball_to_ball_force_times_radius = this->GetMaxNormalBallToBallForceTimesRadius();
    max_normal_ball_to_ball_force_times_radius = 0.0;
<<<<<<< HEAD
=======

    if (this->Is(DEMFlags::HAS_GLOBAL_DAMPING)) {
        mGlobalDampingModel = pCloneGlobalDampingModel(this);
        mGlobalDampingModel->mGlobalDamping = r_process_info[GLOBAL_DAMPING];
    }
>>>>>>> 7161952a

    DEMIntegrationScheme::Pointer& translational_integration_scheme = GetProperties()[DEM_TRANSLATIONAL_INTEGRATION_SCHEME_POINTER];
    DEMIntegrationScheme::Pointer& rotational_integration_scheme = GetProperties()[DEM_ROTATIONAL_INTEGRATION_SCHEME_POINTER];
    SetIntegrationScheme(translational_integration_scheme, rotational_integration_scheme);

    SetValue(WALL_POINT_CONDITION_POINTERS, std::vector<Condition*>());
    SetValue(WALL_POINT_CONDITION_ELASTIC_FORCES, std::vector<array_1d<double, 3>>());
    SetValue(WALL_POINT_CONDITION_TOTAL_FORCES, std::vector<array_1d<double, 3>>());

    KRATOS_CATCH( "" )
}

void SphericParticle::SetIntegrationScheme(DEMIntegrationScheme::Pointer& translational_integration_scheme, DEMIntegrationScheme::Pointer& rotational_integration_scheme) {
    mpTranslationalIntegrationScheme = translational_integration_scheme->CloneRaw();
    mpRotationalIntegrationScheme = rotational_integration_scheme->CloneRaw();
}

void SphericParticle::CalculateRightHandSide(const ProcessInfo& r_process_info, double dt, const array_1d<double,3>& gravity)
{
    KRATOS_TRY

    // Creating a data buffer to store those variables that we want to reuse so that we can keep function parameter lists short

    SphericParticle::BufferPointerType p_buffer = CreateParticleDataBuffer(this); // all memory will be freed once this shared pointer goes out of scope
    ParticleDataBuffer& data_buffer = *p_buffer;
    data_buffer.SetBoundingBox(r_process_info[DOMAIN_IS_PERIODIC], r_process_info[DOMAIN_MIN_CORNER], r_process_info[DOMAIN_MAX_CORNER]);

    NodeType& this_node = GetGeometry()[0];

    data_buffer.mDt = dt;
    data_buffer.mTime = r_process_info[TIME];
    data_buffer.mMultiStageRHS = false;

    array_1d<double, 3> additional_forces = ZeroVector(3);
    array_1d<double, 3> additionally_applied_moment = ZeroVector(3);
    array_1d<double, 3>& elastic_force       = this_node.FastGetSolutionStepValue(ELASTIC_FORCES);
    array_1d<double, 3>& contact_force       = this_node.FastGetSolutionStepValue(CONTACT_FORCES);
    array_1d<double, 3>& rigid_element_force = this_node.FastGetSolutionStepValue(RIGID_ELEMENT_FORCE);

    mContactMoment.clear();
    elastic_force.clear();
    contact_force.clear();
    rigid_element_force.clear();
    //mBondedScalingFactor[0] = 0.0;
    //mBondedScalingFactor[1] = 0.0;
    //mBondedScalingFactor[2] = 0.0;

    InitializeForceComputation(r_process_info);

    ComputeBallToBallContactForceAndMoment(data_buffer, r_process_info, elastic_force, contact_force);

    ComputeBallToRigidFaceContactForceAndMoment(data_buffer, elastic_force, contact_force, rigid_element_force, r_process_info);    

    if (this->IsNot(DEMFlags::BELONGS_TO_A_CLUSTER)){
        ComputeAdditionalForces(additional_forces, additionally_applied_moment, r_process_info, gravity);
        #ifdef KRATOS_DEBUG
        DemDebugFunctions::CheckIfNan(additional_forces, "NAN in Additional Force in RHS of Ball");
        DemDebugFunctions::CheckIfNan(additionally_applied_moment, "NAN in Additional Torque in RHS of Ball");
        #endif
    }

    if (this->Is(DEMFlags::HAS_ROTATION) && !data_buffer.mMultiStageRHS) {
        if (this->Is(DEMFlags::HAS_ROLLING_FRICTION) && !data_buffer.mMultiStageRHS) {
            mRollingFrictionModel->DoFinalOperations(this, dt, mContactMoment);
        }
    }

    array_1d<double,3>& total_forces = this_node.FastGetSolutionStepValue(TOTAL_FORCES);
    array_1d<double,3>& total_moment = this_node.FastGetSolutionStepValue(PARTICLE_MOMENT);

    total_forces[0] = contact_force[0] + additional_forces[0];
    total_forces[1] = contact_force[1] + additional_forces[1];
    total_forces[2] = contact_force[2] + additional_forces[2];

    total_moment[0] = mContactMoment[0] + additionally_applied_moment[0];
    total_moment[1] = mContactMoment[1] + additionally_applied_moment[1];
    total_moment[2] = mContactMoment[2] + additionally_applied_moment[2];

    ApplyGlobalDampingToContactForcesAndMoments(total_forces, total_moment);

    #ifdef KRATOS_DEBUG
    DemDebugFunctions::CheckIfNan(total_forces, "NAN in Total Forces in RHS of Ball");
    DemDebugFunctions::CheckIfNan(total_moment, "NAN in Total Torque in RHS of Ball");
    #endif

    FinalizeForceComputation(data_buffer);
    KRATOS_CATCH("")
}

void SphericParticle::InitializeForceComputation(const ProcessInfo& r_process_info){}

void SphericParticle::FirstCalculateRightHandSide(const ProcessInfo& r_process_info, double dt){}

void SphericParticle::CollectCalculateRightHandSide(const ProcessInfo& r_process_info){}

void SphericParticle::FinalCalculateRightHandSide(const ProcessInfo& r_process_info, double dt, const array_1d<double,3>& gravity){}

void SphericParticle::CalculateMaxBallToBallIndentation(double& r_current_max_indentation, const ProcessInfo& r_process_info)
{
    r_current_max_indentation = - std::numeric_limits<double>::max();

    for (unsigned int i = 0; i < mNeighbourElements.size(); i++){
        SphericParticle* ineighbour = mNeighbourElements[i];
        auto& central_node = GetGeometry()[0];
        auto& neighbour_node = ineighbour->GetGeometry()[0];

        array_1d<double, 3> other_to_me_vect;
        if (!r_process_info[DOMAIN_IS_PERIODIC]){ // default infinite-domain case
            noalias(other_to_me_vect) = central_node.Coordinates() - neighbour_node.Coordinates();
        }

        else { // periodic domain
            double my_coors[3] = {central_node[0], central_node[1], central_node[2]};
            double other_coors[3] = {neighbour_node[0], neighbour_node[1], neighbour_node[2]};

            TransformNeighbourCoorsToClosestInPeriodicDomain(r_process_info, my_coors, other_coors);
            other_to_me_vect[0] = my_coors[0] - other_coors[0];
            other_to_me_vect[1] = my_coors[1] - other_coors[1];
            other_to_me_vect[2] = my_coors[2] - other_coors[2];
        }

        double other_radius                  = ineighbour->GetInteractionRadius();
        double distance                      = DEM_MODULUS_3(other_to_me_vect);
        double radius_sum                    = GetInteractionRadius() + other_radius;
        double indentation                   = radius_sum - distance;

        r_current_max_indentation = (indentation > r_current_max_indentation) ? indentation : r_current_max_indentation;
    }
}

void SphericParticle::CalculateMaxBallToFaceIndentation(double& r_current_max_indentation)
{
    r_current_max_indentation = - std::numeric_limits<double>::max();

    std::vector<DEMWall*>& rNeighbours   = this->mNeighbourRigidFaces;

    for (unsigned int i = 0; i < rNeighbours.size(); i++) {

        double LocalCoordSystem[3][3]            = {{0.0}, {0.0}, {0.0}};
        array_1d<double, 3> wall_delta_disp_at_contact_point = ZeroVector(3);
        array_1d<double, 3> wall_velocity_at_contact_point = ZeroVector(3);
        double DistPToB = 0.0;
        int ContactType = -1;
        array_1d<double, 4>& Weight = this->mContactConditionWeights[i];

        //ComputeConditionRelativeData(i,rNeighbours[i], LocalCoordSystem, DistPToB, Weight, wall_delta_disp_at_contact_point, wall_velocity_at_contact_point, ContactType);

        rNeighbours[i]->ComputeConditionRelativeData(i, this, LocalCoordSystem, DistPToB, Weight, wall_delta_disp_at_contact_point, wall_velocity_at_contact_point, ContactType);

        if(ContactType > 0){
            double indentation = GetInteractionRadius() - DistPToB;
            r_current_max_indentation = (indentation > r_current_max_indentation) ? indentation : r_current_max_indentation;

        }

    } //for every rigidface neighbor
}

void SphericParticle::CalculateMomentum(array_1d<double, 3>& r_momentum)
{
    const array_1d<double, 3>& vel = this->GetGeometry()[0].FastGetSolutionStepValue(VELOCITY);
    noalias(r_momentum) = GetMass() * vel;
}

void SphericParticle::CalculateLocalAngularMomentum(array_1d<double, 3>& r_angular_momentum)
{
    const array_1d<double, 3> ang_vel  = this->GetGeometry()[0].FastGetSolutionStepValue(ANGULAR_VELOCITY);
    const double moment_of_inertia     = this->GetGeometry()[0].FastGetSolutionStepValue(PARTICLE_MOMENT_OF_INERTIA);
    noalias(r_angular_momentum) = moment_of_inertia * ang_vel;
}

void SphericParticle::ComputeNewNeighboursHistoricalData(DenseVector<int>& temp_neighbours_ids,
                                                         std::vector<array_1d<double, 3> >& temp_neighbour_elastic_contact_forces)
{
    std::vector<array_1d<double, 3> > temp_neighbour_elastic_extra_contact_forces;
    unsigned int new_size = mNeighbourElements.size();
    array_1d<double, 3> vector_of_zeros = ZeroVector(3);
    temp_neighbours_ids.resize(new_size, false);
    temp_neighbour_elastic_contact_forces.resize(new_size);
    temp_neighbour_elastic_extra_contact_forces.resize(new_size);

    DenseVector<int>& vector_of_ids_of_neighbours = GetValue(NEIGHBOUR_IDS);

    for (unsigned int i = 0; i < new_size; i++) {
        noalias(temp_neighbour_elastic_contact_forces[i]) = vector_of_zeros;
        noalias(temp_neighbour_elastic_extra_contact_forces[i]) = vector_of_zeros;

        if (mNeighbourElements[i] == NULL) { // This is required by the continuum sphere which reorders the neighbors
            temp_neighbours_ids[i] = -1;
            continue;
        }

        temp_neighbours_ids[i] = mNeighbourElements[i]->Id();

        for (unsigned int j = 0; j < vector_of_ids_of_neighbours.size(); j++) {
            if (int(temp_neighbours_ids[i]) == vector_of_ids_of_neighbours[j] && vector_of_ids_of_neighbours[j] != -1) {
                noalias(temp_neighbour_elastic_contact_forces[i]) = mNeighbourElasticContactForces[j];
                noalias(temp_neighbour_elastic_extra_contact_forces[i]) = mNeighbourElasticExtraContactForces[j]; //TODO: remove this from discontinuum!!
                break;
            }
        }
    }

    vector_of_ids_of_neighbours.swap(temp_neighbours_ids);
    mNeighbourElasticContactForces.swap(temp_neighbour_elastic_contact_forces);
    mNeighbourElasticExtraContactForces.swap(temp_neighbour_elastic_extra_contact_forces);
}

void SphericParticle::ComputeNewRigidFaceNeighboursHistoricalData()
{
    array_1d<double, 3> vector_of_zeros = ZeroVector(3);
    std::vector<DEMWall*>& rNeighbours = this->mNeighbourRigidFaces;
    unsigned int new_size              = rNeighbours.size();
    std::vector<int> temp_neighbours_ids(new_size); //these two temporal vectors are very small, saving them as a member of the particle loses time (usually they consist on 1 member).
    std::vector<array_1d<double, 3> > temp_neighbours_elastic_contact_forces(new_size);
    std::vector<array_1d<double, 3> > temp_neighbours_contact_forces(new_size);

    for (unsigned int i = 0; i<rNeighbours.size(); i++){

        noalias(temp_neighbours_elastic_contact_forces[i]) = vector_of_zeros;
        noalias(temp_neighbours_contact_forces[i]) = vector_of_zeros;

        if (rNeighbours[i] == NULL) { // This is required by the continuum sphere which reorders the neighbors
            temp_neighbours_ids[i] = -1;
            continue;
        }

        temp_neighbours_ids[i] = static_cast<int>(rNeighbours[i]->Id());

        for (unsigned int j = 0; j != mFemOldNeighbourIds.size(); j++) {
            if (static_cast<int>(temp_neighbours_ids[i]) == mFemOldNeighbourIds[j] && mFemOldNeighbourIds[j] != -1) {
                noalias(temp_neighbours_elastic_contact_forces[i]) = mNeighbourRigidFacesElasticContactForce[j];
                noalias(temp_neighbours_contact_forces[i]) = mNeighbourRigidFacesTotalContactForce[j];
                break;
            }
        }
    }

    mFemOldNeighbourIds.swap(temp_neighbours_ids);
    mNeighbourRigidFacesElasticContactForce.swap(temp_neighbours_elastic_contact_forces);
    mNeighbourRigidFacesTotalContactForce.swap(temp_neighbours_contact_forces);
}

void SphericParticle::EquationIdVector(EquationIdVectorType& rResult, const ProcessInfo& r_process_info) const {}

void SphericParticle::CalculateMassMatrix(MatrixType& rMassMatrix, const ProcessInfo& r_process_info)
{
    rMassMatrix(0,0) = GetMass();
}

void SphericParticle::EvaluateDeltaDisplacement(ParticleDataBuffer & data_buffer,
                                                double RelDeltDisp[3],
                                                double RelVel[3],
                                                double LocalCoordSystem[3][3],
                                                double OldLocalCoordSystem[3][3],
                                                const array_1d<double, 3>& vel,
                                                const array_1d<double, 3>& delta_displ)
{
    // FORMING LOCAL COORDINATES

    // Notes: Since we will normally inherit the mesh from GiD, we respect the global system X,Y,Z [0],[1],[2]
    // In the local coordinates we will define the normal direction of the contact as the [2] component.
    // Compression is positive.
    GeometryFunctions::ComputeContactLocalCoordSystem(data_buffer.mOtherToMeVector, data_buffer.mDistance, LocalCoordSystem); //new Local Coordinate System (normalizes data_buffer.mOtherToMeVector)

    // FORMING OLD LOCAL COORDINATES
    array_1d<double, 3> old_coord_target;
    noalias(old_coord_target) = this->GetGeometry()[0].Coordinates() - delta_displ;

    const array_1d<double, 3>& other_delta_displ = data_buffer.mpOtherParticleNode->FastGetSolutionStepValue(DELTA_DISPLACEMENT);
    array_1d<double, 3> old_coord_neigh;
    noalias(old_coord_neigh) = data_buffer.mpOtherParticleNode->Coordinates() - other_delta_displ;

    if (data_buffer.mDomainIsPeriodic){ // the domain is periodic
        TransformNeighbourCoorsToClosestInPeriodicDomain(data_buffer, old_coord_target, old_coord_neigh);
    }

    array_1d<double, 3> old_other_to_me_vect;
    noalias(old_other_to_me_vect) = old_coord_target - old_coord_neigh;

    const double old_distance = DEM_MODULUS_3(old_other_to_me_vect);

    GeometryFunctions::ComputeContactLocalCoordSystem(old_other_to_me_vect, old_distance, OldLocalCoordSystem); //Old Local Coordinate System

    // VELOCITIES AND DISPLACEMENTS
    const array_1d<double, 3 >& other_vel = data_buffer.mpOtherParticleNode->FastGetSolutionStepValue(VELOCITY);

    RelVel[0] = (vel[0] - other_vel[0]);
    RelVel[1] = (vel[1] - other_vel[1]);
    RelVel[2] = (vel[2] - other_vel[2]);

    // DeltDisp in global coordinates
    RelDeltDisp[0] = (delta_displ[0] - other_delta_displ[0]);
    RelDeltDisp[1] = (delta_displ[1] - other_delta_displ[1]);
    RelDeltDisp[2] = (delta_displ[2] - other_delta_displ[2]);

}

void SphericParticle::RelativeDisplacementAndVelocityOfContactPointDueToRotation(const double indentation,
                                                double RelDeltDisp[3],
                                                double RelVel[3],
                                                const double LocalCoordSystem[3][3],
                                                const double& other_radius,
                                                const double& dt,
                                                const array_1d<double, 3>& my_ang_vel,
                                                SphericParticle* p_neighbour)
{
    const array_1d<double, 3>& my_delta_rotation = GetGeometry()[0].FastGetSolutionStepValue(DELTA_ROTATION);
    const auto& neighbour_node = p_neighbour->GetGeometry()[0];
    const array_1d<double, 3>& other_ang_vel = neighbour_node.FastGetSolutionStepValue(ANGULAR_VELOCITY);
    const array_1d<double, 3>& other_delta_rotation = neighbour_node.FastGetSolutionStepValue(DELTA_ROTATION);
    array_1d<double, 3> my_arm_vector;
    array_1d<double, 3> other_arm_vector;
    array_1d<double, 3> my_vel_at_contact_point_due_to_rotation;
    array_1d<double, 3> other_vel_at_contact_point_due_to_rotation;
    array_1d<double, 3> my_delta_disp_at_contact_point_due_to_rotation;
    array_1d<double, 3> other_delta_disp_at_contact_point_due_to_rotation;
    const double other_young = p_neighbour->GetYoung();
    const double my_young = GetYoung();

    const double inverse_of_sum_of_youngs = 1.0 / (other_young + my_young);

    const double my_arm_length = GetInteractionRadius() - indentation * other_young * inverse_of_sum_of_youngs;
    const double other_arm_length  = other_radius - indentation * my_young * inverse_of_sum_of_youngs;

    my_arm_vector[0] = -LocalCoordSystem[2][0] * my_arm_length;
    my_arm_vector[1] = -LocalCoordSystem[2][1] * my_arm_length;
    my_arm_vector[2] = -LocalCoordSystem[2][2] * my_arm_length;

    GeometryFunctions::CrossProduct(my_ang_vel, my_arm_vector, my_vel_at_contact_point_due_to_rotation);

    other_arm_vector[0] = LocalCoordSystem[2][0] * other_arm_length;
    other_arm_vector[1] = LocalCoordSystem[2][1] * other_arm_length;
    other_arm_vector[2] = LocalCoordSystem[2][2] * other_arm_length;

    GeometryFunctions::CrossProduct(other_ang_vel, other_arm_vector, other_vel_at_contact_point_due_to_rotation);

    RelVel[0] += my_vel_at_contact_point_due_to_rotation[0] - other_vel_at_contact_point_due_to_rotation[0];
    RelVel[1] += my_vel_at_contact_point_due_to_rotation[1] - other_vel_at_contact_point_due_to_rotation[1];
    RelVel[2] += my_vel_at_contact_point_due_to_rotation[2] - other_vel_at_contact_point_due_to_rotation[2];

    GeometryFunctions::CrossProduct(my_delta_rotation,    my_arm_vector,    my_delta_disp_at_contact_point_due_to_rotation);
    GeometryFunctions::CrossProduct(other_delta_rotation, other_arm_vector, other_delta_disp_at_contact_point_due_to_rotation);


    // Contribution of the rotation
    RelDeltDisp[0] += my_delta_disp_at_contact_point_due_to_rotation[0] - other_delta_disp_at_contact_point_due_to_rotation[0];
    RelDeltDisp[1] += my_delta_disp_at_contact_point_due_to_rotation[1] - other_delta_disp_at_contact_point_due_to_rotation[1];
    RelDeltDisp[2] += my_delta_disp_at_contact_point_due_to_rotation[2] - other_delta_disp_at_contact_point_due_to_rotation[2];

}


void SphericParticle::RelativeDisplacementAndVelocityOfContactPointDueToRotationMatrix(double DeltDisp[3],
                                                double RelVel[3],
                                                const double OldLocalCoordSystem[3][3],
                                                const double& other_radius,
                                                const double& dt,
                                                const array_1d<double, 3>& angular_vel,
                                                SphericParticle* p_neighbour)
{
        const auto& central_node = GetGeometry()[0];
        const array_1d<double, 3>& my_delta_rotation = central_node.FastGetSolutionStepValue(DELTA_ROTATION);
        const auto& neighbour_node = p_neighbour->GetGeometry()[0];
        const array_1d<double, 3>& neigh_angular_vel = neighbour_node.FastGetSolutionStepValue(ANGULAR_VELOCITY);
        const array_1d<double, 3>& other_delta_rotation = neighbour_node.FastGetSolutionStepValue(DELTA_ROTATION);
        const double other_young = p_neighbour->GetYoung();
        const double my_young = GetYoung();

        const double my_rotated_angle = DEM_MODULUS_3(my_delta_rotation);
        const double other_rotated_angle = DEM_MODULUS_3(other_delta_rotation);

        const array_1d<double, 3>& coors = central_node.Coordinates();
        array_1d<double, 3> neigh_coors = neighbour_node.Coordinates();

        const array_1d<double, 3> other_to_me_vect = coors - neigh_coors;
        const double distance            = DEM_MODULUS_3(other_to_me_vect);
        const double radius_sum          = GetInteractionRadius() + other_radius;
        const double indentation         = radius_sum - distance;

        const double arm = GetInteractionRadius() - indentation * other_young / (other_young + my_young);
        array_1d<double, 3> e1;
        DEM_COPY_SECOND_TO_FIRST_3(e1, OldLocalCoordSystem[2]);
        DEM_MULTIPLY_BY_SCALAR_3(e1, -arm);
        array_1d<double, 3> new_axes1 = e1;

        const double other_arm = other_radius - indentation * my_young / (other_young + my_young);
        array_1d<double, 3> e2;
        DEM_COPY_SECOND_TO_FIRST_3(e2, OldLocalCoordSystem[2]);
        DEM_MULTIPLY_BY_SCALAR_3(e2, other_arm);
        array_1d<double, 3> new_axes2 = e2;

        if (my_rotated_angle) {
            array_1d<double, 3> axis_1;
            axis_1[0] = my_delta_rotation[0] / my_rotated_angle;
            axis_1[1] = my_delta_rotation[1] / my_rotated_angle;
            axis_1[2] = my_delta_rotation[2] / my_rotated_angle;

            GeometryFunctions::RotateAVectorAGivenAngleAroundAUnitaryVector(e1, axis_1, my_rotated_angle, new_axes1);

        } //if my_rotated_angle

        if (other_rotated_angle) {
            array_1d<double, 3> axis_2;
            axis_2[0] = other_delta_rotation[0] / other_rotated_angle;
            axis_2[1] = other_delta_rotation[1] / other_rotated_angle;
            axis_2[2] = other_delta_rotation[2] / other_rotated_angle;

            GeometryFunctions::RotateAVectorAGivenAngleAroundAUnitaryVector(e2, axis_2, other_rotated_angle, new_axes2);

        } //if other_rotated_angle

        array_1d<double, 3> radial_vector = - other_to_me_vect;
        array_1d<double, 3> other_radial_vector = other_to_me_vect;

        GeometryFunctions::normalize(radial_vector);
        GeometryFunctions::normalize(other_radial_vector);

        radial_vector *= arm;
        other_radial_vector *= other_arm;

        array_1d<double, 3> vel = ZeroVector(3);
        array_1d<double, 3> other_vel = ZeroVector(3);

        GeometryFunctions::CrossProduct(angular_vel, radial_vector, vel);
        GeometryFunctions::CrossProduct(neigh_angular_vel, other_radial_vector, other_vel);

        RelVel[0] += vel[0] - other_vel[0];
        RelVel[1] += vel[1] - other_vel[1];
        RelVel[2] += vel[2] - other_vel[2];

        // Contribution of the rotation velocity


        DeltDisp[0] += (new_axes1[0] - new_axes2[0]) + (e2[0] - e1[0]);
        DeltDisp[1] += (new_axes1[1] - new_axes2[1]) + (e2[1] - e1[1]);
        DeltDisp[2] += (new_axes1[2] - new_axes2[2]) + (e2[2] - e1[2]);
}

void SphericParticle::RelativeDisplacementAndVelocityOfContactPointDueToRotationQuaternion(double RelDeltDisp[3],
                                                double RelVel[3],
                                                const double OldLocalCoordSystem[3][3],
                                                const double& other_radius,
                                                const double& dt,
                                                const array_1d<double, 3>& my_ang_vel,
                                                SphericParticle* p_neighbour,
                                                ParticleDataBuffer & data_buffer)
{
    const auto& central_node = GetGeometry()[0];
    const auto& neighbour_node = p_neighbour->GetGeometry()[0];
    const array_1d<double, 3>& other_ang_vel = neighbour_node.FastGetSolutionStepValue(ANGULAR_VELOCITY);
    const array_1d<double, 3>& my_delta_rotation = central_node.FastGetSolutionStepValue(DELTA_ROTATION);
    const array_1d<double, 3>& other_delta_rotation = neighbour_node.FastGetSolutionStepValue(DELTA_ROTATION);
    array_1d<double, 3> my_arm_vector;
    array_1d<double, 3> other_arm_vector;
    array_1d<double, 3> my_new_arm_vector;
    array_1d<double, 3> other_new_arm_vector;
    array_1d<double, 3> my_vel_at_contact_point_due_to_rotation;
    array_1d<double, 3> other_vel_at_contact_point_due_to_rotation;
    const double other_young = p_neighbour->GetYoung();
    const double my_young = GetYoung();

    const array_1d<double, 3>& coors = central_node.Coordinates();
    array_1d<double, 3> neigh_coors = neighbour_node.Coordinates();

    if (data_buffer.mDomainIsPeriodic){
        TransformNeighbourCoorsToClosestInPeriodicDomain(data_buffer, coors, neigh_coors);
    }

    const array_1d<double, 3> other_to_me_vect = coors - neigh_coors;
    const double distance            = DEM_MODULUS_3(other_to_me_vect);
    const double radius_sum          = GetInteractionRadius() + other_radius;
    const double indentation         = radius_sum - distance;

    const double my_arm_length = GetInteractionRadius() - indentation * other_young / (other_young + my_young);
    const double other_arm_length  = other_radius - indentation * my_young / (other_young + my_young);

    my_arm_vector[0] = -OldLocalCoordSystem[2][0] * my_arm_length;
    my_arm_vector[1] = -OldLocalCoordSystem[2][1] * my_arm_length;
    my_arm_vector[2] = -OldLocalCoordSystem[2][2] * my_arm_length;

    GeometryFunctions::CrossProduct(my_ang_vel, my_arm_vector, my_vel_at_contact_point_due_to_rotation);

    other_arm_vector[0] = OldLocalCoordSystem[2][0] * other_arm_length;
    other_arm_vector[1] = OldLocalCoordSystem[2][1] * other_arm_length;
    other_arm_vector[2] = OldLocalCoordSystem[2][2] * other_arm_length;

    GeometryFunctions::CrossProduct(other_ang_vel, other_arm_vector, other_vel_at_contact_point_due_to_rotation);

    RelVel[0] += my_vel_at_contact_point_due_to_rotation[0] - other_vel_at_contact_point_due_to_rotation[0];
    RelVel[1] += my_vel_at_contact_point_due_to_rotation[1] - other_vel_at_contact_point_due_to_rotation[1];
    RelVel[2] += my_vel_at_contact_point_due_to_rotation[2] - other_vel_at_contact_point_due_to_rotation[2];

    Quaternion<double> MyDeltaOrientation = Quaternion<double>::Identity();
    Quaternion<double> OtherDeltaOrientation = Quaternion<double>::Identity();

    GeometryFunctions::OrientationFromRotationAngle(MyDeltaOrientation, my_delta_rotation);
    GeometryFunctions::OrientationFromRotationAngle(OtherDeltaOrientation, other_delta_rotation);

    MyDeltaOrientation.RotateVector3(my_arm_vector, my_new_arm_vector);
    OtherDeltaOrientation.RotateVector3(other_arm_vector, other_new_arm_vector);

    // Contribution of the rotation
    RelDeltDisp[0] += (my_new_arm_vector[0] - other_new_arm_vector[0]) + (other_arm_vector[0] - my_arm_vector[0]);
    RelDeltDisp[1] += (my_new_arm_vector[1] - other_new_arm_vector[1]) + (other_arm_vector[1] - my_arm_vector[1]);
    RelDeltDisp[2] += (my_new_arm_vector[2] - other_new_arm_vector[2]) + (other_arm_vector[2] - my_arm_vector[2]);

}

void SphericParticle::ComputeMoments(double NormalLocalContactForce,
                                     double Force[3],
                                     double LocalCoordSystem2[3],
                                     SphericParticle* p_neighbour,
                                     double indentation,
                                     unsigned int i)
{
    const double other_young = p_neighbour->GetYoung();
    const double arm_length  = GetInteractionRadius() - indentation * other_young / (other_young + GetYoung());

    array_1d<double, 3> arm_vector;
    arm_vector[0] = -LocalCoordSystem2[0] * arm_length;
    arm_vector[1] = -LocalCoordSystem2[1] * arm_length;
    arm_vector[2] = -LocalCoordSystem2[2] * arm_length;

    array_1d<double, 3> moment_of_this_neighbour;
    GeometryFunctions::CrossProduct(arm_vector, Force, moment_of_this_neighbour);
    noalias(mContactMoment) += moment_of_this_neighbour;

}

void SphericParticle::ComputeMomentsWithWalls(double NormalLocalContactForce,
                                     double Force[3],
                                     double LocalCoordSystem2[3],
                                     Condition* wall,
                                     double indentation,
                                     unsigned int i)
{
    double arm_length = GetInteractionRadius() - indentation;

    array_1d<double, 3> arm_vector;
    arm_vector[0] = -LocalCoordSystem2[0] * arm_length;
    arm_vector[1] = -LocalCoordSystem2[1] * arm_length;
    arm_vector[2] = -LocalCoordSystem2[2] * arm_length;

    array_1d<double, 3> moment_of_this_neighbour;
    GeometryFunctions::CrossProduct(arm_vector, Force, moment_of_this_neighbour);
    noalias(mContactMoment) += moment_of_this_neighbour;
}

void SphericParticle::ComputeBallToBallContactForceAndMoment(SphericParticle::ParticleDataBuffer & data_buffer,
                                                    const ProcessInfo& r_process_info,
                                                    array_1d<double, 3>& r_elastic_force,
                                                    array_1d<double, 3>& r_contact_force)
{
    KRATOS_TRY

    NodeType& this_node = GetGeometry()[0];
    DEM_COPY_SECOND_TO_FIRST_3(data_buffer.mMyCoors, this_node)

    //LOOP OVER NEIGHBORS:
    for (int i = 0; data_buffer.SetNextNeighbourOrExit(i); ++i){

        if (CalculateRelativePositionsOrSkipContact(data_buffer)) {
            DEM_SET_COMPONENTS_TO_ZERO_3x3(data_buffer.mLocalCoordSystem)
            DEM_SET_COMPONENTS_TO_ZERO_3x3(data_buffer.mOldLocalCoordSystem)
            double DeltDisp[3]                       = {0.0};
            double LocalDeltDisp[3]                  = {0.0};
            double RelVel[3]                         = {0.0};
            double LocalContactForce[3]              = {0.0};
            double GlobalContactForce[3]             = {0.0};
            double LocalElasticContactForce[3]       = {0.0};
            double LocalElasticExtraContactForce[3]  = {0.0};
            double GlobalElasticContactForce[3]      = {0.0};
            double GlobalElasticExtraContactForce[3] = {0.0};
            double TotalGlobalElasticContactForce[3] = {0.0};
            double ViscoDampingLocalContactForce[3]  = {0.0};
            double cohesive_force                    =  0.0;
            bool sliding = false;

            const array_1d<double, 3>& velocity     = this_node.FastGetSolutionStepValue(VELOCITY);
            const array_1d<double, 3>& delta_displ  = this_node.FastGetSolutionStepValue(DELTA_DISPLACEMENT);
            const array_1d<double, 3>& ang_velocity = this_node.FastGetSolutionStepValue(ANGULAR_VELOCITY);

            EvaluateDeltaDisplacement(data_buffer, DeltDisp, RelVel, data_buffer.mLocalCoordSystem, data_buffer.mOldLocalCoordSystem, velocity, delta_displ);

            if (this->Is(DEMFlags::HAS_ROTATION)) {
                RelativeDisplacementAndVelocityOfContactPointDueToRotationQuaternion(DeltDisp, RelVel, data_buffer.mLocalCoordSystem, data_buffer.mOtherRadius, data_buffer.mDt, ang_velocity, data_buffer.mpOtherParticle, data_buffer);
            }

            RelativeDisplacementAndVelocityOfContactPointDueToOtherReasons(r_process_info, DeltDisp, RelVel, data_buffer.mOldLocalCoordSystem, data_buffer.mLocalCoordSystem, data_buffer.mpOtherParticle);


            EvaluateBallToBallForcesForPositiveIndentiations(data_buffer,
                                                            r_process_info,
                                                            LocalElasticContactForce,
                                                            DeltDisp,
                                                            LocalDeltDisp,
                                                            RelVel,
                                                            data_buffer.mIndentation,
                                                            ViscoDampingLocalContactForce,
                                                            cohesive_force,
                                                            data_buffer.mpOtherParticle,
                                                            sliding,
                                                            data_buffer.mLocalCoordSystem,
                                                            data_buffer.mOldLocalCoordSystem,
                                                            mNeighbourElasticContactForces[i]);


            array_1d<double, 3> other_ball_to_ball_forces = ZeroVector(3);
            ComputeOtherBallToBallForces(other_ball_to_ball_forces); //These forces can exist even with no indentation.

            // Transforming to global forces and adding up
            AddUpForcesAndProject(data_buffer.mOldLocalCoordSystem, data_buffer.mLocalCoordSystem, LocalContactForce, LocalElasticContactForce, LocalElasticExtraContactForce, GlobalContactForce,
                                  GlobalElasticContactForce, GlobalElasticExtraContactForce, TotalGlobalElasticContactForce, ViscoDampingLocalContactForce, cohesive_force, other_ball_to_ball_forces, r_elastic_force, r_contact_force, i, r_process_info);
            //TODO: make different AddUpForces for continuum and discontinuum (different arguments, different operations!)

            // ROTATION FORCES AND ROLLING FRICTION
            if (this->Is(DEMFlags::HAS_ROTATION) && !data_buffer.mMultiStageRHS) {
                ComputeMoments(LocalContactForce[2], GlobalContactForce, data_buffer.mLocalCoordSystem[2], data_buffer.mpOtherParticle, data_buffer.mIndentation, i);
                    
              if (this->Is(DEMFlags::HAS_ROLLING_FRICTION) && !data_buffer.mMultiStageRHS) {
                if (mRollingFrictionModel->CheckIfThisModelRequiresRecloningForEachNeighbour()){
                  mRollingFrictionModel = pCloneRollingFrictionModelWithNeighbour(data_buffer.mpOtherParticle);
                  mRollingFrictionModel->ComputeRollingFriction(this, data_buffer.mpOtherParticle, r_process_info, LocalContactForce, data_buffer.mIndentation, mContactMoment);
                }
                else {
                  mRollingFrictionModel->ComputeRollingResistance(this, data_buffer.mpOtherParticle, LocalContactForce);
                }      
              }
            }

            if (this->Is(DEMFlags::HAS_STRESS_TENSOR)) {
                AddNeighbourContributionToStressTensor(r_process_info, GlobalContactForce, data_buffer.mLocalCoordSystem[2], data_buffer.mDistance, data_buffer.mRadiusSum, this);
            }

            if (r_process_info[IS_TIME_TO_PRINT] && r_process_info[CONTACT_MESH_OPTION] == 1) { //TODO: we should avoid calling a processinfo for each neighbour. We can put it once per time step in the buffer??
                unsigned int neighbour_iterator_id = data_buffer.mpOtherParticle->Id();
                if ((i < (int)mNeighbourElements.size()) && this->Id() < neighbour_iterator_id) {
                    CalculateOnContactElements(i, LocalContactForce, GlobalContactForce);
                }
            } else if (r_process_info[IS_TIME_TO_UPDATE_CONTACT_ELEMENT] && r_process_info[CONTACT_MESH_OPTION] == 1) {
                unsigned int neighbour_iterator_id = data_buffer.mpOtherParticle->Id();
                if ((i < (int)mNeighbourElements.size()) && this->Id() < neighbour_iterator_id) {
                    CalculateOnContactElements(i, LocalContactForce, GlobalContactForce);
                }
            }

            if (r_process_info[ENERGY_CALCULATION_OPTION]){
                double NormalBallToBallForceTimesRadius = this->GetRadius() * LocalContactForce[2];
                if ( NormalBallToBallForceTimesRadius > mMaxNormalBallToBallForceTimesRadius) {
                    mMaxNormalBallToBallForceTimesRadius = NormalBallToBallForceTimesRadius;
                }
            }

            // Store contact information needed for later processes
            StoreBallToBallContactInfo(r_process_info, data_buffer, GlobalContactForce, LocalContactForce, ViscoDampingLocalContactForce, sliding);

            DEM_SET_COMPONENTS_TO_ZERO_3(DeltDisp)
            DEM_SET_COMPONENTS_TO_ZERO_3(LocalDeltDisp)
            DEM_SET_COMPONENTS_TO_ZERO_3(RelVel)
            DEM_SET_COMPONENTS_TO_ZERO_3x3(data_buffer.mLocalCoordSystem)
            DEM_SET_COMPONENTS_TO_ZERO_3x3(data_buffer.mOldLocalCoordSystem)

            #ifdef KRATOS_DEBUG
                DemDebugFunctions::CheckIfNan(GlobalContactForce, "NAN in Force in Ball to Ball contact");
                DemDebugFunctions::CheckIfNan(mContactMoment, "NAN in Torque in Ball to Ball contact");
            #endif
        }
    }// for each neighbor

    KRATOS_CATCH("")
}// ComputeBallToBallContactForceAndMoment

void SphericParticle::EvaluateBallToBallForcesForPositiveIndentiations(SphericParticle::ParticleDataBuffer & data_buffer,
                                                                       const ProcessInfo& r_process_info,
                                                                       double LocalElasticContactForce[3],
                                                                       double DeltDisp[3],
                                                                       double LocalDeltDisp[3],
                                                                       double RelVel[3],
                                                                       const double indentation,
                                                                       double ViscoDampingLocalContactForce[3],
                                                                       double& cohesive_force,
                                                                       SphericParticle* p_neighbour_element,
                                                                       bool& sliding,
                                                                       double LocalCoordSystem[3][3],
                                                                       double OldLocalCoordSystem[3][3],
                                                                       array_1d<double, 3>& neighbour_elastic_contact_force)
{
    double OldLocalElasticContactForce[3] = {0.0};
    RotateOldContactForces(OldLocalCoordSystem, LocalCoordSystem, neighbour_elastic_contact_force);// still in global coordinates
    // Here we recover the old local forces projected in the new coordinates in the way they were in the old ones; Now they will be increased if necessary
    GeometryFunctions::VectorGlobal2Local(LocalCoordSystem, neighbour_elastic_contact_force, OldLocalElasticContactForce);
    GeometryFunctions::VectorGlobal2Local(LocalCoordSystem, DeltDisp, LocalDeltDisp);
    const double previous_indentation = indentation + LocalDeltDisp[2];
    data_buffer.mLocalRelVel[0] = 0.0;
    data_buffer.mLocalRelVel[1] = 0.0;
    data_buffer.mLocalRelVel[2] = 0.0;
    GeometryFunctions::VectorGlobal2Local(LocalCoordSystem, RelVel, data_buffer.mLocalRelVel);
    
    mDiscontinuumConstitutiveLaw = pCloneDiscontinuumConstitutiveLawWithNeighbour(p_neighbour_element);
    mDiscontinuumConstitutiveLaw->CalculateForces(r_process_info, OldLocalElasticContactForce,
            LocalElasticContactForce, LocalDeltDisp, data_buffer.mLocalRelVel, indentation, previous_indentation,
            ViscoDampingLocalContactForce, cohesive_force, this, p_neighbour_element, sliding, LocalCoordSystem);
}

void SphericParticle::ComputeBallToRigidFaceContactForceAndMoment(SphericParticle::ParticleDataBuffer & data_buffer,
                                                        array_1d<double, 3>& r_elastic_force,
                                                        array_1d<double, 3>& r_contact_force,
                                                        array_1d<double, 3>& rigid_element_force,
                                                        const ProcessInfo& r_process_info)
{
    KRATOS_TRY

    RenewData();
    const auto& central_node = GetGeometry()[0];

    std::vector<DEMWall*>& rNeighbours   = this->mNeighbourRigidFaces;
    const array_1d<double, 3>& velocity  = GetGeometry()[0].FastGetSolutionStepValue(VELOCITY);
    const array_1d<double,3>& AngularVel = GetGeometry()[0].FastGetSolutionStepValue(ANGULAR_VELOCITY);

    for (unsigned int i = 0; i < rNeighbours.size(); i++) {
        DEMWall* wall = rNeighbours[i];
        if (wall == NULL)
          continue;
        else
          data_buffer.mpOtherRigidFace = wall;

        if(this->Is(DEMFlags::STICKY)) {
            DEMIntegrationScheme& dem_scheme = this->GetTranslationalIntegrationScheme();
            GluedToWallScheme* p_glued_scheme = dynamic_cast<GluedToWallScheme*>(&dem_scheme);
            Condition* p_condition = p_glued_scheme->pGetCondition();
            if(p_condition == wall) continue;
        }
        if(wall->IsPhantom()){
            wall->CheckSide(this);
            continue;
        }

        double LocalElasticContactForce[3]       = {0.0};
        double GlobalElasticContactForce[3]      = {0.0};
        double ViscoDampingLocalContactForce[3]  = {0.0};
        double cohesive_force                    =  0.0;
        DEM_SET_COMPONENTS_TO_ZERO_3x3(data_buffer.mLocalCoordSystem)
        DEM_SET_COMPONENTS_TO_ZERO_3x3(data_buffer.mOldLocalCoordSystem)
        array_1d<double, 3> wall_delta_disp_at_contact_point = ZeroVector(3);
        array_1d<double, 3> wall_velocity_at_contact_point = ZeroVector(3);
        bool sliding = false;

        double ini_delta = GetInitialDeltaWithFEM(i);
        double DistPToB = 0.0;

        int ContactType = -1;
        array_1d<double, 4>& Weight = this->mContactConditionWeights[i];

        rNeighbours[i]->ComputeConditionRelativeData(i, this, data_buffer.mLocalCoordSystem, DistPToB, Weight, wall_delta_disp_at_contact_point, wall_velocity_at_contact_point, ContactType);

        if (ContactType == 1 || ContactType == 2 || ContactType == 3) {

            double indentation = -(DistPToB - GetInteractionRadius()) - ini_delta;

            if (this->mIndentationInitialOption) {

                if (data_buffer.mTime < (0.0 + 2.0 * data_buffer.mDt)){
                    if (indentation > 0.0) {
                        this->mIndentationInitialWall[static_cast<int>(rNeighbours[i]->Id())] = indentation;
                    } 
                }

                if (this->mIndentationInitialWall.find(static_cast<int>(rNeighbours[i]->Id())) != this->mIndentationInitialWall.end()){
                   indentation -= this->mIndentationInitialWall[static_cast<int>(rNeighbours[i]->Id())];
                } 
            }

            double DeltDisp[3] = {0.0};
            double DeltVel [3] = {0.0};

            DeltVel[0] = velocity[0] - wall_velocity_at_contact_point[0];
            DeltVel[1] = velocity[1] - wall_velocity_at_contact_point[1];
            DeltVel[2] = velocity[2] - wall_velocity_at_contact_point[2];

            // For translation movement delta displacement
            const array_1d<double, 3>& delta_displ  = central_node.FastGetSolutionStepValue(DELTA_DISPLACEMENT);
            DeltDisp[0] = delta_displ[0] - wall_delta_disp_at_contact_point[0];
            DeltDisp[1] = delta_displ[1] - wall_delta_disp_at_contact_point[1];
            DeltDisp[2] = delta_displ[2] - wall_delta_disp_at_contact_point[2];

            if (this->Is(DEMFlags::HAS_ROTATION)) {
                const array_1d<double,3> negative_delta_rotation = -1.0 * central_node.FastGetSolutionStepValue(DELTA_ROTATION);
                array_1d<double, 3> actual_arm_vector, old_arm_vector;
                actual_arm_vector[0] = -data_buffer.mLocalCoordSystem[2][0] * DistPToB;
                actual_arm_vector[1] = -data_buffer.mLocalCoordSystem[2][1] * DistPToB;
                actual_arm_vector[2] = -data_buffer.mLocalCoordSystem[2][2] * DistPToB;

                double tangential_vel[3]           = {0.0};
                double tangential_displacement_due_to_rotation[3]  = {0.0};
                GeometryFunctions::CrossProduct(AngularVel, actual_arm_vector, tangential_vel);

                Quaternion<double> NegativeDeltaOrientation = Quaternion<double>::Identity();
                GeometryFunctions::OrientationFromRotationAngle(NegativeDeltaOrientation, negative_delta_rotation);

                NegativeDeltaOrientation.RotateVector3(actual_arm_vector, old_arm_vector);

                // Contribution of the rotation
                tangential_displacement_due_to_rotation[0] = (actual_arm_vector[0] - old_arm_vector[0]);
                tangential_displacement_due_to_rotation[1] = (actual_arm_vector[1] - old_arm_vector[1]);
                tangential_displacement_due_to_rotation[2] = (actual_arm_vector[2] - old_arm_vector[2]);

                DEM_ADD_SECOND_TO_FIRST(DeltVel, tangential_vel)
                DEM_ADD_SECOND_TO_FIRST(DeltDisp, tangential_displacement_due_to_rotation)
            }

            double LocalDeltDisp[3] = {0.0};
            GeometryFunctions::VectorGlobal2Local(data_buffer.mLocalCoordSystem, DeltDisp, LocalDeltDisp);

            double OldLocalElasticContactForce[3] = {0.0};

            GeometryFunctions::VectorGlobal2Local(data_buffer.mLocalCoordSystem, mNeighbourRigidFacesElasticContactForce[i], OldLocalElasticContactForce);
            const double previous_indentation = indentation + LocalDeltDisp[2];
            data_buffer.mLocalRelVel[0] = 0.0;
            data_buffer.mLocalRelVel[1] = 0.0;
            data_buffer.mLocalRelVel[2] = 0.0;

            if (indentation > 0.0) {

                GeometryFunctions::VectorGlobal2Local(data_buffer.mLocalCoordSystem, DeltVel, data_buffer.mLocalRelVel);
                mDiscontinuumConstitutiveLaw = pCloneDiscontinuumConstitutiveLawWithFEMNeighbour(wall);
                mDiscontinuumConstitutiveLaw->CalculateForcesWithFEM(r_process_info,
                                                                    OldLocalElasticContactForce,
                                                                    LocalElasticContactForce,
                                                                    LocalDeltDisp,
                                                                    data_buffer.mLocalRelVel,
                                                                    indentation,
                                                                    previous_indentation,
                                                                    ViscoDampingLocalContactForce,
                                                                    cohesive_force,
                                                                    this,
                                                                    wall,
                                                                    sliding);
            }

            double LocalContactForce[3]  = {0.0};
            double GlobalContactForce[3] = {0.0};

            AddUpFEMForcesAndProject(data_buffer.mLocalCoordSystem, LocalContactForce, LocalElasticContactForce, GlobalContactForce,
                                     GlobalElasticContactForce, ViscoDampingLocalContactForce, cohesive_force, r_elastic_force,
                                     r_contact_force, mNeighbourRigidFacesElasticContactForce[i], mNeighbourRigidFacesTotalContactForce[i]);

            rigid_element_force[0] -= GlobalContactForce[0];
            rigid_element_force[1] -= GlobalContactForce[1];
            rigid_element_force[2] -= GlobalContactForce[2];

            // ROTATION FORCES AND ROLLING FRICTION
            if (this->Is(DEMFlags::HAS_ROTATION)) {
              ComputeMomentsWithWalls(LocalContactForce[2], GlobalContactForce, data_buffer.mLocalCoordSystem[2], wall, indentation, i); //WARNING: sending itself as the neighbor!!
              
              if (this->Is(DEMFlags::HAS_ROLLING_FRICTION) && !data_buffer.mMultiStageRHS) {
                if (mRollingFrictionModel->CheckIfThisModelRequiresRecloningForEachNeighbour()){
                  mRollingFrictionModel = pCloneRollingFrictionModelWithFEMNeighbour(wall);                
                  mRollingFrictionModel->ComputeRollingFrictionWithWall(this, wall, r_process_info, LocalContactForce, indentation, mContactMoment);
                }
                else {
                  mRollingFrictionModel->ComputeRollingResistanceWithWall(this, wall, LocalContactForce);
                }      
              }
            }

            //WEAR
            if (wall->GetProperties()[COMPUTE_WEAR]) {
                const double area              = Globals::Pi * GetInteractionRadius() * GetInteractionRadius();
                const double inverse_of_volume = 1.0 / (4.0 * 0.333333333333333 * area * GetInteractionRadius());
                ComputeWear(data_buffer.mLocalRelVel,
                            data_buffer.mDt,
                            sliding,
                            inverse_of_volume,
                            LocalElasticContactForce[2],
                            wall);
            } //wall->GetProperties()[COMPUTE_WEAR] if

            if (this->Is(DEMFlags::HAS_STRESS_TENSOR)) {
                AddWallContributionToStressTensor(GlobalContactForce, data_buffer.mLocalCoordSystem[2], DistPToB, 0.0);
            }

            // Store contact information needed for later processes
            StoreBallToRigidFaceContactInfo(r_process_info, data_buffer, GlobalContactForce, LocalContactForce, ViscoDampingLocalContactForce, sliding);

        } //ContactType if
    } //rNeighbours.size loop

    auto& list_of_point_condition_pointers = this->GetValue(WALL_POINT_CONDITION_POINTERS);
    auto& neighbour_point_faces_elastic_contact_force = this->GetValue(WALL_POINT_CONDITION_ELASTIC_FORCES);
    auto& neighbour_point_faces_total_contact_force = this->GetValue(WALL_POINT_CONDITION_TOTAL_FORCES);

    for (unsigned int i = 0; i < list_of_point_condition_pointers.size(); i++) {
        Condition* wall = list_of_point_condition_pointers[i];

        array_1d<double, 3> wall_coordinates = wall->GetGeometry().Center();

        double RelVel[3] = { 0.0 };
        double LocalElasticContactForce[3] = { 0.0 };
        double GlobalElasticContactForce[3] = { 0.0 };
        double ViscoDampingLocalContactForce[3] = { 0.0 };
        double cohesive_force = 0.0;

        DEM_SET_COMPONENTS_TO_ZERO_3x3(data_buffer.mLocalCoordSystem)
        DEM_SET_COMPONENTS_TO_ZERO_3x3(data_buffer.mOldLocalCoordSystem)

        const Matrix& r_N = wall->GetGeometry().ShapeFunctionsValues();

        array_1d<double, 3> wall_delta_disp_at_contact_point = ZeroVector(3);
        for (IndexType i = 0; i < wall->GetGeometry().size(); ++i) {
            wall_delta_disp_at_contact_point -= r_N(0, i)*wall->GetGeometry()[i].GetSolutionStepValue(DELTA_DISPLACEMENT, 0);
        }

        array_1d<double, 3> wall_velocity_at_contact_point = ZeroVector(3);
        for (IndexType i = 0; i < wall->GetGeometry().size(); ++i) {
            wall_velocity_at_contact_point += r_N(0, i) * wall->GetGeometry()[i].GetSolutionStepValue(VELOCITY, 0);
        }

        bool sliding = false;
        double ini_delta = GetInitialDeltaWithFEM(i);

        array_1d<double, 3> cond_to_me_vect;
        noalias(cond_to_me_vect) = central_node.Coordinates() - wall_coordinates;

        double DistPToB = DEM_MODULUS_3(cond_to_me_vect);

        double indentation = -(DistPToB - GetInteractionRadius()) - ini_delta;

        double DeltDisp[3] = { 0.0 };
        double DeltVel[3] = { 0.0 };

        DeltVel[0] = velocity[0] - wall_velocity_at_contact_point[0];
        DeltVel[1] = velocity[1] - wall_velocity_at_contact_point[1];
        DeltVel[2] = velocity[2] - wall_velocity_at_contact_point[2];

        // For translation movement delta displacement
        const array_1d<double, 3>& delta_displ = central_node.FastGetSolutionStepValue(DELTA_DISPLACEMENT);
        DeltDisp[0] = delta_displ[0] - wall_delta_disp_at_contact_point[0];
        DeltDisp[1] = delta_displ[1] - wall_delta_disp_at_contact_point[1];
        DeltDisp[2] = delta_displ[2] - wall_delta_disp_at_contact_point[2];

        Node::Pointer other_particle_node = this->GetGeometry()[0].Clone();
        other_particle_node->GetSolutionStepValue(DELTA_DISPLACEMENT) = wall_delta_disp_at_contact_point;
        data_buffer.mpOtherParticleNode = &*other_particle_node;
        DEM_COPY_SECOND_TO_FIRST_3(data_buffer.mOtherToMeVector, cond_to_me_vect)
        data_buffer.mDistance = DistPToB;
        data_buffer.mDomainIsPeriodic = false;
        EvaluateDeltaDisplacement(data_buffer, DeltDisp, RelVel, data_buffer.mLocalCoordSystem, data_buffer.mOldLocalCoordSystem, velocity, delta_displ);

        if (this->Is(DEMFlags::HAS_ROTATION)) {
            const array_1d<double, 3>& delta_rotation = central_node.FastGetSolutionStepValue(DELTA_ROTATION);

            array_1d<double, 3> actual_arm_vector;
            actual_arm_vector[0] = -data_buffer.mLocalCoordSystem[2][0] * DistPToB;
            actual_arm_vector[1] = -data_buffer.mLocalCoordSystem[2][1] * DistPToB;
            actual_arm_vector[2] = -data_buffer.mLocalCoordSystem[2][2] * DistPToB;

            double tangential_vel[3] = { 0.0 };
            double tangential_displacement_due_to_rotation[3] = { 0.0 };
            GeometryFunctions::CrossProduct(AngularVel, actual_arm_vector, tangential_vel);
            GeometryFunctions::CrossProduct(delta_rotation, actual_arm_vector, tangential_displacement_due_to_rotation);

            DEM_ADD_SECOND_TO_FIRST(DeltVel, tangential_vel)
            DEM_ADD_SECOND_TO_FIRST(DeltDisp, tangential_displacement_due_to_rotation)
        }

        double LocalDeltDisp[3] = { 0.0 };
        GeometryFunctions::VectorGlobal2Local(data_buffer.mLocalCoordSystem, DeltDisp, LocalDeltDisp);

        double OldLocalElasticContactForce[3] = { 0.0 };

        GeometryFunctions::VectorGlobal2Local(data_buffer.mLocalCoordSystem, neighbour_point_faces_elastic_contact_force[i], OldLocalElasticContactForce);
        const double previous_indentation = indentation + LocalDeltDisp[2];
        data_buffer.mLocalRelVel[0] = 0.0;
        data_buffer.mLocalRelVel[1] = 0.0;
        data_buffer.mLocalRelVel[2] = 0.0;

        if (indentation > 0.0)
        {
            GeometryFunctions::VectorGlobal2Local(data_buffer.mLocalCoordSystem, DeltVel, data_buffer.mLocalRelVel);
            mDiscontinuumConstitutiveLaw = pCloneDiscontinuumConstitutiveLawWithFEMNeighbour(wall);
            mDiscontinuumConstitutiveLaw->CalculateForcesWithFEM(
                r_process_info,
                OldLocalElasticContactForce,
                LocalElasticContactForce,
                LocalDeltDisp,
                data_buffer.mLocalRelVel,
                indentation,
                previous_indentation,
                ViscoDampingLocalContactForce,
                cohesive_force,
                this,
                wall,
                sliding);
        }

        double LocalContactForce[3] = { 0.0 };
        double GlobalContactForce[3] = { 0.0 };

        AddUpFEMForcesAndProject(
            data_buffer.mLocalCoordSystem,
            LocalContactForce,
            LocalElasticContactForce,
            GlobalContactForce,
            GlobalElasticContactForce,
            ViscoDampingLocalContactForce,
            cohesive_force,
            r_elastic_force,
            r_contact_force,
            neighbour_point_faces_elastic_contact_force[i],
            neighbour_point_faces_total_contact_force[i]);

        rigid_element_force[0] -= GlobalContactForce[0];
        rigid_element_force[1] -= GlobalContactForce[1];
        rigid_element_force[2] -= GlobalContactForce[2];

        Vector GlobalContactForceVector(3);
        DEM_COPY_SECOND_TO_FIRST_3(GlobalContactForceVector, GlobalContactForce)
        wall->SetValue(EXTERNAL_FORCES_VECTOR, GlobalContactForceVector);

        if (this->Is(DEMFlags::HAS_ROTATION)) {
            ComputeMomentsWithWalls(LocalContactForce[2], GlobalContactForce, data_buffer.mLocalCoordSystem[2], wall, indentation, i); //WARNING: sending itself as the neighbor!!
        }

        if (this->Is(DEMFlags::HAS_STRESS_TENSOR)) {
            AddWallContributionToStressTensor(GlobalContactForce, data_buffer.mLocalCoordSystem[2], DistPToB, 0.0);
        }
    }

    KRATOS_CATCH("")
}// ComputeBallToRigidFaceContactForceAndMoment

void SphericParticle::RenewData()
{
  //To be redefined
}
void SphericParticle::ComputeConditionRelativeData(int rigid_neighbour_index,   // check for delete
                                                    DEMWall* const wall,
                                                    double LocalCoordSystem[3][3],
                                                    double& DistPToB,
                                                    array_1d<double, 4>& Weight,
                                                    array_1d<double, 3>& wall_delta_disp_at_contact_point,
                                                    array_1d<double, 3>& wall_velocity_at_contact_point,
                                                    int& ContactType)
{
    size_t FE_size = wall->GetGeometry().size();

    std::vector<double> TempWeight;
    TempWeight.resize(FE_size);

    double total_weight = 0.0;
    int points = 0;
    int inode1 = 0, inode2 = 0;

    for (unsigned int inode = 0; inode < FE_size; inode++) {

        if (Weight[inode] > 1.0e-12) {
            total_weight = total_weight + Weight[inode];
            points++;
            if (points == 1) {inode1 = inode;}
            if (points == 2) {inode2 = inode;}
        }

        if (fabs(total_weight - 1.0) < 1.0e-12) {
            break;
        }
    }

    bool contact_exists = true;
    array_1d<double, 3>& node_coordinates = this->GetGeometry()[0].Coordinates();

    const double radius = this->GetInteractionRadius();

    if (points == 3 || points == 4)
    {
        unsigned int dummy_current_edge_index;
        bool is_inside;
        contact_exists = GeometryFunctions::FacetCheck(wall->GetGeometry(), node_coordinates, radius, LocalCoordSystem, DistPToB, TempWeight, dummy_current_edge_index, is_inside);
        ContactType = 1;
        Weight[0]=TempWeight[0];
        Weight[1]=TempWeight[1];
        Weight[2]=TempWeight[2];
        if (points == 4)
        {
            Weight[3] = TempWeight[3];
        }
        else
        {
            Weight[3] = 0.0;
        }
    }

    else if (points == 2) {

        double eta = 0.0;
        contact_exists = GeometryFunctions::EdgeCheck(wall->GetGeometry()[inode1], wall->GetGeometry()[inode2], node_coordinates, radius, LocalCoordSystem, DistPToB, eta);

        Weight[inode1] = 1-eta;
        Weight[inode2] = eta;
        ContactType = 2;

    }

    else if (points == 1) {
        contact_exists = GeometryFunctions::VertexCheck(wall->GetGeometry()[inode1], node_coordinates, radius, LocalCoordSystem, DistPToB);
        Weight[inode1] = 1.0;
        ContactType = 3;
    }

    if (contact_exists == false) {ContactType = -1;}

    for (std::size_t inode = 0; inode < FE_size; inode++) {
        noalias(wall_velocity_at_contact_point) += wall->GetGeometry()[inode].FastGetSolutionStepValue(VELOCITY) * Weight[inode];

        array_1d<double, 3>  wall_delta_displacement = ZeroVector(3);
        wall->GetDeltaDisplacement(wall_delta_displacement, inode);
        noalias(wall_delta_disp_at_contact_point) += wall_delta_displacement* Weight[inode];

    }
} //ComputeConditionRelativeData

void SphericParticle::ComputeWear(double LocalRelVel[3],
                                  double mTimeStep,
                                  bool sliding,
                                  double inverse_of_volume,
                                  double LocalElasticContactForce,
                                  DEMWall* wall) {

    array_1d<double, 3>& sphere_center = this->GetGeometry()[0].Coordinates();
    double volume_wear = 0.0;

    Properties& properties_of_this_contact = GetProperties().GetSubProperties(wall->GetProperties().Id());
    const double WallSeverityOfWear       = properties_of_this_contact[SEVERITY_OF_WEAR];
    const double WallImpactSeverityOfWear = properties_of_this_contact[IMPACT_WEAR_SEVERITY];
    const double WallBrinellHardness      = properties_of_this_contact[BRINELL_HARDNESS];
    double InverseOfWallBrinellHardness;

    if (WallBrinellHardness) InverseOfWallBrinellHardness = 1.0 / WallBrinellHardness;
    else KRATOS_ERROR << "Brinell hardness cannot be zero!";

    const double Sliding_0 = LocalRelVel[0] * mTimeStep;
    const double Sliding_1 = LocalRelVel[1] * mTimeStep;

    double impact_wear = WallImpactSeverityOfWear * InverseOfWallBrinellHardness * GetDensity() * mRadius * std::abs(LocalRelVel[2]);
    if (sliding) volume_wear = WallSeverityOfWear * InverseOfWallBrinellHardness * std::abs(LocalElasticContactForce) * sqrt(Sliding_0 * Sliding_0 + Sliding_1 * Sliding_1);

    const double element_area = wall->GetGeometry().Area();

    if (element_area) {
        impact_wear /= element_area;
        volume_wear /= element_area;
    } else KRATOS_ERROR << "A wall element with zero area was found!";

    //Computing the projected point
    array_1d<double, 3> inner_point = ZeroVector(3);
    array_1d<double, 3> relative_vector = wall->GetGeometry()[0].Coordinates() - sphere_center; //We could have chosen also [1] or [2].
    const unsigned int line_dimension = 2;

    if (wall->GetGeometry().size() > line_dimension) {

        array_1d<double, 3> normal_to_wall;
        wall->CalculateNormal(normal_to_wall);
        const double dot_product = DEM_INNER_PRODUCT_3(relative_vector, normal_to_wall);
        DEM_MULTIPLY_BY_SCALAR_3(normal_to_wall, dot_product);

        inner_point = sphere_center + normal_to_wall;

    } else {
        // Projection on a line element
        const double numerical_limit = std::numeric_limits<double>::epsilon();
        array_1d<double, 3> line_vector = wall->GetGeometry()[1].Coordinates()-wall->GetGeometry()[0].Coordinates();
        KRATOS_ERROR_IF(wall->GetGeometry().Length()<=numerical_limit) << "Line element has zero length" << std::endl;
        line_vector/=wall->GetGeometry().Length();

        DEM_COPY_SECOND_TO_FIRST_3(inner_point,line_vector);
        const double dot_product = DEM_INNER_PRODUCT_3(relative_vector, line_vector);
        DEM_MULTIPLY_BY_SCALAR_3(inner_point, dot_product);
        DEM_ADD_SECOND_TO_FIRST(inner_point,wall->GetGeometry()[0].Coordinates());
    }

    array_1d<double, 3> point_local_coordinates;
    Vector shape_functions_coefs(3);
    wall->GetGeometry().PointLocalCoordinates(point_local_coordinates, inner_point);
    wall->GetGeometry().ShapeFunctionsValues(shape_functions_coefs, point_local_coordinates);

    if ((shape_functions_coefs[0] >= 0.0) && (shape_functions_coefs[1] >= 0.0) && (shape_functions_coefs[2] >= 0.0)) { // Which means the ball is inside this element
                                                                                                                       // This avoids negative shape functions that would give
                                                                                                                       // negative wear values
        auto& n0 = wall->GetGeometry()[0];
        n0.SetLock();
        n0.FastGetSolutionStepValue(NON_DIMENSIONAL_VOLUME_WEAR) += shape_functions_coefs[0] * volume_wear;
        n0.FastGetSolutionStepValue(IMPACT_WEAR) += shape_functions_coefs[0] * impact_wear;
        n0.UnSetLock();

        auto& n1 = wall->GetGeometry()[1];
        n1.SetLock();
        n1.FastGetSolutionStepValue(NON_DIMENSIONAL_VOLUME_WEAR) += shape_functions_coefs[1] * volume_wear;
        n1.FastGetSolutionStepValue(IMPACT_WEAR) += shape_functions_coefs[1] * impact_wear;
        n1.UnSetLock();

        auto& n2 = wall->GetGeometry()[2];
        n2.SetLock();
        n2.FastGetSolutionStepValue(NON_DIMENSIONAL_VOLUME_WEAR) += shape_functions_coefs[2] * volume_wear;
        n2.FastGetSolutionStepValue(IMPACT_WEAR) += shape_functions_coefs[2] * impact_wear;
        n2.UnSetLock();
    }
} //ComputeWear

void SphericParticle::CalculateDampingMatrix(MatrixType& rDampingMatrix, const ProcessInfo& r_process_info){}

void SphericParticle::GetDofList(DofsVectorType& ElementalDofList, const ProcessInfo& r_process_info) const {
    KRATOS_TRY

    ElementalDofList.resize(0);

    for (unsigned int i = 0; i < GetGeometry().size(); i++) {
        ElementalDofList.push_back(GetGeometry()[i].pGetDof(VELOCITY_X));
        ElementalDofList.push_back(GetGeometry()[i].pGetDof(VELOCITY_Y));

        if (GetGeometry().WorkingSpaceDimension() == 3){
            ElementalDofList.push_back(GetGeometry()[i].pGetDof(VELOCITY_Z));
        }

        ElementalDofList.push_back(GetGeometry()[i].pGetDof(ANGULAR_VELOCITY_X));
        ElementalDofList.push_back(GetGeometry()[i].pGetDof(ANGULAR_VELOCITY_Y));

        if (GetGeometry().WorkingSpaceDimension() == 3){
            ElementalDofList.push_back(GetGeometry()[i].pGetDof(ANGULAR_VELOCITY_Z));
        }
    }

    KRATOS_CATCH("")
}

void SphericParticle::InitializeSolutionStep(const ProcessInfo& r_process_info)
{
    KRATOS_TRY

    auto& central_node = GetGeometry()[0];
    mRadius = central_node.FastGetSolutionStepValue(RADIUS); //Just in case someone is overwriting the radius in Python
    mPartialRepresentativeVolume = 0.0;
    central_node.FastGetSolutionStepValue(REPRESENTATIVE_VOLUME) = CalculateVolume();
    double& elastic_energy = this->GetElasticEnergy();
    elastic_energy = 0.0;
    double& max_normal_ball_to_ball_force_times_radius = this->GetMaxNormalBallToBallForceTimesRadius();
    max_normal_ball_to_ball_force_times_radius = 0.0;
    if (this->Is(DEMFlags::HAS_STRESS_TENSOR)) {
        for (int i = 0; i < 3; i++) {
            for (int j = 0; j < 3; j++) {
                (*mStressTensor)(i,j) = 0.0;
            }
        }
    }

    if (this->Is(DEMFlags::HAS_ROTATION)) {
        if (this->Is(DEMFlags::HAS_ROLLING_FRICTION)) {
            if (mRollingFrictionModel != nullptr){
                mRollingFrictionModel->InitializeSolutionStep();
            }
        }
    }

    KRATOS_CATCH("")
}

void SphericParticle::AddNeighbourContributionToStressTensor(const ProcessInfo& r_process_info,
                                                            const double Force[3],
                                                            const double other_to_me_vect[3],
                                                            const double distance,
                                                            const double radius_sum,
                                                            SphericParticle* element) {
    KRATOS_TRY

    double gap = distance - radius_sum;
    double real_distance = GetInteractionRadius() + 0.5 * gap;

    array_1d<double, 3> normal_vector_on_contact;
    normal_vector_on_contact[0] = - other_to_me_vect[0]; //outwards
    normal_vector_on_contact[1] = - other_to_me_vect[1]; //outwards
    normal_vector_on_contact[2] = - other_to_me_vect[2]; //outwards

    array_1d<double, 3> x_centroid = real_distance * normal_vector_on_contact;

    for (int i = 0; i < 3; ++i) {
        for (int j = 0; j < 3; ++j) {
            (*mStressTensor)(i,j) += x_centroid[j] * Force[i]; //ref: Katalin Bagi 1995 Mean stress tensor
        }
    }
    KRATOS_CATCH("")
}

void SphericParticle::AddWallContributionToStressTensor(const double Force[3],
                                                        const double other_to_me_vect[3],
                                                        const double distance,
                                                        const double contact_area) {

    KRATOS_TRY

    double& rRepresentative_Volume = this->GetGeometry()[0].FastGetSolutionStepValue(REPRESENTATIVE_VOLUME);
    rRepresentative_Volume += 0.33333333333333 * (distance * contact_area);

    array_1d<double, 3> normal_vector_on_contact;
    normal_vector_on_contact[0] = -1 * other_to_me_vect[0]; //outwards
    normal_vector_on_contact[1] = -1 * other_to_me_vect[1]; //outwards
    normal_vector_on_contact[2] = -1 * other_to_me_vect[2]; //outwards

    array_1d<double, 3> x_centroid = distance * normal_vector_on_contact;

    for (int i = 0; i < 3; i++) {
        for (int j = 0; j < 3; j++) {
            (*mStressTensor)(i,j) += (x_centroid[j]) * Force[i]; //ref: Katalin Bagi 1995 Mean stress tensor
        }
    }

    KRATOS_CATCH("")
}

void SphericParticle::CorrectRepresentativeVolume(double& rRepresentative_Volume/*, bool& is_smaller_than_sphere*/) {

    KRATOS_TRY

    const double sphere_volume = CalculateVolume();

    if ((rRepresentative_Volume <= sphere_volume)) { //In case it gets 0.0 (discontinuum). Also sometimes the error can be too big. This puts some bound to the error for continuum.
        rRepresentative_Volume = sphere_volume;
        //is_smaller_than_sphere = true;
    }

    KRATOS_CATCH("")
}

void SphericParticle::FinalizeSolutionStep(const ProcessInfo& r_process_info){

    KRATOS_TRY

    ComputeReactions();

    auto& central_node = GetGeometry()[0];

    central_node.FastGetSolutionStepValue(REPRESENTATIVE_VOLUME) = mPartialRepresentativeVolume;
    double& rRepresentative_Volume = central_node.FastGetSolutionStepValue(REPRESENTATIVE_VOLUME);

    //bool is_smaller_than_sphere = false;
    CorrectRepresentativeVolume(rRepresentative_Volume/*, is_smaller_than_sphere*/);

    if (this->Is(DEMFlags::HAS_STRESS_TENSOR)) {

        //Divide Stress Tensor by the total volume:
        //const array_1d<double, 3>& reaction_force=central_node.FastGetSolutionStepValue(FORCE_REACTION);

        //make a copy
        if (this->Is(DEMFlags::PRINT_STRESS_TENSOR)) {
            this->GetGeometry()[0].FastGetSolutionStepValue(DEM_STRESS_TENSOR_RAW) = (*mStressTensor);
        }

        //KRATOS_WATCH(this->GetGeometry()[0].FastGetSolutionStepValue(DEM_STRESS_TENSOR_RAW))

        for (int i = 0; i < 3; i++) {
            for (int j = 0; j < 3; j++) {
                (*mStressTensor)(i,j) /= rRepresentative_Volume;
            }
            //(*mStressTensor)(i,i) += GeometryFunctions::sign( (*mStressTensor)(i,i) ) * GetRadius() * fabs(reaction_force[i]) / rRepresentative_Volume;
        }
        /*if( this->Is(DEMFlags::HAS_ROTATION) ) { //THIS IS GIVING STABILITY PROBLEMS WHEN USING THE EXTRA TERMS FOR CONTINUUM
            const array_1d<double, 3>& reaction_moment=central_node.FastGetSolutionStepValue(MOMENT_REACTION);
            const double fabs_reaction_moment_modulus = fabs( DEM_MODULUS_3(reaction_moment) );
            for (int i = 0; i < 3; i++) {
                for (int j = 0; j < 3; j++) {
                    if(i!=j){
                        (*mStressTensor)(i,j) += GeometryFunctions::sign( (*mStressTensor)(i,j) ) * fabs_reaction_moment_modulus / rRepresentative_Volume;
                    }
                }
            }
        }*/

        ComputeDifferentialStrainTensor(r_process_info);
        SymmetrizeDifferentialStrainTensor();
        ComputeStrainTensor(r_process_info);

        FinalizeStressTensor(r_process_info, rRepresentative_Volume);
        SymmetrizeStressTensor();
    }
    KRATOS_CATCH("")
}

void SphericParticle::ComputeStrainTensor(const ProcessInfo& r_process_info) {

    const int Dim = r_process_info[DOMAIN_SIZE];
    for (int i = 0; i < Dim; i++) {
        for (int j = 0; j < Dim; j++) {
            (*mStrainTensor)(i,j) += (*mDifferentialStrainTensor)(i,j);
        }
    }
}

void SphericParticle::ComputeDifferentialStrainTensor(const ProcessInfo& r_process_info) {

    // Following Bagi, Katalin. "Analysis of microstructural strain tensors for granular assemblies". 2005. Section 2.3.1.
    const int Dim = r_process_info[DOMAIN_SIZE];
    array_1d<double, 3> assembly_centroid = this->GetGeometry()[0].Coordinates();
    array_1d<double, 3> assembly_average_delta_displacement = this->GetGeometry()[0].FastGetSolutionStepValue(DELTA_DISPLACEMENT);
    int total_number_of_neighbours = 0;
    for (unsigned int i = 0; i < mNeighbourElements.size(); i++) {
        if (!mNeighbourElements[i]) continue;
        SphericParticle* neighbour_iterator = dynamic_cast<SphericParticle*>(mNeighbourElements[i]);
        array_1d<double, 3> node_coordinates = neighbour_iterator->GetGeometry()[0].Coordinates();
        assembly_centroid += node_coordinates;
        array_1d<double, 3> node_delta_displacement = neighbour_iterator->GetGeometry()[0].FastGetSolutionStepValue(DELTA_DISPLACEMENT);
        assembly_average_delta_displacement += node_delta_displacement;
        total_number_of_neighbours++;
    }
    
    if (total_number_of_neighbours < Dim) {
        *mDifferentialStrainTensor = ZeroMatrix(3,3);
    } else {
        BoundedMatrix<double, 3, 3> CoefficientsMatrix = ZeroMatrix(3, 3);
        BoundedMatrix<double, 3, 3> RightHandSide = ZeroMatrix(3, 3);
        assembly_centroid /= (1.0 + total_number_of_neighbours);  
        assembly_average_delta_displacement /= (1.0 + total_number_of_neighbours);

        array_1d<double, 3> relative_position = this->GetGeometry()[0].Coordinates() - assembly_centroid;
        array_1d<double, 3> relative_delta_displacement = this->GetGeometry()[0].FastGetSolutionStepValue(DELTA_DISPLACEMENT) - assembly_average_delta_displacement;
        for (int i = 0; i < Dim; i++) {
            for (int j = 0; j < Dim; j++) {
                CoefficientsMatrix(j,i) += relative_position[j] * relative_position[i];
                RightHandSide(j,i) += relative_delta_displacement[i] * relative_position[j];
            }
        }

        for (unsigned int i = 0; i < mNeighbourElements.size(); i++) {
            if (!mNeighbourElements[i]) continue;
            relative_position = mNeighbourElements[i]->GetGeometry()[0].Coordinates() - assembly_centroid;
            relative_delta_displacement = mNeighbourElements[i]->GetGeometry()[0].FastGetSolutionStepValue(DELTA_DISPLACEMENT) - assembly_average_delta_displacement;
            for (int i = 0; i < Dim; i++) {
                for (int j = 0; j < Dim; j++) {
                    CoefficientsMatrix(j,i) += relative_position[j] * relative_position[i];
                    RightHandSide(j,i) += relative_delta_displacement[i] * relative_position[j];
                }
            }
        }

        double det = 0.0;
        BoundedMatrix<double, 3, 3> InvertedCoefficientsMatrix = ZeroMatrix(3, 3);
        if (Dim == 2) {
            CoefficientsMatrix(2,2) = 1.0;
            RightHandSide(2,2) = 1.0;
        }
        MathUtils<double>::InvertMatrix3(CoefficientsMatrix, InvertedCoefficientsMatrix, det);
        *mDifferentialStrainTensor = prod(InvertedCoefficientsMatrix, RightHandSide);
        if (Dim == 2) {
            (*mDifferentialStrainTensor)(2,2) = (*mDifferentialStrainTensor)(0,2) = (*mDifferentialStrainTensor)(1,2) = (*mDifferentialStrainTensor)(2,1) = (*mDifferentialStrainTensor)(2,0) = 0.0;
        }
    }
}

void SphericParticle::SymmetrizeDifferentialStrainTensor() {
    
    for (int i = 0; i < 3; i++) {
        for (int j = i; j < 3; j++) {
            (*mDifferentialStrainTensor)(i,j) = 0.5 * ((*mDifferentialStrainTensor)(i,j) + (*mDifferentialStrainTensor)(j,i));
        }
    }
    for (int i = 0; i < 3; i++) {
        for (int j = 0; j < i; j++) {
            (*mDifferentialStrainTensor)(i,j) = (*mDifferentialStrainTensor)(j,i);
        }
    }
}

void SphericParticle::SymmetrizeStressTensor(){
    //The following operation symmetrizes the tensor. We will work with the symmetric stress tensor always, because the non-symmetric one is being filled while forces are being calculated
    for (int i = 0; i < 3; i++) {
        for (int j = i; j < 3; j++) {
            if(fabs((*mStressTensor)(i,j)) > fabs((*mStressTensor)(j,i))) {
                (*mSymmStressTensor)(i,j) = (*mSymmStressTensor)(j,i) = (*mStressTensor)(i,j);
            }
            else {
                (*mSymmStressTensor)(i,j) = (*mSymmStressTensor)(j,i) = (*mStressTensor)(j,i);
            }
        }
    }

    /*for (int i = 0; i < 3; i++) {
        for (int j = i; j < 3; j++) {
            (*mSymmStressTensor)(i,j) = (*mSymmStressTensor)(j,i) = 0.5 * ((*mStressTensor)(i,j) + (*mStressTensor)(j,i));
        }
    }*/
}

void SphericParticle::ComputeReactions() {

    KRATOS_TRY

    Node& node = GetGeometry()[0];
    array_1d<double, 3>& reaction_force = node.FastGetSolutionStepValue(FORCE_REACTION);
    array_1d<double, 3>& r_total_forces = node.FastGetSolutionStepValue(TOTAL_FORCES);
    reaction_force[0] = node.Is(DEMFlags::FIXED_VEL_X) * (-r_total_forces[0]);
    reaction_force[1] = node.Is(DEMFlags::FIXED_VEL_Y) * (-r_total_forces[1]);
    reaction_force[2] = node.Is(DEMFlags::FIXED_VEL_Z) * (-r_total_forces[2]);

    if (this->Is(DEMFlags::HAS_ROTATION)) {
        array_1d<double, 3>& reaction_moment = node.FastGetSolutionStepValue(MOMENT_REACTION);
        array_1d<double, 3>& r_total_moment = node.FastGetSolutionStepValue(PARTICLE_MOMENT);
        reaction_moment[0] = node.Is(DEMFlags::FIXED_ANG_VEL_X) * (-r_total_moment[0]);
        reaction_moment[1] = node.Is(DEMFlags::FIXED_ANG_VEL_Y) * (-r_total_moment[1]);
        reaction_moment[2] = node.Is(DEMFlags::FIXED_ANG_VEL_Z) * (-r_total_moment[2]);
    }

    KRATOS_CATCH("")
}

void SphericParticle::PrepareForPrinting(const ProcessInfo& r_process_info){

    if (this->GetGeometry()[0].SolutionStepsDataHas(IS_STICKY)) {
        this->GetGeometry()[0].FastGetSolutionStepValue(IS_STICKY) = this->Is(DEMFlags::STICKY);
    }

    if (this->Is(DEMFlags::PRINT_STRESS_TENSOR)) {
        this->GetGeometry()[0].FastGetSolutionStepValue(DEM_STRESS_TENSOR) = (*mSymmStressTensor);
        this->GetGeometry()[0].FastGetSolutionStepValue(DEM_STRAIN_TENSOR) = (*mStrainTensor);
        this->GetGeometry()[0].FastGetSolutionStepValue(DEM_DIFFERENTIAL_STRAIN_TENSOR) = (*mDifferentialStrainTensor);
    }
}

void SphericParticle::ComputeAdditionalForces(array_1d<double, 3>& externally_applied_force,
                                            array_1d<double, 3>& externally_applied_moment,
                                            const ProcessInfo& r_process_info,
                                            const array_1d<double,3>& gravity)
{
    KRATOS_TRY

    if (this->Is(DEMFlags::CUMULATIVE_ZONE)) {
        const array_1d<double,3> gravity_force = ComputeWeight(gravity, r_process_info);
        const double gravity_force_magnitude = DEM_MODULUS_3(gravity_force);
        const array_1d<double, 3>& vel = this->GetGeometry()[0].FastGetSolutionStepValue(VELOCITY);
        const double vel_magnitude = DEM_MODULUS_3(vel);
        if (vel_magnitude != 0.0){
            const array_1d<double, 3> unitary_vel =  vel/vel_magnitude;
            const double inlet_damping_coefficient = 1e3;
            const array_1d<double, 3> damping_force = - inlet_damping_coefficient * GetMass() * vel_magnitude  * vel_magnitude * unitary_vel;
            const array_1d<double, 3> counter_force  = -5.0 * gravity_force_magnitude * unitary_vel;
            noalias(externally_applied_force)  += damping_force;
            noalias(externally_applied_force)  += counter_force;}
    } else {
        noalias(externally_applied_force)  += ComputeWeight(gravity, r_process_info);
<<<<<<< HEAD
        //Global viscous damping force
        const array_1d<double, 3>& vel = this->GetGeometry()[0].FastGetSolutionStepValue(VELOCITY);
        const double vel_magnitude = DEM_MODULUS_3(vel);
        if (vel_magnitude != 0.0)
        {
            mGlobalViscousDamping = r_process_info[GLOBAL_VISCOUS_DAMPING]; //update the coefficient of GLOBAL_VISCOUS_DAMPING
            const array_1d<double, 3> viscous_damping_force = -2.0 * mGlobalViscousDamping * sqrt(GetMass() * GetRadius() * GetYoung())  * vel;
            noalias(externally_applied_force)  += viscous_damping_force;
        }
=======
>>>>>>> 7161952a
        noalias(externally_applied_force)  += this->GetGeometry()[0].FastGetSolutionStepValue(EXTERNAL_APPLIED_FORCE);
        noalias(externally_applied_moment) += this->GetGeometry()[0].FastGetSolutionStepValue(EXTERNAL_APPLIED_MOMENT);
    }
    KRATOS_CATCH("")
}

array_1d<double,3> SphericParticle::ComputeWeight(const array_1d<double,3>& gravity, const ProcessInfo& r_process_info) {

    KRATOS_TRY

    return GetMass() * gravity;

    KRATOS_CATCH("")
}

void SphericParticle::AddUpForcesAndProject(double OldCoordSystem[3][3],
                                            double LocalCoordSystem[3][3],
                                            double LocalContactForce[3],
                                            double LocalElasticContactForce[3],
                                            double LocalElasticExtraContactForce[3],
                                            double GlobalContactForce[3],
                                            double GlobalElasticContactForce[3],
                                            double GlobalElasticExtraContactForce[3],
                                            double TotalGlobalElasticContactForce[3],
                                            double ViscoDampingLocalContactForce[3],
                                            const double cohesive_force,
                                            array_1d<double, 3>& other_ball_to_ball_forces,
                                            array_1d<double, 3>& r_elastic_force,
                                            array_1d<double, 3>& r_contact_force,
                                            const unsigned int i_neighbour_count,
                                            const ProcessInfo& r_process_info)
{

    for (unsigned int index = 0; index < 3; index++) {
        LocalContactForce[index] = LocalElasticContactForce[index] + ViscoDampingLocalContactForce[index] + other_ball_to_ball_forces[index];
    }
    LocalContactForce[2] -= cohesive_force;
  
    DEM_ADD_SECOND_TO_FIRST(LocalElasticContactForce, other_ball_to_ball_forces);

    GeometryFunctions::VectorLocal2Global(LocalCoordSystem, LocalElasticContactForce, GlobalElasticContactForce);
    GeometryFunctions::VectorLocal2Global(LocalCoordSystem, LocalContactForce, GlobalContactForce);
    GeometryFunctions::VectorLocal2Global(LocalCoordSystem, LocalElasticExtraContactForce, GlobalElasticExtraContactForce);

    // Saving contact forces (We need to, since tangential elastic force is history-dependent)
    DEM_COPY_SECOND_TO_FIRST_3(mNeighbourElasticContactForces[i_neighbour_count], GlobalElasticContactForce)
    DEM_COPY_SECOND_TO_FIRST_3(mNeighbourElasticExtraContactForces[i_neighbour_count], GlobalElasticExtraContactForce)

    TotalGlobalElasticContactForce[0] = GlobalElasticContactForce[0] + GlobalElasticExtraContactForce[0];
    TotalGlobalElasticContactForce[1] = GlobalElasticContactForce[1] + GlobalElasticExtraContactForce[1];
    TotalGlobalElasticContactForce[2] = GlobalElasticContactForce[2] + GlobalElasticExtraContactForce[2];
    DEM_ADD_SECOND_TO_FIRST(r_elastic_force, TotalGlobalElasticContactForce)

    double TotalGlobalContactForce[3];
    TotalGlobalContactForce[0] = GlobalContactForce[0] + GlobalElasticExtraContactForce[0];
    TotalGlobalContactForce[1] = GlobalContactForce[1] + GlobalElasticExtraContactForce[1];
    TotalGlobalContactForce[2] = GlobalContactForce[2] + GlobalElasticExtraContactForce[2];
    DEM_ADD_SECOND_TO_FIRST(r_contact_force, TotalGlobalContactForce )
}

void SphericParticle::AddUpMomentsAndProject(double LocalCoordSystem[3][3],
                                             double LocalElasticRotationalMoment[3],
                                             double LocalViscoRotationalMoment[3]) {

    double LocalContactRotationalMoment[3] = {0.0};
    double GlobalContactRotationalMoment[3] = {0.0};

    for (unsigned int index = 0; index < 3; index++) {
        LocalContactRotationalMoment[index] = LocalElasticRotationalMoment[index] + LocalViscoRotationalMoment[index];
    }

    GeometryFunctions::VectorLocal2Global(LocalCoordSystem, LocalContactRotationalMoment, GlobalContactRotationalMoment);
    
    DEM_ADD_SECOND_TO_FIRST(mContactMoment, GlobalContactRotationalMoment)

}

void SphericParticle::AddUpFEMForcesAndProject(double LocalCoordSystem[3][3],
                                               double LocalContactForce[3],
                                               double LocalElasticContactForce[3],
                                               double GlobalContactForce[3],
                                               double GlobalElasticContactForce[3],
                                               double ViscoDampingLocalContactForce[3],
                                               const double cohesive_force,
                                               array_1d<double, 3>& r_elastic_force,
                                               array_1d<double, 3>& r_contact_force,
                                               array_1d<double, 3>& elastic_force_backup,
                                               array_1d<double, 3>& total_force_backup) {
    for (unsigned int index = 0; index < 3; index++) {
        LocalContactForce[index] = LocalElasticContactForce[index] + ViscoDampingLocalContactForce[index];
    }
    LocalContactForce[2] -= cohesive_force;

    GeometryFunctions::VectorLocal2Global(LocalCoordSystem, LocalElasticContactForce, GlobalElasticContactForce);
    GeometryFunctions::VectorLocal2Global(LocalCoordSystem, LocalContactForce, GlobalContactForce);
    // Saving contact forces (We need to, since tangential elastic force is history-dependent)
    DEM_COPY_SECOND_TO_FIRST_3(elastic_force_backup,GlobalElasticContactForce)
    DEM_COPY_SECOND_TO_FIRST_3(total_force_backup,GlobalContactForce)
    DEM_ADD_SECOND_TO_FIRST(r_elastic_force, GlobalElasticContactForce)
    DEM_ADD_SECOND_TO_FIRST(r_contact_force, GlobalContactForce)

}

void SphericParticle::MemberDeclarationFirstStep(const ProcessInfo& r_process_info) {
    // Passing the element id to the node upon initialization
    if (r_process_info[PRINT_EXPORT_ID] == 1) {
        this->GetGeometry()[0].FastGetSolutionStepValue(EXPORT_ID) = double(this->Id());
    }

    if (r_process_info[ROTATION_OPTION]) this->Set(DEMFlags::HAS_ROTATION, true);
    else                                 this->Set(DEMFlags::HAS_ROTATION, false);

    if (r_process_info[ROLLING_FRICTION_OPTION]) this->Set(DEMFlags::HAS_ROLLING_FRICTION, true);
    else                                         this->Set(DEMFlags::HAS_ROLLING_FRICTION, false);

    if (r_process_info[GLOBAL_DAMPING_OPTION]) this->Set(DEMFlags::HAS_GLOBAL_DAMPING, true);
    else                                       this->Set(DEMFlags::HAS_GLOBAL_DAMPING, false);

    if (r_process_info[COMPUTE_STRESS_TENSOR_OPTION]) this->Set(DEMFlags::HAS_STRESS_TENSOR, true);
    else                                              this->Set(DEMFlags::HAS_STRESS_TENSOR, false);

    if (r_process_info[PRINT_STRESS_TENSOR_OPTION]) this->Set(DEMFlags::PRINT_STRESS_TENSOR, true);
    else                                            this->Set(DEMFlags::PRINT_STRESS_TENSOR, false);

    if (this->Is(DEMFlags::HAS_STRESS_TENSOR)) {

        mStressTensor  = new BoundedMatrix<double, 3, 3>(3,3);
        *mStressTensor = ZeroMatrix(3,3);

        mSymmStressTensor  = new BoundedMatrix<double, 3, 3>(3,3);
        *mSymmStressTensor = ZeroMatrix(3,3);

        mStrainTensor  = new BoundedMatrix<double, 3, 3>(3,3);
        *mStrainTensor = ZeroMatrix(3,3);

        mDifferentialStrainTensor  = new BoundedMatrix<double, 3, 3>(3,3);
        *mDifferentialStrainTensor = ZeroMatrix(3,3);
    }
    else {

        mStressTensor             = NULL;
        mSymmStressTensor         = NULL;
        mStrainTensor             = NULL;
        mDifferentialStrainTensor = NULL;
    }
}

std::unique_ptr<DEMDiscontinuumConstitutiveLaw> SphericParticle::pCloneDiscontinuumConstitutiveLawWithNeighbour(SphericParticle* neighbour) {
    Properties& properties_of_this_contact = GetProperties().GetSubProperties(neighbour->GetProperties().Id());
    return properties_of_this_contact[DEM_DISCONTINUUM_CONSTITUTIVE_LAW_POINTER]->CloneUnique();
}

std::unique_ptr<DEMDiscontinuumConstitutiveLaw> SphericParticle::pCloneDiscontinuumConstitutiveLawWithFEMNeighbour(Condition* neighbour) {
    Properties& properties_of_this_contact = GetProperties().GetSubProperties(neighbour->GetProperties().Id());
    return properties_of_this_contact[DEM_DISCONTINUUM_CONSTITUTIVE_LAW_POINTER]->CloneUnique();
}

std::unique_ptr<DEMRollingFrictionModel> SphericParticle::pCloneRollingFrictionModel(SphericParticle* element){
    Properties& properties_of_this_particle = element->GetProperties();
    return properties_of_this_particle[DEM_ROLLING_FRICTION_MODEL_POINTER]->CloneUnique();
}

std::unique_ptr<DEMRollingFrictionModel> SphericParticle::pCloneRollingFrictionModelWithNeighbour(SphericParticle* neighbour){
    Properties& properties_of_this_contact = GetProperties().GetSubProperties(neighbour->GetProperties().Id());
    return properties_of_this_contact[DEM_ROLLING_FRICTION_MODEL_POINTER]->CloneUnique();
}

std::unique_ptr<DEMRollingFrictionModel> SphericParticle::pCloneRollingFrictionModelWithFEMNeighbour(Condition* neighbour){
    Properties& properties_of_this_contact = GetProperties().GetSubProperties(neighbour->GetProperties().Id());
    return properties_of_this_contact[DEM_ROLLING_FRICTION_MODEL_POINTER]->CloneUnique();
}

std::unique_ptr<DEMGlobalDampingModel> SphericParticle::pCloneGlobalDampingModel(SphericParticle* element){
    Properties& properties_of_this_particle = element->GetProperties();
    return properties_of_this_particle[DEM_GLOBAL_DAMPING_MODEL_POINTER]->CloneUnique();
}

void SphericParticle::ComputeOtherBallToBallForces(array_1d<double, 3>& other_ball_to_ball_forces) {}

void SphericParticle::StoreBallToBallContactInfo(const ProcessInfo& r_process_info, SphericParticle::ParticleDataBuffer& data_buffer, double GlobalContactForceTotal[3], double LocalContactForceTotal[3], double LocalContactForceDamping[3], bool sliding) {}

void SphericParticle::StoreBallToRigidFaceContactInfo(const ProcessInfo& r_process_info, SphericParticle::ParticleDataBuffer& data_buffer, double GlobalContactForceTotal[3], double LocalContactForceTotal[3], double LocalContactForceDamping[3], bool sliding) {}

double SphericParticle::GetInitialDeltaWithFEM(int index) {//only available in continuum_particle
    return 0.0;
}

void SphericParticle::Calculate(const Variable<double>& rVariable, double& Output, const ProcessInfo& r_process_info) {
    KRATOS_TRY

    if (rVariable == PARTICLE_TRANSLATIONAL_KINEMATIC_ENERGY) {

      const array_1d<double, 3>& vel = this->GetGeometry()[0].FastGetSolutionStepValue(VELOCITY);
      double square_of_celerity      = vel[0] * vel[0] + vel[1] * vel[1] + vel[2] * vel[2];

      Output = 0.5 * (GetMass() * square_of_celerity);

      return;
    }

    if (rVariable == PARTICLE_ROTATIONAL_KINEMATIC_ENERGY) {

        const array_1d<double, 3> ang_vel = this->GetGeometry()[0].FastGetSolutionStepValue(ANGULAR_VELOCITY);
        const double moment_of_inertia    = this->GetGeometry()[0].FastGetSolutionStepValue(PARTICLE_MOMENT_OF_INERTIA);
        double square_of_angular_celerity = ang_vel[0] * ang_vel[0] + ang_vel[1] * ang_vel[1] + ang_vel[2] * ang_vel[2];
        Output = 0.5 * moment_of_inertia * square_of_angular_celerity;

        return;
    }

    if (rVariable == PARTICLE_GRAVITATIONAL_ENERGY) {

       // Energy relative to the origin [0,0,0]
       const double coord[3] = { this->GetGeometry()[0][0], this->GetGeometry()[0][1], this->GetGeometry()[0][2] };
       Output = - this->GetMass() * DEM_INNER_PRODUCT_3(r_process_info[GRAVITY], coord);

        return;
    }

    if (rVariable == PARTICLE_ELASTIC_ENERGY) {

        Output = GetElasticEnergy();

    }

    if (rVariable == PARTICLE_MAX_NORMAL_BALL_TO_BALL_FORCE_TIMES_RADIUS) {

        Output = GetMaxNormalBallToBallForceTimesRadius();

    }

    if (rVariable == PARTICLE_INELASTIC_FRICTIONAL_ENERGY) {

        Output = GetInelasticFrictionalEnergy();

    }

    if (rVariable == PARTICLE_INELASTIC_VISCODAMPING_ENERGY) {

        Output = GetInelasticViscodampingEnergy();

    }

    if (rVariable == PARTICLE_INELASTIC_ROLLING_RESISTANCE_ENERGY) {

      Output = GetInelasticRollingResistanceEnergy();

    }

    AdditionalCalculate(rVariable, Output, r_process_info);

    KRATOS_CATCH("")

} //Calculate

void SphericParticle::Calculate(const Variable<array_1d<double, 3> >& rVariable, array_1d<double, 3>& Output,
                                const ProcessInfo& r_process_info)
{
    if (rVariable == MOMENTUM) {
        CalculateMomentum(Output);
    }

    else if (rVariable == ANGULAR_MOMENTUM) {
        CalculateLocalAngularMomentum(Output);
    }
}

void SphericParticle::RotateOldContactForces(const double OldLocalCoordSystem[3][3], const double LocalCoordSystem[3][3], array_1d<double, 3>& mNeighbourElasticContactForces) {

    array_1d<double, 3> v1;
    array_1d<double, 3> v2;
    array_1d<double, 3> v3;
    array_1d<double, 3> rotated_neighbour_elastic_contact_forces;

    v1[0] = OldLocalCoordSystem[2][0]; v1[1] = OldLocalCoordSystem[2][1]; v1[2] = OldLocalCoordSystem[2][2];
    v2[0] = LocalCoordSystem[2][0];    v2[1] = LocalCoordSystem[2][1];    v2[2] = LocalCoordSystem[2][2];

    GeometryFunctions::CrossProduct(v1, v2, v3);

    double v1_mod = GeometryFunctions::module(v1);
    double v2_mod = GeometryFunctions::module(v2);
    double v3_mod = GeometryFunctions::module(v3);

    double alpha = asin(v3_mod / (v1_mod * v2_mod));

    GeometryFunctions::normalize(v3);

    GeometryFunctions::RotateAVectorAGivenAngleAroundAUnitaryVector(mNeighbourElasticContactForces, v3, alpha, rotated_neighbour_elastic_contact_forces);

    DEM_COPY_SECOND_TO_FIRST_3(mNeighbourElasticContactForces, rotated_neighbour_elastic_contact_forces)
}

bool SphericParticle::CalculateRelativePositionsOrSkipContact(ParticleDataBuffer & data_buffer)
{
    const bool other_is_injecting_me = this->Is(NEW_ENTITY) && data_buffer.mpOtherParticle->Is(BLOCKED);
    const bool i_am_injecting_other = this->Is(BLOCKED) && data_buffer.mpOtherParticle->Is(NEW_ENTITY);
    const bool multistage_condition = data_buffer.mMultiStageRHS  &&  this->Id() > data_buffer.mpOtherParticle->Id();

    bool must_skip_contact_calculation = other_is_injecting_me || i_am_injecting_other || multistage_condition;

    if (must_skip_contact_calculation){
        return false;
    }

    NodeType& other_node = data_buffer.mpOtherParticle->GetGeometry()[0];
    DEM_COPY_SECOND_TO_FIRST_3(data_buffer.mOtherCoors, other_node)

    if (data_buffer.mDomainIsPeriodic){
        TransformNeighbourCoorsToClosestInPeriodicDomain(data_buffer);
    }

    data_buffer.mOtherToMeVector[0] = data_buffer.mMyCoors[0] - data_buffer.mOtherCoors[0];
    data_buffer.mOtherToMeVector[1] = data_buffer.mMyCoors[1] - data_buffer.mOtherCoors[1];
    data_buffer.mOtherToMeVector[2] = data_buffer.mMyCoors[2] - data_buffer.mOtherCoors[2];

    data_buffer.mDistance = DEM_MODULUS_3(data_buffer.mOtherToMeVector);

    must_skip_contact_calculation = data_buffer.mDistance < std::numeric_limits<double>::epsilon();

    if (must_skip_contact_calculation){
        return false;
    }

    data_buffer.mOtherRadius = data_buffer.mpOtherParticle->GetInteractionRadius();
    data_buffer.mRadiusSum   = this->GetInteractionRadius() + data_buffer.mOtherRadius;
    data_buffer.mIndentation = data_buffer.mRadiusSum - data_buffer.mDistance;

    if (this->mIndentationInitialOption) {

        if (data_buffer.mTime < (0.0 + 2.0 * data_buffer.mDt)){
            if (data_buffer.mIndentation > 0.0) {
                this->mIndentationInitial[data_buffer.mpOtherParticle->Id()] = data_buffer.mIndentation;
            } 
        }

        if (this->mIndentationInitial.find(data_buffer.mpOtherParticle->Id()) != this->mIndentationInitial.end()){
            data_buffer.mIndentation -= this->mIndentationInitial[data_buffer.mpOtherParticle->Id()];
        } 
    }

    return data_buffer.mIndentation > 0.0;
}

void SphericParticle::RelativeDisplacementAndVelocityOfContactPointDueToOtherReasons(const ProcessInfo& r_process_info,
                                                                                    double DeltDisp[3], //IN GLOBAL AXES
                                                                                    double RelVel[3], //IN GLOBAL AXES
                                                                                    double OldLocalCoordSystem[3][3],
                                                                                    double LocalCoordSystem[3][3],
                                                                                    SphericParticle* neighbour_iterator) {}

void SphericParticle::SendForcesToFEM(){}

void SphericParticle::TransformNeighbourCoorsToClosestInPeriodicDomain(ParticleDataBuffer & data_buffer)
{
    const double periods[3] = {data_buffer.mDomainMax[0] - data_buffer.mDomainMin[0],
                               data_buffer.mDomainMax[1] - data_buffer.mDomainMin[1],
                               data_buffer.mDomainMax[2] - data_buffer.mDomainMin[2]};

    DiscreteParticleConfigure<3>::TransformToClosestPeriodicCoordinates(data_buffer.mMyCoors, data_buffer.mOtherCoors, periods);
}

void SphericParticle::TransformNeighbourCoorsToClosestInPeriodicDomain(ParticleDataBuffer & data_buffer,
                                                                       const array_1d<double, 3>& coors,
                                                                       array_1d<double, 3>& neighbour_coors)
{
    const double periods[3] = {data_buffer.mDomainMax[0] - data_buffer.mDomainMin[0],
                               data_buffer.mDomainMax[1] - data_buffer.mDomainMin[1],
                               data_buffer.mDomainMax[2] - data_buffer.mDomainMin[2]};

    DiscreteParticleConfigure<3>::TransformToClosestPeriodicCoordinates(coors, neighbour_coors, periods);
}

void SphericParticle::TransformNeighbourCoorsToClosestInPeriodicDomain(const ProcessInfo& r_process_info,
                                                                       const double coors[3],
                                                                       double neighbour_coors[3])
{
    const array_1d<double,3>& domain_min = r_process_info[DOMAIN_MIN_CORNER];
    const array_1d<double,3>& domain_max = r_process_info[DOMAIN_MAX_CORNER];

    const double periods[3] = {domain_max[0] - domain_min[0],
                               domain_max[1] - domain_min[1],
                               domain_max[2] - domain_min[2]};

    DiscreteParticleConfigure<3>::TransformToClosestPeriodicCoordinates(coors, neighbour_coors, periods);
}


void SphericParticle::Move(const double delta_t, const bool rotation_option, const double force_reduction_factor, const int StepFlag) {
    GetTranslationalIntegrationScheme().Move(GetGeometry()[0], delta_t, force_reduction_factor, StepFlag);
    if (rotation_option) {
        GetRotationalIntegrationScheme().Rotate(GetGeometry()[0], delta_t, force_reduction_factor, StepFlag);
    }
}

bool SphericParticle::SwapIntegrationSchemeToGluedToWall(Condition* p_wall) {
    if(mpTranslationalIntegrationScheme != mpRotationalIntegrationScheme) {
        delete mpTranslationalIntegrationScheme;
    }
    bool is_inside = false;
    mpTranslationalIntegrationScheme = new GluedToWallScheme(p_wall, this, is_inside);
    delete mpRotationalIntegrationScheme;
    mpRotationalIntegrationScheme = mpTranslationalIntegrationScheme;
    return is_inside;
}

void SphericParticle::Calculate(const Variable<Vector >& rVariable, Vector& Output, const ProcessInfo& r_process_info){}
void SphericParticle::Calculate(const Variable<Matrix >& rVariable, Matrix& Output, const ProcessInfo& r_process_info){}
void SphericParticle::AdditionalCalculate(const Variable<double>& rVariable, double& Output, const ProcessInfo& r_process_info){}

void SphericParticle::ApplyGlobalDampingToContactForcesAndMoments(array_1d<double,3>& total_forces, array_1d<double,3>& total_moment) {
    if (this->Is(DEMFlags::HAS_GLOBAL_DAMPING) && mGlobalDampingModel != nullptr) {
        mGlobalDampingModel->AddGlobalDampingForceAndMoment(this, total_forces, total_moment);
    }
}

<<<<<<< HEAD
    void SphericParticle::CalculateOnContactElements(size_t i, double LocalContactForce[3], double GlobalContactForce[3]) {
=======
void SphericParticle::CalculateOnContactElements(size_t i, double LocalContactForce[3], double GlobalContactForce[3]) {
    KRATOS_TRY
>>>>>>> 7161952a

    if (!mBondElements.size()) return; // we skip this function if the vector of bonds hasn't been filled yet.
    ParticleContactElement* bond = mBondElements[i];
    if (bond == NULL) return; //This bond was never created (happens in some MPI cases, see CreateContactElements() in explicit_solve_continumm.h)

    bond->mLocalContactForce[0] = LocalContactForce[0];
    bond->mLocalContactForce[1] = LocalContactForce[1];
    bond->mLocalContactForce[2] = LocalContactForce[2];

<<<<<<< HEAD
        bond->mLocalContactForce[0] = LocalContactForce[0];
        bond->mLocalContactForce[1] = LocalContactForce[1];
        bond->mLocalContactForce[2] = LocalContactForce[2];

        bond->mGlobalContactForce[0] = GlobalContactForce[0];
        bond->mGlobalContactForce[1] = GlobalContactForce[1];
        bond->mGlobalContactForce[2] = GlobalContactForce[2];
        
        KRATOS_CATCH("")
    }
=======
    bond->mGlobalContactForce[0] = GlobalContactForce[0];
    bond->mGlobalContactForce[1] = GlobalContactForce[1];
    bond->mGlobalContactForce[2] = GlobalContactForce[2];
        
    KRATOS_CATCH("")
}
>>>>>>> 7161952a

int    SphericParticle::GetClusterId()                                                    { return mClusterId;      }
void   SphericParticle::SetClusterId(int givenId)                                         { mClusterId = givenId;   }
double SphericParticle::GetInitializationTime() const                                     { return mInitializationTime;}
double SphericParticle::GetProgrammedDestructionTime() const {return mProgrammedDestructionTime;}
void SphericParticle::SetProgrammedDestructionTime(const double destruction_time){mProgrammedDestructionTime = destruction_time;}
double SphericParticle::GetRadius()                                                       { return mRadius;         }
double SphericParticle::CalculateVolume()                                                 { return 4.0 * Globals::Pi / 3.0 * mRadius * mRadius * mRadius;     }
void   SphericParticle::SetRadius(double radius)                                          { mRadius = radius;       }
void   SphericParticle::SetRadius()                                                       { mRadius = GetGeometry()[0].FastGetSolutionStepValue(RADIUS);       }
void   SphericParticle::SetRadius(bool is_radius_expansion, double radius_expansion_rate, double radius_multiplier_max, double radius_multiplier, double radius_multiplier_old)                                                       
{ 
    if (is_radius_expansion){
        if (radius_multiplier_old >= 1.0) {
            mRadius = (GetGeometry()[0].FastGetSolutionStepValue(RADIUS) / radius_multiplier_old) * radius_multiplier;
            GetGeometry()[0].FastGetSolutionStepValue(RADIUS) = mRadius;
<<<<<<< HEAD
=======
            
            if (this->Is(DEMFlags::HAS_ROTATION)) {

                NodeType& node = GetGeometry()[0];
                
                node.GetSolutionStepValue(PARTICLE_MOMENT_OF_INERTIA) = CalculateMomentOfInertia();
                
                array_1d<double, 3> angular_momentum;
                CalculateLocalAngularMomentum(angular_momentum);
                noalias(node.GetSolutionStepValue(ANGULAR_MOMENTUM)) = angular_momentum;
            }

>>>>>>> 7161952a
        } else {
            mRadius = GetGeometry()[0].FastGetSolutionStepValue(RADIUS);
        }
    } else {
        mRadius = GetGeometry()[0].FastGetSolutionStepValue(RADIUS);
    }
}
double SphericParticle::GetInteractionRadius(const int radius_index)                      { return mRadius;         }
void   SphericParticle::SetInteractionRadius(const double radius, const int radius_index) { mRadius = radius; GetGeometry()[0].FastGetSolutionStepValue(RADIUS) = radius;}
double SphericParticle::GetSearchRadius()                                                 { return mSearchRadius;   }
void   SphericParticle::SetSearchRadius(const double radius)                              { mSearchRadius = radius; }
void SphericParticle::SetDefaultRadiiHierarchy(const double radius)
{
    SetRadius(radius);
    SetSearchRadius(radius);
}

double SphericParticle::GetMass()                                                         { return mRealMass;       }
void   SphericParticle::SetMass(double real_mass)                                         { mRealMass = real_mass;  GetGeometry()[0].FastGetSolutionStepValue(NODAL_MASS) = real_mass;}
double SphericParticle::CalculateMomentOfInertia()                                        { return 0.4 * GetMass() * GetRadius() * GetRadius(); }
double SphericParticle::GetYoung()                                                        { return GetFastProperties()->GetYoung();                    }
double SphericParticle::GetPoisson()                                                      { return GetFastProperties()->GetPoisson();                  }
double SphericParticle::GetDensity()                                                      { return GetFastProperties()->GetDensity();                  }
int    SphericParticle::GetParticleMaterial()                                             { return GetFastProperties()->GetParticleMaterial();         }

array_1d<double, 3>& SphericParticle::GetForce()                                          { return GetGeometry()[0].FastGetSolutionStepValue(TOTAL_FORCES);}
double&              SphericParticle::GetElasticEnergy()                                  { return mElasticEnergy; }
double&              SphericParticle::GetInelasticFrictionalEnergy()                      { return mInelasticFrictionalEnergy; }
double&              SphericParticle::GetInelasticViscodampingEnergy()                    { return mInelasticViscodampingEnergy; }
double&              SphericParticle::GetInelasticRollingResistanceEnergy()               { return mInelasticRollingResistanceEnergy; }
double&              SphericParticle::GetMaxNormalBallToBallForceTimesRadius()            { return mMaxNormalBallToBallForceTimesRadius; }

void   SphericParticle::SetYoungFromProperties(double* young)                                          { GetFastProperties()->SetYoungFromProperties( young);                                            }
void   SphericParticle::SetPoissonFromProperties(double* poisson)                                      { GetFastProperties()->SetPoissonFromProperties( poisson);                                        }
void   SphericParticle::SetDensityFromProperties(double* density)                                      { GetFastProperties()->SetDensityFromProperties( density);                                        }
void   SphericParticle::SetParticleMaterialFromProperties(int* particle_material)                      { GetFastProperties()->SetParticleMaterialFromProperties( particle_material);                     }

PropertiesProxy* SphericParticle::GetFastProperties()                                     { return mFastProperties;   }
void   SphericParticle::SetFastProperties(PropertiesProxy* pProps)                        { mFastProperties = pProps; }
void   SphericParticle::SetFastProperties(std::vector<PropertiesProxy>& list_of_proxies)  {
    for (unsigned int j = 0; j < list_of_proxies.size(); j++){
        if (list_of_proxies[j].GetId() == GetProperties().Id()) {
            SetFastProperties(&list_of_proxies[j]);
            return;
        }
    }
}

double SphericParticle::SlowGetYoung() const                    { return GetProperties()[YOUNG_MODULUS];               }
double SphericParticle::SlowGetPoisson() const                  { return GetProperties()[POISSON_RATIO];               }
double SphericParticle::SlowGetDensity() const                  { return GetProperties()[PARTICLE_DENSITY];            }
int    SphericParticle::SlowGetParticleMaterial() const         { return GetProperties()[PARTICLE_MATERIAL];           }

}  // namespace Kratos.<|MERGE_RESOLUTION|>--- conflicted
+++ resolved
@@ -253,14 +253,11 @@
     inelastic_rollingresistance_energy = 0.0;
     double& max_normal_ball_to_ball_force_times_radius = this->GetMaxNormalBallToBallForceTimesRadius();
     max_normal_ball_to_ball_force_times_radius = 0.0;
-<<<<<<< HEAD
-=======
 
     if (this->Is(DEMFlags::HAS_GLOBAL_DAMPING)) {
         mGlobalDampingModel = pCloneGlobalDampingModel(this);
         mGlobalDampingModel->mGlobalDamping = r_process_info[GLOBAL_DAMPING];
     }
->>>>>>> 7161952a
 
     DEMIntegrationScheme::Pointer& translational_integration_scheme = GetProperties()[DEM_TRANSLATIONAL_INTEGRATION_SCHEME_POINTER];
     DEMIntegrationScheme::Pointer& rotational_integration_scheme = GetProperties()[DEM_ROTATIONAL_INTEGRATION_SCHEME_POINTER];
@@ -1806,18 +1803,6 @@
             noalias(externally_applied_force)  += counter_force;}
     } else {
         noalias(externally_applied_force)  += ComputeWeight(gravity, r_process_info);
-<<<<<<< HEAD
-        //Global viscous damping force
-        const array_1d<double, 3>& vel = this->GetGeometry()[0].FastGetSolutionStepValue(VELOCITY);
-        const double vel_magnitude = DEM_MODULUS_3(vel);
-        if (vel_magnitude != 0.0)
-        {
-            mGlobalViscousDamping = r_process_info[GLOBAL_VISCOUS_DAMPING]; //update the coefficient of GLOBAL_VISCOUS_DAMPING
-            const array_1d<double, 3> viscous_damping_force = -2.0 * mGlobalViscousDamping * sqrt(GetMass() * GetRadius() * GetYoung())  * vel;
-            noalias(externally_applied_force)  += viscous_damping_force;
-        }
-=======
->>>>>>> 7161952a
         noalias(externally_applied_force)  += this->GetGeometry()[0].FastGetSolutionStepValue(EXTERNAL_APPLIED_FORCE);
         noalias(externally_applied_moment) += this->GetGeometry()[0].FastGetSolutionStepValue(EXTERNAL_APPLIED_MOMENT);
     }
@@ -2233,12 +2218,8 @@
     }
 }
 
-<<<<<<< HEAD
-    void SphericParticle::CalculateOnContactElements(size_t i, double LocalContactForce[3], double GlobalContactForce[3]) {
-=======
 void SphericParticle::CalculateOnContactElements(size_t i, double LocalContactForce[3], double GlobalContactForce[3]) {
     KRATOS_TRY
->>>>>>> 7161952a
 
     if (!mBondElements.size()) return; // we skip this function if the vector of bonds hasn't been filled yet.
     ParticleContactElement* bond = mBondElements[i];
@@ -2248,25 +2229,12 @@
     bond->mLocalContactForce[1] = LocalContactForce[1];
     bond->mLocalContactForce[2] = LocalContactForce[2];
 
-<<<<<<< HEAD
-        bond->mLocalContactForce[0] = LocalContactForce[0];
-        bond->mLocalContactForce[1] = LocalContactForce[1];
-        bond->mLocalContactForce[2] = LocalContactForce[2];
-
-        bond->mGlobalContactForce[0] = GlobalContactForce[0];
-        bond->mGlobalContactForce[1] = GlobalContactForce[1];
-        bond->mGlobalContactForce[2] = GlobalContactForce[2];
-        
-        KRATOS_CATCH("")
-    }
-=======
     bond->mGlobalContactForce[0] = GlobalContactForce[0];
     bond->mGlobalContactForce[1] = GlobalContactForce[1];
     bond->mGlobalContactForce[2] = GlobalContactForce[2];
         
     KRATOS_CATCH("")
 }
->>>>>>> 7161952a
 
 int    SphericParticle::GetClusterId()                                                    { return mClusterId;      }
 void   SphericParticle::SetClusterId(int givenId)                                         { mClusterId = givenId;   }
@@ -2283,8 +2251,6 @@
         if (radius_multiplier_old >= 1.0) {
             mRadius = (GetGeometry()[0].FastGetSolutionStepValue(RADIUS) / radius_multiplier_old) * radius_multiplier;
             GetGeometry()[0].FastGetSolutionStepValue(RADIUS) = mRadius;
-<<<<<<< HEAD
-=======
             
             if (this->Is(DEMFlags::HAS_ROTATION)) {
 
@@ -2297,7 +2263,6 @@
                 noalias(node.GetSolutionStepValue(ANGULAR_MOMENTUM)) = angular_momentum;
             }
 
->>>>>>> 7161952a
         } else {
             mRadius = GetGeometry()[0].FastGetSolutionStepValue(RADIUS);
         }
