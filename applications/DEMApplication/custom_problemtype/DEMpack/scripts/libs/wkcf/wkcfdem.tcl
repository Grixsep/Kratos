###############################################################################
#
#    NAME: wkcfdem.tcl
#
#    PURPOSE: Useful procedures to write the properties of DEM application to the Kratos *.mdpa
#
#    QUANTECH ATZ-DEVELOPMENT DEPARTMENT
#
#    AUTHOR : G. Socorro
#
#    CREATED AT: 01/10/13
#
#    HISTORY:
#
#     0.6- 31/01/14-G. Socorro, correct a bug in the proc WriteDEMConditionProperties (write the value of IMPOSED_VELOCITY_X_VALUE, etc.)
#     0.5- 23/01/14-J. Garate, procs GetDEMGroupMeshProperties, ::wkcf::WriteDEMGroupMeshProperties, WriteDampingData,WriteMatTestData
#                              , WritePostProcessData, WriteMaterialModelData,WriteExplicitSolverVariables created or modified
#     0.4- 08/11/13-G. Socorro, modify some variable identifier (add DEM-*)
#     0.3- 03/11/13-G. Socorro, add the proc GetInletGroupNodes to get the inlet condition group node list
#     0.2- 02/11/13-G. Socorro, add the proc AssignSpecialBoundaries and GetBoundariesNodeList
#     0.1- 01/10/13-G. Socorro, create a base source code from wkcf.tcl
#
###############################################################################

proc ::wkcf::GetBoundariesNodeList {} {
    variable ndime

    set nlist [list]
    set cgroupid "-AKGDEMSkinMesh2D"
    if {$ndime =="3D"} {
	set cgroupid "-AKGDEMSkinMesh3D"
    }
    if { [GiD_Groups exists $cgroupid] } {
	if {[GiD_EntitiesGroups get $cgroupid nodes -count]} {
	    set nlist [GiD_EntitiesGroups get $cgroupid nodes]
	}
    }
    return $nlist
}

proc ::wkcf::GetElementType {} {

    variable ActiveAppList
    variable ndime
    global KPriv
    set gelemlist ""
    set elembasexpath "DEM//c.DEM-Elements//c.DEM-Element"
    set grouplist [::xmlutils::setXmlContainerIds $elembasexpath]

    if {$grouplist != ""} {
	foreach cgroup $grouplist {
	    if {[::xmlutils::setXml "$elembasexpath//c.[list ${cgroup}]//c.Properties//i.Material" dv] eq "DEM-IceMaterial"} {
		return [list "IceContPartDEMElement3D"]
	    }
	}
    }

    if {"Fluid" in $ActiveAppList} {
	set grouplist [::xmlutils::setXmlContainerIds $elembasexpath]
	if {$grouplist != ""} {
	    foreach cgroup $grouplist {
		set cproperty "dv"
		set cxpath "$elembasexpath//c.[list ${cgroup}]//c.Properties//i.Material"
		set material_name [::xmlutils::setXml $cxpath $cproperty]
		set cxpath "DEM//c.DEM-Elements//c.DEM-Element//c.[list ${cgroup}]//c.Properties//i.ElementType"
		set element_type [::xmlutils::setXml $cxpath "dv"]
		  if {$element_type eq "Nano"} {
		    set gelemlist [list "SwimmingNanoParticle"]
		    break
		} else {
		    set gelemlist [list "SwimmingDEMElement"]
		}
	    }
	}
    } else {
	if {$ndime eq "3D"} {
	    set gelemlist [list "SphericPartDEMElement3D"]
	    if {$KPriv(what_dempack_package) eq "C-DEMPack"} {
		set thermal_option [::xmlutils::setXml "DEM//c.DEM-Options//c.DEM-AdvancedOptions//i.DEM-Thermal" dv]
		if {$thermal_option eq "Yes"} {
		    set gelemlist [list "ThermalSphericContPartDEMElement3D"]
		} else {
		    set gelemlist [list "SphericContPartDEMElement3D"]
		}
	    }
	} else {
	    set gelemlist [list "CylinderPartDEMElement2D"]
	    if {$KPriv(what_dempack_package) eq "C-DEMPack"} {
		set cproperty "dv"
		set cxpath "DEM//c.DEM-Options//c.DEM-AdvancedOptions//i.DEM-Thermal"
		set thermal_option [::xmlutils::setXml $cxpath $cproperty]
		if {$thermal_option eq "Yes"} {
		    set gelemlist [list "ThermalCylinderContPartDEMElement2D"]
		} else {
		    set gelemlist [list "CylinderContPartDEMElement2D"]
		}
	    }
	}
    }
    return $gelemlist
}

proc ::wkcf::GetDEMActiveElements {} {

    variable ActiveAppList
    variable ndime
    global KPriv
    set gelemlist ""
    set elembasexpath "DEM//c.DEM-Elements//c.DEM-Element"

    if {"Fluid" in $ActiveAppList} {
	set grouplist [::xmlutils::setXmlContainerIds $elembasexpath]
	if {$grouplist != ""} {
	    foreach cgroup $grouplist {
		set cproperty "dv"
		set cxpath "$elembasexpath//c.[list ${cgroup}]//c.Properties//i.Material"
		set material_name [::xmlutils::setXml $cxpath $cproperty]
		set cxpath "DEM//c.DEM-Elements//c.DEM-Element//c.[list ${cgroup}]//c.Properties//i.ElementType"
		set element_type [::xmlutils::setXml $cxpath "dv"]
		  if {$element_type eq "Nano"} {
		    set gelemlist [list "SwimmingNanoParticle"]
		    break
		} else {
		    set gelemlist [list "SwimmingDEMElement"]
		}
	    }
	}
    } else {
	if {$ndime eq "3D"} {
	    set gelemlist [list "SphericPartDEMElement3D"]
	    if {$KPriv(what_dempack_package) eq "C-DEMPack"} {
		set thermal_option [::xmlutils::setXml "DEM//c.DEM-Options//c.DEM-AdvancedOptions//i.DEM-Thermal" dv]
		if {$thermal_option eq "Yes"} {
		    set gelemlist [list "ThermalSphericContPartDEMElement3D"]
		} else {
		    set gelemlist [list "SphericContPartDEMElement3D"]
		}
	    }
	} else {
	    set gelemlist [list "CylinderPartDEMElement2D"]
	    if {$KPriv(what_dempack_package) eq "C-DEMPack"} {
		set cproperty "dv"
		set cxpath "DEM//c.DEM-Options//c.DEM-AdvancedOptions//i.DEM-Thermal"
		set thermal_option [::xmlutils::setXml $cxpath $cproperty]
		if {$thermal_option eq "Yes"} {
		    set gelemlist [list "ThermalCylinderContPartDEMElement2D"]
		} else {
		    set gelemlist [list "CylinderContPartDEMElement2D"]
		}
	    }
	}
    }
    return $gelemlist
}

proc ::wkcf::AssignSpecialBoundaries {ndime entitylist} {
    set DEMApplication "No"
    catch {set DEMApplication [::xmlutils::setXml {GeneralApplicationData//c.ApplicationTypes//i.DEM} dv]}
    if {$DEMApplication eq "Yes"} {
	if {$ndime =="2D"} {
	    # Automatic Kratos Group for all DEM boundary points
	    set groupid "-AKGDEMSkinMesh2D"
	    set entitytype "point"
	    ::wkcf::CleanAutomaticConditionGroupGiD $entitytype $groupid
	    # Get all end point list from the boundary lines
	    set endpointlist [list]
	    foreach lineid $entitylist {
		lappend endpointlist {*}[lrange [GiD_Geometry get line $lineid] 2 end]
	    }
	    set endpointlist [lsort -integer -unique $endpointlist]
	    # Assign the boundary condition
	    ::wkcf::AssignConditionToGroupGID $entitytype $endpointlist $groupid
	} elseif {$ndime =="3D"} {
	    # Automatic Kratos Group for all DEM boundary lines
	    set groupid "-AKGDEMSkinMesh3D"
	    set entitytype "line"
	    ::wkcf::CleanAutomaticConditionGroupGiD $entitytype $groupid
	    # Get all end line list from the boundary surfaces
	    set endlinelist [list]
	    foreach surfid $entitylist {
		set surfprop [GiD_Geometry get surface $surfid]
		set surfacetype [lindex $surfprop 0]
		set nline [lindex $surfprop 2]
		set lineprop [list]
		if {$surfacetype eq "nurbssurface"} {
		    set lineprop [lrange $surfprop 9 [expr {9+$nline-1}]]
		} else {
			set lineprop [lrange $surfprop 3 [expr {3+$nline-1}]]
		}
		foreach lprop $lineprop {
		    lassign $lprop lineid orientation
		    lappend endlinelist $lineid
		}
	    }
	    set endlinelist [lsort -integer -unique $endlinelist]
		#W "endlinelist: $endlinelist"

	    # Assign the boundary condition
	    ::wkcf::AssignConditionToGroupGID $entitytype $endlinelist $groupid
	}
    }
}

proc ::wkcf::ForceTheMeshingOfDEMFEMWallGroups {} {
    foreach group_id [::xmlutils::setXmlContainerIds "DEM//c.DEM-Conditions//c.DEM-FEM-Wall"] {
		GiD_Process Mescape Meshing MeshCriteria Mesh Surfaces {*}[lindex [GiD_EntitiesGroups get $group_id all_geometry] 2] escape
    }
}

proc ::wkcf::ForceTheMeshingOfDEMInletGroups {} {
    foreach group_id [::xmlutils::setXmlContainerIds "DEM//c.DEM-Conditions//c.DEM-Inlet"] {
		GiD_Process Mescape Meshing MeshCriteria Mesh Surfaces {*}[lindex [GiD_EntitiesGroups get $group_id all_geometry] 2] escape
    }
}

proc ::wkcf::GetInletGroupNodes {AppId cgroupid} {
    # ABSTRACT: Get the inlet condition group node list
    variable dprops
    set cprop [list]
    # For debug
    if {!$::wkcf::pflag} {
	set inittime [clock seconds]
    }
    # Set the rootid
    set rootid "$AppId"
    set cproperty "dv"
    # Get the values
    set basexpath "$rootid//c.DEM-Conditions//c.DEM-Inlet"
    # Get the group properties
    set cxpath "${basexpath}//c.[list ${cgroupid}]//c.MainProperties"
    set allgprop [::xmlutils::setXmlContainerPairs $cxpath "" "dv"]
    if {[llength $allgprop]} {
	if {[GiD_EntitiesGroups get $cgroupid nodes -count]} {
	    # Check for the exclude boundaries option
	    set findeb [lsearch -index 0 $allgprop "ExcludeBoundaries"]
	    set ExcludeBoundaries "No"
	    if {$findeb !="-1"} {
		set ExcludeBoundaries [lindex $allgprop $findeb 1]
	    }
	    if {$ExcludeBoundaries eq "No"} {
		set cprop [GiD_EntitiesGroups get $cgroupid nodes]
	    } else {
		# Get the boundary node list
		set nlist [::wkcf::GetBoundariesNodeList]
		foreach node_id [GiD_EntitiesGroups get $cgroupid nodes] {
		    set findnode [lsearch $nlist $node_id]
		    if {$findnode =="-1"} {
		        lappend cprop $node_id
		    }
		}
	    }
	}
    }
    # For debug
    if {!$::wkcf::pflag} {
	set endtime [clock seconds]
	set ttime [expr {$endtime-$inittime}]
	WarnWinText "Get DEM-Inlet group nodes list: [::KUtils::Duration $ttime]"
    }
	#W "cprop: $cprop"
    return $cprop
}

proc ::wkcf::GetDemFemWallGroupNodes {cgroupid} {
    set list_of_nodes [list]
    if {[GiD_EntitiesGroups get $cgroupid elements -count]} {
	foreach element_id [GiD_EntitiesGroups get $cgroupid elements] {
	    # JG cambiar a GiD_Mesh
	    set info_from_gid [GiD_Mesh get element $element_id]
	    set element_type [lindex $info_from_gid 1]
	    if {$element_type eq "Sphere" || $element_type eq "Circle"} {
		GiD_EntitiesGroups unassign $cgroupid elements $element_id
		GiD_EntitiesGroups unassign $cgroupid nodes [lindex $info_from_gid 3]
		continue
	    }
	    if {$element_type != "Triangle" && $element_type != "Quadrilateral" && $element_type != "Linear"} {
		return [list 1 [= "Non-triangular, non-quadrilateral or non-linear elements found in a DEM-FEM Wall group. Please check the entities inside group '%s'." $cgroupid] {}]
	    }
	    # JG OJO REPETIDOS LSORT + FLAGS
	    lappend list_of_nodes {*}[lrange $info_from_gid 3 end]
	}
    }
    return [list 0 "" [lsort -increasing -integer -unique $list_of_nodes]]
}

proc ::wkcf::GetDSOLIDContactGroupNodes {AppId cgroupid} {
    variable dprops
    set cprop [list]

    set rootid DSOLID
    set cproperty "dv"
    # Get the values
    set basexpath "$rootid//c.DEM-Conditions//c.DEM-FEM-Solid-Wall"
    if {[GiD_EntitiesGroups get $cgroupid elements -count]} {
	set elems [GiD_EntitiesGroups get $cgroupid elements]
	foreach eid $elems {
	    set info_from_gid [GiD_Mesh get element $eid]
	    set elem_type [lrange $info_from_gid 1 1]
	    set nodes [lrange $info_from_gid 3 end]
	    lappend cprop {*}$nodes
	}
    }
    set nlist [lsort -increasing -integer -unique $cprop]
    return [list 0 "" $nlist]
}


proc ::wkcf::GetDSOLIDBoundaryConditionNodes {AppId cgroupid} {
    variable dprops
    set cprop [list]

    set rootid DSOLID
    set cproperty "dv"
    # Get the values
    set basexpath "$rootid//c.DEM-Conditions//c.Displacements"

    if {[GiD_EntitiesGroups get $cgroupid nodes -count]} {

      set nodes [GiD_EntitiesGroups get $cgroupid nodes]

    }
    set nlist [lsort -increasing -integer -unique $nodes]
    return [list 0 "" $nlist]
}


proc ::wkcf::GetDSOLIDGroupNodes {AppId cgroupid} {
    variable dprops

    set cprop [list]
    set rootid DSOLID
    set cproperty "dv"
    set basexpath "$rootid//c.Solid-Elements//c.Solid-Element"

    if {[GiD_EntitiesGroups get $cgroupid elements -count]} {
	set elems [GiD_EntitiesGroups get $cgroupid elements]
	foreach eid $elems {
	    set info_from_gid [GiD_Mesh get element $eid]
	    set nodes [lrange $info_from_gid 3 end]
	    lappend cprop {*}$nodes
	}
    }
    set nlist [lsort -increasing -integer -unique $cprop]
    return [list 0 "" $nlist]
}
###############################################################################

proc ::wkcf::GetDemGroupNodes {AppId cgroupid} {

    variable dprops

    set cprop [list]


    # Set the rootid
    set rootid "$AppId"
    set cproperty "dv"

    # Get the values
    set basexpath "$rootid//c.DEM-Conditions//c.DEM-FEM-Wall"
    # Get the group properties

    if {[GiD_EntitiesGroups get $cgroupid elements -count]} {
	set elems [GiD_EntitiesGroups get $cgroupid elements]
	foreach eid $elems {
	    set nodes [lrange [GiD_Mesh get element $eid] 3 end]
	    lappend cprop {*}$nodes

	}
    }

    return [lsort -increasing -integer -unique $cprop]
}

###############################################################################

proc ::wkcf::WriteDEMGroupMeshProperties {AppId} {
    # ABSTRACT: Write all DEM condition group properties mdpa file (only the nodes)
    variable filechannel
    variable ndime
    global KPriv
    # For debug
    if {!$::wkcf::pflag} {
	set inittime [clock seconds]
    }
    set basexpath "$AppId//c.DEM-Conditions//c.DEM-FEM-Wall"
    set gFEMproplist [::xmlutils::setXmlContainerIds $basexpath]
    variable dem_group_mesh_property_number
    set condlist [list "DEM-ForceIntegrationGroup" "DEM-TopLayerGroup" \
	    "DEM-BottomLayerGroup" "DEM-VelocityBC" "DEM-VelocityIC"]
    set pathlist [list "$AppId//c.DEM-Results//c.DEM-Graphs//c.DEM-ForceIntegrationGroup" \
	    "$AppId//c.DEM-MaterialTest//c.DEM-TopLayerGroup" \
	    "$AppId//c.DEM-MaterialTest//c.DEM-BottomLayerGroup" \
	    "$AppId//c.DEM-Conditions//c.DEM-VelocityBC" \
	    "$AppId//c.DEM-Conditions//c.DEM-VelocityIC"]
    foreach condid $condlist cpath $pathlist {
	set gproplist [::xmlutils::setXmlContainerIds $cpath]
	foreach cgroupid $gproplist {
	    if {$cgroupid ni $gFEMproplist} {
		if {[GiD_EntitiesGroups get $cgroupid elements -count]} {
		    set my_element [lindex [GiD_Mesh get element [lindex [GiD_EntitiesGroups get $cgroupid elements] 0] ] 1]
		    if {$my_element == "Sphere" || $my_element == "Circle"} {
		        #incr meshgroupid 1
		        set localpath "$cpath//c.$cgroupid"
		        set allgprop [::xmlutils::setXmlContainerPairs $localpath "" "dv"]
		        set motion_type ""
		        if {$condid eq "DEM-VelocityBC"} {
		            set cxpath "${localpath}//i.DEM-VelocityBCMotion"
		            set motion_type [::xmlutils::setXml $cxpath "dv"]
		        }
		        set is_condition_active "Yes"
		        if {$condid eq "DEM-VelocityBC"  || $condid eq "DEM-VelocityIC"} {
		            set cxpath "$localpath//i.SetActive"
		            set is_condition_active [::xmlutils::setXml $cxpath "dv"]
		        }
		        set dem_motion_local_path "$cpath//c.$cgroupid"
		        set cxpath "${dem_motion_local_path}//i.SetActive"
		        if {$condid eq "DEM-ForceIntegrationGroup"} {
		            set is_motion_activated "Yes"
		        } else {
		            set is_motion_activated [::xmlutils::setXml $cxpath "dv"]
		        }
		        set dem_elem_full_path "$AppId//c.DEM-Elements//c.DEM-Element//c.$cgroupid//c.Properties//i.SetActive"
		        set is_dem_element_active [::xmlutils::setXml $dem_elem_full_path dv]
		        if {$motion_type=="RigidBodyMotion" || $is_motion_activated=="No" || $is_condition_active=="No"|| $is_dem_element_active=="No"} {
		        #if {$motion_type=="RigidBodyMotion" || $is_motion_activated=="No" || $is_condition_active=="No"} {}
		            continue
		        }
		        incr dem_group_mesh_property_number
		        # Ai Vi FIG Top Bottom
		        GiD_File fprintf $filechannel "%s" "Begin SubModelPart $dem_group_mesh_property_number \/\/ GUI conditionid $condid group identifier: $cgroupid"
		        #::wkcf::WriteDEMConditionProperties $AppId $cgroupid $valuelist

		        GiD_File fprintf $filechannel "%s" "  Begin SubModelPartData"
		        ##############IMPOSED VELOCITIES########################
		        if {$condid eq "DEM-VelocityBC"} {
		            set active [::xmlutils::setXml "${localpath}//i.SetActive" "dv"]
		            if {$active eq "No"} { continue }
		            set motion_type [::xmlutils::setXml "${localpath}//i.DEM-VelocityBCMotion" "dv"]
		            if {$motion_type eq "RigidBodyMotion" } {
		        GiD_File fprintf $filechannel "  RIGID_BODY_MOTION 1"

		        GiD_File fprintf $filechannel "  LINEAR_VELOCITY [3] ([::xmlutils::setXml "${localpath}//c.LinearVelocity//i.LinearVelocityX" "dv"],[::xmlutils::setXml "${localpath}//c.LinearVelocity//i.LinearVelocityY" "dv"],[::xmlutils::setXml "${localpath}//c.LinearVelocity//i.LinearVelocityZ" "dv"])"

		        set linear_is_periodic [::xmlutils::setXml "${localpath}//c.LinearVelocity//i.LinearPeriodic" "dv"]
		        if {linear_is_periodic eq "Yes"} {
		            GiD_File fprintf $filechannel "  VELOCITY_PERIOD [::xmlutils::setXml "${localpath}//c.LinearVelocity//i.LinearPeriod" "dv"]"
		        } else {
		            GiD_File fprintf $filechannel "  VELOCITY_PERIOD 0.0"
		        }

		        GiD_File fprintf $filechannel "  VELOCITY_START_TIME [::xmlutils::setXml "${localpath}//c.LinearVelocity//i.LinearStartTime" "dv"]"
		        GiD_File fprintf $filechannel "  VELOCITY_STOP_TIME [::xmlutils::setXml "${localpath}//c.LinearVelocity//i.LinearEndTime" "dv"]"

		        GiD_File fprintf $filechannel "  ANGULAR_VELOCITY [3] ([::xmlutils::setXml "${localpath}//c.AngularVelocity//i.AngularVelocityX" "dv"],[::xmlutils::setXml "${localpath}//c.AngularVelocity//i.AngularVelocityY" "dv"],[::xmlutils::setXml "${localpath}//c.AngularVelocity//i.AngularVelocityZ" "dv"])"

		        GiD_File fprintf $filechannel "  ROTATION_CENTER [3] ([::xmlutils::setXml "${localpath}//c.AngularVelocity//i.CenterOfRotationX" "dv"],[::xmlutils::setXml "${localpath}//c.AngularVelocity//i.CenterOfRotationY" "dv"],[::xmlutils::setXml "${localpath}//c.AngularVelocity//i.CenterOfRotationZ" "dv"])"

		        set angular_is_periodic [::xmlutils::setXml "${localpath}//c.AngularVelocity//i.AngularPeriodic" "dv"]
		        if {angular_is_periodic eq "Yes"} {
		            GiD_File fprintf $filechannel "  ANGULAR_VELOCITY_PERIOD [::xmlutils::setXml "${localpath}//c.AngularVelocity//i.AngularPeriod" "dv"]"
		        } else {
		            GiD_File fprintf $filechannel "  ANGULAR_VELOCITY_PERIOD 0.0"
		        }

		        GiD_File fprintf $filechannel "  ANGULAR_VELOCITY_START_TIME [::xmlutils::setXml "${localpath}//c.AngularVelocity//i.AngularStartTime" "dv"]"
		        GiD_File fprintf $filechannel "  ANGULAR_VELOCITY_STOP_TIME [::xmlutils::setXml "${localpath}//c.AngularVelocity//i.AngularEndTime" "dv"]"
		    } else {
		        GiD_File fprintf $filechannel "  RIGID_BODY_MOTION 0"
		        GiD_File fprintf $filechannel "  VELOCITY_START_TIME [::xmlutils::setXml "${localpath}//i.VStart" "dv"]"
		        GiD_File fprintf $filechannel "  VELOCITY_STOP_TIME [::xmlutils::setXml "${localpath}//i.VEnd" "dv"]"

		        if { [::xmlutils::setXml "${localpath}//i.Ax" "dv"] eq "Yes" } {
		            GiD_File fprintf $filechannel "  IMPOSED_VELOCITY_X_VALUE [::xmlutils::setXml "${localpath}//i.Vx" "dv"]"
		        }
		        if { [::xmlutils::setXml "${localpath}//i.Ay" "dv"] eq "Yes" } {
		            GiD_File fprintf $filechannel "  IMPOSED_VELOCITY_Y_VALUE [::xmlutils::setXml "${localpath}//i.Vy" "dv"]"
		        }
		        if { [::xmlutils::setXml "${localpath}//i.Az" "dv"] eq "Yes" } {
		            GiD_File fprintf $filechannel "  IMPOSED_VELOCITY_Z_VALUE [::xmlutils::setXml "${localpath}//i.Vz" "dv"]"
		        }
		        if { [::xmlutils::setXml "${localpath}//i.Bx" "dv"] eq "Yes" } {
		            GiD_File fprintf $filechannel "  IMPOSED_ANGULAR_VELOCITY_X_VALUE [::xmlutils::setXml "${localpath}//i.AVx" "dv"]"
		        }
		        if { [::xmlutils::setXml "${localpath}//i.By" "dv"] eq "Yes" } {
		            GiD_File fprintf $filechannel "  IMPOSED_ANGULAR_VELOCITY_Y_VALUE [::xmlutils::setXml "${localpath}//i.AVy" "dv"]"
		        }
		        if { [::xmlutils::setXml "${localpath}//i.Bz" "dv"] eq "Yes" } {
		            GiD_File fprintf $filechannel "  IMPOSED_ANGULAR_VELOCITY_Z_VALUE [::xmlutils::setXml "${localpath}//i.AVz" "dv"]"
		        }
		    }

		##############INITIAL VELOCITIES########################
		        } elseif {$condid eq "DEM-VelocityIC"} {
		            if {[::xmlutils::setXml "${localpath}//i.SetActive" "dv"] eq "No"} { continue }
		    GiD_File fprintf $filechannel "  INITIAL_VELOCITY_X_VALUE [::xmlutils::setXml "${localpath}//c.Values//i.Vx" "dv"]"
		    GiD_File fprintf $filechannel "  INITIAL_VELOCITY_Y_VALUE [::xmlutils::setXml "${localpath}//c.Values//i.Vy" "dv"]"
		    GiD_File fprintf $filechannel "  INITIAL_VELOCITY_Z_VALUE [::xmlutils::setXml "${localpath}//c.Values//i.Vz" "dv"]"
		    GiD_File fprintf $filechannel "  INITIAL_ANGULAR_VELOCITY_X_VALUE [::xmlutils::setXml "${localpath}//c.Values//i.AVx" "dv"]"
		    GiD_File fprintf $filechannel "  INITIAL_ANGULAR_VELOCITY_Y_VALUE [::xmlutils::setXml "${localpath}//c.Values//i.AVy" "dv"]"
		    GiD_File fprintf $filechannel "  INITIAL_ANGULAR_VELOCITY_Z_VALUE [::xmlutils::setXml "${localpath}//c.Values//i.AVz" "dv"]"

		        } elseif {$condid eq "DEM-ForceIntegrationGroup"} {
		    set active [::xmlutils::setXml "${localpath}//i.SetActive" "dv"]
		            if {$active eq "No"} { continue }
		            GiD_File fprintf $filechannel "  FORCE_INTEGRATION_GROUP 1"
		            GiD_File fprintf $filechannel "  IDENTIFIER $cgroupid"
		        } elseif {$condid eq "DEM-TopLayerGroup"} {
		    set active [::xmlutils::setXml "${localpath}//i.SetActive" "dv"]
		            if {$active eq "No"} { continue }
		            GiD_File fprintf $filechannel "TOP 1"
		        } elseif {$condid eq "DEM-BottomLayerGroup"} {
		    set active [::xmlutils::setXml "${localpath}//i.SetActive" "dv"]
		            if {$active eq "No"} { continue }
		            GiD_File fprintf $filechannel "  BOTTOM 1"

		        }


		        GiD_File fprintf $filechannel "%s" "  End SubModelPartData"
		        # Write nodes
		        GiD_File fprintf $filechannel "%s" "  Begin SubModelPartNodes"
		        foreach eid [GiD_EntitiesGroups get $cgroupid elements] {
		            # JG cambiar a Mesh
		            if {$ndime eq "2D"} {
		                set node_id [lindex [GiD_Info Mesh Elements circle $eid $eid] 1]
		            } else {
		                set node_id [lindex [GiD_Info Mesh Elements sphere $eid $eid] 1]
		            }
		            GiD_File fprintf $filechannel "  $node_id"
		        }
		        GiD_File fprintf $filechannel "%s" "  End SubModelPartNodes"
		        GiD_File fprintf $filechannel "%s" "End SubModelPart"
		        GiD_File fprintf $filechannel "%s" ""
		    }
		}
	    }
	}
    }
    # Write Mesh Properties for DEM Element Groups
    ::wkcf::WriteDEMElementMeshProperties $AppId
    # Write Applied Loads condition
    ::wkcf::WriteAppliedLoadsData $AppId
    # Write Mesh Properties for DEM FEM Wall Conditions
    ::wkcf::WriteDEMFEMWallMeshProperties $AppId
    # For debug
    if {!$::wkcf::pflag} {
	set endtime [clock seconds]
	set ttime [expr {$endtime-$inittime}]
	WarnWinText "Write DEM-Mesh Properties group: [::KUtils::Duration $ttime]"
    }
}

proc ::wkcf::WriteAppliedLoadsData {AppId} {

    variable filechannel
    variable ndime
    variable dem_group_mesh_property_number

    set basepath "DEM//c.DEM-LoadConditions//c.BlastLoad"
    set cgrouplist [::xmlutils::setXmlContainerIds $basepath]
    set dem_applied_loads [ expr $dem_group_mesh_property_number ]

    foreach cgroupid $cgrouplist {

	incr dem_applied_loads
	GiD_File fprintf $filechannel "Begin SubModelPart $dem_applied_loads // GUI DEM-LoadConditions group identifier: $cgroupid"
	GiD_File fprintf $filechannel "  Begin SubModelPartData // GUI DEM-LoadConditions group identifier: $cgroupid"

	set basegrouppath "$basepath//c.$cgroupid//c.MainProperties"

	set BlR [::xmlutils::setXml "$basegrouppath//i.Radius" "dv"]
	GiD_File fprintf $filechannel "   BLAST_RADIUS            $BlR"

	set cxpath "$basegrouppath//i.Pressure_curve"
	set BlC [::xmlutils::setXml $cxpath "dv"]
	GiD_File fprintf $filechannel "   BLAST_CURVE             $BlC"

	set cxpath "$basegrouppath//i.Pressure_max"
	set BlP [::xmlutils::setXml $cxpath "dv"]
	GiD_File fprintf $filechannel "   BLAST_PRESSURE_MAX      $BlP"

	set cxpath "$basegrouppath//i.Time_max"
	set BlT [::xmlutils::setXml $cxpath "dv"]
	GiD_File fprintf $filechannel "   BLAST_TIME_PRESSURE_MAX $BlT"

	set cxpath "$basegrouppath//i.ShapeFactor"
	set BlSF [::xmlutils::setXml $cxpath "dv"]
	GiD_File fprintf $filechannel "   BLAST_SHAPE_FACTOR      $BlSF"

	set cxpath "$basegrouppath//i.Delay"
	set BlD [::xmlutils::setXml $cxpath "dv"]
	GiD_File fprintf $filechannel "   BLAST_TIME_DELAY        $BlD"

	set cxpath "$basegrouppath//i.BoreHole"
	set BlBH [::xmlutils::setXml $cxpath "dv"]
	GiD_File fprintf $filechannel "   BLAST_BOREHOLE          $BlBH"

	set icoord 0
	set boreholes [GiD_EntitiesGroups get $cgroupid point]
	set BlNBH [ llength $boreholes ]
	GiD_File fprintf $filechannel "   BLAST_NPOINTS           $BlNBH"

	foreach iborehole $boreholes {
	    incr icoord
	    set coordinates_string [lrange [GiD_Geometry get point $iborehole] 1 end ]
	    set coordX [lindex $coordinates_string 0]
	    set coordY [lindex $coordinates_string 1]
	    set coordZ [lindex $coordinates_string 2]
	    GiD_File fprintf $filechannel "   BLAST_COORDINATES_$icoord \[3\] ( $coordX, $coordY, $coordZ )"
	}

	GiD_File fprintf $filechannel "  End SubModelPartData"
	GiD_File fprintf $filechannel "  Begin SubModelPartNodes"
	GiD_File fprintf $filechannel "  End SubModelPartNodes"
	GiD_File fprintf $filechannel "End SubModelPart"
	GiD_File fprintf $filechannel ""

    }
}

proc ::wkcf::WriteBoundingBoxDefaults {fileid} {
	global KPriv

	if {$KPriv(what_dempack_package) eq "C-DEMPack"} {
		puts $fileid "BoundingBoxMaxX                  =  10.0"
		puts $fileid "BoundingBoxMaxY                  =  10.0"
		puts $fileid "BoundingBoxMaxZ                  =  10.0"
		puts $fileid "BoundingBoxMinX                  = -10.0"
		puts $fileid "BoundingBoxMinY                  = -10.0"
		puts $fileid "BoundingBoxMinZ                  = -10.0"
	} else {
		puts $fileid "BoundingBoxMaxX                  =  1.00000e+01"
		puts $fileid "BoundingBoxMaxY                  =  1.00000e+01"
		puts $fileid "BoundingBoxMaxZ                  =  1.00000e+01"
		puts $fileid "BoundingBoxMinX                  = -1.00000e+01"
		puts $fileid "BoundingBoxMinY                  = -1.00000e+01"
		puts $fileid "BoundingBoxMinZ                  = -1.00000e+01"
	}
}

proc ::wkcf::WriteBoundingBoxDefaultsInJsonFile {fileid} {

	global KPriv

	if {$KPriv(what_dempack_package) eq "C-DEMPack"} {
		puts $fileid "\"BoundingBoxMaxX\"                  : 10.0,"
		puts $fileid "\"BoundingBoxMaxY\"                  : 10.0,"
		puts $fileid "\"BoundingBoxMaxZ\"                  : 10.0,"
		puts $fileid "\"BoundingBoxMinX\"                  : -10.0,"
		puts $fileid "\"BoundingBoxMinY\"                  : -10.0,"
		puts $fileid "\"BoundingBoxMinZ\"                  : -10.0,"
	} else {
		puts $fileid "\"BoundingBoxMaxX\"                  :  1.00000e+01,"
		puts $fileid "\"BoundingBoxMaxY\"                  :  1.00000e+01,"
		puts $fileid "\"BoundingBoxMaxZ\"                  :  1.00000e+01,"
		puts $fileid "\"BoundingBoxMinX\"                  : -1.00000e+01,"
		puts $fileid "\"BoundingBoxMinY\"                  : -1.00000e+01,"
		puts $fileid "\"BoundingBoxMinZ\"                  : -1.00000e+01,"
	}
}

proc ::wkcf::WriteMatTestData {fileid} {
    global KPriv
    set cxpath "DEM//c.DEM-Options//c.DEM-AdvancedOptions//i.DEM-MaterialTestActivate"
    set TestTypeOn [::xmlutils::setXml $cxpath "dv"]
    set cxpath "DEM//c.DEM-MaterialTest//i.DEM-TestType"
    set TestType [::xmlutils::setXml $cxpath "dv"]
    puts $fileid ""
    if {$TestTypeOn eq "Yes" && $KPriv(what_dempack_package) eq "C-DEMPack"} {
	puts $fileid "\"TestType\"                       : \"$TestType\","
    } else {
	puts $fileid "\"TestType\"                       : \"None\","
    }
    set LVelt 0.0
    set LVelb 0.0
    set cxpath "DEM//c.DEM-MaterialTest//i.DEM-ConfinementPressure"
    set ConfPress [::xmlutils::setXml $cxpath "dv"]
    puts $fileid "\"ConfinementPressure\"              : $ConfPress,"

    set basexpath "DEM//c.DEM-MaterialTest//c.DEM-TopLayerGroup"
    set topgroup [::xmlutils::setXmlContainerIds $basexpath]
    if {[llength $topgroup]} {
    set basexpath "DEM//c.DEM-Conditions//c.DEM-FEM-Wall"
    set gproplist [::xmlutils::setXmlContainerIds $basexpath]
    if {[llength $gproplist]} {
        set cxpath "DEM//c.DEM-Conditions//c.DEM-FEM-Wall//c.[lindex $topgroup 0]//c.LinearVelocity//i.LinearVelocityY"
        set LVelt [::xmlutils::setXml $cxpath "dv"]
    }
    }

    set basexpath "DEM//c.DEM-MaterialTest//c.DEM-BotLayerGroup"
    set botgroup [::xmlutils::setXmlContainerIds $basexpath]
    if {[llength $botgroup]} {
    set basexpath "DEM//c.DEM-Conditions//c.DEM-FEM-Wall"
    set gproplist [::xmlutils::setXmlContainerIds $basexpath]
    if {[llength $gproplist]} {
        set cxpath "DEM//c.DEM-Conditions//c.DEM-FEM-Wall//c.[lindex $botgroup 0]//c.LinearVelocity//i.LinearVelocityY"
        set LVelb [::xmlutils::setXml $cxpath "dv"]
    }
    }

    if {$TestTypeOn eq "No"} {set LVelt 0.0}
    if {$TestTypeOn eq "No"} {set LVelb 0.0}
    puts $fileid "\"LoadingVelocity\"              : [expr ($LVelt-$LVelb)],"
    set cxpath "DEM//c.DEM-MaterialTest//i.DEM-MeshType"
    set mt [::xmlutils::setXml $cxpath "dv"]
    puts $fileid "\"MeshType\"                        : \"$mt\","
    set cxpath "DEM//c.DEM-MaterialTest//i.DEM-MeshPath"
    set mp [::xmlutils::setXml $cxpath "dv"]
    if {$mp eq ""} {set mp "0"}
    puts $fileid "\"MeshPath\"                        : \"$mp\","
    set cxpath "DEM//c.DEM-MaterialTest//i.DEM-ProbeLength"
    set pl [::xmlutils::setXml $cxpath "dv"]
    puts $fileid "\"SpecimenLength\"                  : $pl,"
    set cxpath "DEM//c.DEM-MaterialTest//i.DEM-ProbeDiameter"
    set pd [::xmlutils::setXml $cxpath "dv"]
    puts $fileid "\"SpecimenDiameter\"                : $pd,"
    set ms [expr {3.14159265359*$pd*$pd/4}]
    puts $fileid "\"MeasuringSurface\"                 : $ms,"
}

proc ::wkcf::TranslateToBinary {yes_no_var} {
    if {($yes_no_var eq "1") || ($yes_no_var eq "Yes") || ($yes_no_var eq "Active") || ($yes_no_var eq "Activate")} {
	return 1
    } else {
	return 0}
}

proc ::wkcf::TranslateToBinaryJson {yes_no_var} {
    if { [::wkcf::TranslateToBinary $yes_no_var] == 1 } {
	return true
    } else {
	return false
    }
}


proc ::wkcf::WritePostProcessDataForJson {fileid} {

    variable ActiveAppList
    global KPriv

    # GraphExportFreq
    set cxpath "DEM//c.DEM-Results//c.DEM-Graphs//i.DEM-GraphExportFreq"
    set GEF [::xmlutils::setXml $cxpath "dv"]
    puts $fileid "\"GraphExportFreq\"                  : $GEF,"

    # VelocityTrapGraphExportFreq
    set cxpath "DEM//c.DEM-Results//c.DEM-VelocityTrap//i.DEM-VelTrapGraphExportFreq"
    set VTGEF [::xmlutils::setXml $cxpath "dv"]
    puts $fileid "\"VelTrapGraphExportFreq\"           : $VTGEF,"

    # Output Time Step
    if {"Fluid" in $ActiveAppList} {
	set cxpath "GeneralApplicationData//c.SimulationOptions//i.OutputDeltaTime"
	set OTS [::xmlutils::setXml $cxpath "dv"]
	puts $fileid "\"OutputTimeStep\"                   : $OTS,"
    } else {
	set cxpath "DEM//c.DEM-Results//i.DEM-OTimeStepType"
	set OTimeStepType [::xmlutils::setXml $cxpath "dv"]

	if {$OTimeStepType eq "Detail_priority"} {
	    set cxpath "DEM//c.DEM-Results//i.DEM-OTimeStepDetail"
	    set OTimeStepDetail [::xmlutils::setXml $cxpath "dv"]
	    puts $fileid "\"OutputTimeStep\"                   : $OTimeStepDetail,"
	}

	if {$OTimeStepType eq "Storage_priority"} {

	    set cxpath "DEM//c.DEM-SolutionStrategy//c.DEM-TimeParameters//i.DEM-TotalTime"
	    set TTime [::xmlutils::setXml $cxpath "dv"]
	    set cxpath "DEM//c.DEM-Results//i.DEM-OTimeStepStorage"
	    set amount [::xmlutils::setXml $cxpath "dv"]
	    set OTimeStepStorage [expr {double($TTime)/$amount}]
	    set cxpath "DEM//c.DEM-SolutionStrategy//c.DEM-TimeParameters//i.DeltaTime"
	    set MaxTimeStep [::xmlutils::setXml $cxpath "dv"]
	    set maxamount [expr {$TTime/$MaxTimeStep}]
	    if {$amount < $maxamount} {
		puts $fileid "\"OutputTimeStep\"                   : $OTimeStepStorage,"
	    } else {
		puts $fileid "\"OutputTimeStep\"                   : $MaxTimeStep," }
	}
    }

    set cxpath "DEM//c.DEM-Options//c.DEM-Boundingbox//i.PrintBoundingBox"
    set PrintOrNot [::xmlutils::setXml $cxpath "dv"]
    puts $fileid "\"PostBoundingBox\"                  : [::wkcf::TranslateToBinaryJson $PrintOrNot],"

    # Size distribution curve
    if {$KPriv(what_dempack_package) eq "C-DEMPack"} {
    set cproperty "dv"
    set cxpath "DEM//c.DEM-Results//i.DEM-Granulometry"
    set granulometry_option [::xmlutils::setXml $cxpath $cproperty]
    if {$granulometry_option eq "Yes"} {
    puts $fileid "\"Granulometry\"                     : \"[::xmlutils::setXml {DEM//c.DEM-Results//i.DEM-Granulometry} dv]\","
    }
    }

    # PostDisplacement
    if {"Fluid" in $ActiveAppList} {
	set cxpathtoDEMresults "GeneralApplicationData//c.SDEM-Results//c.ResultsToPrint//c.DEMResults"
	set cxpathtoFLUIDresults "GeneralApplicationData//c.SDEM-Results//c.ResultsToPrint//c.FluidResults"
    } else {
	set cxpathtoDEMresults "DEM//c.DEM-Results//c.DEM-PartElem"
    }

    set cxpath "$cxpathtoDEMresults//i.DEM-Displacement"
    set PrintOrNot [::xmlutils::setXml $cxpath "dv"]
    puts $fileid "\"PostDisplacement\"                 : [::wkcf::TranslateToBinaryJson $PrintOrNot],"

    # PostVelocity
    set cxpath "$cxpathtoDEMresults//i.DEM-PostVel"
    set PrintOrNot [::xmlutils::setXml $cxpath "dv"]
    puts $fileid "\"PostVelocity\"                     : [::wkcf::TranslateToBinaryJson $PrintOrNot],"

    # PostTotalForces
    set cxpath "$cxpathtoDEMresults//i.DEM-TotalForces"
    set PrintOrNot [::xmlutils::setXml $cxpath "dv"]
    puts $fileid "\"PostTotalForces\"                  : [::wkcf::TranslateToBinaryJson $PrintOrNot],"

    # PostRigidElementForces
    set cxpath "$cxpathtoDEMresults//i.DEM-RigidElementForces"
    set PrintOrNot [::xmlutils::setXml $cxpath "dv"]
    puts $fileid "\"PostRigidElementForces\"           : [::wkcf::TranslateToBinaryJson $PrintOrNot],"

    if {$KPriv(what_dempack_package) eq "C-DEMPack"} {
	# PostExportSkinSphere
	set PrintOrNot [::xmlutils::setXml "$cxpathtoDEMresults//i.DEM-SkinSphere" dv]
	puts $fileid "\"PostSkinSphere\"                   : [::wkcf::TranslateToBinaryJson $PrintOrNot],"
	# PostPoissonRatio
	puts $fileid "\"PostPoissonRatio\"                 : [::wkcf::TranslateToBinaryJson [::xmlutils::setXml $cxpathtoDEMresults//i.DEM-PoissonRatio dv]],"

	set cproperty "dv"
	set cxpath "DEM//c.DEM-Options//c.DEM-AdvancedOptions//i.DEM-Thermal"
	set thermal_option [::xmlutils::setXml $cxpath $cproperty]
	if {$thermal_option eq "Yes"} {
	    # PostThermalTemp
	    set cxpath "DEM//c.DEM-Results//c.DEM-ThermalPost//i.DEM-ParticleTemperature"
	    set PrintOrNot [::xmlutils::setXml $cxpath "dv"]
	    puts $fileid "\"PostTemperature\"                  : [::wkcf::TranslateToBinaryJson $PrintOrNot],"
	    # PostThermalFlux
	    set cxpath "DEM//c.DEM-Results//c.DEM-ThermalPost//i.DEM-ParticleHeatFlux"
	    set PrintOrNot [::xmlutils::setXml $cxpath "dv"]
	    puts $fileid "\"PostHeatFlux\"                     : [::wkcf::TranslateToBinaryJson $PrintOrNot],"
	}

	# PostPrintVirtualSeaSurface
	if {[::wkcf::TranslateToBinaryJson [::xmlutils::setXml "$cxpathtoDEMresults//i.DEM-SeaSurface" dv]]} {
	    puts $fileid "\"virtual_sea_surface_settings\"     : {"
	    puts $fileid "\"print_sea_surface\"                : true,"
	    puts $fileid "\"PostVirtualSeaSurfaceX1\"          : [::xmlutils::setXml "$cxpathtoDEMresults//i.DEM-VirtualSeaSurfaceX1" dv],"
	    puts $fileid "\"PostVirtualSeaSurfaceY1\"          : [::xmlutils::setXml "$cxpathtoDEMresults//i.DEM-VirtualSeaSurfaceY1" dv],"
	    puts $fileid "\"PostVirtualSeaSurfaceX2\"          : [::xmlutils::setXml "$cxpathtoDEMresults//i.DEM-VirtualSeaSurfaceX2" dv],"
	    puts $fileid "\"PostVirtualSeaSurfaceY2\"          : [::xmlutils::setXml "$cxpathtoDEMresults//i.DEM-VirtualSeaSurfaceY2" dv],"
	    puts $fileid "\"PostVirtualSeaSurfaceX3\"          : [::xmlutils::setXml "$cxpathtoDEMresults//i.DEM-VirtualSeaSurfaceX3" dv],"
	    puts $fileid "\"PostVirtualSeaSurfaceY3\"          : [::xmlutils::setXml "$cxpathtoDEMresults//i.DEM-VirtualSeaSurfaceY3" dv],"
	    puts $fileid "\"PostVirtualSeaSurfaceX4\"          : [::xmlutils::setXml "$cxpathtoDEMresults//i.DEM-VirtualSeaSurfaceX4" dv],"
	    puts $fileid "\"PostVirtualSeaSurfaceY4\"          : [::xmlutils::setXml "$cxpathtoDEMresults//i.DEM-VirtualSeaSurfaceY4" dv]"
	    puts $fileid "},"
	}
    }

    # Radius
    set cxpath "$cxpathtoDEMresults//i.DEM-Radius"
    set PrintOrNot [::xmlutils::setXml $cxpath "dv"]
    puts $fileid "\"PostRadius\"                       : [::wkcf::TranslateToBinaryJson $PrintOrNot],"

    # Calculate Rotations
    set cxpath "DEM//c.DEM-Options//c.DEM-AdvancedOptions//i.DEM-CalculateRotations"
    set useRotationOption [::xmlutils::setXml $cxpath "dv"]
    if {$useRotationOption == "Yes"} {
	# PostAngularVelocity
	set cxpath "$cxpathtoDEMresults//i.DEM-AngularVelocity"
	set PrintOrNot [::xmlutils::setXml $cxpath "dv"]
	puts $fileid "\"PostAngularVelocity\"              : [::wkcf::TranslateToBinaryJson $PrintOrNot],"

	# PostParticleMoment
	set cxpath "$cxpathtoDEMresults//i.DEM-ParticleMoment"
	set PrintOrNot [::xmlutils::setXml $cxpath "dv"]
	puts $fileid "\"PostParticleMoment\"               : [::wkcf::TranslateToBinaryJson $PrintOrNot],"

	# PostEulerAngles
	set cxpath "$cxpathtoDEMresults//i.DEM-EulerAngles"
	set PrintOrNot [::xmlutils::setXml $cxpath "dv"]
	puts $fileid "\"PostEulerAngles\"                  : [::wkcf::TranslateToBinaryJson $PrintOrNot],"

	set cxpath "DEM//c.DEM-Options//c.DEM-AdvancedOptions//i.DEM-RollingFriction"
	set rf [::xmlutils::setXml $cxpath "dv"]
	if {$rf == "Yes"} {
	    # PostRollingResistanceMoment
	    set cxpath "$cxpathtoDEMresults//i.DEM-RollingResistanceMoment"
	    set PrintOrNot [::xmlutils::setXml $cxpath "dv"]
	    puts $fileid "\"PostRollingResistanceMoment\"      : [::wkcf::TranslateToBinaryJson $PrintOrNot],"
	} else {
	    puts $fileid "\"PostRollingResistanceMoment\"      : false,"
	}
    } else {
	puts $fileid "\"PostAngularVelocity\"              : false,"
	puts $fileid "\"PostParticleMoment\"               : false,"
	puts $fileid "\"PostEulerAngles\"                  : false,"
	puts $fileid "\"PostRollingResistanceMoment\"      : false,"
    }
    # PostCharacteristicLength
    if {$KPriv(what_dempack_package) ne "F-DEMPack"} {
	set PrintOrNot [::xmlutils::setXml "$cxpathtoDEMresults//i.DEM-CharacteristicLength" dv]
	puts $fileid "\"PostCharacteristicLength\"         : [::wkcf::TranslateToBinaryJson $PrintOrNot],"
    }
    puts $fileid ""
    # PostElasticForces
    set cxpath "$cxpathtoDEMresults//i.DEM-ElasForces"
    set PrintOrNot [::xmlutils::setXml $cxpath "dv"]
    puts $fileid "\"PostElasticForces\"                : [::wkcf::TranslateToBinaryJson $PrintOrNot],"

    # PostContactForces
    set cxpath "$cxpathtoDEMresults//i.DEM-ContactForces"
    set PrintOrNot [::xmlutils::setXml $cxpath "dv"]
    puts $fileid "\"PostContactForces\"                : [::wkcf::TranslateToBinaryJson $PrintOrNot],"

    # PostTangentialElasticForces
    set cxpath "$cxpathtoDEMresults//i.DEM-TangElasForces"
    set PrintOrNot [::xmlutils::setXml $cxpath "dv"]
    puts $fileid "\"PostTangentialElasticForces\"      : [::wkcf::TranslateToBinaryJson $PrintOrNot],"

    # PostShearStress
    set cxpath "$cxpathtoDEMresults//i.DEM-ShearStress"
    set PrintOrNot [::xmlutils::setXml $cxpath "dv"]
    puts $fileid "\"PostShearStress\"                  : [::wkcf::TranslateToBinaryJson $PrintOrNot],"

    # PostReactions
	if {$KPriv(what_dempack_package) eq "C-DEMpack"} {
		set cxpath "$cxpathtoDEMresults//i.DEM-Reactions"
		set PrintOrNot [::xmlutils::setXml $cxpath "dv"]
		puts $fileid "\"PostReactions\"                    : [::wkcf::TranslateToBinaryJson [::xmlutils::setXml "$cxpathtoDEMresults//i.DEM-Reactions" "dv"]],"
	}

    # PostPressure
    set cxpath "$cxpathtoDEMresults//i.DEM-Pressure"
    set PrintOrNot [::xmlutils::setXml $cxpath "dv"]
    puts $fileid "\"PostPressure\"                     : [::wkcf::TranslateToBinaryJson $PrintOrNot],"

    puts $fileid ""
    # PostWear
    set cxpath "$cxpathtoDEMresults//i.DEM-Wear"
    set PrintOrNot [::xmlutils::setXml $cxpath "dv"]
    puts $fileid "\"PostNonDimensionalVolumeWear\"     : [::wkcf::TranslateToBinaryJson $PrintOrNot],"

    # PostNodalArea
    set cxpath "$cxpathtoDEMresults//i.DEM-NodalArea"
    set PrintOrNot [::xmlutils::setXml $cxpath "dv"]
    puts $fileid "\"PostNodalArea\"                    : [::wkcf::TranslateToBinaryJson $PrintOrNot],"

    puts $fileid ""
    if {$KPriv(what_dempack_package) eq "C-DEMPack"} {
	# PostStressStrainOnSpheres
	puts $fileid "\"PostStressStrainOption\"           : [::wkcf::TranslateToBinaryJson [::xmlutils::setXml $cxpathtoDEMresults//i.DEM-Stresses dv]],"
   }

    # Write Dem Bond Elem Force
    set cxpath "DEM//c.DEM-Results//c.DEM-BondElem//i.DEM-LocalContactForce"
    set PrintOrNot [::xmlutils::setXml $cxpath "dv"]
    puts $fileid "\"PostLocalContactForce\"            : [::wkcf::TranslateToBinaryJson $PrintOrNot],"

   if {$KPriv(what_dempack_package) eq "C-DEMPack"} {
       # Write Dem Bond Elem Properties For Continuum
       set basexpath "DEM//c.DEM-Results//c.DEM-BondElem"
       set ilist [::xmlutils::setXmlContainerIds $basexpath "Item"]
       set kxpath "Applications/DEM"

       set cxpath "DEM//c.DEM-Results//c.DEM-BondElem//i.DEM-ContactSigma"
       set PrintOrNot [::xmlutils::setXml $cxpath "dv"]
       puts $fileid "\"PostContactSigma\"                 : [::wkcf::TranslateToBinaryJson $PrintOrNot],"

       set cxpath "DEM//c.DEM-Results//c.DEM-BondElem//i.DEM-ContactTau"
       set PrintOrNot [::xmlutils::setXml $cxpath "dv"]
       puts $fileid "\"PostContactTau\"                   : [::wkcf::TranslateToBinaryJson $PrintOrNot],"

       set cxpath "DEM//c.DEM-Results//c.DEM-BondElem//i.DEM-FailureCrit"
       set PrintOrNot [::xmlutils::setXml $cxpath "dv"]
       puts $fileid "\"PostFailureCriterionState\"        : [::wkcf::TranslateToBinaryJson $PrintOrNot],"

       set cxpath "DEM//c.DEM-Results//c.DEM-BondElem//i.DEM-Failureid"
       set PrintOrNot [::xmlutils::setXml $cxpath "dv"]
       puts $fileid "\"PostContactFailureId\"             : [::wkcf::TranslateToBinaryJson $PrintOrNot],"

       set cxpath "DEM//c.DEM-Results//c.DEM-BondElem//i.DEM-MeanContactArea"
       set PrintOrNot [::xmlutils::setXml $cxpath "dv"]
       puts $fileid "\"PostMeanContactArea\"              : [::wkcf::TranslateToBinaryJson $PrintOrNot],"
   }

    # PostRHS
    set cxpath "$cxpathtoDEMresults//i.DEM-Rhs"
    set PrintOrNot [::xmlutils::setXml $cxpath "dv"]
    puts $fileid "\"PostRHS\"                          : [::wkcf::TranslateToBinaryJson $PrintOrNot],"

    # DampForces
    set cxpath "$cxpathtoDEMresults//i.DEM-DampForces"
    set PrintOrNot [::xmlutils::setXml $cxpath "dv"]
    puts $fileid "\"PostDampForces\"                   : [::wkcf::TranslateToBinaryJson $PrintOrNot],"

    # AppliedForces
    set cxpath "$cxpathtoDEMresults//i.DEM-AppliedForces"
    set PrintOrNot [::xmlutils::setXml $cxpath "dv"]
    puts $fileid "\"PostAppliedForces\"                : [::wkcf::TranslateToBinaryJson $PrintOrNot],"

    # PostGroupId
    set cxpath "$cxpathtoDEMresults//i.DEM-GroupId"
    set PrintOrNot [::xmlutils::setXml $cxpath "dv"]
    puts $fileid "\"PostGroupId\"                      : [::wkcf::TranslateToBinaryJson $PrintOrNot],"

    # PostExportId
    set cxpath "$cxpathtoDEMresults//i.DEM-ExportId"
    set PrintOrNot [::xmlutils::setXml $cxpath "dv"]
    puts $fileid "\"PostExportId\"                     : [::wkcf::TranslateToBinaryJson $PrintOrNot],"


    # SWIMMING-SPECIFIC SECTION BEGINS ###########################################################################

    if {"Fluid" in $ActiveAppList} {
	puts $fileid ""

	# PostPressure
	# DEM variables
	set cxpath "$cxpathtoFLUIDresults//i.Fluid-Pressure"
	set PrintOrNot [::xmlutils::setXml $cxpath "dv"]
	puts $fileid "\"PostFluidPressure\"                          : [::wkcf::TranslateToBinaryJson $PrintOrNot],"
	set cxpath "DEM//c.DEM-Options//c.DEM-Boundingbox//i.PrintBoundingBox"
	set PBB [::xmlutils::setXml $cxpath "dv"]
	set cxpath "$cxpathtoDEMresults//i.DEM-ReynoldsNumber"
	set PrintOrNot [::xmlutils::setXml $cxpath "dv"]
	puts $fileid "\"print_REYNOLDS_NUMBER_option\"               : [::wkcf::TranslateToBinaryJson $PrintOrNot],"
	set cxpath "$cxpathtoDEMresults//i.DEM-PressureGradProj"
	set PrintOrNot [::xmlutils::setXml $cxpath "dv"]
	puts $fileid "\"print_PRESSURE_GRAD_PROJECTED_option\"       : [::wkcf::TranslateToBinaryJson $PrintOrNot],"
	set cxpath "$cxpathtoDEMresults//i.DEM-FluidVelProj"
	set PrintOrNot [::xmlutils::setXml $cxpath "dv"]
	puts $fileid "\"print_FLUID_VEL_PROJECTED_option\"           : [::wkcf::TranslateToBinaryJson $PrintOrNot],"
	set cxpath "$cxpathtoDEMresults//i.DEM-FluidAccelProj"
	set PrintOrNot [::xmlutils::setXml $cxpath "dv"]
	puts $fileid "\"print_FLUID_ACCEL_PROJECTED_option\"         : [::wkcf::TranslateToBinaryJson $PrintOrNot],"
	set cxpath "$cxpathtoDEMresults//i.DEM-Buoyancy"
	set PrintOrNot [::xmlutils::setXml $cxpath "dv"]
	puts $fileid "\"print_BUOYANCY_option\"                      : [::wkcf::TranslateToBinaryJson $PrintOrNot],"
	set cxpath "$cxpathtoDEMresults//i.DEM-Drag"
	set PrintOrNot [::xmlutils::setXml $cxpath "dv"]
	puts $fileid "\"print_DRAG_FORCE_option\"                    : [::wkcf::TranslateToBinaryJson $PrintOrNot],"
	set cxpath "$cxpathtoDEMresults//i.DEM-VirtualMass"
	set PrintOrNot [::xmlutils::setXml $cxpath "dv"]
	puts $fileid "\"print_VIRTUAL_MASS_FORCE_option\"            : [::wkcf::TranslateToBinaryJson $PrintOrNot],"
	set cxpath "$cxpathtoDEMresults//i.DEM-Basset"
	set PrintOrNot [::xmlutils::setXml $cxpath "dv"]
	puts $fileid "\"print_BASSET_FORCE_option\"                  : [::wkcf::TranslateToBinaryJson $PrintOrNot],"
	set cxpath "$cxpathtoDEMresults//i.DEM-Lift"
	set PrintOrNot [::xmlutils::setXml $cxpath "dv"]
	puts $fileid "\"print_LIFT_FORCE_option\"                    : [::wkcf::TranslateToBinaryJson $PrintOrNot],"
	set cxpath "$cxpathtoDEMresults//i.DEM-FluidVelRate"
	set PrintOrNot [::xmlutils::setXml $cxpath "dv"]
	puts $fileid "\"print_FLUID_VEL_PROJECTED_RATE_option\"      : [::wkcf::TranslateToBinaryJson $PrintOrNot],"
	set cxpath "$cxpathtoDEMresults//i.DEM-FluidViscosity"
	set PrintOrNot [::xmlutils::setXml $cxpath "dv"]
	puts $fileid "\"print_FLUID_VISCOSITY_PROJECTED_option\"     : [::wkcf::TranslateToBinaryJson $PrintOrNot],"
	set cxpath "$cxpathtoDEMresults//i.DEM-FluidFractionProj"
	set PrintOrNot [::xmlutils::setXml $cxpath "dv"]
	puts $fileid "\"print_FLUID_FRACTION_PROJECTED_option\"      : [::wkcf::TranslateToBinaryJson $PrintOrNot],"
	set cxpath "$cxpathtoDEMresults//i.DEM-VelocityLaplacianProjected"
	set PrintOrNot [::xmlutils::setXml $cxpath "dv"]
	puts $fileid "\"print_FLUID_VEL_LAPL_PROJECTED_option\"      : [::wkcf::TranslateToBinaryJson $PrintOrNot],"
	set cxpath "$cxpathtoDEMresults//i.DEM-VelocityLaplacianRateProjected"
	set PrintOrNot [::xmlutils::setXml $cxpath "dv"]
	puts $fileid "\"print_FLUID_VEL_LAPL_RATE_PROJECTED_option\" : [::wkcf::TranslateToBinaryJson $PrintOrNot],"
	set cxpath "$cxpathtoDEMresults//i.DEM-HydroForce"
	set PrintOrNot [::xmlutils::setXml $cxpath "dv"]
	puts $fileid "\"print_HYDRODYNAMIC_FORCE_option\"            : [::wkcf::TranslateToBinaryJson $PrintOrNot],"
	set cxpath "$cxpathtoDEMresults//i.DEM-HydroMoment"
	set PrintOrNot [::xmlutils::setXml $cxpath "dv"]
	puts $fileid "\"print_HYDRODYNAMIC_MOMENT_option\"           : [::wkcf::TranslateToBinaryJson $PrintOrNot],"

	# Fluid variables
    set cxpath "$cxpathtoFLUIDresults//i.Fluid-AugmentedVel"
	set PrintOrNot [::xmlutils::setXml $cxpath "dv"]
	puts $fileid "\"print_MESH_VELOCITY1_option\"                : [::wkcf::TranslateToBinaryJson $PrintOrNot],"
    set cxpath "$cxpathtoFLUIDresults//i.Fluid-BodyForce"
	set PrintOrNot [::xmlutils::setXml $cxpath "dv"]
	puts $fileid "\"print_BODY_FORCE_option\"                    : [::wkcf::TranslateToBinaryJson $PrintOrNot],"
	set cxpath "$cxpathtoFLUIDresults//i.Fluid-FluidFraction"
	set PrintOrNot [::xmlutils::setXml $cxpath "dv"]
	puts $fileid "\"print_FLUID_FRACTION_option\"                : [::wkcf::TranslateToBinaryJson $PrintOrNot],"
	set cxpath "$cxpathtoFLUIDresults//i.Fluid-FluidFractionGrad"
	set PrintOrNot [::xmlutils::setXml $cxpath "dv"]
	puts $fileid "\"print_FLUID_FRACTION_GRADIENT_option\"       : [::wkcf::TranslateToBinaryJson $PrintOrNot],"
	set cxpath "$cxpathtoFLUIDresults//i.Fluid-HydroReaction"
	set PrintOrNot [::xmlutils::setXml $cxpath "dv"]
	puts $fileid "\"print_HYDRODYNAMIC_REACTION_option\"         : [::wkcf::TranslateToBinaryJson $PrintOrNot],"
	set cxpath "$cxpathtoFLUIDresults//i.Fluid-Pressure"
	set PrintOrNot [::xmlutils::setXml $cxpath "dv"]
	puts $fileid "\"print_PRESSURE_option\"                      : [::wkcf::TranslateToBinaryJson $PrintOrNot],"
	set cxpath "$cxpathtoFLUIDresults//i.Fluid-PressureGrad"
	set PrintOrNot [::xmlutils::setXml $cxpath "dv"]
	puts $fileid "\"print_PRESSURE_GRADIENT_option\"             : [::wkcf::TranslateToBinaryJson $PrintOrNot],"
	set cxpath "$cxpathtoFLUIDresults//i.Fluid-SolidFraction"
	set PrintOrNot [::xmlutils::setXml $cxpath "dv"]
	puts $fileid "\"print_DISPERSE_FRACTION_option\"             : [::wkcf::TranslateToBinaryJson $PrintOrNot],"
	set cxpath "$cxpathtoFLUIDresults//i.Fluid-MeanHydroReaction"
	set PrintOrNot [::xmlutils::setXml $cxpath "dv"]
	puts $fileid "\"print_MEAN_HYDRODYNAMIC_REACTION_option\"    : [::wkcf::TranslateToBinaryJson $PrintOrNot],"
	set cxpath "$cxpathtoFLUIDresults//i.Fluid-VelocityLaplacian"
	set PrintOrNot [::xmlutils::setXml $cxpath "dv"]
	puts $fileid "\"print_VELOCITY_LAPLACIAN_option\"            : [::wkcf::TranslateToBinaryJson $PrintOrNot],"
	set cxpath "$cxpathtoFLUIDresults//i.Fluid-VelocityLaplacianRate"
	set PrintOrNot [::xmlutils::setXml $cxpath "dv"]
	puts $fileid "\"print_VELOCITY_LAPLACIAN_RATE_option\"       : [::wkcf::TranslateToBinaryJson $PrintOrNot],"

	# SWIMMING-SPECIFIC SECTION ENDS ###########################################################################
    }
}

proc ::wkcf::WriteExplicitSolverVariablesInJsonFile {} {
    # Write constitutive laws properties
    variable dprops;  variable ActiveAppList
    global KPriv
    variable ndime
    set AppId "DEM"
    set filename "ProjectParametersDEM.json"
    set PDir [::KUtils::GetPaths "PDir"]
    set fullname [file native [file join $PDir $filename]]
    # First delete the file
    if {[file exists $fullname]} {
	set res [file delete -force -- $fullname]
    }
    if {[catch {set fileid [open $fullname w+]}]} {
	WarnWin [= "Cannot write file %s. Permission denied" $fullname].
	return 0
    }
    # Write the group properties
    set cproperty "dv"
    set rootid $AppId
    puts $fileid "{"

    # Dimension
    set cxpath "GeneralApplicationData//c.Domain//i.SpatialDimension"
    set ndim [string range [::xmlutils::setXml $cxpath $cproperty] 0 0]
    puts $fileid "\"Dimension\"                        : $ndim,"
    #if {$KPriv(what_dempack_package) ne "C-DEMPack"} {}
    # Periodicity of the DEM domain
    set cxpath "$rootid//c.DEM-Options//c.DEM-Physical-opts//i.PeriodicDomainOption"
    set PeriodicDomainOption [::xmlutils::setXml $cxpath $cproperty]

    if {$PeriodicDomainOption == "Yes"} {
	puts $fileid "\"PeriodicDomainOption\"             : true,"
    } else {
	puts $fileid "\"PeriodicDomainOption\"             : false,"
    }
    #
    # Get the use bounding box
    set cxpath "$rootid//c.DEM-Options//c.DEM-Boundingbox//i.UseBoundingBox"
    set UseBoundingBox [::xmlutils::setXml $cxpath $cproperty]
    if {$UseBoundingBox == "Yes"} {
	puts $fileid "\"BoundingBoxOption\"                : true,"

	# Get the enlargement factor
	set enl_fct_path "$rootid//c.DEM-Options//c.DEM-Boundingbox//i.EnlargementFactor"
	set EnlargementFactor [::xmlutils::setXml $enl_fct_path $cproperty]

	# Get the bounding box type
	set cxpath "$rootid//c.DEM-Options//c.DEM-Boundingbox//i.BoundingBoxType"
	set BoundingBoxType [::xmlutils::setXml $cxpath $cproperty]
	set cxpath "$rootid//c.DEM-Options//c.DEM-Boundingbox//i.StartTime"
	set BoundingBoxStartTime [::xmlutils::setXml $cxpath $cproperty]
	set cxpath "$rootid//c.DEM-Options//c.DEM-Boundingbox//i.StopTime"
	set BoundingBoxStopTime [::xmlutils::setXml $cxpath $cproperty]
	if {$BoundingBoxType eq "Automatic"} {
	    puts $fileid "\"AutomaticBoundingBoxOption\"       : true,"
	    puts $fileid "\"BoundingBoxEnlargementFactor\"     : $EnlargementFactor,"
	    puts $fileid "\"BoundingBoxStartTime\"             : $BoundingBoxStartTime,"
	    puts $fileid "\"BoundingBoxStopTime\"              : $BoundingBoxStopTime,"
	    # Write default bounding box values
	    ::wkcf::WriteBoundingBoxDefaultsInJsonFile $fileid

	} elseif {$BoundingBoxType eq "Fixed"} {
	    puts $fileid "\"AutomaticBoundingBoxOption\"       : false,"
	    puts $fileid "\"BoundingBoxEnlargementFactor\"     : 1.0,"
	    puts $fileid "\"BoundingBoxStartTime\"             : $BoundingBoxStartTime,"
	    puts $fileid "\"BoundingBoxStopTime\"              : $BoundingBoxStopTime,"

	    # Get the bounding limit
	    set varlist [list MaxX MaxY MaxZ MinX MinY MinZ]
	    foreach varid $varlist {
		set cxpath "$rootid//c.DEM-Options//c.DEM-Boundingbox//i.$varid"
		set $varid [::xmlutils::setXml $cxpath $cproperty]
		puts $fileid "\"BoundingBox$varid\"                  : [set $varid],"
	    }
	}
    } else {
	puts $fileid "\"BoundingBoxOption\"                : false,"
	puts $fileid "\"BoundingBoxEnlargementFactor\"     : 1.0,"
	puts $fileid "\"AutomaticBoundingBoxOption\"       : false,"

	# Write default bounding box values
	::wkcf::WriteBoundingBoxDefaultsInJsonFile $fileid
    }
    puts $fileid ""

    #Inlet
    set cxpath "$rootid//c.DEM-Conditions//c.DEM-Inlet"
    set group [::xmlutils::setXmlContainerIds $cxpath]

    if {$group != ""} {
	puts $fileid "\"dem_inlet_option\"                 : true,"
    } else {
	puts $fileid "\"dem_inlet_option\"                 : false,"
    }

    # Get the gravity
    if {"Fluid" in $ActiveAppList} {
	set cxpathtogravity "GeneralApplicationData//c.SDEM-Physical-opts"
    } else {
	set cxpathtogravity "$rootid//c.DEM-Options//c.DEM-Physical-opts"
    }

    set cxpath "$cxpathtogravity//i.GravityValue"
    set usergravitymod [::xmlutils::setXml $cxpath $cproperty]
    set cxpath "$cxpathtogravity//i.Cx"
    set gravityCx [::xmlutils::setXml $cxpath $cproperty]
    set cxpath "$cxpathtogravity//i.Cy"
    set gravityCy [::xmlutils::setXml $cxpath $cproperty]
    set cxpath "$cxpathtogravity//i.Cz"
    if {$ndime eq "3D"} {
	set gravityCz [::xmlutils::setXml $cxpath $cproperty]
    } else {
	set gravityCz "0.0"
    }

    set gravityvector [list $gravityCx $gravityCy $gravityCz]
    set gravitymod [::MathUtils::VectorModulus $gravityvector]

    if {$gravitymod==0.0} {
	W "The null vector is not a valid direction for the gravity force!"
	W "Computations will proceed anyway...\nPlease make sure that value was intentional..."
    }

    if {$gravitymod !=0.0} {
	set endgravityCx [expr {($gravityCx*$usergravitymod)/$gravitymod}]
	set endgravityCy [expr {($gravityCy*$usergravitymod)/$gravitymod}]
	set endgravityCz [expr {($gravityCz*$usergravitymod)/$gravitymod}]
    } else {
	set endgravityCx $gravityCx
	set endgravityCy $gravityCy
	set endgravityCz $gravityCz
    }
    puts $fileid "\"GravityX\"                         : $endgravityCx,"
    puts $fileid "\"GravityY\"                         : $endgravityCy,"
    puts $fileid "\"GravityZ\"                         : $endgravityCz,"
    puts $fileid ""

    # Compute energies
    set UseComputeEnergies [::xmlutils::setXml "$rootid//c.DEM-Results//c.DEM-Graphs//i.UseComputeEnergies" dv]
    if {$UseComputeEnergies eq "Yes"} {
	puts $fileid "\"EnergyCalculationOption\"          : true,"
	# Get the bounding limit
	set varlist [list PotentialEnergyReferencePointX PotentialEnergyReferencePointY PotentialEnergyReferencePointZ]
	foreach varid $varlist {
	    set cxpath "$rootid//c.DEM-Results//c.DEM-Graphs//i.$varid"
	    set $varid [::xmlutils::setXml $cxpath $cproperty]
	    puts $fileid "\"$varid\"   : [set $varid],"
	}
    } else {
	puts $fileid "\"EnergyCalculationOption\"          : false,"
    }

    # Get the use velocity trap
    set cxpath "$rootid//c.DEM-Results//c.DEM-VelocityTrap//i.UseVelocityTrap"
    set UseVelocityTrap [::xmlutils::setXml $cxpath $cproperty]
    if {$UseVelocityTrap eq "Yes"} {
	puts $fileid "\"VelocityTrapOption\"               : true,"

	# Get the bounding limit
	set varlist [list MaxX MaxY MaxZ MinX MinY MinZ]
	foreach varid $varlist {
	    set cxpath "$rootid//c.DEM-Results//c.DEM-VelocityTrap//i.$varid"
	    set $varid [::xmlutils::setXml $cxpath $cproperty]
	    puts $fileid "\"VelocityTrap$varid\"                  : [set $varid],"
	}

    } else {
	puts $fileid "\"VelocityTrapOption\"               : false,"
    }

    # Calculate Rotations
    set cxpath "$rootid//c.DEM-Options//c.DEM-AdvancedOptions//i.DEM-CalculateRotations"
    set useRotationOption [::xmlutils::setXml $cxpath $cproperty]
    if {$useRotationOption == "Yes"} {
	puts $fileid "\"RotationOption\"                   : true,"
    } else {
	puts $fileid "\"RotationOption\"                   : false,"
    }

    # Clean IndentationsOption
    set cxpath "$rootid//c.DEM-Options//c.DEM-AdvancedOptions//i.DEM-CleanInitialIndentations"
    set CleanIndentationsOption [::xmlutils::setXml $cxpath $cproperty]
    if {$KPriv(what_dempack_package) eq "C-DEMPack"} {
	puts $fileid "\"CleanIndentationsOption\"          : false,"
    } elseif {$CleanIndentationsOption == "Yes"} {
	puts $fileid "\"CleanIndentationsOption\"          : true,"
    } else {
	puts $fileid "\"CleanIndentationsOption\"          : false,"
    }

	puts $fileid "\"solver_settings\" : {"

    # Write dem strategy
	set ElementType [::wkcf::GetElementType]
	if {$ElementType eq "SphericPartDEMElement3D" || $ElementType eq "CylinderPartDEMElement2D"} {
	    set dem_strategy "sphere_strategy"
	} elseif {$ElementType eq "SphericContPartDEMElement3D" || $ElementType eq "CylinderContPartDEMElement3D"} {
	    set dem_strategy "continuum_sphere_strategy"
	} elseif {$ElementType eq "ThermalSphericPartDEMElement3D"} {
	   set dem_strategy "thermal_sphere_strategy"
	} elseif {$ElementType eq "ThermalSphericContPartDEMElement3D"} {
	   set dem_strategy "thermal_continuum_sphere_strategy"
	} elseif {$ElementType eq "SinteringSphericConPartDEMElement3D"} {
	   set dem_strategy "thermal_continuum_sphere_strategy"
	} elseif {$ElementType eq "IceContPartDEMElement3D"} {
	   set dem_strategy "ice_continuum_sphere_strategy"
	}
	puts $fileid "\"strategy\"                   : \"$dem_strategy\","
<<<<<<< HEAD
=======

    set SearchNeighboursOption [::xmlutils::setXml "$rootid//c.DEM-Options//c.DEM-AdvancedOptions//i.DEM-SearchNeighboursOption" dv]
    if {$SearchNeighboursOption == "Yes"} {
	puts $fileid "\"do_search_neighbours\"                   : true,"
    } else {
	puts $fileid "\"do_search_neighbours\"                   : false,"
    }
>>>>>>> 77331940

	# Remove initially indented balls with walls
	set cxpath "$rootid//c.DEM-Options//c.DEM-AdvancedOptions//i.DEM-RemoveBallsInitiallyTouchingWalls"
    set RemoveBallsInitiallyTouchingWallsOption [::xmlutils::setXml $cxpath $cproperty]
  	if {$RemoveBallsInitiallyTouchingWallsOption == "Yes"} {
		puts $fileid "    \"RemoveBallsInitiallyTouchingWalls\"          : true"
    } else {
		puts $fileid "    \"RemoveBallsInitiallyTouchingWalls\"          : false"
    }

	puts $fileid "},"

    if {$KPriv(what_dempack_package) ne "C-DEMPack"} {
	# RemoveBallsInEmbedded
	set cxpath "$rootid//c.DEM-Options//c.DEM-AdvancedOptions//i.DEM-RemoveBallsInEmbedded"
	set RemoveBallsInEmbedded [::xmlutils::setXml $cxpath $cproperty]
	if {$RemoveBallsInEmbedded == "Yes"} {
	    puts $fileid "\"RemoveBallsInEmbeddedOption\"      : true,"
	} else {
	    puts $fileid "\"RemoveBallsInEmbeddedOption\"      : false,"
	}
	puts $fileid ""
    }

    # Tangency Tolerance
    set cxpath "$rootid//c.DEM-Options//c.DEM-AdvancedOptions//i.DEM-TangencyTolerance"
    set TangencyToleranceType [::xmlutils::setXml $cxpath $cproperty]
    puts $fileid "\"DeltaOption\"                      : \"$TangencyToleranceType\","

    if {$TangencyToleranceType eq "Absolute"} {
	set cxpath "$rootid//c.DEM-Options//c.DEM-AdvancedOptions//i.DEM-TangencyToleranceValueAbsolute"
	set TangenTolerValue [::xmlutils::setXml $cxpath $cproperty]
	puts $fileid "\"SearchTolerance\"                  : $TangenTolerValue,"
    }

    if {$TangencyToleranceType eq "Coordination_Number"} {
	set cxpath "$rootid//c.DEM-Options//c.DEM-AdvancedOptions//i.DEM-TangencyCoordinationNumber"
	set CoordNumber [::xmlutils::setXml $cxpath $cproperty]
	puts $fileid "\"CoordinationNumber\"               : $CoordNumber,"
    }

    if {$KPriv(what_dempack_package) eq "C-DEMPack"} {
	# Amplified Search Radius Extension
	set cxpath "$rootid//c.DEM-Options//c.DEM-AdvancedOptions//i.DEM-NeighbourSearchAcceptedGap"
	set AcceptedGap [::xmlutils::setXml $cxpath $cproperty]
	puts $fileid "\"AmplifiedSearchRadiusExtension\"   : $AcceptedGap,"

	set cxpath "$rootid//c.DEM-Options//c.DEM-AdvancedOptions//i.DEM-MaxAmplificationRatioOfSearchRadius"
	set MaxAmplificationRatioOfSearchRadius [::xmlutils::setXml $cxpath $cproperty]
	puts $fileid "\"MaxAmplificationRatioOfSearchRadius\" : $MaxAmplificationRatioOfSearchRadius,"

    } else {
	puts $fileid "\"AmplifiedSearchRadiusExtension\"   : 0.0,"
    }

    # Export Model Data Info
    set cxpath "$rootid//c.DEM-Options//c.DEM-AdvancedOptions//i.DEM-ExportModelDataInformation"
    set modatainfo [::xmlutils::setXml $cxpath $cproperty]
    if {$modatainfo eq "Yes"} {
	puts $fileid "\"ModelDataInfo\"                    : true,"
    } else {
	puts $fileid "\"ModelDataInfo\"                    : false,"
    }

    # Virtual Mass Coefficient
    set cxpath "$rootid//c.DEM-Options//c.DEM-AdvancedOptions//i.DEM-VirtualMassCoef"
    set vm [::xmlutils::setXml $cxpath $cproperty]
    puts $fileid "\"VirtualMassCoefficient\"           : $vm,"

    # Rolling Friction
    set cxpath "$rootid//c.DEM-Options//c.DEM-AdvancedOptions//i.DEM-RollingFriction"
    set rf [::xmlutils::setXml $cxpath $cproperty]
    if {$rf eq "Yes"} {
	puts $fileid "\"RollingFrictionOption\"            : true,"
    } else {
	puts $fileid "\"RollingFrictionOption\"            : false,"
    }

    # Global Damping
    puts $fileid "\"GlobalDamping\"                    : [::xmlutils::setXml "$rootid//c.DEM-Options//c.DEM-AdvancedOptions//i.DEM-GlobalDamping" dv],"

    # Compute Stress Tensor
    if {$KPriv(what_dempack_package) eq "C-DEMPack"} {
	set tensor [::xmlutils::setXml "$rootid//c.DEM-Options//c.DEM-AdvancedOptions//i.DEM-ComputeStressTensorOption" "dv"]
	if {$tensor eq "Yes"} {
	    puts $fileid "\"ComputeStressTensorOption\"        : true,"
	} else {
	    puts $fileid "\"ComputeStressTensorOption\"        : false,"
	}
    }

    # Poisson Effect Option
    if {$KPriv(what_dempack_package) eq "C-DEMPack"} {
	set pe [::xmlutils::setXml "$rootid//c.DEM-Options//c.DEM-AdvancedOptions//i.DEM-PoissonEffect" "dv"]
	if {$pe eq "Yes"} {
	    puts $fileid "\"PoissonEffectOption\"              : true,"
	} else {
	    puts $fileid "\"PoissonEffectOption\"              : false,"
	}
    }

    # Shear Strains Parallel To Bonds Effect Option
    if {$KPriv(what_dempack_package) eq "C-DEMPack"} {
	set ssptb [::xmlutils::setXml "$rootid//c.DEM-Options//c.DEM-AdvancedOptions//i.DEM-ShearStrainParallelToBondEffect" "dv"]
	if {$ssptb eq "Yes"} {
	    puts $fileid "\"ShearStrainParallelToBondOption\"  : true,"
	} else {
	    puts $fileid "\"ShearStrainParallelToBondOption\"  : false,"
	}
    }

    #set cxpath "$rootid//c.DEM-Options//c.DEM-AdvancedOptions//i.DEM-ComputeEnergies"
    #set ceo [::xmlutils::setXml $cxpath $cproperty]
    #if {$ceo eq "Activate"} {
	#    set ceo 1
	#} else {
	#    set ceo 0
	#}
    #puts $fileid "\"ComputeEnergiesOption\"            : $ceo"

    # Dont search until failure
    if {$KPriv(what_dempack_package) eq "C-DEMPack"} {
	set io [::xmlutils::setXml "$rootid//c.DEM-Options//c.DEM-AdvancedOptions//i.DEM-DontSearchUntilFail" "dv"]
	if {$io eq "Yes"} {
	    puts $fileid "\"DontSearchUntilFailure\"           : true,"
	} else {
	    puts $fileid "\"DontSearchUntilFailure\"           : false,"
	}
    }

    #set cxpath "$rootid//c.DEM-Options//c.DEM-AdvancedOptions//i.DEM-DontSearchUntilFail"
    #set DSUF [::xmlutils::setXml $cxpath $cproperty]
    #puts $fileid "\"DontSearchUntilFailure\"           : \"$DSUF\""

    # Contact Mesh Option
	set CMO [::xmlutils::setXml "$rootid//c.DEM-Results//i.DEM-ShowBondElements" dv]
	if {$CMO eq "Yes"} {
	    puts $fileid "\"ContactMeshOption\"                : true,"
	} else {
	    puts $fileid "\"ContactMeshOption\"                : false,"
	}

    # Output file Type
    if {"Fluid" in $ActiveAppList} {
	set cxpath "GeneralApplicationData//c.SDEM-Results//c.GiDOptions//i.GiDPostMode"
    } else {
	set cxpath "$rootid//c.DEM-Results//c.GiDOptions//i.GiDPostMode"
    }
    set GiDMode [::xmlutils::setXml $cxpath $cproperty]
    puts $fileid "\"OutputFileType\"                   : \"$GiDMode\","

    # Multifile
    if {"Fluid" in $ActiveAppList} {
	set cxpath "GeneralApplicationData//c.SDEM-Results//c.GiDOptions//i.GiDMultiFileFlag"
    } else {
	set cxpath "$rootid//c.DEM-Results//c.GiDOptions//i.GiDMultiFileFlag"
    }
    set GiDMultiFileFlag [::xmlutils::setXml $cxpath $cproperty]
    if {$GiDMultiFileFlag eq "Single"} {
	puts $fileid "\"Multifile\"                        : \"single_file\","
    } else {
	puts $fileid "\"Multifile\"                        : \"multiple_files\","
    }

    puts $fileid "\"ElementType\"                      : \"[::wkcf::GetElementType]\","
	puts $fileid ""

    # Translational Integration Scheme
    set cxpath "$rootid//c.DEM-SolutionStrategy//i.DEM-TimeTranslationalIntegrationScheme"
    set TransIntegScheme [::xmlutils::setXml $cxpath $cproperty]

    puts $fileid "\"TranslationalIntegrationScheme\"   : \"$TransIntegScheme\","

    # Rotational Integration Scheme
    set cxpath "$rootid//c.DEM-SolutionStrategy//i.DEM-TimeRotationalIntegrationScheme"
    set RotIntegScheme [::xmlutils::setXml $cxpath $cproperty]

    puts $fileid "\"RotationalIntegrationScheme\"      : \"$RotIntegScheme\","

    # Auto Reduction of Time Step Option
    set cxpath "$rootid//c.DEM-SolutionStrategy//c.DEM-TimeParameters//i.UseAutomaticDeltaTime"
    set DTimeSelection [::xmlutils::setXml $cxpath $cproperty]

    if {$DTimeSelection eq "Fixed"} {
	puts $fileid "\"AutomaticTimestep\"                : false,"
    } else {
	puts $fileid "\"AutomaticTimestep\"                : true,"
    }
    set cxpath "$rootid//c.DEM-SolutionStrategy//c.DEM-TimeParameters//i.DeltaTimeSafetyFactor"
    set SafetyFact [::xmlutils::setXml $cxpath $cproperty]
    puts $fileid "\"DeltaTimeSafetyFactor\"            : $SafetyFact,"

    set cxpath "$rootid//c.DEM-SolutionStrategy//c.DEM-TimeParameters//i.DeltaTime"
    set MaxTimeStep [::xmlutils::setXml $cxpath $cproperty]
    puts $fileid "\"MaxTimeStep\"                      : $MaxTimeStep,"

    if {"Fluid" in $ActiveAppList} {
	set cxpath "GeneralApplicationData//c.SimulationOptions//i.EndTime"
	set TTime [::xmlutils::setXml $cxpath $cproperty]
    } else {
	set cxpath "$rootid//c.DEM-SolutionStrategy//c.DEM-TimeParameters//i.DEM-TotalTime"
	set TTime [::xmlutils::setXml $cxpath $cproperty]
    }
    puts $fileid "\"FinalTime\"                        : $TTime,"


    set cxpath "$rootid//c.DEM-SolutionStrategy//c.DEM-TimeParameters//i.DEM-ScreenInfoOutput"
    set CTime [::xmlutils::setXml $cxpath $cproperty]
    puts $fileid "\"ControlTime\"                      : $CTime,"


    set cxpath "$rootid//c.DEM-SolutionStrategy//c.DEM-TimeParameters//i.DEM-NeighbourSearchFrequency"
    set FrecTime [::xmlutils::setXml $cxpath $cproperty]
    puts $fileid "\"NeighbourSearchFrequency\"         : $FrecTime,"

    if {$KPriv(what_dempack_package) eq "C-DEMPack"} {
	set cproperty "dv"
	set cxpath "DEM//c.DEM-Options//c.DEM-AdvancedOptions//i.DEM-MaterialTestActivate"
	set material_option [::xmlutils::setXml $cxpath $cproperty]
	if {$material_option eq "Yes"} {
	    ::wkcf::WriteMatTestData $fileid
	}
    }

    if {"Fluid" in $ActiveAppList} {
	set cxpath "$rootid//c.DEM-Fluid-interaction//i.DEM-TwoWayCoupling"
	set cproperty "dv"
	set cxpath "GeneralApplicationData//c.CouplingParameters//i.CouplingLevel"
	set coupling_level_type [::xmlutils::setXml $cxpath $cproperty]
    set cproperty "dv"
    set cxpath "GeneralApplicationData//c.CouplingParameters//i.TimeAveragingType"
    set time_averaging_type [::xmlutils::setXml $cxpath $cproperty]

    set interaction_start_time [::xmlutils::setXml {GeneralApplicationData//c.CouplingParameters//i.InteractionStartTime} dv]

	set cxpath "GeneralApplicationData//c.CouplingParameters//c.HydrodynamicForceModel//i.PickIndividualForces"
	set pick_individual_forces_option [::wkcf::TranslateToBinary [::xmlutils::setXml $cxpath $cproperty]]

	set cxpath "GeneralApplicationData//c.CouplingParameters//c.HydrodynamicForceModel//i.BuoyancyForceType"
	set buoyancy_force_type [::xmlutils::setXml $cxpath $cproperty]

	set cxpath "GeneralApplicationData//c.CouplingParameters//c.HydrodynamicForceModel//i.DragForceType"
	set drag_force_type [::xmlutils::setXml $cxpath $cproperty]

	set cxpath "GeneralApplicationData//c.CouplingParameters//c.HydrodynamicForceModel//i.VirtualMassForceType"
	set virtual_mass_force_type [::xmlutils::setXml $cxpath $cproperty]

	set cxpath "GeneralApplicationData//c.CouplingParameters//c.HydrodynamicForceModel//i.SaffmanLiftForceType"
	set lift_force_type [::xmlutils::setXml $cxpath $cproperty]

	set cxpath "GeneralApplicationData//c.CouplingParameters//c.HydrodynamicForceModel//i.MagnusLiftForceType"
	set magnus_force_type [::xmlutils::setXml $cxpath $cproperty]

	set cxpath "GeneralApplicationData//c.CouplingParameters//c.HydrodynamicForceModel//i.HydrodynamicTorqueType"
	set hydro_torque_type [::xmlutils::setXml $cxpath $cproperty]

	set cxpath "GeneralApplicationData//c.CouplingParameters//c.HydrodynamicForceModel//i.DragModifier"
	set drag_modifier_type [::xmlutils::setXml $cxpath $cproperty]

	set cxpath "GeneralApplicationData//c.CouplingParameters//c.HydrodynamicForceModel//i.ViscosityModificationType"
	set viscosity_modification_type [::xmlutils::setXml $cxpath $cproperty]

	set cxpath "GeneralApplicationData//c.CouplingParameters//c.HydrodynamicForceModel//c.MaxeyRileyEquations//i.MRDragModifier"
	set MR_drag_modifier_type [::xmlutils::setXml $cxpath $cproperty]

	set cxpath "GeneralApplicationData//c.PostProcessingVariables//i.GradientCalculationType"
	set gradient_calculation_type [::xmlutils::setXml $cxpath $cproperty]

	set cxpath "GeneralApplicationData//c.PostProcessingVariables//i.VelocityLaplacianCalculationType"
	set velocity_laplacian_calculation_type [::xmlutils::setXml $cxpath $cproperty]

	if {$velocity_laplacian_calculation_type == "0"} {
	    set cxpath "GeneralApplicationData//c.CouplingParameters//c.HydrodynamicForceModel//i.IncludeFaxenTerms0"
	} elseif {$velocity_laplacian_calculation_type == "1"} {
	    set cxpath "GeneralApplicationData//c.CouplingParameters//c.HydrodynamicForceModel//i.IncludeFaxenTerms1"
	} elseif {$velocity_laplacian_calculation_type == "2"} {
	    set cxpath "GeneralApplicationData//c.CouplingParameters//c.HydrodynamicForceModel//i.IncludeFaxenTerms"
	}

	set include_faxen_terms_option [::wkcf::TranslateToBinary [::xmlutils::setXml $cxpath $cproperty]]

	if {!$pick_individual_forces_option} { # Maxey-Riley
	    if {!$include_faxen_terms_option} {
		set drag_force_type 2
		set virtual_mass_force_type 0
	    } else {
		set drag_force_type 11
		set virtual_mass_force_type 11
	    }
	    set lift_force_type 0
	    set magnus_force_type 0
	    set hydro_torque_type 0
	    set drag_modifier_type $MR_drag_modifier_type
	}

	puts $fileid ""
	puts $fileid "\"coupling_level_type\"                    : $coupling_level_type,"
    puts $fileid "\"time_averaging_type\"                    : $time_averaging_type,"
    puts $fileid "\"interaction_start_time\"                 : $interaction_start_time,"
    if {$pick_individual_forces_option} {
	puts $fileid "\"pick_individual_forces_option\"          : true,"
    } else {
	puts $fileid "\"pick_individual_forces_option\"          : false,"
    }
    if {$include_faxen_terms_option} {
	puts $fileid "\"include_faxen_terms_option\"             : true,"
    } else {
	puts $fileid "\"include_faxen_terms_option\"             : false,"
    }
    puts $fileid "\"include_faxen_terms_option_comment\"     : \"(relevant if the Maxey Riley equation is used)\","

    puts $fileid "\"gradient_calculation_type\"              : $gradient_calculation_type,"
    puts $fileid "\"gradient_calculation_type_comment\"      : \"(Not calculated (0), volume-weighed average(1), Superconvergent recovery(2))\","

    puts $fileid "\"laplacian_calculation_type\"             : $velocity_laplacian_calculation_type,"
    puts $fileid "\"laplacian_calculation_type_comment\"     : \"(Not calculated (0), Finite element projection (1), Superconvergent recovery(2))\","
    puts $fileid "\"buoyancy_force_type\"                    : $buoyancy_force_type,"
    puts $fileid "\"buoyancy_force_type_comment\"            : \"null buoyancy (0), compute buoyancy (1)  if drag_force_type is 2 buoyancy is always parallel to gravity\","

    puts $fileid "\"drag_force_type\"                        : $drag_force_type,"
    puts $fileid "\"drag_force_type_comment\"                : \" null drag (0), Stokes (1), Weatherford (2), Ganser (3), Ishii (4), Newtonian Regime (5)\","

    puts $fileid "\"virtual_mass_force_type\"                : $virtual_mass_force_type,"
    puts $fileid "\"virtual_mass_force_type_comment\"        : \"null virtual mass force (0)\","

    puts $fileid "\"lift_force_type\"                        : $lift_force_type,"
    puts $fileid "\"lift_force_type_comment\"                : \"# null lift force (0), Saffman (1)\","

    puts $fileid "\"magnus_force_type\"                      : $magnus_force_type,"
    puts $fileid "\"magnus_force_type_comment\"              : \" null magnus force (0), Rubinow and Keller (1), Oesterle and Bui Dihn (2)\","

    puts $fileid "\"hydro_torque_type\"                      : $hydro_torque_type,"
    puts $fileid "\"hydro_torque_type_comment\"              : \"null hydrodynamic torque (0), Dennis (1)\","

    puts $fileid "\"drag_modifier_type\"                     : $drag_modifier_type,"
    puts $fileid "\"viscosity_modification_type\"            : $viscosity_modification_type,"
    puts $fileid ""

	puts $fileid "\"coupling_weighing_type\"                 : 2,"
	puts $fileid "\"coupling_weighing_type_comment\"         : \"{fluid_to_DEM, DEM_to_fluid, fluid_fraction} = {lin, lin, imposed} (-1), {lin, const, const} (0), {lin, lin, const} (1), {lin, lin, lin} (2), averaging method (3)\","

	puts $fileid "\"fluid_model_type\"                       : 1,"
	puts $fileid "\"fluid_model_type_comment\"               : \" untouched, velocity incremented by 1/fluid_fraction (0), modified mass conservation only (1)\","

	puts $fileid "\"coupling_scheme_type\"                   : \"UpdatedFluid\","
	puts $fileid "\"coupling_scheme_type_comment\"           : \" UpdatedFluid, UpdatedDEM\","

	puts $fileid "\"print_particles_results_option\"         : false,"

	puts $fileid "\"add_each_hydro_force_option\"            : true,"
	puts $fileid "\"add_each_hydro_force_option_comment\"    : \" add each of the hydrodynamic forces (drag, lift and virtual mass)\","

	puts $fileid "\"project_at_every_substep_option\"        : true,"
	puts $fileid "\"velocity_trap_option\"                   : false,"
	puts $fileid "\"inlet_option\"                           : true,"
	puts $fileid "\"manually_imposed_drag_law_option\"       : false,"

	puts $fileid "\"stationary_problem_option\"              : false,"
	puts $fileid "\"stationary_problem_option_comment\"      : \" stationary, stop calculating the fluid after it reaches the stationary state\","

	puts $fileid "\"flow_in_porous_medium_option\"           : false,"
	puts $fileid "\"flow_in_porous_medium_option_comment\"   : \" the porosity is an imposed field\","

	puts $fileid "\"flow_in_porous_DEM_medium_option\"       : false,"
	puts $fileid "\"flow_in_porous_DEM_medium_option_comment\" : \"the DEM part is kept static\","

	puts $fileid "\"embedded_option\"                        : true,"
	puts $fileid "\"embedded_option_comment\"                : \"the embedded domain tools are to be used\","

	puts $fileid "\"make_results_directories_option\"        : true,"
	puts $fileid "\"make_results_directories_option_comment\": \"results are written into a folder (../results) inside the problem folder\","

	puts $fileid "\"body_force_on_fluid_option\"             : true,"

	puts $fileid "\"print_debug_info_option\"                : false,"
	puts $fileid "\"print_debug_info_option_comment\"        : \" print a summary of global physical measures\","

	puts $fileid "\"print_particles_results_cycle\"          : 1,"
	puts $fileid "\"print_particles_results_cycle_comment\"  : \" number of 'ticks' per printing cycle\","

	puts $fileid "\"debug_tool_cycle\"                       : 10,"
	puts $fileid "\"debug_tool_cycle_comment\"               : \" number of 'ticks' per debug computations cycle\","

	puts $fileid "\"similarity_transformation_type\"         : 0,"
	puts $fileid "\"similarity_transformation_type_comment\" : \" no transformation (0), Tsuji (1)\","

	puts $fileid "\"dem_inlet_element_type\"                 : \"SphericSwimmingParticle3D\","
	puts $fileid "\"dem_inlet_element_type_comment\"         : \" SphericParticle3D, SphericSwimmingParticle3D\","

	puts $fileid "\"drag_modifier_type\"                     : 2,"
	puts $fileid "\"drag_modifier_type_comment\"             : \" Hayder (2), Chien (3) # problemtype option\","

	puts $fileid "\"drag_porosity_correction_type\"          : 0,"
	puts $fileid "\"drag_porosity_correction_type_comment\"  : \" No correction (0), Richardson and Zaki (1)\","

	puts $fileid "\"min_fluid_fraction\"                     : 0.2,"
	puts $fileid "\"initial_drag_force\"                     : 0.0,"
	puts $fileid "\"drag_law_slope\"                         : 0.0,"
	puts $fileid "\"power_law_tol\"                          : 0.0,"
	puts $fileid "\"model_over_real_diameter_factor\"        : 1.0,"
	puts $fileid "\"model_over_real_diameter_factor_comment\": \" not active if similarity_transformation_type = 0\","

	puts $fileid "\"max_pressure_variation_rate_tol\"        : 1e-3,"
	puts $fileid "\"max_pressure_variation_rate_tol_comment\": \" for stationary problems, criterion to stop the fluid calculations\","

	puts $fileid "\"time_steps_per_stationarity_step\"       : 15,"
	puts $fileid "\"time_steps_per_stationarity_step_comment\": \" number of fluid time steps between consecutive assessment of stationarity steps\","

	puts $fileid "\"meso_scale_length\"                      : 0.2,"
	puts $fileid "\"meso_scale_length_comment\"              : \" the radius of the support of the averaging function for homogenization (<=0 for automatic calculation)\","

	puts $fileid "\"shape_factor\"                           : 0.5,"
	if {[dict get [::wkcf::GetFluidMaterialProperties "Fluid"] "NonNewtonianFluid"] eq "No"} {
	    puts $fileid "\"non_newtonian_option\"                   : false,"
	} else {
	    puts $fileid "\"non_newtonian_option\"                   : true,"
	    puts $fileid "\"yield_stress\"                           : [dict get [::wkcf::GetFluidMaterialProperties "Fluid"] "YieldStress"],"
	    puts $fileid "\"regularization_coefficient\"             : [dict get [::wkcf::GetFluidMaterialProperties "Fluid"] "BinghamSmoother"],"
	    puts $fileid "\"power_law_k\"                            : [dict get [::wkcf::GetFluidMaterialProperties "Fluid"] "PowerLawK"],"
	    puts $fileid "\"power_law_n\"                            : [dict get [::wkcf::GetFluidMaterialProperties "Fluid"] "PowerLawN"],"
	}
    }
    # SWIMMING-SPECIFIC SECTION ENDS ###########################################################################

    puts $fileid ""
    ::wkcf::WritePostProcessDataForJson $fileid
    puts $fileid ""
    # Get the problem name
    set PName [::KUtils::GetPaths "PName"]
    puts $fileid "\"problem_name\" : \"${PName}\""

    puts $fileid "}"

    # Get the kratos path
    set KratosPath [::xmlutils::setXml {GeneralApplicationData//c.ProjectConfiguration//i.KratosPath} dv]
    set KratosPath [file native $KratosPath]

    close $fileid
}

proc ::wkcf::WriteDemNodalVariables { AppId } {
    variable filechannel
    variable dprops
    variable ndime

    set nodelistbuffer [dict create ]

    # Write RADIUS
    set nodvar [::xmlutils::getKKWord "Applications/$AppId" "Radius"]

    set basexpath "$AppId//c.DEM-Elements"

    set gelemlist [::wkcf::GetDEMActiveElements]
    set nodelistbuffer ""

    foreach celemid $gelemlist {

	set elembasexpath "$basexpath//c.DEM-Element"
	# Get the group node list
	set grouplist [::xmlutils::setXmlContainerIds $elembasexpath]
	if {$grouplist != ""} {

	    foreach cgroupid $grouplist {

		if {$cgroupid != ""} {
		    if {[GiD_EntitiesGroups get $cgroupid elements -count]} {

		        GiD_File fprintf $filechannel "%s" "Begin NodalData $nodvar  // GUI group identifier: $cgroupid Elementid $celemid"
		        # De cada elemento necesitamos su nodo y su radio
		        foreach elem [GiD_EntitiesGroups get $cgroupid elements] {
		            set r 0
		            set info [GiD_Info list_entities -more elements $elem]
		            if { ![regexp {Type=([^ ]+) Nnode=([0-9]+) Volume=([^ ]+)} $info dummy type nnode volume] } {
		                set type ?
		                set nnode 0
		                set volume 0
		            }
		            if { $nnode > 0} {
		                set nodeid [lindex [GiD_Mesh get element $elem] 3]
		                dict lappend nodelistbuffer $cgroupid $nodeid
		                if {$ndime eq "3D"} {
		                    set r [expr {pow(3.0/4.0*$volume/$::MathUtils::Pi,1.0/3.0)}]
		                } else {
		                    set r [expr {sqrt($volume/$::MathUtils::Pi)}]
		                }
		                set r [GiD_FormatReal "%10.5e" $r]
		                GiD_File fprintf $filechannel "%s" "$nodeid 0 $r"
		            }
		        }

		        GiD_File fprintf $filechannel "%s" "End NodalData"
		        GiD_File fprintf $filechannel "%s" ""
		    }

		}
	    }
	}
    }

    # Write Cohesive Groups
    set nodvar [::xmlutils::getKKWord "Applications/$AppId" "Cohesive_Group"]

    set basexpath "$AppId//c.DEM-Cohesivegroup"
    set grouplist [::xmlutils::setXmlContainerIds $basexpath]

    foreach cgroupid $grouplist {
	if {$cgroupid != ""} {
	    if {[GiD_EntitiesGroups get $cgroupid elements -count]} {
		GiD_File fprintf $filechannel "%s" "Begin NodalData $nodvar  // GUI group identifier: $cgroupid"
		set cproperty "dv"
		set cxpath "$elembasexpath//c.[list ${cgroupid}]//c.Properties//i.SetActive"
		set active_or_not [::xmlutils::setXml $cxpath $cproperty]
		if {$active_or_not=="No"} {
		    continue
		}
		set elembasexpath "$basexpath//c.$cgroupid//c.Properties//i.CohGroup"
		# Get the group cohesive group
		set cohgroup [::xmlutils::setXml $elembasexpath "dv" ]

		if {[dict exists $nodelistbuffer $cgroupid]} {
		    foreach nodeid [dict get $nodelistbuffer $cgroupid] {
		        GiD_File fprintf $filechannel "%s" "$nodeid 0 $cohgroup"
		    }
		} else {
		    foreach elem [GiD_EntitiesGroups get $cgroupid elements] {
		        # Get the node from the element
		        set nodeid [lindex [GiD_Mesh get element $elem] 3]
		        dict lappend nodelistbuffer $cgroupid $nodeid
		        GiD_File fprintf $filechannel "%s" "$nodeid 0 $cohgroup"
		    }
		}
		GiD_File fprintf $filechannel "%s" "End NodalData"
		GiD_File fprintf $filechannel "%s" ""
	    }
	}
    }

    # Write All Material Dependent Properties; pe. Density, young modulus...
    #     set proplist [list "Density" "YoungModulus" "PoissonRatio" "ParticleFrictionAngle" "CoefficientOfRestitution" "Color"]
    #     foreach cproperty $proplist {
	#         set nodvar [::xmlutils::getKKWord "Applications/$AppId" $cproperty]
	#
	#         set basexpath "$AppId//c.DEM-Elements"
	#
	#         foreach celemid $gelemlist {
	    #
	    #             set elembasexpath "$basexpath//c.DEM-Element"
	    #             # Get the group node list
	    #             set grouplist [::xmlutils::setXmlContainerIds $elembasexpath]
	    #             if {$grouplist != ""} {
		#                 foreach cgroupid $grouplist {
		    #                     if {$cgroupid != ""} {
		        #                         if {[GiD_EntitiesGroups get $cgroupid elements -count]} {
		            #                             set matxpath "$elembasexpath//c.$cgroupid//c.Properties//i.Material"
		            #                             set material [::xmlutils::setXml $matxpath "dv" ]
		            #
		            #                             set cxpath "DEMMaterial//m.$material//p.$cproperty"
		            #                             set propvalue [::xmlutils::setXml $cxpath "dv" "read" "" "mat"]
		            #
		            #                             if {$cproperty eq "CoefficientOfRestitution"} {
		                #                                 if {$propvalue == 0.0} {
		                    #                                     set propvalue 1.0
		                    #                                 } else {
		                    #                                     set propvalue [expr {log($propvalue)}]
		                    #                                 }
		                #                             }
		            #                             set propvalue [GiD_FormatReal "%10.5e" $propvalue]
		            #                             GiD_File fprintf $filechannel "%s" "Begin NodalData $nodvar  // GUI group identifier: $cgroupid"
		            #                             # De cada elemento necesitamos su nodo y su radio
		            #                             if {[dict exists $nodelistbuffer $cgroupid]} {
		                #                                 foreach nodeid [dict get $nodelistbuffer $cgroupid] {
		                    #                                     GiD_File fprintf $filechannel "%s" "$nodeid 0 $propvalue"
		                    #                                 }
		                #                             } else {
		                #                                 foreach elem [GiD_EntitiesGroups get $cgroupid elements] {
		                    #                                     # Get the node from the element
		                    #                                     set nodeid [lindex [GiD_Mesh get element $elem] 3]
		                    #                                     dict lappend nodelistbuffer $cgroupid $nodeid
		                    #                                     GiD_File fprintf $filechannel "%s" "$nodeid 0 $propvalue"
		                    #                                 }
		                #                             }
		            #
		            #                             GiD_File fprintf $filechannel "%s" "End NodalData"
		            #                             GiD_File fprintf $filechannel "%s" ""
		            #                         }
		        #                     }
		    #                 }
		#             }
	    #         }
	#     }
}

proc ::wkcf::WriteDemNodalVariables2 {AppId filechannel} {

    global KPriv
    # Write RADIUS
    variable ndime
    set nodvar [::xmlutils::getKKWord Applications/$AppId Radius]
    set basexpath $AppId//c.DEM-Elements
    set gelemlist [::wkcf::GetDEMActiveElements]
    set elembasexpath $basexpath//c.DEM-Element
    if {$ndime eq "2D"} {
	lassign [lindex [GiD_Info Mesh elements Circle -array] 0] type element_ids element_nodes element_materials element_radii
	foreach element_id $element_ids element_node [lindex $element_nodes 0] element_radius $element_radii {
	    set element_data($element_id) [list $element_node $element_radius]}
    } else {
	set a [GiD_Info Mesh elements Sphere -array]
	set b [lindex $a 0]
	lassign $b type element_ids element_nodes element_materials element_radii
	foreach element_id $element_ids element_node [lindex $element_nodes 0] element_radius $element_radii {
	    set element_data($element_id) [list $element_node $element_radius]}
    }
    #release memory
    foreach variable_name {element_ids element_nodes element_materials element_radii} {
	unset $variable_name
    }
    # Get the group node list
    set list_of_active_dem_elements ""
    set grouplist [::xmlutils::setXmlContainerIds $elembasexpath]
    if {[llength $grouplist]} {
	foreach celemid $gelemlist {
	    foreach cgroupid $grouplist {

		set cproperty "dv"
		set cxpath "$elembasexpath//c.[list ${cgroupid}]//c.Properties//i.SetActive"
		set active_or_not [::xmlutils::setXml $cxpath $cproperty]
		if {$active_or_not=="No"} {
		    continue
		}

		if {[GiD_EntitiesGroups get $cgroupid elements -count]} {
		    GiD_File fprintf $filechannel "Begin NodalData $nodvar  // GUI group identifier: $cgroupid Elementid $celemid"
		    set element_list [GiD_EntitiesGroups get $cgroupid elements]
		    lappend list_of_active_dem_elements $element_list
		    foreach element_id $element_list {
		        lassign $element_data($element_id) element_node element_radius
		        lappend group_nodes($cgroupid) $element_node
		        GiD_File fprintf $filechannel "$element_node 0 $element_radius"
		    }
		    GiD_File fprintf $filechannel "End NodalData"
		    GiD_File fprintf $filechannel ""
		}
	    }
	}
    }
    # Write Cohesive Groups
    set nodvar [::xmlutils::getKKWord Applications/$AppId Cohesive_Group]
    set basexpath $AppId//c.DEM-Cohesivegroup
    set grouplist [::xmlutils::setXmlContainerIds $basexpath]
    foreach cgroupid $grouplist {
	if {[GiD_EntitiesGroups get $cgroupid elements -count]} {
	    set cproperty "dv"
	    set cxpath "$AppId//c.DEM-Elements//c.DEM-Element//c.[list ${cgroupid}]//c.Properties//i.SetActive"
	    set active_or_not [::xmlutils::setXml $cxpath $cproperty]
	    if {$active_or_not=="No"} {
		continue
	    }
	    GiD_File fprintf $filechannel "Begin NodalData $nodvar  // GUI group identifier: $cgroupid"
	    set elembasexpath $basexpath//c.$cgroupid//c.Properties//i.CohGroup
	    set cohesive_group [::xmlutils::setXml $elembasexpath dv]
	    if { [info exists group_nodes($cgroupid)] } {
		foreach node_id $group_nodes($cgroupid) {
		    GiD_File fprintf $filechannel "$node_id 0 $cohesive_group"
		}
	    } else {
		# Get the node from the element
		foreach element_id [GiD_EntitiesGroups get $cgroupid elements] {
		    set node_id [lindex $element_data($element_id) 0]
		    lappend group_nodes($cgroupid) $node_id
		    GiD_File fprintf $filechannel "$node_id 0 $cohesive_group"
		}
	    }
	    GiD_File fprintf $filechannel "End NodalData"
	    GiD_File fprintf $filechannel ""
	}
    }
    if {$KPriv(what_dempack_package) eq "C-DEMPack"} {

	# Write Skin Sphere
	if {[GiD_Groups exists SKIN_SPHERE_DO_NOT_DELETE]} {
	if {$ndime eq "2D"} {
	    set skin_element_ids [GiD_EntitiesGroups get SKIN_SPHERE_DO_NOT_DELETE all_mesh -element_type circle] ; # Get the ids of elements in SKIN_SPHERE
	} else {
	    set skin_element_ids [GiD_EntitiesGroups get SKIN_SPHERE_DO_NOT_DELETE all_mesh -element_type sphere]
	}
	} else {
	set skin_element_ids [list]
	}

	set only_skin_elems_ids [lindex $skin_element_ids 1]
	set list_of_active_dem_elements [regsub -all {\{|\}} $list_of_active_dem_elements ""]

	foreach active_element $list_of_active_dem_elements {
	    set temporal_list($active_element) 1
	}

	set elements_in_common_list ""
	foreach skin_element $only_skin_elems_ids {
	    if {[info exists temporal_list($skin_element)]} {
		lappend elements_in_common_list $skin_element
	    }
	}

	foreach element_id $elements_in_common_list { ; # Here we loop on each of the elements by id
	    set element_nodes_id($element_id) [lindex [GiD_Mesh get element $element_id] 3] ; # We get the nodes of the element
	}
	GiD_File fprintf $filechannel "Begin NodalData SKIN_SPHERE"
	foreach element_id $elements_in_common_list {
	    GiD_File fprintf $filechannel "$element_nodes_id($element_id) 0 1"
	}
	GiD_File fprintf $filechannel "End NodalData"
	GiD_File fprintf $filechannel ""
    }
    #    # Write All Material Dependent Properties; pe. Density, young modulus...
    #     set basexpath $AppId//c.DEM-Elements
    #     set elembasexpath $basexpath//c.DEM-Element
    #     set grouplist [::xmlutils::setXmlContainerIds $elembasexpath]
    #     foreach cproperty {Density YoungModulus PoissonRatio ParticleFrictionAngle CoefficientOfRestitution Color} {
	#         set nodvar [::xmlutils::getKKWord Applications/$AppId $cproperty]
	#         foreach celemid $gelemlist {
	    #             foreach cgroupid $grouplist {
		#                 if {[GiD_EntitiesGroups get $cgroupid elements -count]} {
		    #                     set matxpath $elembasexpath//c.$cgroupid//c.Properties//i.Material
		    #                     set material [::xmlutils::setXml $matxpath dv]
		    #                     set cxpath DEMMaterial//m.$material//p.$cproperty
		    #                     set propvalue [::xmlutils::setXml $cxpath dv read "" mat]
		    #                     if {$cproperty eq "CoefficientOfRestitution"} {
		        #                         if {$propvalue == 0.0} {
		            #                             set propvalue 1.0
		            #                         } else {
		            #                             set propvalue [expr {log($propvalue)}]
		            #                         }
		        #                     }
		    #                     GiD_File fprintf $filechannel "Begin NodalData $nodvar  // GUI group identifier: $cgroupid"
		    #                     if { [info exists group_nodes($cgroupid)] } {
		        #                         foreach node_id $group_nodes($cgroupid) {
		            #                             GiD_File fprintf $filechannel "$node_id 0 $propvalue"
		            #                         }
		        #                     } else {
		        #                         # Get the node from the element
		        #                         foreach element_id [GiD_EntitiesGroups get $cgroupid elements] {
		            #                             set node_id [lindex $element_data($element_id) 0]
		            #                             lappend group_nodes($cgroupid) $node_id
		            #                             GiD_File fprintf $filechannel "$node_id 0 $propvalue"
		            #                         }
		        #                     }
		    #                     GiD_File fprintf $filechannel "End NodalData"
		    #                     GiD_File fprintf $filechannel ""
		    #                 }
		#             }
	    #         }
	#     }
    return 0
}

proc ::wkcf::WriteDEMConditionProperties {AppId cgroupid cpropvalue} {
    variable dprops; variable pflag
    variable filechannel

    # For debug
    if {!$pflag} {
	set inittime [clock seconds]
    }

    # Kratos key word xpath
    set kxpath "Applications/$AppId"

    set proplist [list "IMPOSED_VELOCITY_X" "IMPOSED_VELOCITY_X_VALUE" \
	    "IMPOSED_VELOCITY_Y" "IMPOSED_VELOCITY_Y_VALUE" \
	    "IMPOSED_VELOCITY_Z" "IMPOSED_VELOCITY_Z_VALUE" \
	    "IMPOSED_ANGULAR_VELOCITY_X" "IMPOSED_ANGULAR_VELOCITY_X_VALUE" \
	    "IMPOSED_ANGULAR_VELOCITY_Y" "IMPOSED_ANGULAR_VELOCITY_Y_VALUE" \
	    "IMPOSED_ANGULAR_VELOCITY_Z" "IMPOSED_ANGULAR_VELOCITY_Z_VALUE" \
	    "VELOCITY_START_TIME" "VELOCITY_STOP_TIME" \
	    "FORCE_INTEGRATION_GROUP" \
	    "TOP" "BOTTOM" \
	    "INITIAL_VELOCITY_X_VALUE" "INITIAL_VELOCITY_Y_VALUE" "INITIAL_VELOCITY_Z_VALUE" \
	    "INITIAL_ANGULAR_VELOCITY_X_VALUE" "INITIAL_ANGULAR_VELOCITY_Y_VALUE" \
	    "INITIAL_ANGULAR_VELOCITY_Z_VALUE" "IDENTIFIER"]

    GiD_File fprintf $filechannel "%s" "  Begin SubModelPartData // GUI Groupid: $cgroupid"

    foreach cprop $proplist cval $cpropvalue {
	set my_data($cprop) $cval
    }

    foreach cprop [array names my_data] {
	if {$cprop == "IMPOSED_VELOCITY_X_VALUE" && !$my_data(IMPOSED_VELOCITY_X)} {
	    continue
	}
	if {$cprop == "IMPOSED_VELOCITY_Y_VALUE" && !$my_data(IMPOSED_VELOCITY_Y)} {
	    continue
	}
	if {$cprop == "IMPOSED_VELOCITY_Z_VALUE" && !$my_data(IMPOSED_VELOCITY_Z)} {
	    continue
	}
	if {$cprop == "IMPOSED_ANGULAR_VELOCITY_X_VALUE" && !$my_data(IMPOSED_ANGULAR_VELOCITY_X)} {
	    continue
	}
	if {$cprop == "IMPOSED_ANGULAR_VELOCITY_Y_VALUE" && !$my_data(IMPOSED_ANGULAR_VELOCITY_Y)} {
	    continue
	}
	if {$cprop == "IMPOSED_ANGULAR_VELOCITY_Z_VALUE" && !$my_data(IMPOSED_ANGULAR_VELOCITY_Z)} {
	    continue
	}
	if {$cprop == "INITIAL_VELOCITY_X_VALUE" && !$my_data(INITIAL_VELOCITY_X_VALUE)} {
	    continue
	}
	if {$cprop == "INITIAL_VELOCITY_Y_VALUE" && !$my_data(INITIAL_VELOCITY_Y_VALUE)} {
	    continue
	}
	if {$cprop == "INITIAL_VELOCITY_Z_VALUE" && !$my_data(INITIAL_VELOCITY_Z_VALUE)} {
	    continue
	}
	if {$cprop == "INITIAL_ANGULAR_VELOCITY_X_VALUE" && !$my_data(INITIAL_ANGULAR_VELOCITY_X_VALUE)} {
	    continue
	}
	if {$cprop == "INITIAL_ANGULAR_VELOCITY_Y_VALUE" && !$my_data(INITIAL_ANGULAR_VELOCITY_Y_VALUE)} {
	    continue
	}
	if {$cprop == "INITIAL_ANGULAR_VELOCITY_Z_VALUE" && !$my_data(INITIAL_ANGULAR_VELOCITY_Z_VALUE)} {
	    continue
	}
	set fix_list [list "IMPOSED_VELOCITY_X" "IMPOSED_VELOCITY_Y" "IMPOSED_VELOCITY_Z" "IMPOSED_ANGULAR_VELOCITY_X" \
		"IMPOSED_ANGULAR_VELOCITY_Y" "IMPOSED_ANGULAR_VELOCITY_Z"]
	if {[lsearch -exact $fix_list $cprop] >= 0} {continue}

	GiD_File fprintf $filechannel "%s" "  $cprop $my_data($cprop)"
    }

    GiD_File fprintf $filechannel "%s" "  End SubModelPartData"

    # For debug
    if {!$::wkcf::pflag} {
	set endtime [clock seconds]
	set ttime [expr {$endtime-$inittime}]
	WarnWinText "Obtaining DEM-Inlet group using the new mesh format: [::KUtils::Duration $ttime]"
    }
}

proc ::wkcf::WriteDEMElementMeshProperties {AppId} {

    variable filechannel
    variable ndime
    set basexpath "$AppId//c.DEM-Conditions//c.DEM-VelocityBC"
    set gproplist [::xmlutils::setXmlContainerIds $basexpath]
    set pathtoDEMElems "$AppId//c.DEM-Elements//c.DEM-Element"

    foreach cgroupid $gproplist {
	set cproperty "dv"
	set cxpath "${basexpath}//c.[list ${cgroupid}]//i.SetActive"
	set active_or_not [::xmlutils::setXml $cxpath $cproperty]
	set cproperty "dv"
	set cxpath "${pathtoDEMElems}//c.[list ${cgroupid}]//c.Properties//i.SetActive"
	set dem_elem_active_or_not [::xmlutils::setXml $cxpath $cproperty]

	if {$active_or_not=="No" || $dem_elem_active_or_not=="No"} {
	    continue
	}

	set cproperty "dv"
	set cxpath "${basexpath}//c.[list ${cgroupid}]//i.DEM-VelocityBCMotion"
	set motion_type [::xmlutils::setXml $cxpath $cproperty]
    # Get the group node list
    set elist [GiD_EntitiesGroups get $cgroupid elements]
    if {[llength $elist]} {
    # Write all nodes for this group in increasing order
    set nodeslist [list]
    foreach eid $elist {
		if { $ndime eq "2D"} {
			set nodeid [lindex [GiD_Info Mesh Elements circle $eid $eid] 1]
		} else {
			set nodeid [lindex [GiD_Info Mesh Elements sphere $eid $eid] 1]
		}
		#if { $nodeid == "" } {
			#    return [list 1 [= "Some elements in this group are not spheres! Check Group %s" $cgroupid]]
			#}
		lappend nodeslist $nodeid
    }
    set nodeslist [lsort -integer -unique $nodeslist]
    set cproperty "dv"
    set cxpath "${basexpath}//c.[list ${cgroupid}]//c.LinearVelocity//i.LinearVelocityX"
    set LinearVelocityX [::xmlutils::setXml $cxpath $cproperty]
    set cxpath "${basexpath}//c.[list ${cgroupid}]//c.LinearVelocity//i.LinearVelocityY"
    set LinearVelocityY [::xmlutils::setXml $cxpath $cproperty]
    set cxpath "${basexpath}//c.[list ${cgroupid}]//c.LinearVelocity//i.LinearVelocityZ"
    set LinearVelocityZ [::xmlutils::setXml $cxpath $cproperty]
    set cxpath "${basexpath}//c.[list ${cgroupid}]//c.LinearVelocity//i.LinearPeriodic"
    set IsPeriodic [::xmlutils::setXml $cxpath $cproperty]
    if {$IsPeriodic=="Yes"} {
	set cxpath "${basexpath}//c.[list ${cgroupid}]//c.LinearVelocity//i.LinearPeriod"
	set Period [::xmlutils::setXml $cxpath $cproperty]
    } else {
	set Period "0.0"
    }
    set cxpath "${basexpath}//c.[list ${cgroupid}]//c.LinearVelocity//i.LinearStartTime"
    set LinearVelocityStartTime [::xmlutils::setXml $cxpath $cproperty]
    set cxpath "${basexpath}//c.[list ${cgroupid}]//c.LinearVelocity//i.LinearEndTime"
    set LinearVelocityEndTime [::xmlutils::setXml $cxpath $cproperty]
    set cxpath "${basexpath}//c.[list ${cgroupid}]//c.AngularVelocity//i.AngularVelocityX"
    set AngularVelocityX [::xmlutils::setXml $cxpath $cproperty]
    set cxpath "${basexpath}//c.[list ${cgroupid}]//c.AngularVelocity//i.AngularVelocityY"
    set AngularVelocityY [::xmlutils::setXml $cxpath $cproperty]
    set cxpath "${basexpath}//c.[list ${cgroupid}]//c.AngularVelocity//i.AngularVelocityZ"
    set AngularVelocityZ [::xmlutils::setXml $cxpath $cproperty]
    set cxpath "${basexpath}//c.[list ${cgroupid}]//c.AngularVelocity//i.CenterOfRotationX"
    set CenterOfRotationX [::xmlutils::setXml $cxpath $cproperty]
    set cxpath "${basexpath}//c.[list ${cgroupid}]//c.AngularVelocity//i.CenterOfRotationY"
    set CenterOfRotationY [::xmlutils::setXml $cxpath $cproperty]
    set cxpath "${basexpath}//c.[list ${cgroupid}]//c.AngularVelocity//i.CenterOfRotationZ"
    set CenterOfRotationZ [::xmlutils::setXml $cxpath $cproperty]
    set cxpath "${basexpath}//c.[list ${cgroupid}]//c.AngularVelocity//i.AngularPeriodic"
    set AngularIsPeriodic [::xmlutils::setXml $cxpath $cproperty]
    if {$AngularIsPeriodic=="Yes"} {
	set cxpath "${basexpath}//c.[list ${cgroupid}]//c.AngularVelocity//i.AngularPeriod"
	set AngularPeriod [::xmlutils::setXml $cxpath $cproperty]
    } else {
	set AngularPeriod "0.0"
    }
    set cxpath "${basexpath}//c.[list ${cgroupid}]//c.AngularVelocity//i.AngularStartTime"
    set AngularVelocityStartTime [::xmlutils::setXml $cxpath $cproperty]
    set cxpath "${basexpath}//c.[list ${cgroupid}]//c.AngularVelocity//i.AngularEndTime"
    set AngularVelocityEndTime [::xmlutils::setXml $cxpath $cproperty]
    set RigidBodyMotion 1
    set TableNumber 0
    set TableVelocityComponent 0

    variable dem_group_mesh_property_number
    incr dem_group_mesh_property_number

	if {$motion_type=="FromATable"} {
	set RigidBodyMotion 0
	set TableNumber $dem_group_mesh_property_number
	set TableVelocityComponent [::xmlutils::setXml "${basexpath}//c.[list ${cgroupid}]//i.TableVelocityComponent" dv]
	}
	if {$motion_type=="None"} {
	foreach {LinearVelocityX LinearVelocityY LinearVelocityZ AngularVelocityX AngularVelocityY AngularVelocityZ} {0.0 0.0 0.0 0.0 0.0 0.0} {}
    }
    if {$motion_type=="FixedDOFs"} {
	set RigidBodyMotion 0
    }

    GiD_File fprintf $filechannel "Begin SubModelPart $dem_group_mesh_property_number // DEM-Element-RigidBodyMotion. Group name: $cgroupid"
    GiD_File fprintf $filechannel "  Begin SubModelPartData // DEM-Element-RigidBodyMotion. Group name: $cgroupid"
    if {$motion_type=="None" || $motion_type=="LinearPeriodic"} {
	GiD_File fprintf $filechannel "  LINEAR_VELOCITY \[3\] ($LinearVelocityX,$LinearVelocityY,$LinearVelocityZ)"
	GiD_File fprintf $filechannel "  VELOCITY_PERIOD $Period"
	GiD_File fprintf $filechannel "  ANGULAR_VELOCITY \[3\] ($AngularVelocityX,$AngularVelocityY,$AngularVelocityZ)"
	GiD_File fprintf $filechannel "  ROTATION_CENTER \[3\] ($CenterOfRotationX,$CenterOfRotationY,$CenterOfRotationZ)"
	GiD_File fprintf $filechannel "  ANGULAR_VELOCITY_PERIOD $AngularPeriod"
	GiD_File fprintf $filechannel "  VELOCITY_START_TIME $LinearVelocityStartTime"
	GiD_File fprintf $filechannel "  VELOCITY_STOP_TIME $LinearVelocityEndTime"
	GiD_File fprintf $filechannel "  ANGULAR_VELOCITY_START_TIME $AngularVelocityStartTime"
	GiD_File fprintf $filechannel "  ANGULAR_VELOCITY_STOP_TIME $AngularVelocityEndTime"
    }
    GiD_File fprintf $filechannel "  RIGID_BODY_MOTION $RigidBodyMotion"
    GiD_File fprintf $filechannel "  IDENTIFIER $cgroupid"
    GiD_File fprintf $filechannel "  End SubModelPartData"
    GiD_File fprintf $filechannel "  Begin SubModelPartNodes"
    foreach nid $nodeslist {
	#lassign [GiD_Mesh get node $nid] layer x y z
	GiD_File fprintf $filechannel "  $nid"
    }
    GiD_File fprintf $filechannel "  End SubModelPartNodes"
    GiD_File fprintf $filechannel "End SubModelPart"
    GiD_File fprintf $filechannel ""

    if {$motion_type=="FromATable"} {
	set filename [::xmlutils::setXml "${basexpath}//c.[list ${cgroupid}]//i.VelocitiesFilename" dv]
	GiD_File fprintf $filechannel "Begin Table $TableNumber TIME VELOCITY"
	set file_open [open [file native [file join [::KUtils::GetPaths "PDir"] $filename]] r]
	set file_data [read $file_open]
	close $file_open
	GiD_File fprintf -nonewline $filechannel $file_data
	GiD_File fprintf $filechannel "End Table"
	GiD_File fprintf $filechannel ""
    }
	}
    }
    GiD_File fprintf $filechannel "Begin Table 0 TIME VELOCITY"
    GiD_File fprintf $filechannel "0.0  0.0"
    GiD_File fprintf $filechannel "1.0  0.0"
    GiD_File fprintf $filechannel "End Table"
    GiD_File fprintf $filechannel ""
}
proc ::wkcf::WriteDSOLIDContactKinematics {AppId} {
    variable demfemchannel
    set rootid DSOLID

    set basexpath "$rootid//c.DEM-Conditions//c.Displacements"
    set gproplist [::xmlutils::setXmlContainerIds $basexpath]
    foreach cgroupid $gproplist {

	# Get the group node list
  set nlist [list]
	lassign [::wkcf::GetDSOLIDBoundaryConditionNodes $AppId $cgroupid] fail msg nlist
	if {$fail == 1} {

	    return [list 1 $msg]
	}

	if {[llength $nlist]} {

	    set cproperty "dv"
	    set cxpath "${basexpath}//c.[list ${cgroupid}]//c.Values//i.Vx"
	    set LinearX [::xmlutils::setXml $cxpath $cproperty]
	    set cxpath "${basexpath}//c.[list ${cgroupid}]//c.Values//i.Vy"
	    set LinearY [::xmlutils::setXml $cxpath $cproperty]
	    set cxpath "${basexpath}//c.[list ${cgroupid}]//c.Values//i.Vz"
	    set LinearZ [::xmlutils::setXml $cxpath $cproperty]

	    set cxpath "${basexpath}//c.[list ${cgroupid}]//c.Activation//i.Ax"
	    set FixX [::xmlutils::setXml $cxpath $cproperty]
	    set cxpath "${basexpath}//c.[list ${cgroupid}]//c.Activation//i.Ay"
	    set FixY [::xmlutils::setXml $cxpath $cproperty]
	    set cxpath "${basexpath}//c.[list ${cgroupid}]//c.Activation//i.Az"
	    set FixZ [::xmlutils::setXml $cxpath $cproperty]

	    variable contact_property_number 3
	    #set contact_property_number [expr $contact_property_number + 1 ]


	    GiD_File fprintf $demfemchannel "Begin NodalData DISPLACEMENT_X"
	    foreach nodeid $nlist {
		GiD_File fprintf $demfemchannel "$nodeid $FixX $LinearX"
	    }
	    GiD_File fprintf $demfemchannel "End NodalData"
	    GiD_File fprintf $demfemchannel ""

	    GiD_File fprintf $demfemchannel "Begin NodalData DISPLACEMENT_Y"
	    foreach nodeid $nlist {
		GiD_File fprintf $demfemchannel "$nodeid $FixY $LinearY"
	    }
	    GiD_File fprintf $demfemchannel "End NodalData"
	    GiD_File fprintf $demfemchannel ""

	    GiD_File fprintf $demfemchannel "Begin NodalData DISPLACEMENT_Z"
	    foreach nodeid $nlist {
		GiD_File fprintf $demfemchannel "$nodeid $FixZ $LinearZ"
	    }
	    GiD_File fprintf $demfemchannel "End NodalData"
	    GiD_File fprintf $demfemchannel ""


	}
    }
}

proc ::wkcf::WriteDSOLIDVolumeAccelerationOnNodes {AppId} {
    variable demfemchannel
    set rootid DSOLID

    set basexpath "$rootid//c.Solid-Elements//c.Solid-Element"

    set gproplist [::xmlutils::setXmlContainerIds $basexpath]
    foreach cgroupid $gproplist {


   # Get the group node list
   set nlist [list]
   lassign [::wkcf::GetDSOLIDGroupNodes $AppId $cgroupid] fail msg nlist

    set cproperty "dv"
    set cxpathtogravity "DEM//c.DEM-Options//c.DEM-Physical-opts"

    set cxpath "$cxpathtogravity//i.GravityValue"
    set usergravitymod [::xmlutils::setXml $cxpath $cproperty]
    set cxpath "$cxpathtogravity//i.Cx"
    set gravityCx [::xmlutils::setXml $cxpath $cproperty]
    set cxpath "$cxpathtogravity//i.Cy"
    set gravityCy [::xmlutils::setXml $cxpath $cproperty]
    set cxpath "$cxpathtogravity//i.Cz"
    set gravityCz [::xmlutils::setXml $cxpath $cproperty]

    set gravityvector [list $gravityCx $gravityCy $gravityCz]
    set gravitymod [::MathUtils::VectorModulus $gravityvector]

    if {$gravitymod==0.0} {
	W "The null vector is not a valid direction for the gravity force!"
	W "Computations will proceed anyway...\nPlease make sure that value was intentional..."
    }

    if {$gravitymod !=0.0} {
  set endgravityCx [expr {($gravityCx*$usergravitymod)/$gravitymod}]
  set endgravityCy [expr {($gravityCy*$usergravitymod)/$gravitymod}]
  set endgravityCz [expr {($gravityCz*$usergravitymod)/$gravitymod}]
    } else {
  set endgravityCx $gravityCx
  set endgravityCy $gravityCy
  set endgravityCz $gravityCz
    }

  if {$fail == 1} {
      return [list 1 $msg]
  }
  if {[llength $nlist]} {

      GiD_File fprintf $demfemchannel "Begin NodalData VOLUME_ACCELERATION_X"
      foreach nodeid $nlist {
    GiD_File fprintf $demfemchannel "$nodeid 1 $endgravityCx"
      }
      GiD_File fprintf $demfemchannel "End NodalData"
      GiD_File fprintf $demfemchannel ""

      GiD_File fprintf $demfemchannel "Begin NodalData VOLUME_ACCELERATION_Y"
      foreach nodeid $nlist {
    GiD_File fprintf $demfemchannel "$nodeid 1 $endgravityCy"
      }
      GiD_File fprintf $demfemchannel "End NodalData"
      GiD_File fprintf $demfemchannel ""

      GiD_File fprintf $demfemchannel "Begin NodalData VOLUME_ACCELERATION_Z"
      foreach nodeid $nlist {
    GiD_File fprintf $demfemchannel "$nodeid 1 $endgravityCz"
      }
      GiD_File fprintf $demfemchannel "End NodalData"
      GiD_File fprintf $demfemchannel ""

}
}
}

proc ::wkcf::WriteDEMFEMWallMeshProperties {AppId} {
    variable demfemchannel
    variable demfem_ref_to_props_number
    set demfem_ref_to_props_number  0
	variable demfem_motion_table
    set demfem_motion_table  0
    global KPriv
    set rootid $AppId

    set basexpath "$rootid//c.DEM-Results//c.DEM-Graphs//c.DEM-ForceIntegrationGroup"
    set FIGgrlist [::xmlutils::setXmlContainerIds $basexpath]
    set basexpath "$AppId//c.DEM-MaterialTest//c.DEM-TopLayerGroup"
    set TOPgrlist [::xmlutils::setXmlContainerIds $basexpath]
    set basexpath "$AppId//c.DEM-MaterialTest//c.DEM-BottomLayerGroup"
    set BOTgrlist [::xmlutils::setXmlContainerIds $basexpath]

    set basexpath "$rootid//c.DEM-Conditions//c.DEM-FEM-Wall"
    set gproplist [::xmlutils::setXmlContainerIds $basexpath]

    foreach cgroupid $gproplist {
	set cproperty "dv"
	set cxpath "$rootid//c.DEM-Conditions//c.DEM-FEM-Wall//c.[list ${cgroupid}]//i.SetActive"
	set active_or_not [::xmlutils::setXml $cxpath $cproperty]
	if {$active_or_not=="No"} {
	    continue
	}
	# Get the group node list
	lassign [::wkcf::GetDemFemWallGroupNodes $cgroupid] fail msg nlist
	if {$fail == 1} {
	    return [list 1 $msg]
	}
	#set nlist [::wkcf::GetDemFemWallGroupNodes $AppId $cgroupid]

	if {[llength $nlist]} {

	    set cproperty "dv"
	    set cxpath "${basexpath}//c.[list ${cgroupid}]//c.LinearVelocity//i.LinearVelocityX"
	    set LinearVelocityX [::xmlutils::setXml $cxpath $cproperty]
	    set cxpath "${basexpath}//c.[list ${cgroupid}]//c.LinearVelocity//i.LinearVelocityY"
	    set LinearVelocityY [::xmlutils::setXml $cxpath $cproperty]
	    set cxpath "${basexpath}//c.[list ${cgroupid}]//c.LinearVelocity//i.LinearVelocityZ"
	    set LinearVelocityZ [::xmlutils::setXml $cxpath $cproperty]
	    set cxpath "${basexpath}//c.[list ${cgroupid}]//c.LinearVelocity//i.LinearPeriodic"
	    set IsPeriodic [::xmlutils::setXml $cxpath $cproperty]
	    if {$IsPeriodic=="Yes"} {
		set cxpath "${basexpath}//c.[list ${cgroupid}]//c.LinearVelocity//i.LinearPeriod"
		set Period [::xmlutils::setXml $cxpath $cproperty]
	    } else {
		set Period "0.0"
	    }
	    set cxpath "${basexpath}//c.[list ${cgroupid}]//c.LinearVelocity//i.LinearStartTime"
	    set LinearVelocityStartTime [::xmlutils::setXml $cxpath $cproperty]
	    set cxpath "${basexpath}//c.[list ${cgroupid}]//c.LinearVelocity//i.LinearEndTime"
	    set LinearVelocityEndTime [::xmlutils::setXml $cxpath $cproperty]

	    set cxpath "${basexpath}//c.[list ${cgroupid}]//c.AngularVelocity//i.AngularVelocityX"
	    set AngularVelocityX [::xmlutils::setXml $cxpath $cproperty]
	    set cxpath "${basexpath}//c.[list ${cgroupid}]//c.AngularVelocity//i.AngularVelocityY"
	    set AngularVelocityY [::xmlutils::setXml $cxpath $cproperty]
	    set cxpath "${basexpath}//c.[list ${cgroupid}]//c.AngularVelocity//i.AngularVelocityZ"
	    set AngularVelocityZ [::xmlutils::setXml $cxpath $cproperty]
	    set cxpath "${basexpath}//c.[list ${cgroupid}]//c.AngularVelocity//i.CenterOfRotationX"
	    set CenterOfRotationX [::xmlutils::setXml $cxpath $cproperty]
	    set cxpath "${basexpath}//c.[list ${cgroupid}]//c.AngularVelocity//i.CenterOfRotationY"
	    set CenterOfRotationY [::xmlutils::setXml $cxpath $cproperty]
	    set cxpath "${basexpath}//c.[list ${cgroupid}]//c.AngularVelocity//i.CenterOfRotationZ"
	    set CenterOfRotationZ [::xmlutils::setXml $cxpath $cproperty]
	    set cxpath "${basexpath}//c.[list ${cgroupid}]//c.AngularVelocity//i.AngularPeriodic"
	    set AngularIsPeriodic [::xmlutils::setXml $cxpath $cproperty]
	    if {$AngularIsPeriodic=="Yes"} {
		set cxpath "${basexpath}//c.[list ${cgroupid}]//c.AngularVelocity//i.AngularPeriod"
		set AngularPeriod [::xmlutils::setXml $cxpath $cproperty]
	    } else {
		set AngularPeriod "0.0"
	    }
	    set cxpath "${basexpath}//c.[list ${cgroupid}]//c.Options//i.fixed_wall"
            set fixed_wall [::xmlutils::setXml $cxpath $cproperty]
	    if {$fixed_wall=="Yes"} {
		set fixed_wall_value 1
	    } else {
		set fixed_wall_value 0
	    }
            set ghostpath "${basexpath}//c.[list ${cgroupid}]//c.Options//i.AnalyticProps"
            set ghost_wall [::xmlutils::setXml $ghostpath $cproperty]
	    if {$ghost_wall=="Yes"} {
		set ghost_wall_value 1
	    } else {
		set ghost_wall_value 0
	    }
	    set cxpath "${basexpath}//c.[list ${cgroupid}]//c.AngularVelocity//i.AngularStartTime"
	    set AngularVelocityStartTime [::xmlutils::setXml $cxpath $cproperty]
	    set cxpath "${basexpath}//c.[list ${cgroupid}]//c.AngularVelocity//i.AngularEndTime"
	    set AngularVelocityEndTime [::xmlutils::setXml $cxpath $cproperty]
	    set RigidBodyMotionOption 1
	    set TableNumber 0
	    set TableVelocityComponent 0
	    foreach {FreeBodyMotion RigidBodyMass CentroidX CentroidY CentroidZ InertiaX InertiaY InertiaZ Buoyancy} {0 0 0.0 0.0 0.0 1.0 1.0 1.0 "No"} {}
	    set type_of_motion [::xmlutils::setXml "${basexpath}//c.[list ${cgroupid}]//i.DEM-RBImposedMotion" dv]
	    if {$type_of_motion=="None"} {
		    foreach {LinearVelocityX LinearVelocityY LinearVelocityZ AngularVelocityX AngularVelocityY AngularVelocityZ RigidBodyMotionOption} {0.0 0.0 0.0 0.0 0.0 0.0 0} {}
	    }
	if {$type_of_motion=="FreeMotion"} {
	    set RigidBodyMotionOption 0
	    set FreeBodyMotion 1
	    set RigidBodyMass [::xmlutils::setXml "${basexpath}//c.[list ${cgroupid}]//i.Mass" dv]
	    set CentroidX [::xmlutils::setXml "${basexpath}//c.[list ${cgroupid}]//c.Centroid//i.CX" dv]
	    set CentroidY [::xmlutils::setXml "${basexpath}//c.[list ${cgroupid}]//c.Centroid//i.CY" dv]
	    set CentroidZ [::xmlutils::setXml "${basexpath}//c.[list ${cgroupid}]//c.Centroid//i.CZ" dv]
	    set InertiaX [::xmlutils::setXml "${basexpath}//c.[list ${cgroupid}]//c.DEM-Inertias//i.IX" dv]
	    set InertiaY [::xmlutils::setXml "${basexpath}//c.[list ${cgroupid}]//c.DEM-Inertias//i.IY" dv]
	    set InertiaZ [::xmlutils::setXml "${basexpath}//c.[list ${cgroupid}]//c.DEM-Inertias//i.IZ" dv]
	    #Imposed velocities
		set imposed_velocity_X [::xmlutils::setXml "${basexpath}//c.[list ${cgroupid}]//c.DEM-RBE-DOFS//i.Ax" dv]
		set imposed_velocity_Y [::xmlutils::setXml "${basexpath}//c.[list ${cgroupid}]//c.DEM-RBE-DOFS//i.Ay" dv]
		set imposed_velocity_Z [::xmlutils::setXml "${basexpath}//c.[list ${cgroupid}]//c.DEM-RBE-DOFS//i.Az" dv]
		set imposed_angular_velocity_X [::xmlutils::setXml "${basexpath}//c.[list ${cgroupid}]//c.DEM-RBE-DOFS//i.Bx" dv]
		set imposed_angular_velocity_Y [::xmlutils::setXml "${basexpath}//c.[list ${cgroupid}]//c.DEM-RBE-DOFS//i.By" dv]
		set imposed_angular_velocity_Z [::xmlutils::setXml "${basexpath}//c.[list ${cgroupid}]//c.DEM-RBE-DOFS//i.Bz" dv]
		foreach {TableNumberVX TableNumberVY TableNumberVZ TableNumberAVX TableNumberAVY TableNumberAVZ} {0 0 0 0 0 0} {}
	    if {$imposed_velocity_X=="Constant"} {
			set VelocityX [::xmlutils::setXml "${basexpath}//c.[list ${cgroupid}]//c.DEM-RBE-DOFS//i.Vx" dv]
	    }
	    if {$imposed_velocity_X=="FromATable"} {
			incr demfem_motion_table
	        set TableNumberVX $demfem_motion_table
	    }
	    if {$imposed_velocity_Y=="Constant"} {
			set VelocityY [::xmlutils::setXml "${basexpath}//c.[list ${cgroupid}]//c.DEM-RBE-DOFS//i.Vy" dv]
	    }
	    if {$imposed_velocity_Y=="FromATable"} {
			incr demfem_motion_table
	        set TableNumberVY $demfem_motion_table
	    }
	    if {$imposed_velocity_Z=="Constant"} {
			set VelocityZ [::xmlutils::setXml "${basexpath}//c.[list ${cgroupid}]//c.DEM-RBE-DOFS//i.Vz" dv]
	    }
	    if {$imposed_velocity_Z=="FromATable"} {
			incr demfem_motion_table
	        set TableNumberVZ $demfem_motion_table
	    }
	    if {$imposed_angular_velocity_X=="Constant"} {
			set AngularVelocityX [::xmlutils::setXml "${basexpath}//c.[list ${cgroupid}]//c.DEM-RBE-DOFS//i.AVx" dv]
	    }
	    if {$imposed_angular_velocity_X=="FromATable"} {
			incr demfem_motion_table
	        set TableNumberAVX $demfem_motion_table
	    }
	    if {$imposed_angular_velocity_Y=="Constant"} {
			set AngularVelocityY [::xmlutils::setXml "${basexpath}//c.[list ${cgroupid}]//c.DEM-RBE-DOFS//i.AVy" dv]
	    }
	    if {$imposed_angular_velocity_Y=="FromATable"} {
			incr demfem_motion_table
	        set TableNumberAVY $demfem_motion_table
	    }
	    if {$imposed_angular_velocity_Z=="Constant"} {
			set AngularVelocityZ [::xmlutils::setXml "${basexpath}//c.[list ${cgroupid}]//c.DEM-RBE-DOFS//i.AVz" dv]
	    }
	    if {$imposed_angular_velocity_Z=="FromATable"} {
			incr demfem_motion_table
	        set TableNumberAVZ $demfem_motion_table
	    }
		set velocity_start_time [::xmlutils::setXml "${basexpath}//c.[list ${cgroupid}]//c.DEM-RBE-DOFS//i.VStart" dv]
	    set velocity_stop_time [::xmlutils::setXml "${basexpath}//c.[list ${cgroupid}]//c.DEM-RBE-DOFS//i.VEnd" dv]
	    #Initial velocities
		set initial_velocity_X [::xmlutils::setXml "${basexpath}//c.[list ${cgroupid}]//c.DEM-RBE-InitialVelocities//i.Ax" dv]
		set initial_velocity_Y [::xmlutils::setXml "${basexpath}//c.[list ${cgroupid}]//c.DEM-RBE-InitialVelocities//i.Ay" dv]
		set initial_velocity_Z [::xmlutils::setXml "${basexpath}//c.[list ${cgroupid}]//c.DEM-RBE-InitialVelocities//i.Az" dv]
		set initial_angular_velocity_X [::xmlutils::setXml "${basexpath}//c.[list ${cgroupid}]//c.DEM-RBE-InitialVelocities//i.Bx" dv]
		set initial_angular_velocity_Y [::xmlutils::setXml "${basexpath}//c.[list ${cgroupid}]//c.DEM-RBE-InitialVelocities//i.By" dv]
		set initial_angular_velocity_Z [::xmlutils::setXml "${basexpath}//c.[list ${cgroupid}]//c.DEM-RBE-InitialVelocities//i.Bz" dv]
	    if {$initial_velocity_X=="Yes"} {
		    set InitialVelocityX [::xmlutils::setXml "${basexpath}//c.[list ${cgroupid}]//c.DEM-RBE-InitialVelocities//i.Vx" dv]
	    }
	    if {$initial_velocity_Y == "Yes" } {
		    set InitialVelocityY [::xmlutils::setXml "${basexpath}//c.[list ${cgroupid}]//c.DEM-RBE-InitialVelocities//i.Vy" dv]
	    }
	    if {$initial_velocity_Z == "Yes" } {
		    set InitialVelocityZ [::xmlutils::setXml "${basexpath}//c.[list ${cgroupid}]//c.DEM-RBE-InitialVelocities//i.Vz" dv]
	    }
	    if {$initial_angular_velocity_X == "Yes" } {
		    set InitialAngularVelocityX [::xmlutils::setXml "${basexpath}//c.[list ${cgroupid}]//c.DEM-RBE-InitialVelocities//i.AVx" dv]
	    }
	    if {$initial_angular_velocity_Y == "Yes" } {
		    set InitialAngularVelocityY [::xmlutils::setXml "${basexpath}//c.[list ${cgroupid}]//c.DEM-RBE-InitialVelocities//i.AVy" dv]
	    }
	    if {$initial_angular_velocity_Z == "Yes" } {
		    set InitialAngularVelocityZ [::xmlutils::setXml "${basexpath}//c.[list ${cgroupid}]//c.DEM-RBE-InitialVelocities//i.AVz" dv]
	    }
        #External forces and moments
	    set external_force_X [::xmlutils::setXml "${basexpath}//c.[list ${cgroupid}]//c.DEM-RBImposedForces//i.DEM-RBE-ExternalForceX" dv]
	    set external_force_Y [::xmlutils::setXml "${basexpath}//c.[list ${cgroupid}]//c.DEM-RBImposedForces//i.DEM-RBE-ExternalForceY" dv]
	    set external_force_Z [::xmlutils::setXml "${basexpath}//c.[list ${cgroupid}]//c.DEM-RBImposedForces//i.DEM-RBE-ExternalForceZ" dv]
	    set external_moment_X [::xmlutils::setXml "${basexpath}//c.[list ${cgroupid}]//c.DEM-RBImposedMoments//i.DEM-RBE-ExternalMomentX" dv]
	    set external_moment_Y [::xmlutils::setXml "${basexpath}//c.[list ${cgroupid}]//c.DEM-RBImposedMoments//i.DEM-RBE-ExternalMomentY" dv]
	    set external_moment_Z [::xmlutils::setXml "${basexpath}//c.[list ${cgroupid}]//c.DEM-RBImposedMoments//i.DEM-RBE-ExternalMomentZ" dv]
		foreach {ExternalFX ExternalFY ExternalFZ ExternalMX ExternalMY ExternalMZ} {0.0 0.0 0.0 0.0 0.0 0.0} {}
		foreach {TableNumberFX TableNumberFY TableNumberFZ TableNumberMX TableNumberMY TableNumberMZ} {0 0 0 0 0 0} {}
	    if {$external_force_X=="Constant"} {
	        set ExternalFX [::xmlutils::setXml "${basexpath}//c.[list ${cgroupid}]//c.DEM-RBImposedForces//i.FX" dv]
		}
	    if {$external_force_Y=="Constant"} {
	        set ExternalFY [::xmlutils::setXml "${basexpath}//c.[list ${cgroupid}]//c.DEM-RBImposedForces//i.FY" dv]
		}
	    if {$external_force_Z=="Constant"} {
	        set ExternalFZ [::xmlutils::setXml "${basexpath}//c.[list ${cgroupid}]//c.DEM-RBImposedForces//i.FZ" dv]
		}
	    if {$external_force_X=="FromATable"} {
			incr demfem_motion_table
	        set TableNumberFX $demfem_motion_table
		}
	    if {$external_force_Y=="FromATable"} {
			incr demfem_motion_table
	        set TableNumberFY $demfem_motion_table
		}
	    if {$external_force_Z=="FromATable"} {
			incr demfem_motion_table
	        set TableNumberFZ $demfem_motion_table
		}
	    if {$external_moment_X=="Constant"} {
	        set ExternalMX [::xmlutils::setXml "${basexpath}//c.[list ${cgroupid}]//c.DEM-RBImposedMoments//i.MX" dv]
	    }
	    if {$external_moment_Y=="Constant"} {
	        set ExternalMY [::xmlutils::setXml "${basexpath}//c.[list ${cgroupid}]//c.DEM-RBImposedMoments//i.MY" dv]
	    }
	    if {$external_moment_Z=="Constant"} {
	        set ExternalMZ [::xmlutils::setXml "${basexpath}//c.[list ${cgroupid}]//c.DEM-RBImposedMoments//i.MZ" dv]
	    }
	    if {$external_moment_X=="FromATable"} {
			incr demfem_motion_table
	        set TableNumberMX $demfem_motion_table
	    }
	    if {$external_moment_Y=="FromATable"} {
			incr demfem_motion_table
	        set TableNumberMY $demfem_motion_table
	    }
	    if {$external_moment_Z=="FromATable"} {
			incr demfem_motion_table
	        set TableNumberMZ $demfem_motion_table
	    }
	    if {$KPriv(what_dempack_package) eq "C-DEMPack"} {
		    set cxpath "${basexpath}//c.[list ${cgroupid}]//c.Options//i.ShipElement"
		    set Buoyancy [::xmlutils::setXml $cxpath dv]
		    if {$Buoyancy=="Yes"} {
		        set Buoyancy 1
		    } else {
		        set Buoyancy 0
		    }
		    set cxpath "${basexpath}//c.[list ${cgroupid}]//c.Options//i.EnginePower"
		    set enginepower [::xmlutils::setXml $cxpath dv]
		    set cxpath "${basexpath}//c.[list ${cgroupid}]//c.Options//i.MaxEngineForce"
		    set maxengineforce [::xmlutils::setXml $cxpath dv]
		    set cxpath "${basexpath}//c.[list ${cgroupid}]//c.Options//i.ThresholdVelocity"
		    set thresholdvelocity [::xmlutils::setXml $cxpath dv]
		    set cxpath "${basexpath}//c.[list ${cgroupid}]//c.Options//i.EnginePerformance"
		    set engineperformance [::xmlutils::setXml $cxpath dv]
		    set cxpath "${basexpath}//c.[list ${cgroupid}]//c.Options//i.DragConstantX"
		    set dragconstantx [::xmlutils::setXml $cxpath dv]
		    set cxpath "${basexpath}//c.[list ${cgroupid}]//c.Options//i.DragConstantY"
		    set dragconstanty [::xmlutils::setXml $cxpath dv]
		    set cxpath "${basexpath}//c.[list ${cgroupid}]//c.Options//i.DragConstantZ"
		    set dragconstantz [::xmlutils::setXml $cxpath dv]
	    }

        #Imposed velocity tables
	    if {$imposed_velocity_X=="FromATable"} {
			set filename [::xmlutils::setXml "${basexpath}//c.[list ${cgroupid}]//c.DEM-RBE-DOFS//i.FilenameVx" dv]
	        GiD_File fprintf $demfemchannel "Begin Table $TableNumberVX TIME VELOCITY_X"
	        set file_open [open [file native [file join [::KUtils::GetPaths "PDir"] $filename]] r]
	        set file_data [read $file_open]
	        close $file_open
	        GiD_File fprintf -nonewline $demfemchannel $file_data
	        GiD_File fprintf $demfemchannel "End Table"
	        GiD_File fprintf $demfemchannel ""
	    }
	    if {$imposed_velocity_Y=="FromATable"} {
			set filename [::xmlutils::setXml "${basexpath}//c.[list ${cgroupid}]//c.DEM-RBE-DOFS//i.FilenameVy" dv]
	        GiD_File fprintf $demfemchannel "Begin Table $TableNumberVY TIME VELOCITY_Y"
	        set file_open [open [file native [file join [::KUtils::GetPaths "PDir"] $filename]] r]
	        set file_data [read $file_open]
	        close $file_open
	        GiD_File fprintf -nonewline $demfemchannel $file_data
	        GiD_File fprintf $demfemchannel "End Table"
	        GiD_File fprintf $demfemchannel ""
	    }
	    if {$imposed_velocity_Z=="FromATable"} {
			set filename [::xmlutils::setXml "${basexpath}//c.[list ${cgroupid}]//c.DEM-RBE-DOFS//i.FilenameVz" dv]
	        GiD_File fprintf $demfemchannel "Begin Table $TableNumberVZ TIME VELOCITY_Z"
	        set file_open [open [file native [file join [::KUtils::GetPaths "PDir"] $filename]] r]
	        set file_data [read $file_open]
	        close $file_open
	        GiD_File fprintf -nonewline $demfemchannel $file_data
	        GiD_File fprintf $demfemchannel "End Table"
	        GiD_File fprintf $demfemchannel ""
	    }
	    if {$imposed_angular_velocity_X=="FromATable"} {
			set filename [::xmlutils::setXml "${basexpath}//c.[list ${cgroupid}]//c.DEM-RBE-DOFS//i.FilenameAVx" dv]
	        GiD_File fprintf $demfemchannel "Begin Table $TableNumberAVX TIME ANGULAR_VELOCITY_X"
	        set file_open [open [file native [file join [::KUtils::GetPaths "PDir"] $filename]] r]
	        set file_data [read $file_open]
	        close $file_open
	        GiD_File fprintf -nonewline $demfemchannel $file_data
	        GiD_File fprintf $demfemchannel "End Table"
	        GiD_File fprintf $demfemchannel ""
	    }
	    if {$imposed_angular_velocity_Y=="FromATable"} {
			set filename [::xmlutils::setXml "${basexpath}//c.[list ${cgroupid}]//c.DEM-RBE-DOFS//i.FilenameAVy" dv]
	        GiD_File fprintf $demfemchannel "Begin Table $TableNumberAVY TIME ANGULAR_VELOCITY_Y"
	        set file_open [open [file native [file join [::KUtils::GetPaths "PDir"] $filename]] r]
	        set file_data [read $file_open]
	        close $file_open
	        GiD_File fprintf -nonewline $demfemchannel $file_data
	        GiD_File fprintf $demfemchannel "End Table"
	        GiD_File fprintf $demfemchannel ""
	    }
	    if {$imposed_angular_velocity_Z=="FromATable"} {
			set filename [::xmlutils::setXml "${basexpath}//c.[list ${cgroupid}]//c.DEM-RBE-DOFS//i.FilenameAVz" dv]
	        GiD_File fprintf $demfemchannel "Begin Table $TableNumberAVZ TIME ANGULAR_VELOCITY_Z"
	        set file_open [open [file native [file join [::KUtils::GetPaths "PDir"] $filename]] r]
	        set file_data [read $file_open]
	        close $file_open
	        GiD_File fprintf -nonewline $demfemchannel $file_data
	        GiD_File fprintf $demfemchannel "End Table"
	        GiD_File fprintf $demfemchannel ""
	    }
        #Imposed external applied force tables
	    if {$external_force_X=="FromATable"} {
			set filename [::xmlutils::setXml "${basexpath}//c.[list ${cgroupid}]//c.DEM-RBImposedForces//i.FilenameFX" dv]
	        GiD_File fprintf $demfemchannel "Begin Table $TableNumberFX TIME EXTERNAL_APPLIED_FORCE_X"
	        set file_open [open [file native [file join [::KUtils::GetPaths "PDir"] $filename]] r]
	        set file_data [read $file_open]
	        close $file_open
	        GiD_File fprintf -nonewline $demfemchannel $file_data
	        GiD_File fprintf $demfemchannel "End Table"
	        GiD_File fprintf $demfemchannel ""
		}
	    if {$external_force_Y=="FromATable"} {
			set filename [::xmlutils::setXml "${basexpath}//c.[list ${cgroupid}]//c.DEM-RBImposedForces//i.FilenameFY" dv]
	        GiD_File fprintf $demfemchannel "Begin Table $TableNumberFY TIME EXTERNAL_APPLIED_FORCE_Y"
	        set file_open [open [file native [file join [::KUtils::GetPaths "PDir"] $filename]] r]
	        set file_data [read $file_open]
	        close $file_open
	        GiD_File fprintf -nonewline $demfemchannel $file_data
	        GiD_File fprintf $demfemchannel "End Table"
	        GiD_File fprintf $demfemchannel ""
		}
	    if {$external_force_Z=="FromATable"} {
			set filename [::xmlutils::setXml "${basexpath}//c.[list ${cgroupid}]//c.DEM-RBImposedForces//i.FilenameFZ" dv]
	        GiD_File fprintf $demfemchannel "Begin Table $TableNumberFZ TIME EXTERNAL_APPLIED_FORCE_Z"
	        set file_open [open [file native [file join [::KUtils::GetPaths "PDir"] $filename]] r]
	        set file_data [read $file_open]
	        close $file_open
	        GiD_File fprintf -nonewline $demfemchannel $file_data
	        GiD_File fprintf $demfemchannel "End Table"
	        GiD_File fprintf $demfemchannel ""
	    }
	    if {$external_moment_X=="FromATable"} {
			set filename [::xmlutils::setXml "${basexpath}//c.[list ${cgroupid}]//c.DEM-RBImposedMoments//i.FilenameMX" dv]
	        GiD_File fprintf $demfemchannel "Begin Table $TableNumberMX TIME EXTERNAL_APPLIED_MOMENT_X"
	        set file_open [open [file native [file join [::KUtils::GetPaths "PDir"] $filename]] r]
	        set file_data [read $file_open]
	        close $file_open
	        GiD_File fprintf -nonewline $demfemchannel $file_data
	        GiD_File fprintf $demfemchannel "End Table"
	        GiD_File fprintf $demfemchannel ""
		}
	    if {$external_moment_Y=="FromATable"} {
			set filename [::xmlutils::setXml "${basexpath}//c.[list ${cgroupid}]//c.DEM-RBImposedMoments//i.FilenameMY" dv]
	        GiD_File fprintf $demfemchannel "Begin Table $TableNumberMY TIME EXTERNAL_APPLIED_MOMENT_Y"
	        set file_open [open [file native [file join [::KUtils::GetPaths "PDir"] $filename]] r]
	        set file_data [read $file_open]
	        close $file_open
	        GiD_File fprintf -nonewline $demfemchannel $file_data
	        GiD_File fprintf $demfemchannel "End Table"
	        GiD_File fprintf $demfemchannel ""
		}
	    if {$external_moment_Z=="FromATable"} {
			set filename [::xmlutils::setXml "${basexpath}//c.[list ${cgroupid}]//c.DEM-RBImposedMoments//i.FilenameMZ" dv]
	        GiD_File fprintf $demfemchannel "Begin Table $TableNumberMZ TIME EXTERNAL_APPLIED_MOMENT_Z"
	        set file_open [open [file native [file join [::KUtils::GetPaths "PDir"] $filename]] r]
	        set file_data [read $file_open]
	        close $file_open
	        GiD_File fprintf -nonewline $demfemchannel $file_data
	        GiD_File fprintf $demfemchannel "End Table"
	        GiD_File fprintf $demfemchannel ""
	    }
	}
	    # Write mesh properties for this group
	    GiD_File fprintf $demfemchannel "%s" "Begin SubModelPart $demfem_ref_to_props_number \/\/ DEM-FEM-Wall. Group name: $cgroupid"
	    GiD_File fprintf $demfemchannel "  Begin SubModelPartData // DEM-FEM-Wall. Group name: $cgroupid"
	    GiD_File fprintf $demfemchannel "  PROPERTIES_ID $demfem_ref_to_props_number"
	    GiD_File fprintf $demfemchannel "  RIGID_BODY_MOTION $RigidBodyMotionOption"
	    GiD_File fprintf $demfemchannel "  FREE_BODY_MOTION $FreeBodyMotion"
	    if {$type_of_motion=="LinearPeriodic"} {
	    GiD_File fprintf $demfemchannel "  FIXED_MESH_OPTION $fixed_wall_value"
	    GiD_File fprintf $demfemchannel "  LINEAR_VELOCITY \[3\] ($LinearVelocityX,$LinearVelocityY,$LinearVelocityZ)"
	    GiD_File fprintf $demfemchannel "  VELOCITY_PERIOD $Period"
	    GiD_File fprintf $demfemchannel "  ANGULAR_VELOCITY \[3\] ($AngularVelocityX,$AngularVelocityY,$AngularVelocityZ)"
	    GiD_File fprintf $demfemchannel "  ROTATION_CENTER \[3\] ($CenterOfRotationX,$CenterOfRotationY,$CenterOfRotationZ)"
	    GiD_File fprintf $demfemchannel "  ANGULAR_VELOCITY_PERIOD $AngularPeriod"
	    GiD_File fprintf $demfemchannel "  VELOCITY_START_TIME $LinearVelocityStartTime"
	    GiD_File fprintf $demfemchannel "  VELOCITY_STOP_TIME $LinearVelocityEndTime"
	    GiD_File fprintf $demfemchannel "  ANGULAR_VELOCITY_START_TIME $AngularVelocityStartTime"
	    GiD_File fprintf $demfemchannel "  ANGULAR_VELOCITY_STOP_TIME $AngularVelocityEndTime"
	    }
	    if {$type_of_motion=="FreeMotion"} {
	    GiD_File fprintf $demfemchannel "  RIGID_BODY_MASS $RigidBodyMass"
	    GiD_File fprintf $demfemchannel "  RIGID_BODY_CENTER_OF_MASS \[3\] ($CentroidX,$CentroidY,$CentroidZ)"
	    GiD_File fprintf $demfemchannel "  RIGID_BODY_INERTIAS \[3\] ($InertiaX,$InertiaY,$InertiaZ)"
	    #Imposed velocities
	    if {$imposed_velocity_X=="Constant"} {
			GiD_File fprintf $demfemchannel "  IMPOSED_VELOCITY_X_VALUE $VelocityX"
	    }
	    if {$imposed_velocity_Y=="Constant"} {
			GiD_File fprintf $demfemchannel "  IMPOSED_VELOCITY_Y_VALUE $VelocityY"
	    }
	    if {$imposed_velocity_Z=="Constant"} {
			GiD_File fprintf $demfemchannel "  IMPOSED_VELOCITY_Z_VALUE $VelocityZ"
	    }
		GiD_File fprintf $demfemchannel "  TABLE_NUMBER_VELOCITY \[3\] ($TableNumberVX,$TableNumberVY,$TableNumberVZ)"
	    if {$imposed_angular_velocity_X=="Constant"} {
			GiD_File fprintf $demfemchannel "  IMPOSED_ANGULAR_VELOCITY_X_VALUE $AngularVelocityX"
	    }
	    if {$imposed_angular_velocity_Y=="Constant"} {
			GiD_File fprintf $demfemchannel "  IMPOSED_ANGULAR_VELOCITY_Y_VALUE $AngularVelocityY"
	    }
	    if {$imposed_angular_velocity_Z=="Constant"} {
			GiD_File fprintf $demfemchannel "  IMPOSED_ANGULAR_VELOCITY_Z_VALUE $AngularVelocityZ"
	    }
	    GiD_File fprintf $demfemchannel "  TABLE_NUMBER_ANGULAR_VELOCITY \[3\] ($TableNumberAVX,$TableNumberAVY,$TableNumberAVZ)"
	    GiD_File fprintf $demfemchannel "  VELOCITY_START_TIME $velocity_start_time"
	    GiD_File fprintf $demfemchannel "  VELOCITY_STOP_TIME $velocity_stop_time"
	    #Initial velocities
	    if {$initial_velocity_X=="Yes"} {
		    GiD_File fprintf $demfemchannel "  INITIAL_VELOCITY_X_VALUE $InitialVelocityX"
	    }
	    if {$initial_velocity_Y=="Yes"} {
    		GiD_File fprintf $demfemchannel "  INITIAL_VELOCITY_Y_VALUE $InitialVelocityY"
	    }
	    if {$initial_velocity_Z=="Yes"} {
	    	GiD_File fprintf $demfemchannel "  INITIAL_VELOCITY_Z_VALUE $InitialVelocityZ"
	    }
	    if {$initial_angular_velocity_X=="Yes"} {
		    GiD_File fprintf $demfemchannel "  INITIAL_ANGULAR_VELOCITY_X_VALUE $InitialAngularVelocityX"
	    }
	    if {$initial_angular_velocity_Y=="Yes"} {
    		GiD_File fprintf $demfemchannel "  INITIAL_ANGULAR_VELOCITY_Y_VALUE $InitialAngularVelocityY"
	    }
	    if {$initial_angular_velocity_Z=="Yes"} {
	    	GiD_File fprintf $demfemchannel "  INITIAL_ANGULAR_VELOCITY_Z_VALUE $InitialAngularVelocityZ"
	    }
        #External forces
	    if {$external_force_X=="Constant" || $external_force_Y=="Constant" || $external_force_Z=="Constant"} {
    	    GiD_File fprintf $demfemchannel "  EXTERNAL_APPLIED_FORCE \[3\] ($ExternalFX, $ExternalFY, $ExternalFZ)"
		}
	    GiD_File fprintf $demfemchannel "  TABLE_NUMBER_FORCE \[3\] ($TableNumberFX,$TableNumberFY,$TableNumberFZ)"
	    if {$external_moment_X=="Constant" || $external_moment_Y=="Constant" || $external_moment_Z=="Constant"} {
    	    GiD_File fprintf $demfemchannel "  EXTERNAL_APPLIED_MOMENT \[3\] ($ExternalMX, $ExternalMY, $ExternalMZ)"
		}
	    GiD_File fprintf $demfemchannel "  TABLE_NUMBER_MOMENT \[3\] ($TableNumberMX,$TableNumberMY,$TableNumberMZ)"
	    if {$KPriv(what_dempack_package) eq "C-DEMPack"} {
		GiD_File fprintf $demfemchannel "  FLOATING_OPTION $Buoyancy"
		GiD_File fprintf $demfemchannel "  DEM_ENGINE_POWER $enginepower"
		GiD_File fprintf $demfemchannel "  DEM_MAX_ENGINE_FORCE $maxengineforce"
		GiD_File fprintf $demfemchannel "  DEM_THRESHOLD_VELOCITY $thresholdvelocity"
		GiD_File fprintf $demfemchannel "  DEM_ENGINE_PERFORMANCE $engineperformance"
		GiD_File fprintf $demfemchannel "  DEM_DRAG_CONSTANT_X $dragconstantx"
		GiD_File fprintf $demfemchannel "  DEM_DRAG_CONSTANT_Y $dragconstanty"
		GiD_File fprintf $demfemchannel "  DEM_DRAG_CONSTANT_Z $dragconstantz"
	    }
	    }
        GiD_File fprintf $demfemchannel "  IS_GHOST $ghost_wall_value"
	    GiD_File fprintf $demfemchannel "  IDENTIFIER $cgroupid"

	    set TOP 0
	    if {$cgroupid in $TOPgrlist} {set TOP 1}
	    GiD_File fprintf $demfemchannel "  [::xmlutils::getKKWord "Applications/$AppId" "TopGroup"] $TOP"
	    set BOT 0
	    if {$cgroupid in $BOTgrlist} {set BOT 1}
	    GiD_File fprintf $demfemchannel "  [::xmlutils::getKKWord "Applications/$AppId" "BottomGroup"] $BOT"
	    set FIG 0
	    if {$cgroupid in $FIGgrlist} {set FIG 1}
	    if {$BOT} {set FIG 1}
	    if {$TOP} {set FIG 1}
	    GiD_File fprintf $demfemchannel "  [::xmlutils::getKKWord "Applications/$AppId" "ForceIntegrationGroup"] $FIG"

	    GiD_File fprintf $demfemchannel "  End SubModelPartData"
	    GiD_File fprintf $demfemchannel "  Begin SubModelPartNodes"

	    foreach nodeid $nlist {
		GiD_File fprintf $demfemchannel "  $nodeid"
	    }
	    GiD_File fprintf $demfemchannel "  End SubModelPartNodes"
	    #
	    set nlist [GiD_EntitiesGroups get $cgroupid elements]
        if {[llength $nlist]} {
            GiD_File fprintf $demfemchannel "  Begin SubModelPartConditions"
            foreach elemid $nlist {
                GiD_File fprintf $demfemchannel "  $elemid"
            }
            GiD_File fprintf $demfemchannel "  End SubModelPartConditions"
        }
        GiD_File fprintf $demfemchannel "  Begin SubModelPartTables"
	if {$type_of_motion=="FreeMotion"} {
        if {$TableNumberVX>0} {
			GiD_File fprintf $demfemchannel "  $TableNumberVX"
		}
        if {$TableNumberVY>0} {
			GiD_File fprintf $demfemchannel "  $TableNumberVY"
		}
        if {$TableNumberVZ>0} {
			GiD_File fprintf $demfemchannel "  $TableNumberVZ"
		}
        if {$TableNumberAVX>0} {
			GiD_File fprintf $demfemchannel "  $TableNumberAVX"
		}
        if {$TableNumberAVY>0} {
			GiD_File fprintf $demfemchannel "  $TableNumberAVY"
		}
        if {$TableNumberAVZ>0} {
			GiD_File fprintf $demfemchannel "  $TableNumberAVZ"
		}
        if {$TableNumberFX>0} {
			GiD_File fprintf $demfemchannel "  $TableNumberFX"
		}
        if {$TableNumberFY>0} {
			GiD_File fprintf $demfemchannel "  $TableNumberFY"
		}
        if {$TableNumberFZ>0} {
			GiD_File fprintf $demfemchannel "  $TableNumberFZ"
		}
        if {$TableNumberMX>0} {
			GiD_File fprintf $demfemchannel "  $TableNumberMX"
		}
        if {$TableNumberMY>0} {
			GiD_File fprintf $demfemchannel "  $TableNumberMY"
		}
        if {$TableNumberMZ>0} {
			GiD_File fprintf $demfemchannel "  $TableNumberMZ"
		}
	}
        GiD_File fprintf $demfemchannel "  End SubModelPartTables"
	    #
	    GiD_File fprintf $demfemchannel "End SubModelPart"
	    GiD_File fprintf $demfemchannel ""
	    incr demfem_ref_to_props_number
	}
    }
}


proc ::wkcf::WriteCustomSubModelParts {AppId} {
    variable deminletchannel
	variable filechannel
	variable demfemchannel
    global KPriv

    # Set the rootid
    set rootid "$AppId"
	set basexpath "$rootid//c.DEM-CustomSubModelParts"

    set gproplist [::xmlutils::setXmlContainerIds $basexpath]

    foreach cgroupid $gproplist {

		set properties_path "${basexpath}//c.[list ${cgroupid}]//c.MainProperties"
		set cproperty "dv"
		set destination_mdpa [::xmlutils::setXml "${properties_path}//i.WhatMdpa" $cproperty]

		if { $destination_mdpa=="DEM" } {
			set output_channel $filechannel
		} elseif { $destination_mdpa == "FEM" } {
			set output_channel $demfemchannel
		} elseif { $destination_mdpa == "DEM-Inlet" } {
			set output_channel $deminletchannel
		}

		GiD_File fprintf $output_channel "%s" "Begin SubModelPart $cgroupid \/\/ Custom SubModelPart. Group name: $cgroupid"
		GiD_File fprintf $output_channel "  Begin SubModelPartData // DEM-FEM-Wall. Group name: $cgroupid"
		GiD_File fprintf $output_channel "  End SubModelPartData"
		GiD_File fprintf $output_channel "  Begin SubModelPartNodes"

		set nlist [GiD_EntitiesGroups get $cgroupid nodes]
		foreach nodeid $nlist {
			GiD_File fprintf $output_channel "  $nodeid"
		}
		GiD_File fprintf $output_channel "  End SubModelPartNodes"

		if { $destination_mdpa != "DEM-Inlet" } {
			set nlist [GiD_EntitiesGroups get $cgroupid elements]
			if {[llength $nlist]} {
				if { $destination_mdpa == "FEM" } {
					GiD_File fprintf $output_channel "  Begin SubModelPartConditions"
				} else {
					GiD_File fprintf $output_channel "  Begin SubModelPartElements"
				}
				foreach elemid $nlist {
					GiD_File fprintf $output_channel "  $elemid"
				}
				if { $destination_mdpa == "FEM" } {
					GiD_File fprintf $output_channel "  End SubModelPartConditions"
				} else {
					GiD_File fprintf $output_channel "  End SubModelPartElements"
				}
			}
		}

		GiD_File fprintf $output_channel "End SubModelPart"
		GiD_File fprintf $output_channel ""
	}

}


proc ::wkcf::WriteInletGroupMeshProperties {AppId} {
    # ABSTRACT: Write inlet condition group properties mdpa file (only the nodes)
    variable dprops
    variable deminletchannel
    variable dem_ref_to_props_number
    global KPriv
    variable ActiveAppList
    variable ndime

    # For debug
    if {!$::wkcf::pflag} {
	set inittime [clock seconds]
    }

    # Set the rootid
    set rootid "$AppId"

    # Get the values
    set basexpath "$rootid//c.DEM-Conditions//c.DEM-Inlet"
    set gproplist [::xmlutils::setXmlContainerIds $basexpath]

    foreach cgroupid $gproplist {

	set properties_path "${basexpath}//c.[list ${cgroupid}]//c.MainProperties"
	set cproperty "dv"
	set active_or_not [::xmlutils::setXml "${properties_path}//i.SetActive" $cproperty]
	if {$active_or_not=="No"} {
	    continue
	}

    set TableNumber 0
    set TableVelocityComponent 0
    set type_of_motion [::xmlutils::setXml "${properties_path}//i.DEM-RBImposedMotion" dv]
    if {$type_of_motion=="FromATable"} {
	set TableNumber $dem_ref_to_props_number
	set TableVelocityComponent [::xmlutils::setXml "${properties_path}//i.TableVelocityComponent" dv]
    }

	set cproperty "dv"
	set LinearVelocityX [::xmlutils::setXml "${properties_path}//c.LinearVelocity//i.LinearVelocityX" $cproperty]
	set LinearVelocityY [::xmlutils::setXml "${properties_path}//c.LinearVelocity//i.LinearVelocityY" $cproperty]
	set LinearVelocityZ [::xmlutils::setXml "${properties_path}//c.LinearVelocity//i.LinearVelocityZ" $cproperty]
	set IsPeriodic [::xmlutils::setXml "${properties_path}//c.LinearVelocity//i.LinearPeriodic" $cproperty]
	if {$IsPeriodic=="Yes"} {
	    set Period [::xmlutils::setXml "${basexpath}//c.[list ${cgroupid}]//c.MainProperties//c.LinearVelocity//i.LinearPeriod" $cproperty]
	} else {
	    set Period "0.0"
	}
	set LinearVelocityStartTime [::xmlutils::setXml "${properties_path}//c.LinearVelocity//i.LinearStartTime" $cproperty]
	set LinearVelocityEndTime [::xmlutils::setXml "${properties_path}//c.LinearVelocity//i.LinearEndTime" $cproperty]

	set AngularVelocityX  [::xmlutils::setXml "${properties_path}//c.AngularVelocity//i.AngularVelocityX" $cproperty]
	set AngularVelocityY  [::xmlutils::setXml "${properties_path}//c.AngularVelocity//i.AngularVelocityY" $cproperty]
	set AngularVelocityZ  [::xmlutils::setXml "${properties_path}//c.AngularVelocity//i.AngularVelocityZ" $cproperty]
	set CenterOfRotationX [::xmlutils::setXml "${properties_path}//c.AngularVelocity//i.CenterOfRotationX" $cproperty]
	set CenterOfRotationY [::xmlutils::setXml "${properties_path}//c.AngularVelocity//i.CenterOfRotationY" $cproperty]
	set CenterOfRotationZ [::xmlutils::setXml "${properties_path}//c.AngularVelocity//i.CenterOfRotationZ" $cproperty]
	set AngularIsPeriodic [::xmlutils::setXml "${properties_path}//c.AngularVelocity//i.AngularPeriodic" $cproperty]
	if {$AngularIsPeriodic=="Yes"} {
	    set AngularPeriod [::xmlutils::setXml "${properties_path}//c.AngularVelocity//i.AngularPeriod" $cproperty]
	} else {
	    set AngularPeriod "0.0"
	}
	set AngularVelocityStartTime [::xmlutils::setXml "${properties_path}//c.AngularVelocity//i.AngularStartTime" $cproperty]
	set AngularVelocityEndTime [::xmlutils::setXml "${properties_path}//c.AngularVelocity//i.AngularEndTime" $cproperty]

	# Get the group node list
	set nlist [::wkcf::GetInletGroupNodes $AppId $cgroupid]
	if {[llength $nlist]} {
	    # Write mesh properties for this group
	    GiD_File fprintf $deminletchannel "%s" "Begin SubModelPart $dem_ref_to_props_number \/\/ Group name: $cgroupid"

	    GiD_File fprintf $deminletchannel "  Begin SubModelPartData // DEM-Inlet. Group name: $cgroupid"
	    GiD_File fprintf $deminletchannel "  PROPERTIES_ID $dem_ref_to_props_number"
	    if {$type_of_motion=="LinearPeriodic"} {
		GiD_File fprintf $deminletchannel "  LINEAR_VELOCITY \[3\] ($LinearVelocityX,$LinearVelocityY,$LinearVelocityZ)"
		GiD_File fprintf $deminletchannel "  VELOCITY_PERIOD $Period"
		GiD_File fprintf $deminletchannel "  ANGULAR_VELOCITY \[3\] ($AngularVelocityX,$AngularVelocityY,$AngularVelocityZ)"
		GiD_File fprintf $deminletchannel "  ROTATION_CENTER \[3\] ($CenterOfRotationX,$CenterOfRotationY,$CenterOfRotationZ)"
		GiD_File fprintf $deminletchannel "  ANGULAR_VELOCITY_PERIOD $AngularPeriod"
		GiD_File fprintf $deminletchannel "  VELOCITY_START_TIME $LinearVelocityStartTime"
		GiD_File fprintf $deminletchannel "  VELOCITY_STOP_TIME $LinearVelocityEndTime"
		GiD_File fprintf $deminletchannel "  ANGULAR_VELOCITY_START_TIME $AngularVelocityStartTime"
		GiD_File fprintf $deminletchannel "  ANGULAR_VELOCITY_STOP_TIME $AngularVelocityEndTime"
		GiD_File fprintf $deminletchannel "  RIGID_BODY_MOTION 1"
	    } else {
		GiD_File fprintf $deminletchannel "  RIGID_BODY_MOTION 0"
		GiD_File fprintf $deminletchannel "  //TABLE_VELOCITY_COMPONENT $TableVelocityComponent"
		}
	    GiD_File fprintf $deminletchannel "  IDENTIFIER $cgroupid"
	    set material [::xmlutils::setXml "${properties_path}//i.Material" "dv"]
	    set constitutive_law ""
	    set contains_clusters 0
	    set random_orientation 0
	    set using_dem_kdem 0
	    set active_or_not [::xmlutils::setXml "${properties_path}//i.SetActive" "dv"]

	    if {$KPriv(what_dempack_package) eq "G-DEMPack"} {
	    if {"Fluid" in $ActiveAppList} {
		set inlet_element_type SphericSwimmingParticle3D
	    } else {
		set inlet_element_type SphericParticle3D
	    }
	    set inlet_injector_element_type SphericParticle3D
	} elseif {$KPriv(what_dempack_package) eq "F-DEMPack"} {
		        set inlet_element_type SphericSwimmingParticle3D
		    set inlet_injector_element_type SphericParticle3D
		} else {
	    set inlet_element_type SphericContinuumParticle3D
	    set inlet_injector_element_type SphericContinuumParticle3D
	}
	if {"Fluid" ni $ActiveAppList} {
	    if {[::xmlutils::setXml "${properties_path}//i.InletElementType" "dv"] eq "Cluster3D"} {
		set inlet_element_type [::xmlutils::setXml "${properties_path}//i.Cluster3D" dv]
		set contains_clusters 1
		lassign [::wkcf::GetClusterFileNameAndReplaceInletElementType $inlet_element_type] inlet_element_type cluster_file_name
	    }
	}
	    if {$inlet_element_type eq "Cluster3D"} {
		lappend KPriv(list_of_cluster_files) $cluster_file_name
		GiD_File fprintf $deminletchannel "  CLUSTER_FILE_NAME $cluster_file_name"
	    }
	    GiD_File fprintf $deminletchannel "  INJECTOR_ELEMENT_TYPE $inlet_injector_element_type"
	    GiD_File fprintf $deminletchannel "  ELEMENT_TYPE $inlet_element_type"
	    GiD_File fprintf $deminletchannel "  CONTAINS_CLUSTERS $contains_clusters"
	    set velocity_modulus [::xmlutils::setXml "${properties_path}//i.VelocityModulus" "dv"]
	    set velocity_x [expr {$velocity_modulus * [::xmlutils::setXml "${properties_path}//i.DirectionVectorX" "dv"]}]
	    set velocity_y [expr {$velocity_modulus * [::xmlutils::setXml "${properties_path}//i.DirectionVectorY" "dv"]}]
	    set velocity_z [expr {$velocity_modulus * [::xmlutils::setXml "${properties_path}//i.DirectionVectorZ" "dv"]}]
	    GiD_File fprintf $deminletchannel "  VELOCITY \[3\] ($velocity_x, $velocity_y, $velocity_z)"
	    set max_deviation_angle [::xmlutils::setXml "${properties_path}//i.VelocityDeviation" "dv"]
	    GiD_File fprintf $deminletchannel "  MAX_RAND_DEVIATION_ANGLE $max_deviation_angle"

	    if {"Fluid" ni $ActiveAppList} {
	    if {[::xmlutils::setXml "${properties_path}//i.Cluster3D" dv] eq "SingleSphereCluster3D"} {
		#set excentricity [::xmlutils::setXml "${properties_path}//i.Excentricity" dv]
		GiD_File fprintf $deminletchannel "  EXCENTRICITY [::xmlutils::setXml "${properties_path}//i.Excentricity" dv]"
		#set probability_distribution [::xmlutils::setXml "${properties_path}//i.ProbabilityDistributionOfExcentricity" dv]
		GiD_File fprintf $deminletchannel "  EXCENTRICITY_PROBABILITY_DISTRIBUTION [::xmlutils::setXml "${properties_path}//i.ProbabilityDistributionOfExcentricity" dv]"
		#set standard_deviation [::xmlutils::setXml "${properties_path}//i.StandardDeviationOfExcentricity" dv]
		GiD_File fprintf $deminletchannel "  EXCENTRICITY_STANDARD_DEVIATION [::xmlutils::setXml "${properties_path}//i.StandardDeviationOfExcentricity" dv]"
	    }
	    }

	    set inlet_number_of_particles [::xmlutils::setXml "${properties_path}//i.NumberOfParticles" "dv"]
	    GiD_File fprintf $deminletchannel "  INLET_NUMBER_OF_PARTICLES $inlet_number_of_particles"

	    set type_of_measurement [::xmlutils::setXml "${properties_path}//i.TypeOfFlowMeasurement" "dv"]
	    if {$type_of_measurement eq "mass_flow"} {
	    set mass_flow_option 1
	} else {
	    set mass_flow_option 0
	}
	    GiD_File fprintf $deminletchannel "  IMPOSED_MASS_FLOW_OPTION $mass_flow_option"

	    set inlet_mass_flow [::xmlutils::setXml "${properties_path}//i.InletMassFlow" "dv"]
	    GiD_File fprintf $deminletchannel "  MASS_FLOW $inlet_mass_flow"
	    set inlet_start_time [::xmlutils::setXml "${properties_path}//i.InletStartTime" "dv"]
	    GiD_File fprintf $deminletchannel "  INLET_START_TIME $inlet_start_time"
	    set inlet_stop_time [::xmlutils::setXml "${properties_path}//i.InletStopTime" "dv"]
	    GiD_File fprintf $deminletchannel "  INLET_STOP_TIME $inlet_stop_time"
	    set particle_diameter [::xmlutils::setXml "${properties_path}//i.ParticleDiameter" "dv"]
	    GiD_File fprintf $deminletchannel "  RADIUS [expr {0.5 * $particle_diameter}]"
	    set probability_distribution [::xmlutils::setXml "${properties_path}//i.ProbabilityDistribution" "dv"]
	    GiD_File fprintf $deminletchannel "  PROBABILITY_DISTRIBUTION $probability_distribution"
	    set standard_deviation [::xmlutils::setXml "${properties_path}//i.StandardDeviation" "dv"]
	    GiD_File fprintf $deminletchannel "  STANDARD_DEVIATION $standard_deviation"
	    if {[::xmlutils::setXml "${properties_path}//i.RandomOrientation" "dv"] == "Yes"} {
	    set random_orientation 1
	    }

	    GiD_File fprintf $deminletchannel "  RANDOM_ORIENTATION $random_orientation"
	    set orientation_x [::xmlutils::setXml "${properties_path}//i.OrientationX" "dv"]
	    set orientation_y [::xmlutils::setXml "${properties_path}//i.OrientationY" "dv"]
	    set orientation_z [::xmlutils::setXml "${properties_path}//i.OrientationZ" "dv"]
	    set orientation_w [::xmlutils::setXml "${properties_path}//i.OrientationW" "dv"]
	    GiD_File fprintf $deminletchannel "  ORIENTATION \[4\] ($orientation_x, $orientation_y, $orientation_z, $orientation_w)"

	    GiD_File fprintf $deminletchannel "  End SubModelPartData"

	    # Write nodes
	    GiD_File fprintf $deminletchannel "%s" "  Begin SubModelPartNodes"
	    foreach node_id $nlist {
		GiD_File fprintf $deminletchannel "  $node_id"
	    }
	    GiD_File fprintf $deminletchannel "%s" "  End SubModelPartNodes"
	    GiD_File fprintf $deminletchannel "%s" "End SubModelPart"
	    GiD_File fprintf $deminletchannel "%s" ""
	    incr dem_ref_to_props_number

	}
	if {$type_of_motion=="FromATable"} {
	    set properties_path "${basexpath}//c.[list ${cgroupid}]//c.MainProperties"
	    set filename [::xmlutils::setXml "${properties_path}//i.VelocitiesFilename" dv]
	    GiD_File fprintf $deminletchannel "Begin Table $TableNumber TIME VELOCITY"
	    set file_open [open [file native [file join [::KUtils::GetPaths "PDir"] $filename]] r]
	    set file_data [read $file_open]
	    close $file_open
	    GiD_File fprintf -nonewline $deminletchannel $file_data
	    GiD_File fprintf $deminletchannel "End Table"
	    GiD_File fprintf $deminletchannel ""
	}
    }
    GiD_File fprintf $deminletchannel "Begin Table 0 TIME VELOCITY"
    GiD_File fprintf $deminletchannel "0.0  0.0"
    GiD_File fprintf $deminletchannel "1.0  0.0"
    GiD_File fprintf $deminletchannel "End Table"
    GiD_File fprintf $deminletchannel ""

    # For debug
    if {!$::wkcf::pflag} {
	set endtime [clock seconds]
	set ttime [expr $endtime-$inittime]
	# WarnWinText "endtime:$endtime ttime:$ttime"
	WarnWinText "Write DEM-Inlet group using the new mesh format: [::KUtils::Duration $ttime]"
    }
}

proc ::wkcf::GetClusterFileNameAndReplaceInletElementType {inlet_element_type} {
    if {$inlet_element_type eq "LineCluster3D"} {
	set inlet_element_type "Cluster3D"
	set cluster_file_name "linecluster3D.clu"
    } elseif {$inlet_element_type eq "RingCluster3D"} {
	set inlet_element_type "Cluster3D"
	set cluster_file_name "ringcluster3D.clu"
    } elseif {$inlet_element_type eq "Wheat5Cluster3D"} {
	set inlet_element_type "Cluster3D"
	set cluster_file_name "wheat5cluster3D.clu"
    } elseif {$inlet_element_type eq "SoyBeanCluster3D"} {
	set inlet_element_type "Cluster3D"
	set cluster_file_name "soybeancluster3D.clu"
    } elseif {$inlet_element_type eq "CornKernel3Cluster3D"} {
	set inlet_element_type "Cluster3D"
	set cluster_file_name "corn3cluster3D.clu"
    } elseif {$inlet_element_type eq "CornKernelCluster3D"} {
	set inlet_element_type "Cluster3D"
	set cluster_file_name "cornkernelcluster3D.clu"
    } elseif {$inlet_element_type eq "Rock1Cluster3D"} {
	set inlet_element_type "Cluster3D"
	set cluster_file_name "rock1cluster3D.clu"
    } elseif {$inlet_element_type eq "Rock2Cluster3D"} {
	set inlet_element_type "Cluster3D"
	set cluster_file_name "rock2cluster3D.clu"
    } elseif {$inlet_element_type eq "Ballast1Cluster3D"} {
	set inlet_element_type "Cluster3D"
	set cluster_file_name "ballast1cluster3D.clu"
    } elseif {$inlet_element_type eq "Ballast1Cluster3Dred"} {
	set inlet_element_type "Cluster3D"
	set cluster_file_name "ballast1cluster3Dred.clu"
    } elseif {$inlet_element_type eq "Ballast2Cluster3D"} {
	set inlet_element_type "Cluster3D"
	set cluster_file_name "ballast2cluster3D.clu"
    } elseif {$inlet_element_type eq "Ballast2Cluster3Dred"} {
	set inlet_element_type "Cluster3D"
	set cluster_file_name "ballast2cluster3Dred.clu"
    } elseif {$inlet_element_type eq "Ballast3Cluster3D"} {
	set inlet_element_type "Cluster3D"
	set cluster_file_name "ballast3cluster3D.clu"
    } elseif {$inlet_element_type eq "Ballast3Cluster3Dred"} {
	set inlet_element_type "Cluster3D"
	set cluster_file_name "ballast3cluster3Dred.clu"
    } elseif {$inlet_element_type eq "Ballast4Cluster3D"} {
	set inlet_element_type "Cluster3D"
	set cluster_file_name "ballast4cluster3D.clu"
    } elseif {$inlet_element_type eq "Ballast4Cluster3Dred"} {
	set inlet_element_type "Cluster3D"
	set cluster_file_name "ballast4cluster3Dred.clu"
    } elseif {$inlet_element_type eq "Ballast5Cluster3D"} {
	set inlet_element_type "Cluster3D"
	set cluster_file_name "ballast5cluster3D.clu"
    } elseif {$inlet_element_type eq "Ballast5Cluster3Dred"} {
	set inlet_element_type "Cluster3D"
	set cluster_file_name "ballast5cluster3Dred.clu"
    } elseif {$inlet_element_type eq "Ballast6Cluster3D"} {
	set inlet_element_type "Cluster3D"
	set cluster_file_name "ballast6cluster3D.clu"
    } elseif {$inlet_element_type eq "Ballast6Cluster3Dred"} {
	set inlet_element_type "Cluster3D"
	set cluster_file_name "ballast6cluster3Dred.clu"
    } elseif {$inlet_element_type eq "SoyBean3Cluster3D"} {
	set inlet_element_type "Cluster3D"
	set cluster_file_name "soybean3cluster3D.clu"
    } elseif {$inlet_element_type eq "CapsuleCluster3D"} {
	set inlet_element_type "Cluster3D"
	set cluster_file_name "capsulecluster3D.clu"
    } elseif {$inlet_element_type eq "SingleSphereCluster3D"} {
	set inlet_element_type "Cluster3D"
	set cluster_file_name "singlespherecluster3D.clu"
    } elseif {$inlet_element_type eq "Rock3RefinedCluster3D"} {
    set inlet_element_type "Cluster3D"
    set cluster_file_name "rock3refinedcluster3D.clu"
    }

    return [list $inlet_element_type $cluster_file_name]
}

proc ::wkcf::GetDEMFEMElementName {firstelementid} {
    variable ndime
    if {$ndime eq "2D"} {set elemname "RigidEdge3D"
    } else {set elemname "RigidFace3D"}
    #set elemname [append elemname $ndime]
    set elemname [append elemname [lindex [GiD_Mesh get element $firstelementid] 2] ]
    set elemname [append elemname "N"]
    return $elemname
}

proc ::wkcf::GetDSOLIDElementName {firstelementid} {
    set elemtype [lindex [GiD_Mesh get element $firstelementid] 1]
    if {$elemtype eq "Tetrahedra"} {set elemname "TotalLagrangianElement3D4N"
    } elseif {$elemtype eq "Hexahedra"} {set elemname "TotalLagrangianElement3D8N"
    } else {WarnWinText "Element type not supported. Some elements will not be considered"}

    return $elemname
}


proc ::wkcf::GetDSOLIDContactElementName {firstelementid} {
    set elemtype [lindex [GiD_Mesh get element $firstelementid] 1]
    if {$elemtype eq "Triangle"} {set elemname "SolidFace3D3N"
    } else {set elemname "SolidFace3D4N"}
    return $elemname
}<|MERGE_RESOLUTION|>--- conflicted
+++ resolved
@@ -1323,8 +1323,6 @@
 	   set dem_strategy "ice_continuum_sphere_strategy"
 	}
 	puts $fileid "\"strategy\"                   : \"$dem_strategy\","
-<<<<<<< HEAD
-=======
 
     set SearchNeighboursOption [::xmlutils::setXml "$rootid//c.DEM-Options//c.DEM-AdvancedOptions//i.DEM-SearchNeighboursOption" dv]
     if {$SearchNeighboursOption == "Yes"} {
@@ -1332,7 +1330,6 @@
     } else {
 	puts $fileid "\"do_search_neighbours\"                   : false,"
     }
->>>>>>> 77331940
 
 	# Remove initially indented balls with walls
 	set cxpath "$rootid//c.DEM-Options//c.DEM-AdvancedOptions//i.DEM-RemoveBallsInitiallyTouchingWalls"
