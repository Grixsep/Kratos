--- conflicted
+++ resolved
@@ -241,13 +241,7 @@
         void SetFlagAndVariableToNodes(const Kratos::Flags& r_flag_name, ComponentOf3ComponentsVariableType& r_variable_to_set, const double value, NodesArrayType& r_nodes_array);
         void SetVariableToNodes(ComponentOf3ComponentsVariableType& r_variable_to_set, const double value, NodesArrayType& r_nodes_array);
         void ResetPrescribedMotionFlagsRespectingImposedDofs();
-<<<<<<< HEAD
         void SetSearchRadiiOnAllParticles(ModelPart& r_model_part, const double added_search_distance = 0.0, const double amplification = 1.0);
-=======
-        void ApplyPrescribedBoundaryConditions();
-        void ApplyInitialConditions();
-        virtual void SetSearchRadiiOnAllParticles(ModelPart& r_model_part, const double added_search_distance = 0.0, const double amplification = 1.0);
->>>>>>> edbf8450
         void SetNormalRadiiOnAllParticles(ModelPart& r_model_part);
         virtual void SetSearchRadiiWithFemOnAllParticles(ModelPart& r_model_part, const double added_search_distance = 0.0, const double amplification = 1.0);
         virtual void SearchNeighbours();
