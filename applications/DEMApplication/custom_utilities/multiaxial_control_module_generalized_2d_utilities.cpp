--- conflicted
+++ resolved
@@ -870,10 +870,7 @@
             mAcceleration[i] = max_allowed_acceleration/norm_acceleration * mAcceleration[i];
         }
     }
-<<<<<<< HEAD
-    KRATOS_CATCH("");
-=======
->>>>>>> 7c86ef78
+    KRATOS_CATCH("");
 }
 
 //***************************************************************************************************************
