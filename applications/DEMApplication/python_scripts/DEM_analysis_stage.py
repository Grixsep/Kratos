import time as timer
import os
import sys
import pathlib
from KratosMultiphysics import *
from KratosMultiphysics.DEMApplication import *
from KratosMultiphysics.analysis_stage import AnalysisStage
from KratosMultiphysics.DEMApplication.DEM_restart_utility import DEMRestartUtility
import KratosMultiphysics.DEMApplication.dem_default_input_parameters
from KratosMultiphysics.DEMApplication.analytic_tools import analytic_data_procedures
from KratosMultiphysics.DEMApplication.materials_assignation_utility import MaterialsAssignationUtility

from importlib import import_module

if IsDistributedRun():
    if "DO_NOT_PARTITION_DOMAIN" in os.environ:
        Logger.PrintInfo("DEM", "Running under MPI........")
        from KratosMultiphysics.mpi import *
        import KratosMultiphysics.DEMApplication.DEM_procedures_mpi_no_partitions as DEM_procedures
    else:
        Logger.PrintInfo("DEM", "Running under OpenMP........")
        from KratosMultiphysics.MetisApplication import *
        from KratosMultiphysics.MPISearchApplication import *
        from KratosMultiphysics.mpi import *
        import KratosMultiphysics.DEMApplication.DEM_procedures_mpi as DEM_procedures
else:
    Logger.PrintInfo("DEM", "Running under OpenMP........")
    import KratosMultiphysics.DEMApplication.DEM_procedures as DEM_procedures

class DEMAnalysisStage(AnalysisStage):

    def GetParametersFileName(self):
        return "ProjectParametersDEM.json"

    def GetInputParameters(self):
        self.KratosPrintWarning('Warning: Calls to this method (GetInputParameters) will become deprecated in the near future.')
        parameters_file_name = self.GetParametersFileName()
        parameters_file = open(parameters_file_name, 'r')
        return Parameters(parameters_file.read())

    def LoadParametersFile(self):
        self.KratosPrintWarning('Warning: Calls to this method (LoadParametersFile) will become deprecated in the near future.')
        self.DEM_parameters = self.GetInputParameters()
        self.project_parameters = self.DEM_parameters
        default_input_parameters = self.GetDefaultInputParameters()
        self.DEM_parameters.ValidateAndAssignDefaults(default_input_parameters)
        self.FixParametersInconsistencies()

    def FixParametersInconsistencies(self): # TODO: This is here to avoid inconsistencies until the jsons become standard
        final_time = self.DEM_parameters["FinalTime"].GetDouble()
        problem_name = self.DEM_parameters["problem_name"].GetString()
        self.project_parameters["problem_data"]["end_time"].SetDouble(final_time)
        self.project_parameters["problem_data"]["problem_name"].SetString(problem_name)

    @classmethod
    def GetDefaultInputParameters(self):
        return KratosMultiphysics.DEMApplication.dem_default_input_parameters.GetDefaultInputParameters()

    @classmethod
    def model_part_reader(self, modelpart, nodeid=0, elemid=0, condid=0):
        return ReorderConsecutiveFromGivenIdsModelPartIO(modelpart, nodeid, elemid, condid, IO.SKIP_TIMER)

    @classmethod
    def GetMainPath(self):
        return os.getcwd()

    def __init__(self, model, DEM_parameters):
        self.model = model
        self.main_path = self.GetMainPath()
        self.mdpas_folder_path = self.main_path

        self.DEM_parameters = DEM_parameters    # TODO, can be improved
        self.project_parameters = DEM_parameters
        default_input_parameters = self.GetDefaultInputParameters()
        self.DEM_parameters.ValidateAndAssignDefaults(default_input_parameters)
        self.FixParametersInconsistencies()

        self.do_print_results_option = self.DEM_parameters["do_print_results_option"].GetBool()
        if not "WriteMdpaFromResults" in self.DEM_parameters.keys():
            self.write_mdpa_from_results = False
        else:
            self.write_mdpa_from_results = self.DEM_parameters["WriteMdpaFromResults"].GetBool()
        self.creator_destructor = self.SetParticleCreatorDestructor()
        self.dem_fem_search = self.SetDemFemSearch()
        self.procedures = self.SetProcedures()
        self.PreUtilities = PreUtilities()
        self.aux = AuxiliaryUtilities()

        # Set the print function TO_DO: do this better...
        self.KratosPrintInfo = self.procedures.KratosPrintInfo

        # Creating necessary directories:
        self.problem_name = self.GetProblemTypeFileName()

        [self.post_path, self.data_and_results, self.graphs_path] = self.procedures.CreateDirectories(str(self.main_path), str(self.problem_name), do_print_results=self.do_print_results_option)[:-1]

        # Prepare modelparts
        self.CreateModelParts()

        if self.do_print_results_option:
            self.SetGraphicalOutput()
        self.report = DEM_procedures.Report()
        self.parallelutils = DEM_procedures.ParallelUtils()
        self.materialTest = DEM_procedures.MaterialTest()
        self.translational_scheme = self.SetTranslationalScheme()
        self.rotational_scheme = self.SetRotationalScheme()

        # Define control variables
        self.p_frequency = 100   # activate every 100 steps
        self.step_count = 0
        self.p_count = self.p_frequency

        #self._solver = self._GetSolver()
        self.SetFinalTime()
        self.AddVariables()

        super().__init__(model, self.DEM_parameters)

    def CreateModelParts(self):
        self.spheres_model_part = self.model.CreateModelPart("SpheresPart")
        self.rigid_face_model_part = self.model.CreateModelPart("RigidFacePart")
        self.cluster_model_part = self.model.CreateModelPart("ClusterPart")
        self.dem_inlet_model_part = self.model.CreateModelPart("DEMInletPart")
        self.mapping_model_part = self.model.CreateModelPart("MappingPart")
        self.contact_model_part = self.model.CreateModelPart("ContactPart")

        mp_list = []
        mp_list.append(self.spheres_model_part)
        mp_list.append(self.rigid_face_model_part)
        mp_list.append(self.cluster_model_part)
        mp_list.append(self.dem_inlet_model_part)
        mp_list.append(self.mapping_model_part)
        mp_list.append(self.contact_model_part)

        self.all_model_parts = DEM_procedures.SetOfModelParts(mp_list)

    def IsCountStep(self):
        self.step_count += 1
        if self.step_count == self.p_count:
            self.p_count += self.p_frequency
            return True

        return False

    def SetAnalyticWatchers(self):
        self.SurfacesAnalyzerClass = analytic_data_procedures.SurfacesAnalyzerClass(self.rigid_face_model_part.SubModelParts, self.main_path)

        if self.post_normal_impact_velocity_option:
            self.ParticlesAnalyzerClass = analytic_data_procedures.ParticlesAnalyzerClass(self.analytic_model_part)


    def MakeAnalyticsMeasurements(self):
        self.SurfacesAnalyzerClass.MakeAnalyticsMeasurements()

        if self.post_normal_impact_velocity_option:
            self.ParticlesAnalyzerClass.MakeAnalyticsMeasurements()

    def SetFinalTime(self):
        self.end_time = self.DEM_parameters["FinalTime"].GetDouble()

    def SetProcedures(self):
        return DEM_procedures.Procedures(self.DEM_parameters)

    @classmethod
    def SetDemFemSearch(self):
        return DEM_FEM_Search()

    @classmethod
    def GetParticleHistoryWatcher(self):
        return None

    def SetParticleCreatorDestructor(self):

        self.watcher = self.GetParticleHistoryWatcher()

        if self.watcher is None:
            return ParticleCreatorDestructor()
        return ParticleCreatorDestructor(self.watcher)

    def SelectTranslationalScheme(self):
        if self.DEM_parameters["TranslationalIntegrationScheme"].GetString() == 'Forward_Euler':
            return ForwardEulerScheme()
        elif self.DEM_parameters["TranslationalIntegrationScheme"].GetString() == 'Symplectic_Euler':
            return SymplecticEulerScheme()
        elif self.DEM_parameters["TranslationalIntegrationScheme"].GetString() == 'Taylor_Scheme':
            return TaylorScheme()
        elif self.DEM_parameters["TranslationalIntegrationScheme"].GetString() == 'Velocity_Verlet':
            return VelocityVerletScheme()

        return None

    def SelectRotationalScheme(self):
        if self.DEM_parameters["RotationalIntegrationScheme"].GetString() == 'Direct_Integration':
            return self.SelectTranslationalScheme()
        elif self.DEM_parameters["RotationalIntegrationScheme"].GetString() == 'Runge_Kutta':
            return RungeKuttaScheme()
        elif self.DEM_parameters["RotationalIntegrationScheme"].GetString() == 'Quaternion_Integration':
            return QuaternionIntegrationScheme()

        return None

    def SetTranslationalScheme(self):
        translational_scheme = self.SelectTranslationalScheme()

        if translational_scheme is None:
            raise Exception('Error: selected translational integration scheme not defined. Please select a different scheme')

        return translational_scheme

    def SetRotationalScheme(self):
        rotational_scheme = self.SelectRotationalScheme()

        if rotational_scheme is None:
            raise Exception('Error: selected rotational integration scheme not defined. Please select a different scheme')

        return rotational_scheme

    def SetSolver(self):        # TODO why is this still here. -> main_script calls retrocompatibility
        return self._CreateSolver()

    def _CreateSolver(self):
        def SetSolverStrategy():
            strategy_file_name = self.DEM_parameters["solver_settings"]["strategy"].GetString()
            imported_module = import_module("KratosMultiphysics.DEMApplication" + "." + strategy_file_name)
            return imported_module

        return SetSolverStrategy().ExplicitStrategy(self.all_model_parts,
                                                    self.creator_destructor,
                                                    self.dem_fem_search,
                                                    self.DEM_parameters,
                                                    self.procedures)

    def AddVariables(self):
        self.procedures.AddAllVariablesInAllModelParts(self._GetSolver(), self.translational_scheme, self.rotational_scheme, self.all_model_parts, self.DEM_parameters)

    def _GetOrderOfProcessesInitialization(self):
        return ["constraints_process_list"]

    def FillAnalyticSubModelParts(self):
        if not self.spheres_model_part.HasSubModelPart("AnalyticParticlesPart"):
            self.spheres_model_part.CreateSubModelPart('AnalyticParticlesPart')
        self.analytic_model_part = self.spheres_model_part.GetSubModelPart('AnalyticParticlesPart')
        analytic_particle_ids = [elem.Id for elem in self.spheres_model_part.Elements]
        self.analytic_model_part.AddElements(analytic_particle_ids)

    def FillAnalyticSubModelPartsWithNewParticles(self):
        self.analytic_model_part = self.spheres_model_part.GetSubModelPart('AnalyticParticlesPart')
        self.PreUtilities.FillAnalyticSubModelPartUtility(self.spheres_model_part, self.analytic_model_part)
        #analytic_particle_ids = [elem.Id for elem in self.spheres_model_part.Elements]
        #self.analytic_model_part.AddElements(analytic_particle_ids)

    def Initialize(self):
        self.time = 0.0
        self.time_old_print = 0.0

        self.ReadModelParts()

        self.SetMaterials()

        self.post_normal_impact_velocity_option = False
        if "PostNormalImpactVelocity" in self.DEM_parameters.keys():
            if self.DEM_parameters["PostNormalImpactVelocity"].GetBool():
                self.post_normal_impact_velocity_option = True
                self.FillAnalyticSubModelParts()

        self.SetAnalyticWatchers()


        # Setting up the buffer size
        self.procedures.SetUpBufferSizeInAllModelParts(self.spheres_model_part, 1, self.cluster_model_part, 1, self.dem_inlet_model_part, 1, self.rigid_face_model_part, 1)

        self.KratosPrintInfo("Initializing Problem...")

        self.GraphicalOutputInitialize()

        # Perform a partition to balance the problem
        self.SetSearchStrategy()

        self.SolverBeforeInitialize()

        self.parallelutils.Repart(self.spheres_model_part)

        #Setting up the BoundingBox
        self.bounding_box_time_limits = self.procedures.SetBoundingBoxLimits(self.all_model_parts, self.creator_destructor)

        #Finding the max id of the nodes... (it is necessary for anything that will add spheres to the self.spheres_model_part, for instance, the INLETS and the CLUSTERS read from mdpa file.z
        #max_Id = self.procedures.FindMaxNodeIdAccrossModelParts(self.creator_destructor, self.all_model_parts)   # TODO this seems not be longer required
        #self.creator_destructor.SetMaxNodeId(max_Id)
        self.creator_destructor.SetMaxNodeId(self.all_model_parts.MaxNodeId)  #TODO check functionalities

        self.DEMFEMProcedures = DEM_procedures.DEMFEMProcedures(self.DEM_parameters, self.graphs_path, self.spheres_model_part, self.rigid_face_model_part)

        self.DEMEnergyCalculator = DEM_procedures.DEMEnergyCalculator(self.DEM_parameters, self.spheres_model_part, self.cluster_model_part, self.graphs_path, "EnergyPlot.grf")

        self.materialTest.Initialize(self.DEM_parameters, self.procedures, self._GetSolver(), self.graphs_path, self.post_path, self.spheres_model_part, self.rigid_face_model_part)

        self.KratosPrintInfo("Initialization Complete")

        self.report.Prepare(timer, self.DEM_parameters["ControlTime"].GetDouble())

        self.materialTest.PrintChart()
        self.materialTest.PrepareDataForGraph()

        self.post_utils = DEM_procedures.PostUtils(self.DEM_parameters, self.spheres_model_part)
        self.report.total_steps_expected = int(self.end_time / self._GetSolver().dt)

        super().Initialize()

        self.seed = self.DEM_parameters["seed"].GetInt()
        #Constructing a model part for the DEM inlet. It contains the DEM elements to be released during the simulation
        #Initializing the DEM solver must be done before creating the DEM Inlet, because the Inlet configures itself according to some options of the DEM model part
        self.SetInlet()

        self.SetInitialNodalValues()

        self.KratosPrintInfo(self.report.BeginReport(timer))

        if self.DEM_parameters["output_configuration"]["print_number_of_neighbours_histogram"].GetBool():
            self.PreUtilities.PrintNumberOfNeighboursHistogram(self.spheres_model_part, os.path.join(self.graphs_path, "number_of_neighbours_histogram.txt"))

    def SetMaterials(self):

        self.ReadMaterialsFile()

        model_part_import_settings = self.DEM_parameters["solver_settings"]["model_import_settings"]
        input_type = model_part_import_settings["input_type"].GetString()
        if input_type == "rest":
            return

        materials_setter = MaterialsAssignationUtility(self.model, self.spheres_model_part, self.DEM_material_parameters)
        materials_setter.AssignMaterialParametersToProperties()
        materials_setter.AssignPropertiesToEntities()

    def ReadMaterialsFile(self):
        adapted_to_current_os_relative_path = pathlib.Path(self.DEM_parameters["solver_settings"]["material_import_settings"]["materials_filename"].GetString())
        materials_file_abs_path = os.path.join(self.main_path, str(adapted_to_current_os_relative_path))
        with open(materials_file_abs_path, 'r') as materials_file:
            self.DEM_material_parameters = Parameters(materials_file.read())

    def SetSearchStrategy(self):
        self._GetSolver().search_strategy = self.parallelutils.GetSearchStrategy(self._GetSolver(), self.spheres_model_part)

    def SolverBeforeInitialize(self):
        self._GetSolver().BeforeInitialize()

    def SolverInitialize(self):
        self._GetSolver().Initialize() # Possible modifications of number of elements and number of nodes

    def GetProblemNameWithPath(self):
        return os.path.join(self.mdpas_folder_path, self.DEM_parameters["problem_name"].GetString())

    def GetDiscreteElementsInputFileTag(self):
        return 'DEM'

    def GetDEMInletInputFileTag(self):
        return 'DEM_Inlet'

    def GetDEMWallsInputFileTag(self):
        return 'DEM_FEM_boundary'

    def GetDEMClustersInputFileTag(self):
        return 'DEM_Clusters'

    def GetDiscreteElementsInputFilePath(self):
        return self.GetInputFilePath(self.GetDiscreteElementsInputFileTag())

    def GetDEMInletInputFilePath(self):
        return self.GetInputFilePath(self.GetDEMInletInputFileTag())

    def GetDEMWallsInputFilePath(self):
        return self.GetInputFilePath(self.GetDEMWallsInputFileTag())

    def GetDEMClustersInputFilePath(self):
        return self.GetInputFilePath(self.GetDEMClustersInputFileTag())

    def GetMpFilePath(self):
        return GetInputFilePath('DEM')

    def GetInletFilePath(self):
        return GetInputFilePath('DEM_Inlet')

    def GetFemFilePath(self):
        return GetInputFilePath('DEM_FEM_boundary')

    def GetClusterFilePath(self):
        return GetInputFilePath('DEM_Clusters')

    def GetInputFilePath(self, file_tag=''):
        return self.GetProblemNameWithPath() + file_tag

    def GetProblemTypeFileName(self):
        return self.DEM_parameters["problem_name"].GetString()

    def ReadModelPartsFromRestartFile(self, model_part_import_settings):
        Logger.PrintInfo('DEM', 'Loading model parts from restart file...')
        DEMRestartUtility(self.model, self._GetSolver()._GetRestartSettings(model_part_import_settings)).LoadRestart()
        Logger.PrintInfo('DEM', 'Finished loading model parts from restart file.')

    def ReadModelPartsFromMdpaFile(self, max_node_id, max_elem_id, max_cond_id):
        def UpdateMaxIds(max_node_id, max_elem_id, max_cond_id, model_part):
            max_node_id = max(max_node_id, self.creator_destructor.FindMaxNodeIdInModelPart(model_part))
            max_elem_id = max(max_elem_id, self.creator_destructor.FindMaxElementIdInModelPart(model_part))
            max_cond_id = max(max_cond_id, self.creator_destructor.FindMaxConditionIdInModelPart(model_part))
            return max_node_id, max_elem_id, max_cond_id

        def ReadModelPart(model_part, file_tag, max_node_id, max_elem_id, max_cond_id):
            file_path = self.GetInputFilePath(file_tag)

            if not os.path.isfile(file_path + '.mdpa'):
                self.KratosPrintInfo('Input file ' + file_tag + '.mdpa' + ' not found. Continuing.')
                return

            if model_part.Name == 'SpheresPart':
                model_part_io = self.model_part_reader(file_path, max_node_id, max_elem_id, max_cond_id)

                do_perform_initial_partition = True
                if self.DEM_parameters.Has("do_not_perform_initial_partition"):
                    if self.DEM_parameters["do_not_perform_initial_partition"].GetBool():
                        do_perform_initial_partition = False

                if do_perform_initial_partition:
                    self.parallelutils.PerformInitialPartition(model_part_io)

                model_part_io, model_part = self.parallelutils.SetCommunicator(
                                                model_part,
                                                model_part_io,
                                                file_path)
            else:
                model_part_io = self.model_part_reader(file_path, max_node_id + 1, max_elem_id + 1, max_cond_id + 1)

            model_part_io.ReadModelPart(model_part)

        ReadModelPart(self.spheres_model_part, self.GetDiscreteElementsInputFileTag(), max_node_id, max_elem_id, max_cond_id)
        max_node_id, max_elem_id, max_cond_id = UpdateMaxIds(max_node_id, max_elem_id, max_cond_id, self.spheres_model_part)
        old_max_elem_id_spheres = max_elem_id

        ReadModelPart(self.rigid_face_model_part, self.GetDEMWallsInputFileTag(), max_node_id, max_elem_id, max_cond_id)

        max_node_id, max_elem_id, max_cond_id = UpdateMaxIds(max_node_id, max_elem_id, max_cond_id, self.rigid_face_model_part)

        ReadModelPart(self.cluster_model_part, self.GetDEMClustersInputFileTag(), max_node_id, max_elem_id, max_cond_id)

        max_elem_id = self.creator_destructor.FindMaxElementIdInModelPart(self.spheres_model_part)

        # Clusters generate extra spheres, so the following step is necessary
        if max_elem_id != old_max_elem_id_spheres:
            self.creator_destructor.RenumberElementIdsFromGivenValue(self.cluster_model_part, max_elem_id)

        max_node_id, max_elem_id, max_cond_id = UpdateMaxIds(max_node_id, max_elem_id, max_cond_id, self.cluster_model_part)

        ReadModelPart(self.dem_inlet_model_part, self.GetDEMInletInputFileTag(), max_node_id, max_elem_id, max_cond_id)

    def ReadModelParts(self, max_node_id=0, max_elem_id=0, max_cond_id=0):

        model_part_import_settings = self.DEM_parameters["solver_settings"]["model_import_settings"]
        input_type = model_part_import_settings["input_type"].GetString()

        if input_type == "rest":
            self.ReadModelPartsFromRestartFile(model_part_import_settings)
        elif input_type == "mdpa":
            self.ReadModelPartsFromMdpaFile(max_node_id, max_elem_id, max_cond_id)
        else:
            raise Exception('DEM', 'Model part input option \'' + input_type + '\' is not yet implemented.')

        self.model_parts_have_been_read = True
        self.all_model_parts.ComputeMaxIds()
        self.ConvertClusterFileNamesFromRelativePathToAbsolutePath()

    def ConvertClusterFileNamesFromRelativePathToAbsolutePath(self):
        for properties in self.cluster_model_part.Properties:
            if properties.Has(CLUSTER_FILE_NAME):
                cluster_file_name = properties[CLUSTER_FILE_NAME]
                properties[CLUSTER_FILE_NAME] = os.path.join(self.main_path, cluster_file_name)

        for submp in self.dem_inlet_model_part.SubModelParts:
            if submp.Has(CLUSTER_FILE_NAME):
                cluster_file_name = submp[CLUSTER_FILE_NAME]
                submp[CLUSTER_FILE_NAME] = os.path.join(self.main_path, cluster_file_name)

    def RunAnalytics(self, time):
        self.MakeAnalyticsMeasurements()
        if self.IsTimeToPrintPostProcess():
            self.SurfacesAnalyzerClass.MakeAnalyticsPipeLine(time)

        if self.post_normal_impact_velocity_option and self.IsTimeToPrintPostProcess():
            self.ParticlesAnalyzerClass.SetNodalMaxImpactVelocities()
            self.ParticlesAnalyzerClass.SetNodalMaxFaceImpactVelocities()

<<<<<<< HEAD
    def RunAnalytics(self, time, is_time_to_print=True):
        is_there_any_ghost_wall = False
        for sp in (sp for sp in self.rigid_face_model_part.SubModelParts if sp[IS_GHOST]):
            self.MakeAnalyticsMeasurements()
            is_there_any_ghost_wall = True

        if is_time_to_print and is_there_any_ghost_wall:
            self.FaceAnalyzerClass.CreateNewFile() #TODO: this is not working, the static method is accessing a member variable!!!
            for sp in (sp for sp in self.rigid_face_model_part.SubModelParts if sp[IS_GHOST]):
                self.face_watcher_analysers[sp.Name].UpdateDataFiles(time)
            self.FaceAnalyzerClass.RemoveOldFile()
=======
>>>>>>> 7c86ef78

    def IsTimeToPrintPostProcess(self):
        return self.do_print_results_option and self.DEM_parameters["OutputTimeStep"].GetDouble() - (self.time - self.time_old_print) < 1e-2 * self._GetSolver().dt

    def PrintResults(self):
        #### GiD IO ##########################################
        if self.IsTimeToPrintPostProcess():
            self.PrintResultsForGid(self.time)
            self.time_old_print = self.time

    def SolverSolve(self):
        self._GetSolver().SolveSolutionStep()

    def SetInlet(self):
        if self.DEM_parameters["dem_inlet_option"].GetBool():
            #Constructing the inlet and initializing it (must be done AFTER the self.spheres_model_part Initialize)
            self.DEM_inlet = DEM_Inlet(self.dem_inlet_model_part, self.DEM_parameters["dem_inlets_settings"], self.seed)
            self.DEM_inlet.InitializeDEM_Inlet(self.spheres_model_part, self.creator_destructor, self._GetSolver().continuum_type)

    def SetInitialNodalValues(self):
        self.procedures.SetInitialNodalValues(self.spheres_model_part, self.cluster_model_part, self.dem_inlet_model_part, self.rigid_face_model_part)

    def InitializeSolutionStep(self):
        super().InitializeSolutionStep()
        if self.post_normal_impact_velocity_option:
            if self.IsCountStep():
                self.FillAnalyticSubModelPartsWithNewParticles()
        if self.DEM_parameters["ContactMeshOption"].GetBool():
            self.UpdateIsTimeToPrintInModelParts(self.IsTimeToPrintPostProcess())

        if self.DEM_parameters["Dimension"].GetInt() == 2:
            self.spheres_model_part.ProcessInfo[IMPOSED_Z_STRAIN_OPTION] = self.DEM_parameters["ImposeZStrainIn2DOption"].GetBool()
            if not self.DEM_parameters["ImposeZStrainIn2DWithControlModule"].GetBool():
                if self.spheres_model_part.ProcessInfo[IMPOSED_Z_STRAIN_OPTION]:
                    self.spheres_model_part.ProcessInfo.SetValue(IMPOSED_Z_STRAIN_VALUE, eval(self.DEM_parameters["ZStrainValue"].GetString()))


    def UpdateIsTimeToPrintInModelParts(self, is_time_to_print):
        self.UpdateIsTimeToPrintInOneModelPart(self.spheres_model_part, is_time_to_print)
        self.UpdateIsTimeToPrintInOneModelPart(self.cluster_model_part, is_time_to_print)
        self.UpdateIsTimeToPrintInOneModelPart(self.dem_inlet_model_part, is_time_to_print)
        self.UpdateIsTimeToPrintInOneModelPart(self.rigid_face_model_part, is_time_to_print)

    @classmethod
    def UpdateIsTimeToPrintInOneModelPart(self, model_part, is_time_to_print):
        model_part.ProcessInfo[IS_TIME_TO_PRINT] = is_time_to_print

    def BeforePrintingOperations(self, time):
        pass

    def PrintAnalysisStageProgressInformation(self):
        step = self.spheres_model_part.ProcessInfo[TIME_STEPS]
        stepinfo = self.report.StepiReport(timer, self.time, step)
        if stepinfo:
            self.KratosPrintInfo(stepinfo)

    def FinalizeSolutionStep(self):
        super().FinalizeSolutionStep()

        #Phantom Walls
        self.RunAnalytics(self.time)

        ##### adding DEM elements by the inlet ######
        if self.DEM_parameters["dem_inlet_option"].GetBool():
            self.DEM_inlet.CreateElementsFromInletMesh(self.spheres_model_part, self.cluster_model_part, self.creator_destructor)  # After solving, to make sure that neighbours are already set.

    def OutputSolutionStep(self):
        #### PRINTING GRAPHS ####
        self.post_utils.ComputeMeanVelocitiesInTrap("Average_Velocity.txt", self.time, self.graphs_path)
        self.materialTest.MeasureForcesAndPressure()
        self.materialTest.PrintGraph(self.time)
        self.DEMFEMProcedures.PrintGraph(self.time)
        self.DEMFEMProcedures.PrintBallsGraph(self.time)
        self.DEMEnergyCalculator.CalculateEnergyAndPlot(self.time)
        self.BeforePrintingOperations(self.time)
        self.PrintResults()

        for output_process in self._GetListOfOutputProcesses():
            if output_process.IsOutputStep():
                output_process.PrintOutput()

    def BreakSolutionStepsLoop(self):
        return False

    def TheSimulationMustGoOn(self):
        it_must_or_not = self.time < self.end_time
        it_must_or_not = it_must_or_not and not self.BreakSolutionStepsLoop()
        return it_must_or_not

    def __SafeDeleteModelParts(self):
        self.model.DeleteModelPart(self.cluster_model_part.Name)
        self.model.DeleteModelPart(self.rigid_face_model_part.Name)
        self.model.DeleteModelPart(self.dem_inlet_model_part.Name)
        self.model.DeleteModelPart(self.mapping_model_part.Name)
        self.model.DeleteModelPart(self.spheres_model_part.Name)

    def Finalize(self):
        self.KratosPrintInfo("Finalizing execution...")
        super().Finalize()
        if self.do_print_results_option:
            self.GraphicalOutputFinalize()
        self.materialTest.FinalizeGraphs()
        self.DEMFEMProcedures.FinalizeGraphs(self.rigid_face_model_part)
        self.DEMFEMProcedures.FinalizeBallsGraphs(self.spheres_model_part)
        self.DEMEnergyCalculator.FinalizeEnergyPlot()

        self.CleanUpOperations()

    def __SafeDeleteModelParts(self):
        self.model.DeleteModelPart(self.cluster_model_part.Name)
        self.model.DeleteModelPart(self.rigid_face_model_part.Name)
        self.model.DeleteModelPart(self.dem_inlet_model_part.Name)
        self.model.DeleteModelPart(self.mapping_model_part.Name)
        self.model.DeleteModelPart(self.spheres_model_part.Name)

    def CleanUpOperations(self):

        self.procedures.DeleteFiles()

        self.KratosPrintInfo(self.report.FinalReport(timer))

        if self.post_normal_impact_velocity_option:
            del self.analytic_model_part

        del self.KratosPrintInfo
        del self.all_model_parts
        if self.do_print_results_option:
            del self.demio
        del self.procedures
        del self.creator_destructor
        del self.dem_fem_search
        #del self._solver
        del self.DEMFEMProcedures
        del self.post_utils
        self.__SafeDeleteModelParts()
        del self.cluster_model_part
        del self.rigid_face_model_part
        del self.spheres_model_part
        del self.dem_inlet_model_part
        del self.mapping_model_part

        if self.DEM_parameters["dem_inlet_option"].GetBool():
            del self.DEM_inlet

    def SetGraphicalOutput(self):
        self.demio = DEM_procedures.DEMIo(self.model, self.DEM_parameters, self.post_path, self.all_model_parts)
        if self.DEM_parameters["post_vtk_option"].GetBool():
            import KratosMultiphysics.DEMApplication.dem_vtk_output as dem_vtk_output
            self.vtk_output = dem_vtk_output.VtkOutput(self.main_path, self.problem_name, self.spheres_model_part, self.rigid_face_model_part)

    def GraphicalOutputInitialize(self):
        if self.do_print_results_option:
            self.demio.Initialize(self.DEM_parameters)
            self.demio.InitializeMesh(self.all_model_parts)

    def PrintResultsForGid(self, time):
        if self._GetSolver().poisson_ratio_option:
            self.DEMFEMProcedures.PrintPoisson(self.spheres_model_part, self.DEM_parameters, "Poisson_ratio.txt", time)

        if self.DEM_parameters["PostEulerAngles"].GetBool():
            self.post_utils.PrintEulerAngles(self.spheres_model_part, self.cluster_model_part)

        self.demio.ShowPrintingResultsOnScreen(self.all_model_parts)

        self.demio.PrintMultifileLists(time, self.post_path)
        self._GetSolver().PrepareElementsForPrinting()
        if self.DEM_parameters["ContactMeshOption"].GetBool():
            self._GetSolver().PrepareContactElementsForPrinting()

        self.demio.PrintResults(self.all_model_parts, self.creator_destructor, self.dem_fem_search, time, self.bounding_box_time_limits)
        if "post_vtk_option" in self.DEM_parameters.keys():
            if self.DEM_parameters["post_vtk_option"].GetBool():
                self.vtk_output.WriteResults(self.time)

        self.file_msh = self.demio.GetMultiFileListName(self.problem_name + "_" + "%.12g"%time + ".post.msh")
        self.file_res = self.demio.GetMultiFileListName(self.problem_name + "_" + "%.12g"%time + ".post.res")

    def GraphicalOutputFinalize(self):
        self.demio.FinalizeMesh()
        self.demio.CloseMultifiles()

    #these functions are needed for coupling, so that single time loops can be done

    def InitializeTime(self):
        self.time = 0.0
        self.time_old_print = 0.0

    def FinalizeSingleTimeStep(self):
        message = 'Warning!'
        message += '\nFunction \'FinalizeSingleTimeStep\' is deprecated. Use FinalizeSolutionStep instead.'
        message += '\nIt will be removed after 10/31/2019.\n'
        Logger.PrintWarning("DEM_analysis_stage.py", message)
        ##### adding DEM elements by the inlet ######
        if self.DEM_parameters["dem_inlet_option"].GetBool():
            self.DEM_inlet.CreateElementsFromInletMesh(self.spheres_model_part, self.cluster_model_part, self.creator_destructor)  # After solving, to make sure that neighbours are already set.
        stepinfo = self.report.StepiReport(timer, self.time, self.spheres_model_part.ProcessInfo[TIME_STEPS])
        if stepinfo:
            self.KratosPrintInfo(stepinfo)

    def OutputSingleTimeLoop(self):
        #### PRINTING GRAPHS ####
        os.chdir(self.graphs_path)
        self.post_utils.ComputeMeanVelocitiesInTrap("Average_Velocity.txt", self.time, self.graphs_path)
        self.materialTest.MeasureForcesAndPressure()
        self.materialTest.PrintGraph(self.time)
        self.DEMFEMProcedures.PrintGraph(self.time)
        self.DEMFEMProcedures.PrintBallsGraph(self.time)
        self.DEMEnergyCalculator.CalculateEnergyAndPlot(self.time)
        self.BeforePrintingOperations(self.time)
        #### GiD IO ##########################################
        time_to_print = self.time - self.time_old_print
        if self.DEM_parameters["OutputTimeStep"].GetDouble() - time_to_print < 1e-2 * self._GetSolver().dt:
            self.PrintResultsForGid(self.time)
            self.time_old_print = self.time

if __name__ == "__main__":
    with open("ProjectParametersDEM.json",'r') as parameter_file:
        project_parameters = KratosMultiphysics.Parameters(parameter_file.read())

    model = KratosMultiphysics.Model()
    DEMAnalysisStage(model, project_parameters).Run()<|MERGE_RESOLUTION|>--- conflicted
+++ resolved
@@ -486,20 +486,6 @@
             self.ParticlesAnalyzerClass.SetNodalMaxImpactVelocities()
             self.ParticlesAnalyzerClass.SetNodalMaxFaceImpactVelocities()
 
-<<<<<<< HEAD
-    def RunAnalytics(self, time, is_time_to_print=True):
-        is_there_any_ghost_wall = False
-        for sp in (sp for sp in self.rigid_face_model_part.SubModelParts if sp[IS_GHOST]):
-            self.MakeAnalyticsMeasurements()
-            is_there_any_ghost_wall = True
-
-        if is_time_to_print and is_there_any_ghost_wall:
-            self.FaceAnalyzerClass.CreateNewFile() #TODO: this is not working, the static method is accessing a member variable!!!
-            for sp in (sp for sp in self.rigid_face_model_part.SubModelParts if sp[IS_GHOST]):
-                self.face_watcher_analysers[sp.Name].UpdateDataFiles(time)
-            self.FaceAnalyzerClass.RemoveOldFile()
-=======
->>>>>>> 7c86ef78
 
     def IsTimeToPrintPostProcess(self):
         return self.do_print_results_option and self.DEM_parameters["OutputTimeStep"].GetDouble() - (self.time - self.time_old_print) < 1e-2 * self._GetSolver().dt
