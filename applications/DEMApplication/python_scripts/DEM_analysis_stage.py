--- conflicted
+++ resolved
@@ -252,13 +252,8 @@
 
         self.ReadModelParts()
 
-<<<<<<< HEAD
         self.SetMaterials()
 
-        self.SetAnalyticFaceWatcher()
-
-=======
->>>>>>> 83f8ed11
         self.post_normal_impact_velocity_option = False
         if "PostNormalImpactVelocity" in self.DEM_parameters.keys():
             if self.DEM_parameters["PostNormalImpactVelocity"].GetBool():
