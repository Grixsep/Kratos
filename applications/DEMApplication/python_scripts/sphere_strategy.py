import sys
from KratosMultiphysics import *
from KratosMultiphysics.DEMApplication import *
import math
import time
import KratosMultiphysics.DEMApplication.cluster_file_reader as cluster_file_reader

class ExplicitStrategy():

    #def __init__(self, all_model_parts, creator_destructor, dem_fem_search, scheme, DEM_parameters, procedures):
    def __init__(self, all_model_parts, creator_destructor, dem_fem_search, DEM_parameters, procedures):
        self.solver_settings = DEM_parameters["solver_settings"]

        default_settings = Parameters("""
        {
            "strategy" : "sphere_strategy",
            "do_search_dem_neighbours" : true,
            "do_search_fem_neighbours" : true,
            "RemoveBallsInitiallyTouchingWalls": false,
            "model_import_settings": {
                "input_type": "mdpa",
                "input_filename": "unknown_name"
            },
            "material_import_settings"           : {
                "materials_filename" : "MaterialsDEM.json"
            }
        }""")

        if self.solver_settings.Has("do_search_neighbours"):
            Logger.PrintWarning("DEM", '\nWARNING!:  do_search_neighbours flag is deprecated. Please use do_search_dem_neighbours instead.\n')
            self.solver_settings.AddValue("do_search_dem_neighbours", self.solver_settings["do_search_neighbours"])
            self.solver_settings.RemoveValue("do_search_neighbours")

        self.solver_settings.ValidateAndAssignDefaults(default_settings)

        # Initialization of member variables
        self.all_model_parts = all_model_parts
        self.spheres_model_part = all_model_parts.Get("SpheresPart")
        self.inlet_model_part = all_model_parts.Get("DEMInletPart")
        self.fem_model_part = all_model_parts.Get("RigidFacePart")
        self.cluster_model_part = all_model_parts.Get("ClusterPart")
        self.contact_model_part = all_model_parts.Get("ContactPart")

        self.DEM_parameters = DEM_parameters
        self.dem_fem_utils = DEMFEMUtilities()

        self.dimension = DEM_parameters["Dimension"].GetInt()

        if not "ComputeStressTensorOption" in DEM_parameters.keys():
            self.compute_stress_tensor_option = 0
        else:
            self.compute_stress_tensor_option = DEM_parameters["ComputeStressTensorOption"].GetBool()

        if "PostStressStrainOption" in DEM_parameters.keys() and DEM_parameters["PostStressStrainOption"].GetBool():
            self.compute_stress_tensor_option = 1
            self.print_stress_tensor_option = 1
        else:
            self.print_stress_tensor_option = 0

        self.trihedron_option        = DEM_parameters["PostEulerAngles"].GetBool()
        self.rotation_option         = DEM_parameters["RotationOption"].GetBool()
        self.bounding_box_option     = DEM_parameters["BoundingBoxOption"].GetBool()
        self.fix_velocities_flag     = 0
        self.Procedures              = procedures
        #self.time_integration_scheme = scheme
        #self.time_integration_scheme.SetRotationOption(self.rotation_option)

        self.clean_init_indentation_option = DEM_parameters["CleanIndentationsOption"].GetBool()

        if self.clean_init_indentation_option and self._GetInputType() == 'rest':
            Logger.PrintWarning("DEM", '\nWARNING!: \'clean_indentations_option\' is set to true in a restarted simulation. The particles\' radii could be modified before the first time step.\n' * 50)

        self.contact_mesh_option           = 0
        if "ContactMeshOption" in DEM_parameters.keys():
            self.contact_mesh_option      = DEM_parameters["ContactMeshOption"].GetBool()
        self.automatic_bounding_box_option = DEM_parameters["AutomaticBoundingBoxOption"].GetBool()

        self.delta_option = DEM_parameters["DeltaOption"].GetString() #TODO: this is not an option (bool) let's change the name to something including 'type'

        self.search_increment = 0.0
        self.search_increment_for_walls = 0.0
        self.search_increment_for_bonds_creation = 0.0
        self.coordination_number = 10.0

        if self._GetInputType() == 'rest':
            self.search_control = 2

        else:
            self.search_control = 1

        if "LocalResolutionMethod" in DEM_parameters.keys():
            if (DEM_parameters["LocalResolutionMethod"].GetString() == "hierarchical"):
                self.local_resolution_method = 1
            elif (DEM_parameters["LocalResolutionMethod"].GetString() == "area_distribution"):
                self.local_resolution_method = 2
            else:
                self.local_resolution_method = 1
        else:
            self.local_resolution_method = 1

        if DEM_parameters["DeltaOption"].GetString() == "None":
            self.delta_option = 0

        elif DEM_parameters["DeltaOption"].GetString() == "Absolute":
            self.delta_option = 1
            self.search_increment = DEM_parameters["SearchTolerance"].GetDouble()
            if not "SearchToleranceForBondsCreation" in DEM_parameters.keys():
                self.search_increment_for_bonds_creation  = self.search_increment
            else:
                self.search_increment_for_bonds_creation = DEM_parameters["SearchToleranceForBondsCreation"].GetDouble()

        elif DEM_parameters["DeltaOption"].GetString() == "Coordination_Number":
            self.delta_option = 2
            self.coordination_number = DEM_parameters["CoordinationNumber"].GetDouble()
            self.search_increment = 0.01 * 0.0001 #DEM_parameters-MeanRadius

        self.search_increment_for_walls = DEM_parameters["search_tolerance_against_walls"].GetDouble()

        # TIME RELATED PARAMETERS
        self.dt = DEM_parameters["MaxTimeStep"].GetDouble()
        self.max_delta_time = DEM_parameters["MaxTimeStep"].GetDouble()
        self.end_time = DEM_parameters["FinalTime"].GetDouble()

        # BOUNDING_BOX
        self.enlargement_factor = DEM_parameters["BoundingBoxEnlargementFactor"].GetDouble()
        self.top_corner = Array3()
        self.bottom_corner = Array3()
        self.bottom_corner[0] = DEM_parameters["BoundingBoxMinX"].GetDouble()
        self.bottom_corner[1] = DEM_parameters["BoundingBoxMinY"].GetDouble()
        self.bottom_corner[2] = DEM_parameters["BoundingBoxMinZ"].GetDouble()
        self.top_corner[0] = DEM_parameters["BoundingBoxMaxX"].GetDouble()
        self.top_corner[1] = DEM_parameters["BoundingBoxMaxY"].GetDouble()
        self.top_corner[2] = DEM_parameters["BoundingBoxMaxZ"].GetDouble()

        if not "BoundingBoxStartTime" in DEM_parameters.keys():
            self.bounding_box_start_time  = 0.0
        else:
            self.bounding_box_start_time  = DEM_parameters["BoundingBoxStartTime"].GetDouble()

        if not "BoundingBoxStopTime" in DEM_parameters.keys():
            self.bounding_box_stop_time  = self.end_time
        else:
            self.bounding_box_stop_time  = DEM_parameters["BoundingBoxStopTime"].GetDouble()

        # GLOBAL PHYSICAL ASPECTS
        self.gravity = Vector(3)
        self.gravity[0] = DEM_parameters["GravityX"].GetDouble()
        self.gravity[1] = DEM_parameters["GravityY"].GetDouble()
        self.gravity[2] = DEM_parameters["GravityZ"].GetDouble()

        self.virtual_mass_option = 0
        self.nodal_mass_coeff = DEM_parameters["VirtualMassCoefficient"].GetDouble()

        if (self.nodal_mass_coeff != 1.0):
            self.virtual_mass_option = 1

        self.rolling_friction_option = DEM_parameters["RollingFrictionOption"].GetBool()

        if not "GlobalDamping" in DEM_parameters.keys():
            self.global_damping = 0.0
            Logger.PrintWarning("DEM", "\nGlobal Damping parameter not found! No damping will be applied...\n")
        else:
            self.global_damping = DEM_parameters["GlobalDamping"].GetDouble()

        if not "GlobalViscousDamping" in DEM_parameters.keys():
            self.global_viscous_damping = 0.0
            Logger.PrintWarning("DEM", "\nGlobal Viscous Damping parameter not found! No damping will be applied...\n")
        else:
            self.global_viscous_damping = DEM_parameters["GlobalViscousDamping"].GetDouble()

        # PRINTING VARIABLES
        self.print_export_id = DEM_parameters["PostExportId"].GetBool()
        self.print_export_skin_sphere = 0
        self.poisson_ratio_option = 0

        # RESOLUTION METHODS AND PARAMETERS
        self.n_step_search = DEM_parameters["NeighbourSearchFrequency"].GetInt() #TODO: NeighbourSearchFrequency change name to something that includes number of steps
        self.safety_factor = DEM_parameters["DeltaTimeSafetyFactor"].GetDouble()  # For critical time step @53214

        # CREATOR-DESTRUCTOR
        self.creator_destructor = creator_destructor
        self.dem_fem_search = dem_fem_search

        # STRATEGIES
        self.search_strategy = OMP_DEMSearch()
        if "PeriodicDomainOption" in DEM_parameters.keys():
            if DEM_parameters["PeriodicDomainOption"].GetBool():
                self.search_strategy = OMP_DEMSearch(DEM_parameters["BoundingBoxMinX"].GetDouble(),
                                                     DEM_parameters["BoundingBoxMinY"].GetDouble(),
                                                     DEM_parameters["BoundingBoxMinZ"].GetDouble(),
                                                     DEM_parameters["BoundingBoxMaxX"].GetDouble(),
                                                     DEM_parameters["BoundingBoxMaxY"].GetDouble(),
                                                     DEM_parameters["BoundingBoxMaxZ"].GetDouble())


        self.SetContinuumType()

        self.rve_eval_freq                        = DEM_parameters["RVEEvalFreq"].GetInt()
        self.rve_write_freq                       = DEM_parameters["RVEWriteFreq"].GetInt()
        self.rve_write_coordinates_history_freq   = DEM_parameters["PostWriteCoordinatesHistoryFreq"].GetInt()
        self.limit_consolidation_stress           = DEM_parameters["LimitConsolidationStress"].GetDouble()
        self.limit_consolidation_porosity         = DEM_parameters["LimitConsolidationPorosity"].GetDouble()
        self.inner_consolidation_porosity_offset  = DEM_parameters["InnerConsolidationPorosityOffset"].GetDouble()
        self.inner_consolidation_porosity         = DEM_parameters["InnerConsolidationPorosity"].GetBool()
        self.post_write_coordinates_history       = DEM_parameters["PostWriteCoordinatesHistory"].GetBool()
        self.post_write_coordinates_last          = DEM_parameters["PostWriteCoordinatesLast"].GetBool()
        self.post_write_porosity                  = DEM_parameters["PostWritePorosity"].GetBool()
        self.post_write_contact_number            = DEM_parameters["PostWriteContactNumber"].GetBool()
        self.post_write_coord_number              = DEM_parameters["PostWriteCoordNumber"].GetBool()
        self.post_write_inner_volume_particles    = DEM_parameters["PostWriteInnerVolumeParticles"].GetBool()
        self.post_write_force_chain               = DEM_parameters["PostWriteForceChain"].GetBool()
        self.post_write_elastic_contact_forces    = DEM_parameters["PostWriteElasticContactForces"].GetBool()
        self.post_write_rose_diagram              = DEM_parameters["PostWriteRoseDiagram"].GetBool()
        self.post_write_rose_diagram_inner        = DEM_parameters["PostWriteRoseDiagramInner"].GetBool()
        self.post_write_rose_diagram_uniformity   = DEM_parameters["PostWriteRoseDiagramUniformity"].GetBool()
        self.post_write_anisotropy                = DEM_parameters["PostWriteAnisotropy"].GetBool()
        self.post_write_fabric_tensor             = DEM_parameters["PostWriteFabricTensor"].GetBool()
        self.post_write_fabric_tensor_inner       = DEM_parameters["PostWriteFabricTensorInner"].GetBool()
        self.post_write_stress                    = DEM_parameters["PostWriteStress"].GetBool()
        self.post_write_cauchy_tensor             = DEM_parameters["PostWriteCauchyTensor"].GetBool()
        self.post_write_cauchy_tensor_inner       = DEM_parameters["PostWriteCauchyTensorInner"].GetBool()
        self.post_write_tangent_tensor            = DEM_parameters["PostWriteTangentTensor"].GetBool()
        self.post_write_tangent_tensor_inner      = DEM_parameters["PostWriteTangentTensorInner"].GetBool()
        self.post_write_conductivity_tensor       = DEM_parameters["PostWriteConductivityTensor"].GetBool()
        self.post_write_conductivity_tensor_inner = DEM_parameters["PostWriteConductivityTensorInner"].GetBool()
        self.post_write_fks                       = DEM_parameters["PostWriteFKS"].GetBool()

    def _GetRestartSettings(self, model_part_import_settings):
        restart_settings = model_part_import_settings.Clone()
        restart_settings.RemoveValue("input_type")
        if not restart_settings.Has("restart_load_file_label"):
            raise Exception('"restart_load_file_label" must be specified when starting from a restart-file!')
        if model_part_import_settings.Has("echo_level"):
            restart_settings.AddValue("echo_level", model_part_import_settings["echo_level"])

        return restart_settings

    def SetContinuumType(self):
        self.continuum_type = False

    def Var_Translator(self, variable):

        if (variable == "OFF" or variable == "0" or variable == 0 or variable == "No"):
            variable = 0
        else:
            variable = 1

        return variable

    def SetOneOrZeroInProcessInfoAccordingToBoolValue(self, model_part, variable, bool_value): #TODO: to be removed, because the Kratos variables should be bools already
        if bool_value:
            model_part.ProcessInfo.SetValue(variable, 1)
        else:
            model_part.ProcessInfo.SetValue(variable, 0)

    def SetVariablesAndOptions(self):

        # Setting ProcessInfo variables
        for name in self.all_model_parts.model_parts.keys():
            self.all_model_parts.Get(name).ProcessInfo.SetValue(IS_RESTARTED, self._GetInputType() == 'rest')

        # DIMENSION PARAMETERS
        self.spheres_model_part.ProcessInfo.SetValue(DOMAIN_SIZE, self.dimension)

        # SIMULATION FLAGS
        self.spheres_model_part.ProcessInfo.SetValue(IS_TIME_TO_PRINT, False)
        self.spheres_model_part.ProcessInfo.SetValue(VIRTUAL_MASS_OPTION, self.virtual_mass_option)
        self.spheres_model_part.ProcessInfo.SetValue(TRIHEDRON_OPTION, self.trihedron_option)
        self.SetOneOrZeroInProcessInfoAccordingToBoolValue(self.spheres_model_part, ROTATION_OPTION, self.rotation_option)
        self.SetOneOrZeroInProcessInfoAccordingToBoolValue(self.spheres_model_part, BOUNDING_BOX_OPTION, self.bounding_box_option)
        self.spheres_model_part.ProcessInfo.SetValue(SEARCH_CONTROL, self.search_control)
        self.spheres_model_part.ProcessInfo.SetValue(FIX_VELOCITIES_FLAG, self.fix_velocities_flag)
        self.spheres_model_part.ProcessInfo.SetValue(NEIGH_INITIALIZED, 0)
        self.spheres_model_part.ProcessInfo.SetValue(CLEAN_INDENT_OPTION, self.clean_init_indentation_option)
        self.spheres_model_part.ProcessInfo.SetValue(BOUNDING_BOX_START_TIME, self.bounding_box_start_time)
        self.spheres_model_part.ProcessInfo.SetValue(BOUNDING_BOX_STOP_TIME, self.bounding_box_stop_time)
        self.spheres_model_part.ProcessInfo.SetValue(COMPUTE_STRESS_TENSOR_OPTION, self.compute_stress_tensor_option)
        self.spheres_model_part.ProcessInfo.SetValue(PRINT_STRESS_TENSOR_OPTION, self.print_stress_tensor_option)
        self.spheres_model_part.ProcessInfo.SetValue(CONTINUUM_OPTION, self.continuum_type)
        self.spheres_model_part.ProcessInfo.SetValue(IMPOSED_Z_STRAIN_VALUE, 0.0) # A default value

        self.spheres_model_part.ProcessInfo.SetValue(DOMAIN_IS_PERIODIC, 0) #TODO: DOMAIN_IS_PERIODIC should be a bool, and should have the suffix option
        if "PeriodicDomainOption" in self.DEM_parameters.keys():
            if self.DEM_parameters["PeriodicDomainOption"].GetBool():
                self.spheres_model_part.ProcessInfo.SetValue(DOMAIN_IS_PERIODIC, 1) #TODO: DOMAIN_IS_PERIODIC should be a bool, and should have the suffix option

        self.spheres_model_part.ProcessInfo.SetValue(DOMAIN_MIN_CORNER, self.bottom_corner)
        self.spheres_model_part.ProcessInfo.SetValue(DOMAIN_MAX_CORNER, self.top_corner)
        self.spheres_model_part.ProcessInfo.SetValue(GRAVITY, self.gravity)

        # GLOBAL MATERIAL PROPERTIES
        self.spheres_model_part.ProcessInfo.SetValue(NODAL_MASS_COEFF, self.nodal_mass_coeff)
        self.SetOneOrZeroInProcessInfoAccordingToBoolValue(self.spheres_model_part, ROLLING_FRICTION_OPTION, self.rolling_friction_option)
        self.spheres_model_part.ProcessInfo.SetValue(GLOBAL_DAMPING, self.global_damping)
        self.spheres_model_part.ProcessInfo.SetValue(GLOBAL_VISCOUS_DAMPING, self.global_viscous_damping)

        # SEARCH-RELATED
        self.spheres_model_part.ProcessInfo.SetValue(SEARCH_RADIUS_INCREMENT, self.search_increment)
        self.spheres_model_part.ProcessInfo.SetValue(SEARCH_RADIUS_INCREMENT_FOR_WALLS, self.search_increment_for_walls)
        self.spheres_model_part.ProcessInfo.SetValue(SEARCH_RADIUS_INCREMENT_FOR_BONDS_CREATION, self.search_increment_for_bonds_creation)
        self.spheres_model_part.ProcessInfo.SetValue(COORDINATION_NUMBER, self.coordination_number)
        self.spheres_model_part.ProcessInfo.SetValue(LOCAL_RESOLUTION_METHOD, self.local_resolution_method)
        if self.contact_mesh_option:
            self.spheres_model_part.ProcessInfo.SetValue(CONTACT_MESH_OPTION, 1)
        else:
            self.spheres_model_part.ProcessInfo.SetValue(CONTACT_MESH_OPTION, 0)

        # PRINTING VARIABLES

        self.spheres_model_part.ProcessInfo.SetValue(PRINT_EXPORT_ID, self.print_export_id)

        # TIME RELATED PARAMETERS
        self.spheres_model_part.ProcessInfo.SetValue(DELTA_TIME, self.dt)

        #-----os.chdir('..')   # check functionality

        for properties in self.spheres_model_part.Properties:
            self.ModifyProperties(properties)
            for subproperties in properties.GetSubProperties():
                self.ModifySubProperties(subproperties, properties.Id)

        for submp in self.inlet_model_part.SubModelParts:
            if submp.Has(CLUSTER_FILE_NAME):
                cluster_file_name = submp[CLUSTER_FILE_NAME]
                [name, list_of_coordinates, list_of_radii, size, volume, inertias] = cluster_file_reader.ReadClusterFile(cluster_file_name)
                pre_utils = PreUtilities(self.spheres_model_part)
                if not submp.Has(PROPERTIES_ID):
                    raise Exception("This ModelPart: " + submp.Name + " should contain PROPERTIES_ID. Make sure it was added in the assignation table of the Materials json file.")
                props_id = submp[PROPERTIES_ID]
                for prop in self.inlet_model_part.Properties:
                    if prop.Id == props_id:
                        properties = prop
                        break
                pre_utils.SetClusterInformationInProperties(name, list_of_coordinates, list_of_radii, size, volume, inertias, properties)
                if not properties.Has(BREAKABLE_CLUSTER):
                    properties.SetValue(BREAKABLE_CLUSTER, False)

        # RESOLUTION METHODS AND PARAMETERS
        # Creating the solution strategy
        self.settings = ExplicitSolverSettings()
        self.settings.r_model_part = self.spheres_model_part
        self.settings.contact_model_part = self.contact_model_part
        self.settings.fem_model_part = self.fem_model_part
        self.settings.inlet_model_part = self.inlet_model_part
<<<<<<< HEAD
        self.settings.cluster_model_part = self.cluster_model_part

        self.spheres_model_part.ProcessInfo.SetValue(RVE_EVAL_FREQ,  self.rve_eval_freq)
        self.spheres_model_part.ProcessInfo.SetValue(RVE_WRITE_FREQ, self.rve_write_freq)
        self.spheres_model_part.ProcessInfo.SetValue(RVE_WRITE_COORDINATES_FREQ, self.rve_write_coordinates_history_freq)
        self.spheres_model_part.ProcessInfo.SetValue(LIMIT_CONSOLIDATION_STRESS, self.limit_consolidation_stress)
        self.spheres_model_part.ProcessInfo.SetValue(LIMIT_CONSOLIDATION_POROSITY, self.limit_consolidation_porosity)
        self.spheres_model_part.ProcessInfo.SetValue(INNER_CONSOLIDATION_POROSITY_OFFSET, self.inner_consolidation_porosity_offset)
        self.SetOneOrZeroInProcessInfoAccordingToBoolValue(self.spheres_model_part, INNER_CONSOLIDATION_POROSITY,         self.inner_consolidation_porosity)
        self.SetOneOrZeroInProcessInfoAccordingToBoolValue(self.spheres_model_part, POST_WRITE_COORDINATES_HISTORY,       self.post_write_coordinates_history)
        self.SetOneOrZeroInProcessInfoAccordingToBoolValue(self.spheres_model_part, POST_WRITE_COORDINATES_LAST,          self.post_write_coordinates_last)
        self.SetOneOrZeroInProcessInfoAccordingToBoolValue(self.spheres_model_part, POST_WRITE_POROSITY,                  self.post_write_porosity)
        self.SetOneOrZeroInProcessInfoAccordingToBoolValue(self.spheres_model_part, POST_WRITE_CONTACT_NUMBER,            self.post_write_contact_number)
        self.SetOneOrZeroInProcessInfoAccordingToBoolValue(self.spheres_model_part, POST_WRITE_COORD_NUMBER,              self.post_write_coord_number)
        self.SetOneOrZeroInProcessInfoAccordingToBoolValue(self.spheres_model_part, POST_WRITE_INNER_VOLUME_PARTICLES,    self.post_write_inner_volume_particles)
        self.SetOneOrZeroInProcessInfoAccordingToBoolValue(self.spheres_model_part, POST_WRITE_FORCE_CHAIN,               self.post_write_force_chain)
        self.SetOneOrZeroInProcessInfoAccordingToBoolValue(self.spheres_model_part, POST_WRITE_ELASTIC_CONTACT_FORCES,    self.post_write_elastic_contact_forces)
        self.SetOneOrZeroInProcessInfoAccordingToBoolValue(self.spheres_model_part, POST_WRITE_ROSE_DIAGRAM,              self.post_write_rose_diagram)
        self.SetOneOrZeroInProcessInfoAccordingToBoolValue(self.spheres_model_part, POST_WRITE_ROSE_DIAGRAM_INNER,        self.post_write_rose_diagram_inner)
        self.SetOneOrZeroInProcessInfoAccordingToBoolValue(self.spheres_model_part, POST_WRITE_ROSE_DIAGRAM_UNIFORMITY,   self.post_write_rose_diagram_uniformity)
        self.SetOneOrZeroInProcessInfoAccordingToBoolValue(self.spheres_model_part, POST_WRITE_ANISOTROPY,                self.post_write_anisotropy)
        self.SetOneOrZeroInProcessInfoAccordingToBoolValue(self.spheres_model_part, POST_WRITE_FABRIC_TENSOR,             self.post_write_fabric_tensor)
        self.SetOneOrZeroInProcessInfoAccordingToBoolValue(self.spheres_model_part, POST_WRITE_FABRIC_TENSOR_INNER,       self.post_write_fabric_tensor_inner)
        self.SetOneOrZeroInProcessInfoAccordingToBoolValue(self.spheres_model_part, POST_WRITE_STRESS,                    self.post_write_stress)
        self.SetOneOrZeroInProcessInfoAccordingToBoolValue(self.spheres_model_part, POST_WRITE_CAUCHY_TENSOR,             self.post_write_cauchy_tensor)
        self.SetOneOrZeroInProcessInfoAccordingToBoolValue(self.spheres_model_part, POST_WRITE_CAUCHY_TENSOR_INNER,       self.post_write_cauchy_tensor_inner)
        self.SetOneOrZeroInProcessInfoAccordingToBoolValue(self.spheres_model_part, POST_WRITE_TANGENT_TENSOR,            self.post_write_tangent_tensor)
        self.SetOneOrZeroInProcessInfoAccordingToBoolValue(self.spheres_model_part, POST_WRITE_TANGENT_TENSOR_INNER,      self.post_write_tangent_tensor_inner)
        self.SetOneOrZeroInProcessInfoAccordingToBoolValue(self.spheres_model_part, POST_WRITE_CONDUCTIVITY_TENSOR,       self.post_write_conductivity_tensor)
        self.SetOneOrZeroInProcessInfoAccordingToBoolValue(self.spheres_model_part, POST_WRITE_CONDUCTIVITY_TENSOR_INNER, self.post_write_conductivity_tensor_inner)
        self.SetOneOrZeroInProcessInfoAccordingToBoolValue(self.spheres_model_part, POST_WRITE_FKS,                       self.post_write_fks)

=======
        self.settings.cluster_model_part = self.cluster_model_part  
    
>>>>>>> be2f92b7
    def CheckMomentumConservation(self):

        previous_discontinuum_constitutive_law_string = ""
        current_discontinuum_constitutive_law_string = ""
        output_message = "\n*********************************************************************************************\n"+\
                           "*********************************************************************************************\n"+\
                           "WARNING:                                                                                     \n"+\
                           "A mix of constitutive laws is being used. The momentum conservation law will not be fulfilled\n"+\
                           "in the interaction of particles of different constitutive laws. Please, cancel the simulation\n"+\
                           "if that fact represents a problem. Otherwise, computations will resume in a few seconds.     \n"+\
                           "*********************************************************************************************\n"+\
                           "*********************************************************************************************\n"
        delay = 1  # Inserting the desired delay in seconds
        counter = 0
        for properties in self.spheres_model_part.Properties:
            current_discontinuum_constitutive_law_string = properties[DEM_DISCONTINUUM_CONSTITUTIVE_LAW_NAME]
            if ((counter > 0) and (previous_discontinuum_constitutive_law_string != current_discontinuum_constitutive_law_string)):
                self.Procedures.KratosPrintInfo(output_message)
                time.sleep(delay) # Inserting a delay so the user has ample time to read the message
                break
            previous_discontinuum_constitutive_law_string = current_discontinuum_constitutive_law_string
            counter += 1


    def CreateCPlusPlusStrategy(self):

        self.SetVariablesAndOptions()

        if (self.DEM_parameters["TranslationalIntegrationScheme"].GetString() == 'Velocity_Verlet'):
            self.cplusplus_strategy = IterativeSolverStrategy(self.settings, self.max_delta_time, self.n_step_search, self.safety_factor,
                                                              self.delta_option, self.creator_destructor, self.dem_fem_search,
                                                              self.search_strategy, self.solver_settings)
        else:
            self.cplusplus_strategy = ExplicitSolverStrategy(self.settings, self.max_delta_time, self.n_step_search, self.safety_factor,
                                                             self.delta_option, self.creator_destructor, self.dem_fem_search,
                                                             self.search_strategy, self.solver_settings)
            
    def UpdateCPlusPlusStrategy(self):

        if (self.DEM_parameters["TranslationalIntegrationScheme"].GetString() == 'Velocity_Verlet'):
            self.cplusplus_strategy = IterativeSolverStrategy(self.settings, self.max_delta_time, self.n_step_search, self.safety_factor,
                                                              self.delta_option, self.creator_destructor, self.dem_fem_search,
                                                              self.search_strategy, self.solver_settings)
        else:
            self.cplusplus_strategy = ExplicitSolverStrategy(self.settings, self.max_delta_time, self.n_step_search, self.safety_factor,
                                                             self.delta_option, self.creator_destructor, self.dem_fem_search,
                                                             self.search_strategy, self.solver_settings)

    def _GetInputType(self):
        return self.solver_settings["model_import_settings"]["input_type"].GetString()

    def AddVariables(self):
        pass

    def BeforeInitialize(self):
        self.CreateCPlusPlusStrategy()
        self.RebuildListOfDiscontinuumSphericParticles()
        self.SetNormalRadiiOnAllParticles()
        self.SetSearchRadiiOnAllParticles()

    def Initialize(self):
        self.CheckMomentumConservation()
        self.cplusplus_strategy.Initialize()  # Calls the cplusplus_strategy (C++) Initialize function (initializes all elements and performs other necessary tasks before starting the time loop in Python)

    def SetDt(self, dt):
        self.dt = dt

    def Predict(self):
        time = self.spheres_model_part.ProcessInfo[TIME]
        self._MoveAllMeshes(time, self.dt)

    def Check(self):
        pass

    def Solve(self): # deprecated
        self.SolveSolutionStep()

    def SolveSolutionStep(self):
        self.cplusplus_strategy.SolveSolutionStep()
        return True

    def AdvanceInTime(self, time):
        """This function updates and return the current simulation time
        """
        time += self.dt
        self._UpdateTimeInModelParts(time)

        return time

    def _MoveAllMeshes(self, time, dt):
        spheres_model_part = self.all_model_parts.Get("SpheresPart")
        dem_inlet_model_part = self.all_model_parts.Get("DEMInletPart")
        rigid_face_model_part = self.all_model_parts.Get("RigidFacePart")

        self.dem_fem_utils.MoveAllMeshes(spheres_model_part, time, dt)
        self.dem_fem_utils.MoveAllMeshes(dem_inlet_model_part, time, dt)
        self.dem_fem_utils.MoveAllMeshes(rigid_face_model_part, time, dt)

    def _UpdateTimeInModelParts(self, time, is_time_to_print = False):
        spheres_model_part = self.all_model_parts.Get("SpheresPart")
        cluster_model_part = self.all_model_parts.Get("ClusterPart")
        dem_inlet_model_part = self.all_model_parts.Get("DEMInletPart")
        rigid_face_model_part = self.all_model_parts.Get("RigidFacePart")

        self._UpdateTimeInOneModelPart(spheres_model_part, time, self.dt, is_time_to_print)
        self._UpdateTimeInOneModelPart(cluster_model_part, time, self.dt, is_time_to_print)
        self._UpdateTimeInOneModelPart(dem_inlet_model_part, time, self.dt, is_time_to_print)
        self._UpdateTimeInOneModelPart(rigid_face_model_part, time, self.dt, is_time_to_print)

    @classmethod
    def _UpdateTimeInOneModelPart(self, model_part, time, dt, is_time_to_print = False):
        ''' This method is redirected to its cpp version with improved speed.
        It also has been updated to classmethod and args so it can be called from external App
        '''

        AuxiliaryUtilities().UpdateTimeInOneModelPart(model_part, time, dt, is_time_to_print)


    def FinalizeSolutionStep(self):
        self.cplusplus_strategy.FinalizeSolutionStep()

    def Finalize(self):
        self.cplusplus_strategy.Finalize()

    def InitializeSolutionStep(self):
        time = self.spheres_model_part.ProcessInfo[TIME]
        self.FixDOFsManually(time)
        self.cplusplus_strategy.ResetPrescribedMotionFlagsRespectingImposedDofs()
        self.FixExternalForcesManually(time)

        self.cplusplus_strategy.InitializeSolutionStep()

    def SetNormalRadiiOnAllParticles(self):
        self.cplusplus_strategy.SetNormalRadiiOnAllParticles(self.spheres_model_part)

    def SetSearchRadiiOnAllParticles(self):

        self.cplusplus_strategy.SetSearchRadiiOnAllParticles(self.spheres_model_part, self.search_increment, 1.0)

    def RebuildListOfDiscontinuumSphericParticles(self):
        self.cplusplus_strategy.RebuildListOfDiscontinuumSphericParticles()

    def Compute_RigidFace_Movement(self):
        self.cplusplus_strategy.Compute_RigidFace_Movement()


    def FixDOFsManually(self, time):
    #if time>1.0:
        #for node in self.spheres_model_part.Nodes:
            #node.Fix(VELOCITY_X)
            #node.SetSolutionStepValue(VELOCITY_X, 0.0)
        pass

    def FixExternalForcesManually(self,time):
        pass

    def AddAdditionalVariables(self, balls_model_part, DEM_parameters):
        pass

    def AddClusterVariables(self, spheres_model_part, DEM_parameters):
        pass

    def AddDofs(self):
        # this can safely be called also for restarts, it is internally checked if the dofs exist already
        spheres_model_part = self.all_model_parts.Get("SpheresPart")
        dem_inlet_model_part = self.all_model_parts.Get("DEMInletPart")
        cluster_model_part = self.all_model_parts.Get("ClusterPart")

        model_part_list = [spheres_model_part, cluster_model_part, dem_inlet_model_part]
        variable_list = [VELOCITY_X, VELOCITY_Y, VELOCITY_Z, ANGULAR_VELOCITY_X, ANGULAR_VELOCITY_Y, ANGULAR_VELOCITY_Z]
        for model_part in model_part_list:
            for variable in variable_list:
                VariableUtils().AddDof(variable, model_part)
            self.Procedures.KratosPrintInfo("DOFs for the DEM solution added correctly")

    def PrepareElementsForPrinting(self):
        self.cplusplus_strategy.PrepareElementsForPrinting()

    def PrepareContactElementsForPrinting(self):
        self.cplusplus_strategy.PrepareContactElementsForPrinting()

    def AttachSpheresToStickyWalls(self):
        self.cplusplus_strategy.AttachSpheresToStickyWalls()

    def coeff_of_rest_diff(self, gamma, desired_coefficient_of_restit):

        if gamma <= 1.0/math.sqrt(2.0) :
            return math.exp(-gamma/math.sqrt(1.0-gamma*gamma)*(math.pi-math.atan(2.0*gamma*math.sqrt(1.0-gamma*gamma)/(-2.0*gamma*gamma+1.0))))-desired_coefficient_of_restit
        elif gamma < 1.0 :
            return math.exp(-gamma/math.sqrt(1.0-gamma*gamma)*math.atan(2.0*gamma*math.sqrt(1.0-gamma*gamma)/(2.0*gamma*gamma-1.0)))-desired_coefficient_of_restit
        elif gamma == 1.0 :
            return 0.135335283 - desired_coefficient_of_restit
        else:
            return math.exp(-gamma/math.sqrt(gamma*gamma-1.0)*math.log((gamma/math.sqrt(gamma*gamma-1.0)+1.0)/(gamma/math.sqrt(gamma*gamma-1.0)-1.0)))-desired_coefficient_of_restit


    def RootByBisection(self, f, a, b, tol, maxiter, coefficient_of_restitution):

        if coefficient_of_restitution < 0.001 :
            coefficient_of_restitution = 0.001

        if coefficient_of_restitution > 0.999 :
            return 0.0
        k=0
        gamma = 0.5 * (a + b)

        while b - a > tol and k <= maxiter:
            coefficient_of_restitution_trial = self.coeff_of_rest_diff(gamma, coefficient_of_restitution)

            if self.coeff_of_rest_diff(a, coefficient_of_restitution) * coefficient_of_restitution_trial < 0:
                b = gamma

            elif coefficient_of_restitution_trial == 0:
                return gamma

            else:
                a = gamma

            gamma = 0.5 * (a + b)
            k += 1

        return gamma

    def GammaForHertzThornton(self, e):
        if e < 0.001:
            e = 0.001

        if e > 0.999:
            return 0.0

        h1  = -6.918798
        h2  = -16.41105
        h3  =  146.8049
        h4  = -796.4559
        h5  =  2928.711
        h6  = -7206.864
        h7  =  11494.29
        h8  = -11342.18
        h9  =  6276.757
        h10 = -1489.915

        alpha = e*(h1+e*(h2+e*(h3+e*(h4+e*(h5+e*(h6+e*(h7+e*(h8+e*(h9+e*h10)))))))))

        return math.sqrt(1.0/(1.0 - (1.0+e)*(1.0+e) * math.exp(alpha)) - 1.0)

    def GammaCritical(self, e):
        # Traken from 'Determination of the normal spring stiffness coefficient
        # in the linear spring–dashpot contact model of discrete element method'
        # https://www.sciencedirect.com/science/article/pii/S0032591013004178
        if e < 0.001:
            e = 0.001

        if e > 0.999:
            return 0.0

        aux = math.log(e)

        return -aux / math.sqrt(math.pi ** 2 + aux ** 2)

    def SinAlphaConicalDamage(self, e):

        if e < 0.001:
            sinAlpha = 0.001

        else:
            sinAlpha = math.sin(math.radians(e))

        return (1-sinAlpha)/sinAlpha

    def TranslationalIntegrationSchemeTranslator(self, name):
        class_name = None

        if name == 'Forward_Euler':
            class_name = 'ForwardEulerScheme'
        elif name == 'Symplectic_Euler':
            class_name = 'SymplecticEulerScheme'
        elif name == 'Taylor_Scheme':
            class_name = 'TaylorScheme'
        elif name == 'Velocity_Verlet':
            class_name = 'VelocityVerletScheme'

        return class_name

    def RotationalIntegrationSchemeTranslator(self, name_translational, name_rotational):
        class_name = None

        if name_rotational == 'Direct_Integration' or name_rotational == 'same_as_translational':
            class_name = self.TranslationalIntegrationSchemeTranslator(name_translational)
        elif name_rotational == 'Forward_Euler':
            class_name = 'ForwardEulerScheme'
        elif name_rotational == 'Symplectic_Euler':
            class_name = 'SymplecticEulerScheme'
        elif name_rotational == 'Taylor_Scheme':
            class_name = 'TaylorScheme'
        elif name_rotational == 'Velocity_Verlet':
            class_name = 'VelocityVerletScheme'
        elif name_rotational == 'Runge_Kutta':
            class_name = 'RungeKuttaScheme'
        elif name_rotational == 'Quaternion_Integration':
            class_name = 'QuaternionIntegrationScheme'

        return class_name

    def GetTranslationalSchemeInstance(self, class_name):
        return eval(class_name)()

    def GetRotationalSchemeInstance(self, class_name):
        return eval(class_name)()

    def GetTranslationalScheme(self, name):
        class_name = self.TranslationalIntegrationSchemeTranslator(name)
        translational_scheme = None
        error_status = 0
        summary = ''

        if not class_name == None:
            try:
                translational_scheme = self.GetTranslationalSchemeInstance(class_name)
                return translational_scheme, error_status, summary
            except:
                error_status = 1
                summary = 'The class corresponding to the translational integration scheme named ' + name + ' has not been added to python. Please, select a different name or add the required class.'
        else:
            error_status = 2
            summary = 'The translational integration scheme name ' + name + ' does not designate any available scheme. Please, select a different one'

        return translational_scheme, error_status, summary

    def GetRotationalScheme(self, name_translational, name_rotational):
        class_name = self.RotationalIntegrationSchemeTranslator(name_translational, name_rotational)
        rotational_scheme = None
        error_status = 0
        summary = ''

        if not class_name == None:
            try:
                rotational_scheme = self.GetRotationalSchemeInstance(class_name)
                return rotational_scheme, error_status, summary
            except:
                error_status = 1
                summary = 'The class corresponding to the rotational integration scheme name ' + name + ' has not been added to python. Please, select a different name or add the required class.'
        else:
            error_status = 2
            summary = 'The rotational integration scheme name ' + name + ' does not designate any available scheme. Please, select a different one'

        return rotational_scheme, error_status, summary

    def ModifyProperties(self, properties, param = 0):

        if param:
            return

        if not properties.Has(COMPUTE_WEAR):
            properties.SetValue(COMPUTE_WEAR, False)

        if properties.Has(CLUSTER_FILE_NAME):
            cluster_file_name = properties[CLUSTER_FILE_NAME]
            [name, list_of_coordinates, list_of_radii, size, volume, inertias] = cluster_file_reader.ReadClusterFile(cluster_file_name)
            pre_utils = PreUtilities(self.spheres_model_part)
            pre_utils.SetClusterInformationInProperties(name, list_of_coordinates, list_of_radii, size, volume, inertias, properties)
            self.Procedures.KratosPrintInfo(properties)
            if not properties.Has(BREAKABLE_CLUSTER):
                properties.SetValue(BREAKABLE_CLUSTER, False)

        if properties.Has(DEM_TRANSLATIONAL_INTEGRATION_SCHEME_NAME):
            translational_scheme_name = properties[DEM_TRANSLATIONAL_INTEGRATION_SCHEME_NAME]
        else:
            translational_scheme_name = self.DEM_parameters["TranslationalIntegrationScheme"].GetString()

        translational_scheme, error_status, summary_mssg = self.GetTranslationalScheme(translational_scheme_name)

        translational_scheme.SetTranslationalIntegrationSchemeInProperties(properties, True)

        if properties.Has(DEM_ROTATIONAL_INTEGRATION_SCHEME_NAME):
            rotational_scheme_name = properties[DEM_ROTATIONAL_INTEGRATION_SCHEME_NAME]
        else:
            rotational_scheme_name = self.DEM_parameters["RotationalIntegrationScheme"].GetString()

        rotational_scheme, error_status, summary_mssg = self.GetRotationalScheme(translational_scheme_name, rotational_scheme_name)
        rotational_scheme.SetRotationalIntegrationSchemeInProperties(properties, True)

        if self.DEM_parameters["RotationOption"].GetBool() and self.DEM_parameters["RollingFrictionOption"].GetBool():
            #The function is to transfer the Rolling Friction Model Name from subProperties to Properties or set a default name
            #Because some rolling friction models depend the particle but not the contact between particles
            self.TransferRollingFrictionModelNameOrSetDefault(properties)

    def ModifySubProperties(self, properties, parent_id, param = 0):

        DiscontinuumConstitutiveLaw = globals().get(properties[DEM_DISCONTINUUM_CONSTITUTIVE_LAW_NAME])()
        coefficient_of_restitution = properties[COEFFICIENT_OF_RESTITUTION]

        type_of_law = DiscontinuumConstitutiveLaw.GetTypeOfLaw()

        write_gamma = False

        write_AlphaFunction = False

        if (type_of_law == 'Linear'):
            gamma = self.RootByBisection(self.coeff_of_rest_diff, 0.0, 16.0, 0.0001, 300, coefficient_of_restitution)
            write_gamma = True

        elif (type_of_law == 'Hertz'):
            gamma = self.GammaForHertzThornton(coefficient_of_restitution)
            write_gamma = True

        elif (type_of_law == 'Stress_dependent'):
            gamma = self.GammaCritical(coefficient_of_restitution)
            write_gamma = True

        elif (type_of_law == 'Conical_damage'):
            gamma = self.GammaForHertzThornton(coefficient_of_restitution)
            write_gamma = True
            conical_damage_alpha = properties[CONICAL_DAMAGE_ALPHA]
            AlphaFunction = self.SinAlphaConicalDamage(conical_damage_alpha)
            write_AlphaFunction = True
            if not properties.Has(LEVEL_OF_FOULING):
                properties[LEVEL_OF_FOULING] = 0.0

        else:
            pass

        if write_gamma == True:
            properties[DAMPING_GAMMA] = gamma

        if write_AlphaFunction == True:
            properties[CONICAL_DAMAGE_ALPHA_FUNCTION] = AlphaFunction

        DiscontinuumConstitutiveLaw.SetConstitutiveLawInProperties(properties, False)

        if properties.Has(FRICTION):
            self.Procedures.KratosPrintWarning("-------------------------------------------------")
            self.Procedures.KratosPrintWarning("  WARNING: Property FRICTION is deprecated since April 6th, 2020, ")
            self.Procedures.KratosPrintWarning("  replace with STATIC_FRICTION, DYNAMIC_FRICTION and FRICTION_DECAY")
            self.Procedures.KratosPrintWarning("  Automatic replacement is done now.")
            self.Procedures.KratosPrintWarning("-------------------------------------------------")
            properties[STATIC_FRICTION] = properties[FRICTION]
            properties[DYNAMIC_FRICTION] = properties[FRICTION]
            properties[FRICTION_DECAY] = 500.0

        if not properties.Has(FRICTION_DECAY):
            properties[FRICTION_DECAY] = 500.0

        if not properties.Has(ROLLING_FRICTION_WITH_WALLS):
            properties[ROLLING_FRICTION_WITH_WALLS] = properties[ROLLING_FRICTION]

        if not properties.Has(DEM_ROLLING_FRICTION_MODEL_NAME):
            properties[DEM_ROLLING_FRICTION_MODEL_NAME] = "DEMRollingFrictionModelConstantTorque"
            self.Procedures.KratosPrintWarning("Using a default rolling friction model [DEMRollingFrictionModelConstantTorque] for material relation with parameter \"material_ids_list\": [" + str(parent_id) + ", " + str(properties.Id) + "]")

        rolling_friction_model = globals().get(properties[DEM_ROLLING_FRICTION_MODEL_NAME])()
        rolling_friction_model.SetAPrototypeOfThisInProperties(properties, False)

    def ImportModelPart(self): #TODO: for the moment, provided for compatibility
        pass

    def PrepareModelPart(self): #TODO: for the moment, provided for compatibility
        pass

    def GetComputingModelPart(self):
        return self.spheres_model_part

    def TransferRollingFrictionModelNameOrSetDefault(self, properties):

        has_subproperties = False
        has_rolling_friction_model_name = False

        for subproperties in properties.GetSubProperties():
            has_subproperties = True
            if subproperties.Has(DEM_ROLLING_FRICTION_MODEL_NAME):
                has_rolling_friction_model_name = True

        for subproperties in properties.GetSubProperties():
            if not subproperties.Has(DEM_ROLLING_FRICTION_MODEL_NAME) and has_rolling_friction_model_name is False:
                properties[DEM_ROLLING_FRICTION_MODEL_NAME] = "DEMRollingFrictionModelBounded"
                self.Procedures.KratosPrintWarning("Using a default rolling friction model [DEMRollingFrictionModelBounded] for material property with parameter \"material_id\": [" + str(properties.Id) + "]")
            else:
                properties[DEM_ROLLING_FRICTION_MODEL_NAME] = subproperties[DEM_ROLLING_FRICTION_MODEL_NAME]

        if has_subproperties is False and properties.Id != 0:
            properties[DEM_ROLLING_FRICTION_MODEL_NAME] = "DEMRollingFrictionModelBounded"
            self.Procedures.KratosPrintWarning("Using a default rolling friction model [DEMRollingFrictionModelBounded] for material property with parameter \"material_id\": [" + str(properties.Id) + "]")

        if properties.Id != 0:
            rolling_friction_model = globals().get(properties[DEM_ROLLING_FRICTION_MODEL_NAME])()
            rolling_friction_model.SetAPrototypeOfThisInProperties(properties, False)<|MERGE_RESOLUTION|>--- conflicted
+++ resolved
@@ -342,7 +342,6 @@
         self.settings.contact_model_part = self.contact_model_part
         self.settings.fem_model_part = self.fem_model_part
         self.settings.inlet_model_part = self.inlet_model_part
-<<<<<<< HEAD
         self.settings.cluster_model_part = self.cluster_model_part
 
         self.spheres_model_part.ProcessInfo.SetValue(RVE_EVAL_FREQ,  self.rve_eval_freq)
@@ -375,10 +374,6 @@
         self.SetOneOrZeroInProcessInfoAccordingToBoolValue(self.spheres_model_part, POST_WRITE_CONDUCTIVITY_TENSOR_INNER, self.post_write_conductivity_tensor_inner)
         self.SetOneOrZeroInProcessInfoAccordingToBoolValue(self.spheres_model_part, POST_WRITE_FKS,                       self.post_write_fks)
 
-=======
-        self.settings.cluster_model_part = self.cluster_model_part  
-    
->>>>>>> be2f92b7
     def CheckMomentumConservation(self):
 
         previous_discontinuum_constitutive_law_string = ""
