from __future__ import print_function, absolute_import, division #makes KratosMultiphysics backward compatible with python 2.6 and 2.7
import sys
from KratosMultiphysics import *
from KratosMultiphysics.DEMApplication import *
import math
import time
import cluster_file_reader

class ExplicitStrategy(object):

    #def __init__(self, all_model_parts, creator_destructor, dem_fem_search, scheme, DEM_parameters, procedures):
    def __init__(self, all_model_parts, creator_destructor, dem_fem_search, DEM_parameters, procedures):
        self.solver_settings = DEM_parameters["solver_settings"]

        default_settings = Parameters("""
        {
            "strategy" : "sphere_strategy",
            "do_search_neighbours" : true,
            "RemoveBallsInitiallyTouchingWalls": false
        }""")
        self.solver_settings.ValidateAndAssignDefaults(default_settings)

        # Initialization of member variables
        self.all_model_parts = all_model_parts
        self.spheres_model_part = all_model_parts.Get("SpheresPart")
        self.inlet_model_part = all_model_parts.Get("DEMInletPart")
        self.fem_model_part = all_model_parts.Get("RigidFacePart")
        self.cluster_model_part = all_model_parts.Get("ClusterPart")
        self.contact_model_part = all_model_parts.Get("ContactPart")

        self.DEM_parameters = DEM_parameters
        self.mesh_motion = DEMFEMUtilities()

        if not "ComputeStressTensorOption" in DEM_parameters.keys():
            self.compute_stress_tensor_option = 0
        else:
            self.compute_stress_tensor_option = DEM_parameters["ComputeStressTensorOption"].GetBool()

        if "PostStressStrainOption" in DEM_parameters.keys() and DEM_parameters["PostStressStrainOption"].GetBool():
            self.compute_stress_tensor_option = 1
            self.print_stress_tensor_option = 1
        else:
            self.print_stress_tensor_option = 0

        if not "AutomaticTimestep" in DEM_parameters.keys():
            self.critical_time_option = 0
        else:
            self.critical_time_option = DEM_parameters["AutomaticTimestep"].GetBool() #TODO: add suffix option

        self.trihedron_option        = DEM_parameters["PostEulerAngles"].GetBool()
        self.rotation_option         = DEM_parameters["RotationOption"].GetBool()
        self.bounding_box_option     = DEM_parameters["BoundingBoxOption"].GetBool()
        self.fix_velocities_flag     = 0
        self.Procedures              = procedures
        #self.time_integration_scheme = scheme
        #self.time_integration_scheme.SetRotationOption(self.rotation_option)

        self.clean_init_indentation_option = DEM_parameters["CleanIndentationsOption"].GetBool()
        self.contact_mesh_option           = 0
        if "ContactMeshOption" in DEM_parameters.keys():
            self.contact_mesh_option      = DEM_parameters["ContactMeshOption"].GetBool()
        self.automatic_bounding_box_option = DEM_parameters["AutomaticBoundingBoxOption"].GetBool()

        self.delta_option = DEM_parameters["DeltaOption"].GetString() #TODO: this is not an option (bool) let's change the name to something including 'type'

        self.search_increment = 0.0
        self.search_increment_for_walls = 0.0
        self.coordination_number = 10.0
        self.case_option = 3
        self.search_control = 1

        if "LocalResolutionMethod" in DEM_parameters.keys():
            if (DEM_parameters["LocalResolutionMethod"].GetString() == "hierarchical"):
                self.local_resolution_method = 1
            elif (DEM_parameters["LocalResolutionMethod"].GetString() == "area_distribution"):
                self.local_resolution_method = 2
            else:
                self.local_resolution_method = 1
        else:
            self.local_resolution_method = 1

        if DEM_parameters["DeltaOption"].GetString() == "None":
            self.delta_option = 0

        elif DEM_parameters["DeltaOption"].GetString() == "Absolute":
            self.delta_option = 1
            self.search_increment = DEM_parameters["SearchTolerance"].GetDouble()

        elif DEM_parameters["DeltaOption"].GetString() == "Coordination_Number":
            self.delta_option = 2
            self.coordination_number = DEM_parameters["CoordinationNumber"].GetDouble()
            self.search_increment = 0.01 * 0.0001 #DEM_parameters-MeanRadius


        self.search_increment_for_walls = DEM_parameters["search_tolerance_against_walls"].GetDouble()


        # TIME RELATED PARAMETERS
        self.delta_time = DEM_parameters["MaxTimeStep"].GetDouble()
        self.max_delta_time = DEM_parameters["MaxTimeStep"].GetDouble()
        self.end_time = DEM_parameters["FinalTime"].GetDouble()

        # BOUNDING_BOX
        self.enlargement_factor = DEM_parameters["BoundingBoxEnlargementFactor"].GetDouble()
        self.top_corner = Array3()
        self.bottom_corner = Array3()
        self.bottom_corner[0] = DEM_parameters["BoundingBoxMinX"].GetDouble()
        self.bottom_corner[1] = DEM_parameters["BoundingBoxMinY"].GetDouble()
        self.bottom_corner[2] = DEM_parameters["BoundingBoxMinZ"].GetDouble()
        self.top_corner[0] = DEM_parameters["BoundingBoxMaxX"].GetDouble()
        self.top_corner[1] = DEM_parameters["BoundingBoxMaxY"].GetDouble()
        self.top_corner[2] = DEM_parameters["BoundingBoxMaxZ"].GetDouble()

        if not "BoundingBoxStartTime" in DEM_parameters.keys():
            self.bounding_box_start_time  = 0.0
        else:
            self.bounding_box_start_time  = DEM_parameters["BoundingBoxStartTime"].GetDouble()

        if not "BoundingBoxStopTime" in DEM_parameters.keys():
            self.bounding_box_stop_time  = self.end_time
        else:
            self.bounding_box_stop_time  = DEM_parameters["BoundingBoxStopTime"].GetDouble()

        # GLOBAL PHYSICAL ASPECTS
        self.gravity = Vector(3)
        self.gravity[0] = DEM_parameters["GravityX"].GetDouble()
        self.gravity[1] = DEM_parameters["GravityY"].GetDouble()
        self.gravity[2] = DEM_parameters["GravityZ"].GetDouble()

        self.virtual_mass_option = 0
        self.nodal_mass_coeff = DEM_parameters["VirtualMassCoefficient"].GetDouble()

        if (self.nodal_mass_coeff != 1.0):
            self.virtual_mass_option = 1

        self.rolling_friction_option = DEM_parameters["RollingFrictionOption"].GetBool()

        if not "GlobalDamping" in DEM_parameters.keys():
            self.global_damping = 0.0
            Logger.PrintWarning("DEM", "\nGlobal Damping parameter not found! No damping will be applied...\n")
        else:
            self.global_damping = DEM_parameters["GlobalDamping"].GetDouble()

        # PRINTING VARIABLES
        self.print_export_id = DEM_parameters["PostExportId"].GetBool()
        self.print_export_skin_sphere = 0
        self.poisson_ratio_option = 0

        # RESOLUTION METHODS AND PARAMETERS
        self.n_step_search = DEM_parameters["NeighbourSearchFrequency"].GetInt() #TODO: NeighbourSearchFrequency change name to something that includes number of steps
        self.safety_factor = DEM_parameters["DeltaTimeSafetyFactor"].GetDouble()  # For critical time step @53214

        # CREATOR-DESTRUCTOR
        self.creator_destructor = creator_destructor
        self.dem_fem_search = dem_fem_search

        # STRATEGIES
        self.search_strategy = OMP_DEMSearch()
        if "PeriodicDomainOption" in DEM_parameters.keys():
            if DEM_parameters["PeriodicDomainOption"].GetBool():
                self.search_strategy = OMP_DEMSearch(DEM_parameters["BoundingBoxMinX"].GetDouble(),
                                                     DEM_parameters["BoundingBoxMinY"].GetDouble(),
                                                     DEM_parameters["BoundingBoxMinZ"].GetDouble(),
                                                     DEM_parameters["BoundingBoxMaxX"].GetDouble(),
                                                     DEM_parameters["BoundingBoxMaxY"].GetDouble(),
                                                     DEM_parameters["BoundingBoxMaxZ"].GetDouble())


        self.SetContinuumType()

    def SetContinuumType(self):
        self.continuum_type = False

    def Var_Translator(self, variable):

        if (variable == "OFF" or variable == "0" or variable == 0 or variable == "No"):
            variable = 0
        else:
            variable = 1

        return variable

    def SetOneOrZeroInProcessInfoAccordingToBoolValue(self, model_part, variable, bool_value): #TODO: to be removed, because the Kratos variables should be bools already
        if bool_value:
            model_part.ProcessInfo.SetValue(variable, 1)
        else:
            model_part.ProcessInfo.SetValue(variable, 0)

    def SetVariablesAndOptions(self):

        # Setting ProcessInfo variables

        # SIMULATION FLAGS
        self.spheres_model_part.ProcessInfo.SetValue(VIRTUAL_MASS_OPTION, self.virtual_mass_option)
        self.spheres_model_part.ProcessInfo.SetValue(CRITICAL_TIME_OPTION, self.critical_time_option)
        self.spheres_model_part.ProcessInfo.SetValue(CASE_OPTION, self.case_option)
        self.spheres_model_part.ProcessInfo.SetValue(TRIHEDRON_OPTION, self.trihedron_option)
        self.SetOneOrZeroInProcessInfoAccordingToBoolValue(self.spheres_model_part, ROTATION_OPTION, self.rotation_option)
        self.SetOneOrZeroInProcessInfoAccordingToBoolValue(self.spheres_model_part, BOUNDING_BOX_OPTION, self.bounding_box_option)
        self.spheres_model_part.ProcessInfo.SetValue(SEARCH_CONTROL, self.search_control)
        self.spheres_model_part.ProcessInfo.SetValue(FIX_VELOCITIES_FLAG, self.fix_velocities_flag)
        self.spheres_model_part.ProcessInfo.SetValue(NEIGH_INITIALIZED, 0)
        self.spheres_model_part.ProcessInfo.SetValue(CLEAN_INDENT_OPTION, self.clean_init_indentation_option)
        self.spheres_model_part.ProcessInfo.SetValue(BOUNDING_BOX_START_TIME, self.bounding_box_start_time)
        self.spheres_model_part.ProcessInfo.SetValue(BOUNDING_BOX_STOP_TIME, self.bounding_box_stop_time)
        self.spheres_model_part.ProcessInfo.SetValue(COMPUTE_STRESS_TENSOR_OPTION, self.compute_stress_tensor_option)
        self.spheres_model_part.ProcessInfo.SetValue(PRINT_STRESS_TENSOR_OPTION, self.print_stress_tensor_option)
        self.spheres_model_part.ProcessInfo.SetValue(CONTINUUM_OPTION, self.continuum_type)

        self.spheres_model_part.ProcessInfo.SetValue(DOMAIN_IS_PERIODIC, 0) #TODO: DOMAIN_IS_PERIODIC should be a bool, and should have the suffix option
        if "PeriodicDomainOption" in self.DEM_parameters.keys():
            if self.DEM_parameters["PeriodicDomainOption"].GetBool():
                self.spheres_model_part.ProcessInfo.SetValue(DOMAIN_IS_PERIODIC, 1) #TODO: DOMAIN_IS_PERIODIC should be a bool, and should have the suffix option

        self.spheres_model_part.ProcessInfo.SetValue(DOMAIN_MIN_CORNER, self.bottom_corner)
        self.spheres_model_part.ProcessInfo.SetValue(DOMAIN_MAX_CORNER, self.top_corner)
        self.spheres_model_part.ProcessInfo.SetValue(GRAVITY, self.gravity)

        # GLOBAL MATERIAL PROPERTIES
        self.spheres_model_part.ProcessInfo.SetValue(NODAL_MASS_COEFF, self.nodal_mass_coeff)
        self.SetOneOrZeroInProcessInfoAccordingToBoolValue(self.spheres_model_part, ROLLING_FRICTION_OPTION, self.rolling_friction_option)
        self.spheres_model_part.ProcessInfo.SetValue(GLOBAL_DAMPING, self.global_damping)

        # SEARCH-RELATED
        self.spheres_model_part.ProcessInfo.SetValue(SEARCH_RADIUS_INCREMENT, self.search_increment)
        self.spheres_model_part.ProcessInfo.SetValue(SEARCH_RADIUS_INCREMENT_FOR_WALLS, self.search_increment_for_walls)
        self.spheres_model_part.ProcessInfo.SetValue(COORDINATION_NUMBER, self.coordination_number)
        self.spheres_model_part.ProcessInfo.SetValue(LOCAL_RESOLUTION_METHOD, self.local_resolution_method)
        if self.contact_mesh_option:
            self.spheres_model_part.ProcessInfo.SetValue(CONTACT_MESH_OPTION, 1)
        else:
            self.spheres_model_part.ProcessInfo.SetValue(CONTACT_MESH_OPTION, 0)

        # PRINTING VARIABLES

        self.spheres_model_part.ProcessInfo.SetValue(PRINT_EXPORT_ID, self.print_export_id)

        # TIME RELATED PARAMETERS
        self.spheres_model_part.ProcessInfo.SetValue(DELTA_TIME, self.delta_time)

        #-----os.chdir('..')   # check functionality

        for properties in self.spheres_model_part.Properties:
            self.ModifyProperties(properties)

        for properties in self.inlet_model_part.Properties:
            self.ModifyProperties(properties)

        for properties in self.cluster_model_part.Properties:
            self.ModifyProperties(properties)

        for properties in self.fem_model_part.Properties:
            self.ModifyProperties(properties, 1)

        # RESOLUTION METHODS AND PARAMETERS
        # Creating the solution strategy
        self.settings = ExplicitSolverSettings()
        self.settings.r_model_part = self.spheres_model_part
        self.settings.contact_model_part = self.contact_model_part
        self.settings.fem_model_part = self.fem_model_part
        self.settings.inlet_model_part = self.inlet_model_part
        self.settings.cluster_model_part = self.cluster_model_part

    def CheckMomentumConservation(self):

        previous_discontinuum_constitutive_law_string = ""
        current_discontinuum_constitutive_law_string = ""
        output_message = "\n*********************************************************************************************\n"+\
                           "*********************************************************************************************\n"+\
                           "WARNING:                                                                                     \n"+\
                           "A mix of constitutive laws is being used. The momentum conservation law will not be fulfilled\n"+\
                           "in the interaction of particles of different constitutive laws. Please, cancel the simulation\n"+\
                           "if that fact represents a problem. Otherwise, computations will resume in a few seconds.     \n"+\
                           "*********************************************************************************************\n"+\
                           "*********************************************************************************************\n"
        delay = 1  # Inserting the desired delay in seconds
        counter = 0
        for properties in self.spheres_model_part.Properties:
            current_discontinuum_constitutive_law_string = properties[DEM_DISCONTINUUM_CONSTITUTIVE_LAW_NAME]
            if ((counter > 0) and (previous_discontinuum_constitutive_law_string != current_discontinuum_constitutive_law_string)):
                self.Procedures.KratosPrintInfo(output_message)
                time.sleep(delay) # Inserting a delay so the user has ample time to read the message
                break
            previous_discontinuum_constitutive_law_string = current_discontinuum_constitutive_law_string
            counter += 1


    def CreateCPlusPlusStrategy(self):

        self.SetVariablesAndOptions()

<<<<<<< HEAD
        solver_settings = self.DEM_parameters["solver_settings"]

        if (self.DEM_parameters["TranslationalIntegrationScheme"].GetString() == 'Velocity_Verlet'):
            self.cplusplus_strategy = IterativeSolverStrategy(self.settings, self.max_delta_time, self.n_step_search, self.safety_factor,
                                                              self.delta_option, self.creator_destructor, self.dem_fem_search,
                                                              self.search_strategy, solver_settings, self.do_search_neighbours)
        else:
            self.cplusplus_strategy = ExplicitSolverStrategy(self.settings, self.max_delta_time, self.n_step_search, self.safety_factor,
                                                             self.delta_option, self.creator_destructor, self.dem_fem_search,
                                                             self.search_strategy, solver_settings, self.do_search_neighbours)
=======
        if (self.DEM_parameters["TranslationalIntegrationScheme"].GetString() == 'Velocity_Verlet'):
            self.cplusplus_strategy = IterativeSolverStrategy(self.settings, self.max_delta_time, self.n_step_search, self.safety_factor,
                                                              self.delta_option, self.creator_destructor, self.dem_fem_search,
                                                              self.search_strategy, self.solver_settings)
        else:
            self.cplusplus_strategy = ExplicitSolverStrategy(self.settings, self.max_delta_time, self.n_step_search, self.safety_factor,
                                                             self.delta_option, self.creator_destructor, self.dem_fem_search,
                                                             self.search_strategy, self.solver_settings)
>>>>>>> 77331940

    def AddVariables(self):
        pass

    def BeforeInitialize(self):
        self.CreateCPlusPlusStrategy()
        self.RebuildListOfDiscontinuumSphericParticles()
        self.SetNormalRadiiOnAllParticles()
        self.SetSearchRadiiOnAllParticles()

    def Initialize(self):
        self.CheckMomentumConservation()
        self.cplusplus_strategy.Initialize()  # Calls the cplusplus_strategy (C++) Initialize function (initializes all elements and performs other necessary tasks before starting the time loop in Python)

    def SetDt(self, dt):
        self.dt = dt

    def Predict(self):
        pass

    def Check(self):
        pass

    def Solve(self): # deprecated
        self.SolveSolutionStep()

    def SolveSolutionStep(self):
        time = self.spheres_model_part.ProcessInfo[TIME]
        self.FixDOFsManually(time)
        (self.cplusplus_strategy).ResetPrescribedMotionFlagsRespectingImposedDofs()
        self.FixExternalForcesManually(time)
        (self.cplusplus_strategy).Solve()

    def AdvanceInTime(self, time):
        """This function updates and return the current simulation time
        """
        time += self.dt
        self._UpdateTimeInModelParts(time)
        return time

    def _MoveAllMeshes(self, time, dt):
        spheres_model_part = self.all_model_parts.Get("SpheresPart")
        dem_inlet_model_part = self.all_model_parts.Get("DEMInletPart")
        rigid_face_model_part = self.all_model_parts.Get("RigidFacePart")
        cluster_model_part = self.all_model_parts.Get("ClusterPart")

        self.mesh_motion.MoveAllMeshes(rigid_face_model_part, time, dt)
        self.mesh_motion.MoveAllMeshes(spheres_model_part, time, dt)
        self.mesh_motion.MoveAllMeshes(dem_inlet_model_part, time, dt)
        self.mesh_motion.MoveAllMeshes(cluster_model_part, time, dt)

    def _UpdateTimeInModelParts(self, time, is_time_to_print = False):
        spheres_model_part = self.all_model_parts.Get("SpheresPart")
        cluster_model_part = self.all_model_parts.Get("ClusterPart")
        dem_inlet_model_part = self.all_model_parts.Get("DEMInletPart")
        rigid_face_model_part = self.all_model_parts.Get("RigidFacePart")

        self._UpdateTimeInOneModelPart(spheres_model_part, time, is_time_to_print)
        self._UpdateTimeInOneModelPart(cluster_model_part, time, is_time_to_print)
        self._UpdateTimeInOneModelPart(dem_inlet_model_part, time, is_time_to_print)
        self._UpdateTimeInOneModelPart(rigid_face_model_part, time, is_time_to_print)

    def _UpdateTimeInOneModelPart(self, model_part, time, is_time_to_print = False):
        model_part.ProcessInfo[TIME] = time
        model_part.ProcessInfo[DELTA_TIME] = self.dt
        model_part.ProcessInfo[TIME_STEPS] += 1
        model_part.ProcessInfo[IS_TIME_TO_PRINT] = is_time_to_print

    def FinalizeSolutionStep(self):
        time = self.spheres_model_part.ProcessInfo[TIME]
        self._MoveAllMeshes(time, self.dt)

    def SetNormalRadiiOnAllParticles(self):
        (self.cplusplus_strategy).SetNormalRadiiOnAllParticles(self.spheres_model_part)

    def SetSearchRadiiOnAllParticles(self):
        (self.cplusplus_strategy).SetSearchRadiiOnAllParticles(self.spheres_model_part, self.search_increment, 1.0)

    def RebuildListOfDiscontinuumSphericParticles(self):
        (self.cplusplus_strategy).RebuildListOfDiscontinuumSphericParticles()

    def Compute_RigidFace_Movement(self):
        (self.cplusplus_strategy).Compute_RigidFace_Movement()


    def FixDOFsManually(self, time):
    #if time>1.0:
        #for node in self.spheres_model_part.Nodes:
            #node.Fix(VELOCITY_X)
            #node.SetSolutionStepValue(VELOCITY_X, 0.0)
        pass

    def FixExternalForcesManually(self,time):
        pass

    def AddAdditionalVariables(self, balls_model_part, DEM_parameters):
        pass

    def AddClusterVariables(self, spheres_model_part, DEM_parameters):
        pass

    def AddDofs(self):
        # this can safely be called also for restarts, it is internally checked if the dofs exist already
        spheres_model_part = self.all_model_parts.Get("SpheresPart")
        dem_inlet_model_part = self.all_model_parts.Get("DEMInletPart")
        cluster_model_part = self.all_model_parts.Get("ClusterPart")

        model_part_list = [spheres_model_part, cluster_model_part, dem_inlet_model_part]
        variable_list = [VELOCITY_X, VELOCITY_Y, VELOCITY_Z, ANGULAR_VELOCITY_X, ANGULAR_VELOCITY_Y, ANGULAR_VELOCITY_Z]
        for model_part in model_part_list:
            for variable in variable_list:
                VariableUtils().AddDof(variable, model_part)
            self.Procedures.KratosPrintInfo("DOFs for the DEM solution added correctly")

    def PrepareElementsForPrinting(self):
        (self.cplusplus_strategy).PrepareElementsForPrinting()

    def PrepareContactElementsForPrinting(self):
        (self.cplusplus_strategy).PrepareContactElementsForPrinting()

    def AttachSpheresToStickyWalls(self):
        (self.cplusplus_strategy).AttachSpheresToStickyWalls()

    def coeff_of_rest_diff(self, gamma, desired_coefficient_of_restit):

        if gamma <= 1.0/math.sqrt(2.0) :
            return math.exp(-gamma/math.sqrt(1.0-gamma*gamma)*(math.pi-math.atan(2.0*gamma*math.sqrt(1.0-gamma*gamma)/(-2.0*gamma*gamma+1.0))))-desired_coefficient_of_restit
        elif gamma < 1.0 :
            return math.exp(-gamma/math.sqrt(1.0-gamma*gamma)*math.atan(2.0*gamma*math.sqrt(1.0-gamma*gamma)/(2.0*gamma*gamma-1.0)))-desired_coefficient_of_restit
        elif gamma == 1.0 :
            return 0.135335283 - desired_coefficient_of_restit
        else:
            return math.exp(-gamma/math.sqrt(gamma*gamma-1.0)*math.log((gamma/math.sqrt(gamma*gamma-1.0)+1.0)/(gamma/math.sqrt(gamma*gamma-1.0)-1.0)))-desired_coefficient_of_restit


    def RootByBisection(self, f, a, b, tol, maxiter, coefficient_of_restitution):

        if coefficient_of_restitution < 0.001 :
            coefficient_of_restitution = 0.001

        if coefficient_of_restitution > 0.999 :
            return 0.0
        k=0
        gamma = 0.5 * (a + b)

        while b - a > tol and k <= maxiter:
            coefficient_of_restitution_trial = self.coeff_of_rest_diff(gamma, coefficient_of_restitution)

            if self.coeff_of_rest_diff(a, coefficient_of_restitution) * coefficient_of_restitution_trial < 0:
                b = gamma

            elif coefficient_of_restitution_trial == 0:
                return gamma

            else:
                a = gamma

            gamma = 0.5 * (a + b)
            k += 1

        return gamma

    def GammaForHertzThornton(self, e):
        if e < 0.001:
            e = 0.001

        if e > 0.999:
            return 0.0

        h1  = -6.918798
        h2  = -16.41105
        h3  =  146.8049
        h4  = -796.4559
        h5  =  2928.711
        h6  = -7206.864
        h7  =  11494.29
        h8  = -11342.18
        h9  =  6276.757
        h10 = -1489.915

        alpha = e*(h1+e*(h2+e*(h3+e*(h4+e*(h5+e*(h6+e*(h7+e*(h8+e*(h9+e*h10)))))))))

        return math.sqrt(1.0/(1.0 - (1.0+e)*(1.0+e) * math.exp(alpha)) - 1.0)

    @classmethod
    def SinAlphaConicalDamage(self, e):

        if e < 0.001:
            sinAlpha = 0.001

        else:
            sinAlpha = math.sin(math.radians(e))

        return (1-sinAlpha)/sinAlpha

    def TranslationalIntegrationSchemeTranslator(self, name):
        class_name = None

        if name == 'Forward_Euler':
            class_name = 'ForwardEulerScheme'
        elif name == 'Symplectic_Euler':
            class_name = 'SymplecticEulerScheme'
        elif name == 'Taylor_Scheme':
            class_name = 'TaylorScheme'
        elif name == 'Velocity_Verlet':
            class_name = 'VelocityVerletScheme'

        return class_name

    def RotationalIntegrationSchemeTranslator(self, name_translational, name_rotational):
        class_name = None

        if name_rotational == 'Direct_Integration' or name_rotational == 'same_as_translational':
            class_name = self.TranslationalIntegrationSchemeTranslator(name_translational)
<<<<<<< HEAD
        elif name == 'Forward_Euler':
            class_name = 'ForwardEulerScheme'
        elif name == 'Symplectic_Euler':
            class_name = 'SymplecticEulerScheme'
        elif name == 'Taylor_Scheme':
            class_name = 'TaylorScheme'
        elif name == 'Velocity_Verlet':
=======
        elif name_rotational == 'Forward_Euler':
            class_name = 'ForwardEulerScheme'
        elif name_rotational == 'Symplectic_Euler':
            class_name = 'SymplecticEulerScheme'
        elif name_rotational == 'Taylor_Scheme':
            class_name = 'TaylorScheme'
        elif name_rotational == 'Velocity_Verlet':
>>>>>>> 77331940
            class_name = 'VelocityVerletScheme'
        elif name_rotational == 'Runge_Kutta':
            class_name = 'RungeKuttaScheme'
        elif name_rotational == 'Quaternion_Integration':
            class_name = 'QuaternionIntegrationScheme'

        return class_name

    def GetTranslationalSchemeInstance(self, class_name):
        return eval(class_name)()

    def GetRotationalSchemeInstance(self, class_name):
        return eval(class_name)()

    def GetTranslationalScheme(self, name):
        class_name = self.TranslationalIntegrationSchemeTranslator(name)
        translational_scheme = None
        error_status = 0
        summary = ''

        if not class_name == None:
            try:
                translational_scheme = self.GetTranslationalSchemeInstance(class_name)
                return translational_scheme, error_status, summary
            except:
                error_status = 1
                summary = 'The class corresponding to the translational integration scheme named ' + name + ' has not been added to python. Please, select a different name or add the required class.'
        else:
            error_status = 2
            summary = 'The translational integration scheme name ' + name + ' does not designate any available scheme. Please, select a different one'

        return translational_scheme, error_status, summary

    def GetRotationalScheme(self, name_translational, name_rotational):
        class_name = self.RotationalIntegrationSchemeTranslator(name_translational, name_rotational)
        rotational_scheme = None
        error_status = 0
        summary = ''

        if not class_name == None:
            try:
                rotational_scheme = self.GetRotationalSchemeInstance(class_name)
                return rotational_scheme, error_status, summary
            except:
                error_status = 1
                summary = 'The class corresponding to the rotational integration scheme name ' + name + ' has not been added to python. Please, select a different name or add the required class.'
        else:
            error_status = 2
            summary = 'The rotational integration scheme name ' + name + ' does not designate any available scheme. Please, select a different one'

        return rotational_scheme, error_status, summary

    def ModifyProperties(self, properties, param = 0):

        if not param:
            DiscontinuumConstitutiveLaw = globals().get(properties[DEM_DISCONTINUUM_CONSTITUTIVE_LAW_NAME])()
            coefficient_of_restitution = properties[COEFFICIENT_OF_RESTITUTION]

            type_of_law = DiscontinuumConstitutiveLaw.GetTypeOfLaw()

            write_gamma = False

            write_AlphaFunction = False

            if (type_of_law == 'Linear'):
                gamma = self.RootByBisection(self.coeff_of_rest_diff, 0.0, 16.0, 0.0001, 300, coefficient_of_restitution)
                write_gamma = True

            elif (type_of_law == 'Hertz'):
                gamma = self.GammaForHertzThornton(coefficient_of_restitution)
                write_gamma = True

            elif (type_of_law == 'Conical_damage'):
                gamma = self.GammaForHertzThornton(coefficient_of_restitution)
                write_gamma = True
                conical_damage_alpha = properties[CONICAL_DAMAGE_ALPHA]
                AlphaFunction = self.SinAlphaConicalDamage(conical_damage_alpha)
                write_AlphaFunction = True
                if not properties.Has(LEVEL_OF_FOULING):
                    properties[LEVEL_OF_FOULING] = 0.0

            else:
                pass

            if write_gamma == True:
                properties[DAMPING_GAMMA] = gamma

            if write_AlphaFunction == True:
                properties[CONICAL_DAMAGE_ALPHA_FUNCTION] = AlphaFunction

            if properties.Has(CLUSTER_FILE_NAME):
                cluster_file_name = properties[CLUSTER_FILE_NAME]
                [name, list_of_coordinates, list_of_radii, size, volume, inertias] = cluster_file_reader.ReadClusterFile(cluster_file_name)
                pre_utils = PreUtilities(self.spheres_model_part)
                pre_utils.SetClusterInformationInProperties(name, list_of_coordinates, list_of_radii, size, volume, inertias, properties)
                self.Procedures.KratosPrintInfo(properties)
                if not properties.Has(BREAKABLE_CLUSTER):
                    properties.SetValue(BREAKABLE_CLUSTER, False)

            DiscontinuumConstitutiveLaw.SetConstitutiveLawInProperties(properties, True)

        if properties.Has(DEM_TRANSLATIONAL_INTEGRATION_SCHEME_NAME):
            translational_scheme_name = properties[DEM_TRANSLATIONAL_INTEGRATION_SCHEME_NAME]
        else:
            translational_scheme_name = self.DEM_parameters["TranslationalIntegrationScheme"].GetString()

        if properties.Has(PARTICLE_FRICTION):
            self.Procedures.KratosPrintWarning("---------------------------------------------------")
            self.Procedures.KratosPrintWarning("  WARNING: Property PARTICLE_FRICTION is deprecated ")
            self.Procedures.KratosPrintWarning("  since April 11th, 2018, replace with FRICTION")
            self.Procedures.KratosPrintWarning("  Automatic replacement is done now.")
            self.Procedures.KratosPrintWarning("---------------------------------------------------")
            properties[FRICTION] = properties[PARTICLE_FRICTION]
        if properties.Has(WALL_FRICTION):
            self.Procedures.KratosPrintWarning("-------------------------------------------------")
            self.Procedures.KratosPrintWarning("  WARNING: Property WALL_FRICTION is deprecated")
            self.Procedures.KratosPrintWarning("  since April 11th, 2018, replace with FRICTION")
            self.Procedures.KratosPrintWarning("  Automatic replacement is done now.")
            self.Procedures.KratosPrintWarning("-------------------------------------------------")
            properties[FRICTION] = properties[WALL_FRICTION]

        translational_scheme, error_status, summary_mssg = self.GetTranslationalScheme(translational_scheme_name)

        translational_scheme.SetTranslationalIntegrationSchemeInProperties(properties, True)

        if properties.Has(DEM_ROTATIONAL_INTEGRATION_SCHEME_NAME):
            rotational_scheme_name = properties[DEM_ROTATIONAL_INTEGRATION_SCHEME_NAME]
        else:
            rotational_scheme_name = self.DEM_parameters["RotationalIntegrationScheme"].GetString()

        rotational_scheme, error_status, summary_mssg = self.GetRotationalScheme(translational_scheme_name, rotational_scheme_name)
        rotational_scheme.SetRotationalIntegrationSchemeInProperties(properties, True)

        if not properties.Has(ROLLING_FRICTION_WITH_WALLS):
            properties[ROLLING_FRICTION_WITH_WALLS] = properties[ROLLING_FRICTION]

    def ImportModelPart(self): #TODO: for the moment, provided for compatibility
        pass

    def PrepareModelPart(self): #TODO: for the moment, provided for compatibility
        pass

    def GetComputingModelPart(self):
        return self.spheres_model_part<|MERGE_RESOLUTION|>--- conflicted
+++ resolved
@@ -289,18 +289,6 @@
 
         self.SetVariablesAndOptions()
 
-<<<<<<< HEAD
-        solver_settings = self.DEM_parameters["solver_settings"]
-
-        if (self.DEM_parameters["TranslationalIntegrationScheme"].GetString() == 'Velocity_Verlet'):
-            self.cplusplus_strategy = IterativeSolverStrategy(self.settings, self.max_delta_time, self.n_step_search, self.safety_factor,
-                                                              self.delta_option, self.creator_destructor, self.dem_fem_search,
-                                                              self.search_strategy, solver_settings, self.do_search_neighbours)
-        else:
-            self.cplusplus_strategy = ExplicitSolverStrategy(self.settings, self.max_delta_time, self.n_step_search, self.safety_factor,
-                                                             self.delta_option, self.creator_destructor, self.dem_fem_search,
-                                                             self.search_strategy, solver_settings, self.do_search_neighbours)
-=======
         if (self.DEM_parameters["TranslationalIntegrationScheme"].GetString() == 'Velocity_Verlet'):
             self.cplusplus_strategy = IterativeSolverStrategy(self.settings, self.max_delta_time, self.n_step_search, self.safety_factor,
                                                               self.delta_option, self.creator_destructor, self.dem_fem_search,
@@ -309,7 +297,6 @@
             self.cplusplus_strategy = ExplicitSolverStrategy(self.settings, self.max_delta_time, self.n_step_search, self.safety_factor,
                                                              self.delta_option, self.creator_destructor, self.dem_fem_search,
                                                              self.search_strategy, self.solver_settings)
->>>>>>> 77331940
 
     def AddVariables(self):
         pass
@@ -524,15 +511,6 @@
 
         if name_rotational == 'Direct_Integration' or name_rotational == 'same_as_translational':
             class_name = self.TranslationalIntegrationSchemeTranslator(name_translational)
-<<<<<<< HEAD
-        elif name == 'Forward_Euler':
-            class_name = 'ForwardEulerScheme'
-        elif name == 'Symplectic_Euler':
-            class_name = 'SymplecticEulerScheme'
-        elif name == 'Taylor_Scheme':
-            class_name = 'TaylorScheme'
-        elif name == 'Velocity_Verlet':
-=======
         elif name_rotational == 'Forward_Euler':
             class_name = 'ForwardEulerScheme'
         elif name_rotational == 'Symplectic_Euler':
@@ -540,7 +518,6 @@
         elif name_rotational == 'Taylor_Scheme':
             class_name = 'TaylorScheme'
         elif name_rotational == 'Velocity_Verlet':
->>>>>>> 77331940
             class_name = 'VelocityVerletScheme'
         elif name_rotational == 'Runge_Kutta':
             class_name = 'RungeKuttaScheme'
