import os
import KratosMultiphysics as Kratos
from KratosMultiphysics import Logger
Logger.GetDefaultOutput().SetSeverity(Logger.Severity.WARNING)
import KratosMultiphysics.KratosUnittest as KratosUnittest
import KratosMultiphysics.DEMApplication.DEM_analysis_stage as DEM_analysis_stage

import auxiliary_functions_for_tests

this_working_dir_backup = os.getcwd()

def GetFilePath(fileName):
    return os.path.join(os.path.dirname(os.path.realpath(__file__)), fileName)

class GluedParticlesTestSolution(DEM_analysis_stage.DEMAnalysisStage, KratosUnittest.TestCase):


    def GetMainPath(self):
        return os.path.join(os.path.dirname(os.path.realpath(__file__)), "glued_particles_tests_files")

    def GetProblemNameWithPath(self):
        return os.path.join(self.main_path, self.DEM_parameters["problem_name"].GetString())

    def FinalizeSolutionStep(self):
        super().FinalizeSolutionStep()
        tolerance = 1e-4
        for node in self.spheres_model_part.Nodes:
            angular_velocity = node.GetSolutionStepValue(Kratos.ANGULAR_VELOCITY)
            if node.Id == 1:
                if self.time > 0.01:
                    self.assertAlmostEqual(angular_velocity[0], 2.0, delta=tolerance)

                if self.time > 0.0499999 and self.time < 0.05000001:
                    self.assertAlmostEqual(node.X, -1.0, delta=tolerance)
<<<<<<< HEAD
                    self.assertAlmostEqual(node.Y, 0.6642787801645016, delta=tolerance)
                    self.assertAlmostEqual(node.Z, 0.21746554336759882, delta=tolerance)
=======
                    self.assertAlmostEqual(node.Y, 0.960067, delta=tolerance)
                    self.assertAlmostEqual(node.Z, 0.398002, delta=tolerance)
>>>>>>> edbf8450

                if self.time > 0.0999999 and self.time < 0.10000001:
                    self.assertAlmostEqual(node.X, -1.0, tolerance)
<<<<<<< HEAD
                    self.assertAlmostEqual(node.Y, 0.6356181058546995, delta=tolerance)
                    self.assertAlmostEqual(node.Z, -0.16500253094750714, delta=tolerance)
=======
                    self.assertAlmostEqual(node.Y, 0.920532, delta=tolerance)
                    self.assertAlmostEqual(node.Z, 0.392027, delta=tolerance)
>>>>>>> edbf8450


    def Finalize(self):
        self.procedures.RemoveFoldersWithResults(str(self.main_path), str(self.problem_name), '')
        super().Finalize()

class TestGluedParticles(KratosUnittest.TestCase):

    def setUp(self):
        pass


    def test_Glued_Particles_1(self):
        path = os.path.join(os.path.dirname(os.path.realpath(__file__)), "glued_particles_tests_files")
        parameters_file_name = os.path.join(path, "ProjectParametersDEM.json")
        model = Kratos.Model()
        auxiliary_functions_for_tests.CreateAndRunStageInSelectedNumberOfOpenMPThreads(GluedParticlesTestSolution, model, parameters_file_name, auxiliary_functions_for_tests.GetHardcodedNumberOfThreads())


if __name__ == "__main__":
    Kratos.Logger.GetDefaultOutput().SetSeverity(Logger.Severity.WARNING)
    KratosUnittest.main()<|MERGE_RESOLUTION|>--- conflicted
+++ resolved
@@ -32,24 +32,13 @@
 
                 if self.time > 0.0499999 and self.time < 0.05000001:
                     self.assertAlmostEqual(node.X, -1.0, delta=tolerance)
-<<<<<<< HEAD
-                    self.assertAlmostEqual(node.Y, 0.6642787801645016, delta=tolerance)
-                    self.assertAlmostEqual(node.Z, 0.21746554336759882, delta=tolerance)
-=======
-                    self.assertAlmostEqual(node.Y, 0.960067, delta=tolerance)
-                    self.assertAlmostEqual(node.Z, 0.398002, delta=tolerance)
->>>>>>> edbf8450
+                    self.assertAlmostEqual(node.Y, 0.96165, delta=tolerance)
+                    self.assertAlmostEqual(node.Z, 0.39815, delta=tolerance)
 
                 if self.time > 0.0999999 and self.time < 0.10000001:
                     self.assertAlmostEqual(node.X, -1.0, tolerance)
-<<<<<<< HEAD
-                    self.assertAlmostEqual(node.Y, 0.6356181058546995, delta=tolerance)
-                    self.assertAlmostEqual(node.Z, -0.16500253094750714, delta=tolerance)
-=======
-                    self.assertAlmostEqual(node.Y, 0.920532, delta=tolerance)
-                    self.assertAlmostEqual(node.Z, 0.392027, delta=tolerance)
->>>>>>> edbf8450
-
+                    self.assertAlmostEqual(node.Y, 0.922101, delta=tolerance)
+                    self.assertAlmostEqual(node.Z, 0.392341, delta=tolerance)
 
     def Finalize(self):
         self.procedures.RemoveFoldersWithResults(str(self.main_path), str(self.problem_name), '')
