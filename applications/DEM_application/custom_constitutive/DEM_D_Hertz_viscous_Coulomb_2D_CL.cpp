--- conflicted
+++ resolved
@@ -34,15 +34,9 @@
         mKn = 0.7854 * equiv_young;           //KRATOS_M_PI_4 = 0.7854
         //mKt = 4.0 * equiv_shear * mKn / equiv_young;
         mKt = mKn * ((1-my_poisson)/(1-0.5*my_poisson)) ;
-<<<<<<< HEAD
     }    
     
     void DEM_D_Hertz_viscous_Coulomb2D::InitializeContactWithFEM(SphericParticle* const element, Condition* const wall, const double indentation, const double ini_delta) {
-=======
-    }
-
-    void DEM_D_Hertz_viscous_Coulomb2D::InitializeContactWithFEM(SphericParticle* const element, DEMWall* const wall, const double indentation, const double ini_delta) {
->>>>>>> cee2eda2
 
         const double my_young      = element->GetYoung(); //Get equivalent Young's Modulus
         const double walls_young   = wall->GetProperties()[YOUNG_MODULUS];
