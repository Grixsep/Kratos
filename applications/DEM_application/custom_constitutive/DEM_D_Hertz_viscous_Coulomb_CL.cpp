// Authors: M.A. Celigueta and S. Latorre (CIMNE)
// Date: October 2015

#include "DEM_D_Hertz_viscous_Coulomb_CL.h"
#include "custom_elements/spheric_particle.h"

namespace Kratos {

    void DEM_D_Hertz_viscous_Coulomb::Initialize(const ProcessInfo& r_process_info) {}

    DEMDiscontinuumConstitutiveLaw::Pointer DEM_D_Hertz_viscous_Coulomb::Clone() const {
        DEMDiscontinuumConstitutiveLaw::Pointer p_clone(new DEM_D_Hertz_viscous_Coulomb(*this));
        return p_clone;
    }

    void DEM_D_Hertz_viscous_Coulomb::SetConstitutiveLawInProperties(Properties::Pointer pProp, bool verbose) const {
        if (verbose) std::cout << "\nAssigning DEM_D_Hertz_viscous_Coulomb to Properties " << pProp->Id() << std::endl;
        pProp->SetValue(DEM_DISCONTINUUM_CONSTITUTIVE_LAW_POINTER, this->Clone());
    }

    std::string DEM_D_Hertz_viscous_Coulomb::GetTypeOfLaw() {
        std::string type_of_law = "Hertz";
        return type_of_law;
    }

    ///////////////////////// 
    // DEM-DEM INTERACTION //
    /////////////////////////
    
    void DEM_D_Hertz_viscous_Coulomb::InitializeContact(SphericParticle* const element1, SphericParticle* const element2, const double indentation) {
        //Get equivalent Radius
        const double my_radius       = element1->GetRadius();
        const double other_radius    = element2->GetRadius();
        const double radius_sum      = my_radius + other_radius;
        const double radius_sum_inv  = 1.0 / radius_sum;
        const double equiv_radius    = my_radius * other_radius * radius_sum_inv;

        //Get equivalent Young's Modulus
        const double my_young        = element1->GetYoung();
        const double other_young     = element2->GetYoung();
        const double my_poisson      = element1->GetPoisson();
        const double other_poisson   = element2->GetPoisson();
        const double equiv_young     = my_young * other_young / (other_young * (1.0 - my_poisson * my_poisson) + my_young * (1.0 - other_poisson * other_poisson));

        //Get equivalent Shear Modulus
        const double my_shear_modulus = 0.5 * my_young / (1.0 + my_poisson);
        const double other_shear_modulus = 0.5 * other_young / (1.0 + other_poisson);
        const double equiv_shear = 1.0 / ((2.0 - my_poisson)/my_shear_modulus + (2.0 - other_poisson)/other_shear_modulus);                   

        //Normal and Tangent elastic constants
        const double sqrt_equiv_radius_and_indentation = sqrt(equiv_radius * indentation);
        mKn = 2.0 * equiv_young * sqrt_equiv_radius_and_indentation;
        mKt = 4.0 * equiv_shear * mKn / equiv_young;
    }
    
    void DEM_D_Hertz_viscous_Coulomb::CalculateForces(const ProcessInfo& r_process_info,
                                                      const double OldLocalElasticContactForce[3],
                                                      double LocalElasticContactForce[3],
                                                      double LocalDeltDisp[3],
                                                      double LocalRelVel[3],            
                                                      double indentation,
                                                      double previous_indentation,
                                                      double ViscoDampingLocalContactForce[3],
                                                      double& cohesive_force,
                                                      SphericParticle* element1,
                                                      SphericParticle* element2,
                                                      bool& sliding, 
                                                      double LocalCoordSystem[3][3]) {

        InitializeContact(element1, element2, indentation);
        
        LocalElasticContactForce[2]  = CalculateNormalForce(element1, element2, indentation, LocalCoordSystem);
        cohesive_force               = CalculateCohesiveNormalForce(element1, element2, indentation);
        
        CalculateViscoDampingForce(LocalRelVel, ViscoDampingLocalContactForce, element1, element2);
        
        double normal_contact_force = LocalElasticContactForce[2] + ViscoDampingLocalContactForce[2];
        
        if (normal_contact_force < 0.0) {
            normal_contact_force = 0.0;
            ViscoDampingLocalContactForce[2] = -1.0 * LocalElasticContactForce[2];
        }
        /* //COATING
        array_1d<double, 3> other_vel = ZeroVector(3);
        if (element2->IsNot(DEMFlags::BELONGS_TO_A_CLUSTER)) {
            other_vel = element2->GetGeometry()[0].FastGetSolutionStepValue(VELOCITY);
            element2->GetGeometry()[0].Set(TO_ERASE); // This line applies only for coating simulations
        }
        double other_vel_module = sqrt(other_vel[0] * other_vel[0] + other_vel[1] * other_vel[1] + other_vel[2] * other_vel[2]);
        element1->GetGeometry()[0].FastGetSolutionStepValue(SPRAYED_MATERIAL) += 0.00001 * other_vel_module;
        */
        double AuxElasticShearForce;
        double MaximumAdmisibleShearForce;
        
        CalculateTangentialForceWithNeighbour(normal_contact_force, OldLocalElasticContactForce, LocalElasticContactForce, ViscoDampingLocalContactForce, LocalDeltDisp,
                                              sliding, element1, element2, indentation, previous_indentation, AuxElasticShearForce, MaximumAdmisibleShearForce);
        
        double& elastic_energy = element1->GetElasticEnergy();
        CalculateElasticEnergyDEM(elastic_energy, indentation, LocalElasticContactForce);

        if(sliding && MaximumAdmisibleShearForce != 0.0){
            double& inelastic_frictional_energy = element1->GetInelasticFrictionalEnergy();
            CalculateInelasticFrictionalEnergyDEM(inelastic_frictional_energy, AuxElasticShearForce, LocalElasticContactForce);
        }
        
        double& inelastic_viscodamping_energy = element1->GetInelasticViscodampingEnergy();
        CalculateInelasticViscodampingEnergyDEM(inelastic_viscodamping_energy, ViscoDampingLocalContactForce, LocalDeltDisp);
        
    }

    void DEM_D_Hertz_viscous_Coulomb::CalculateViscoDampingForce(double LocalRelVel[3],
                                                                 double ViscoDampingLocalContactForce[3],
                                                                 SphericParticle* const element1,
                                                                 SphericParticle* const element2) {
        
        const double my_mass    = element1->GetMass();
        const double other_mass = element2->GetMass();
                
        const double equiv_mass = 1.0 / (1.0/my_mass + 1.0/other_mass);        
        
        const double my_gamma    = element1->GetProperties()[DAMPING_GAMMA];
        const double other_gamma = element2->GetProperties()[DAMPING_GAMMA];
        const double equiv_gamma = 0.5 * (my_gamma + other_gamma);

        const double equiv_visco_damp_coeff_normal     = 2.0 * equiv_gamma * sqrt(equiv_mass * mKn);
        const double equiv_visco_damp_coeff_tangential = 2.0 * equiv_gamma * sqrt(equiv_mass * mKt); 
    
        ViscoDampingLocalContactForce[0] = - equiv_visco_damp_coeff_tangential * LocalRelVel[0];
        ViscoDampingLocalContactForce[1] = - equiv_visco_damp_coeff_tangential * LocalRelVel[1];
        ViscoDampingLocalContactForce[2] = - equiv_visco_damp_coeff_normal     * LocalRelVel[2];
    }
    
    ///////////////////////// 
    // DEM-FEM INTERACTION //
    /////////////////////////
    
    void DEM_D_Hertz_viscous_Coulomb::InitializeContactWithFEM(SphericParticle* const element, DEMWall* const wall, const double indentation, const double ini_delta) {
        //Get effective Radius
        const double my_radius           = element->GetRadius(); //Get equivalent Radius
        const double effective_radius    = my_radius - ini_delta;

        //Get equivalent Young's Modulus
        const double my_young            = element->GetYoung();
        const double walls_young         = wall->GetYoung();
        const double my_poisson          = element->GetPoisson();
        const double walls_poisson       = wall->GetPoisson();
        const double equiv_young         = my_young * walls_young / (walls_young * (1.0 - my_poisson * my_poisson) + my_young * (1.0 - walls_poisson * walls_poisson));

        //Get equivalent Shear Modulus
        const double my_shear_modulus    = 0.5 * my_young / (1.0 + my_poisson);
        const double walls_shear_modulus = 0.5 * walls_young / (1.0 + walls_poisson);
        const double equiv_shear         = 1.0 / ((2.0 - my_poisson)/my_shear_modulus + (2.0 - walls_poisson)/walls_shear_modulus);
<<<<<<< HEAD
        
        /*
        const double effective_young = my_young / (1.0 - my_poisson * my_poisson); //Equivalent Young Modulus for RIGID WALLS! 
        const double effective_young = 0.5 * my_young / (1.0 - my_poisson * my_poisson); // Equivalent Young Modulus if the wall has the same E of the sphere
        //Infinite Young was imposed to the wall in the formula that includes both. 
        //For flexible walls, the computation is different, Thornton 2012 proposes same Young for both)
        
        const double effective_shear = 0.5 * my_young / ((1.0 + my_poisson) * (2.0 - my_poisson)); //Equivalent Shear Modulus for RIGID WALLS!
        const double effective_shear = 0.25 * my_young / ((1.0 + my_poisson) * (2.0 - my_poisson)); //Equivalent Shear Modulus if the wall has the same E of the sphere
        //Infinite Shear was imposed to the wall in the formula that includes both. 
        //For flexible walls, the computation is different, Thornton 2012 proposes same Shear for both)
                
        */        
=======
               
>>>>>>> 64241fac
        //Normal and Tangent elastic constants
        const double sqrt_equiv_radius_and_indentation = sqrt(effective_radius * indentation);
        mKn = 2.0 * equiv_young * sqrt_equiv_radius_and_indentation; 
        mKt = 4.0 * equiv_shear * mKn / equiv_young;
    }
    
    void DEM_D_Hertz_viscous_Coulomb::CalculateForcesWithFEM(ProcessInfo& r_process_info,
                                                             const double OldLocalElasticContactForce[3],
                                                             double LocalElasticContactForce[3],
                                                             double LocalDeltDisp[3],
                                                             double LocalRelVel[3],            
                                                             double indentation,
                                                             double previous_indentation,
                                                             double ViscoDampingLocalContactForce[3],
                                                             double& cohesive_force,
                                                             SphericParticle* const element,
                                                             DEMWall* const wall,
                                                             bool& sliding) {

        InitializeContactWithFEM(element, wall, indentation);
        
        LocalElasticContactForce[2] = CalculateNormalForce(element, wall, indentation);
        cohesive_force              = CalculateCohesiveNormalForceWithFEM(element, wall, indentation);

        CalculateViscoDampingForceWithFEM(LocalRelVel, ViscoDampingLocalContactForce, element, wall);
        
        double normal_contact_force = LocalElasticContactForce[2] + ViscoDampingLocalContactForce[2];

        if (normal_contact_force < 0.0) {
            normal_contact_force = 0.0;
            ViscoDampingLocalContactForce[2] = -1.0 * LocalElasticContactForce[2];
        }
        
        double AuxElasticShearForce;
        double MaximumAdmisibleShearForce;
        
        CalculateTangentialForceWithNeighbour(normal_contact_force, OldLocalElasticContactForce, LocalElasticContactForce, ViscoDampingLocalContactForce, LocalDeltDisp,
                                              sliding, element, wall, indentation, previous_indentation, AuxElasticShearForce, MaximumAdmisibleShearForce);
        
        double& elastic_energy = element->GetElasticEnergy();
        CalculateElasticEnergyFEM(elastic_energy, indentation, LocalElasticContactForce);//MSIMSI

        if(sliding && MaximumAdmisibleShearForce != 0.0){
            double& inelastic_frictional_energy = element->GetInelasticFrictionalEnergy();
            CalculateInelasticFrictionalEnergyFEM(inelastic_frictional_energy, AuxElasticShearForce, LocalElasticContactForce);
        }
        
        double& inelastic_viscodamping_energy = element->GetInelasticViscodampingEnergy();
        CalculateInelasticViscodampingEnergyFEM(inelastic_viscodamping_energy, ViscoDampingLocalContactForce, LocalDeltDisp);
    }
      
    template<class NeighbourClassType>

    void DEM_D_Hertz_viscous_Coulomb::CalculateTangentialForceWithNeighbour(const double normal_contact_force,
                                                                            const double OldLocalElasticContactForce[3],
                                                                            double LocalElasticContactForce[3],
                                                                            double ViscoDampingLocalContactForce[3],
                                                                            const double LocalDeltDisp[3],            
                                                                            bool& sliding,
                                                                            SphericParticle* const element,
                                                                            NeighbourClassType* const neighbour,
                                                                            double indentation,
                                                                            double previous_indentation,
                                                                            double& AuxElasticShearForce,
                                                                            double& MaximumAdmisibleShearForce) {

        LocalElasticContactForce[0] = OldLocalElasticContactForce[0] - mKt * LocalDeltDisp[0];
        LocalElasticContactForce[1] = OldLocalElasticContactForce[1] - mKt * LocalDeltDisp[1];
        
        if (previous_indentation > indentation) {
            const double minoring_factor = sqrt (indentation / previous_indentation);
            LocalElasticContactForce[0] = OldLocalElasticContactForce[0] * minoring_factor - mKt * LocalDeltDisp[0];
            LocalElasticContactForce[1] = OldLocalElasticContactForce[1] * minoring_factor - mKt * LocalDeltDisp[1];
        }
        
        AuxElasticShearForce = sqrt(LocalElasticContactForce[0] * LocalElasticContactForce[0] + LocalElasticContactForce[1] * LocalElasticContactForce[1]);

        const double my_tg_of_friction_angle        = element->GetTgOfFrictionAngle();
        const double neighbour_tg_of_friction_angle = neighbour->GetTgOfFrictionAngle();
        const double equiv_tg_of_fri_ang            = 0.5 * (my_tg_of_friction_angle + neighbour_tg_of_friction_angle);    
        
        MaximumAdmisibleShearForce = normal_contact_force * equiv_tg_of_fri_ang;
        
        const double tangential_contact_force_0 = LocalElasticContactForce[0] + ViscoDampingLocalContactForce[0];
        const double tangential_contact_force_1 = LocalElasticContactForce[1] + ViscoDampingLocalContactForce[1];
        
        const double ActualTotalShearForce = sqrt(tangential_contact_force_0 * tangential_contact_force_0 + tangential_contact_force_1 * tangential_contact_force_1);

        if (ActualTotalShearForce > MaximumAdmisibleShearForce) {
            
            const double ActualElasticShearForce = sqrt(LocalElasticContactForce[0] * LocalElasticContactForce[0] + LocalElasticContactForce[1] * LocalElasticContactForce[1]);
            
            const double dot_product = LocalElasticContactForce[0] * ViscoDampingLocalContactForce[0] + LocalElasticContactForce[1] * ViscoDampingLocalContactForce[1];
            const double ViscoDampingLocalContactForceModule = sqrt(ViscoDampingLocalContactForce[0] * ViscoDampingLocalContactForce[0] +\
                                                                    ViscoDampingLocalContactForce[1] * ViscoDampingLocalContactForce[1]);
            
            if (dot_product >= 0.0) {
                
                if (ActualElasticShearForce > MaximumAdmisibleShearForce) {
                    const double fraction = MaximumAdmisibleShearForce / ActualElasticShearForce;
                    LocalElasticContactForce[0]      = LocalElasticContactForce[0] * fraction;
                    LocalElasticContactForce[1]      = LocalElasticContactForce[1] * fraction;
                    ViscoDampingLocalContactForce[0] = 0.0;
                    ViscoDampingLocalContactForce[1] = 0.0;
                }            
                else {
                    const double ActualViscousShearForce = MaximumAdmisibleShearForce - ActualElasticShearForce;
                    const double fraction = ActualViscousShearForce / ViscoDampingLocalContactForceModule;
                    ViscoDampingLocalContactForce[0] *= fraction;
                    ViscoDampingLocalContactForce[1] *= fraction;
                }        
            }
            else {
                if (ViscoDampingLocalContactForceModule >= ActualElasticShearForce) {
                    const double fraction = (MaximumAdmisibleShearForce + ActualElasticShearForce) / ViscoDampingLocalContactForceModule;
                    ViscoDampingLocalContactForce[0] *= fraction;
                    ViscoDampingLocalContactForce[1] *= fraction;
                }
                else {
                    const double fraction = MaximumAdmisibleShearForce / ActualElasticShearForce;
                    LocalElasticContactForce[0]      = LocalElasticContactForce[0] * fraction;
                    LocalElasticContactForce[1]      = LocalElasticContactForce[1] * fraction;
                    ViscoDampingLocalContactForce[0] = 0.0;
                    ViscoDampingLocalContactForce[1] = 0.0;
                }
            }
            sliding = true;
        }
    }
    
    void DEM_D_Hertz_viscous_Coulomb::CalculateViscoDampingForceWithFEM(double LocalRelVel[3],
                                                                double ViscoDampingLocalContactForce[3],
                                                                SphericParticle* const element,
                                                                DEMWall* const wall) {                                        
        
        const double my_mass    = element->GetMass();              
        const double gamma = element->GetProperties()[DAMPING_GAMMA];
        const double normal_damping_coefficient     = 2.0 * gamma * sqrt(my_mass * mKn);
        const double tangential_damping_coefficient = 2.0 * gamma * sqrt(my_mass * mKt);
              
        ViscoDampingLocalContactForce[0] = - tangential_damping_coefficient * LocalRelVel[0];
        ViscoDampingLocalContactForce[1] = - tangential_damping_coefficient * LocalRelVel[1];
        ViscoDampingLocalContactForce[2] = - normal_damping_coefficient     * LocalRelVel[2];  

    }
    
    double DEM_D_Hertz_viscous_Coulomb::CalculateNormalForce(const double indentation) {
        return 0.666666666666666666667 * mKn * indentation;
    }

    double DEM_D_Hertz_viscous_Coulomb::CalculateCohesiveNormalForce(SphericParticle* const element1, SphericParticle* const element2, const double indentation){        
        return 0.0;
    }
    
    double DEM_D_Hertz_viscous_Coulomb::CalculateCohesiveNormalForceWithFEM(SphericParticle* const element, DEMWall* const wall, const double indentation){
        return 0.0;
    }

    //MSIMSI
    void DEM_D_Hertz_viscous_Coulomb::CalculateElasticEnergyDEM(double& elastic_energy, double indentation, double LocalElasticContactForce[3])
    {
        double normal_elastic         = 0.20*LocalElasticContactForce[2]*indentation; //each ball in a contact with another ball receives half the contact energy
        double tangential_elastic     = 0.25*(LocalElasticContactForce[0]*LocalElasticContactForce[0]+LocalElasticContactForce[1]*LocalElasticContactForce[1])/mKt; //each ball in a contact with another ball receives half the contact energy
        elastic_energy += normal_elastic; 
        elastic_energy += tangential_elastic;
    }

    void DEM_D_Hertz_viscous_Coulomb::CalculateInelasticFrictionalEnergyDEM(double& inelastic_frictional_energy, double& AuxElasticShearForce, double LocalElasticContactForce[3])
    {
        double frictional_energy = 0.25*((AuxElasticShearForce*AuxElasticShearForce)-(LocalElasticContactForce[0]*LocalElasticContactForce[0]+LocalElasticContactForce[1]*LocalElasticContactForce[1]))/mKt;
        inelastic_frictional_energy += frictional_energy;
    }
    
    void DEM_D_Hertz_viscous_Coulomb::CalculateInelasticViscodampingEnergyDEM(double& inelastic_viscodamping_energy, double ViscoDampingLocalContactForce[3], double LocalDeltDisp[3])
    {
        double viscodamping_energy = 0.50*sqrt(ViscoDampingLocalContactForce[0]*ViscoDampingLocalContactForce[0]*LocalDeltDisp[0]*LocalDeltDisp[0]+ViscoDampingLocalContactForce[1]*ViscoDampingLocalContactForce[1]*LocalDeltDisp[1]*LocalDeltDisp[1]+ViscoDampingLocalContactForce[2]*ViscoDampingLocalContactForce[2]*LocalDeltDisp[2]*LocalDeltDisp[2]);
        inelastic_viscodamping_energy += viscodamping_energy; 
    }
    
    void DEM_D_Hertz_viscous_Coulomb::CalculateElasticEnergyFEM(double& elastic_energy, double indentation, double LocalElasticContactForce[3])
    {
        double normal_elastic     = 0.40*LocalElasticContactForce[2]*indentation; //each ball in a contact with a wall receives all the contact energy
        double tangential_elastic = 0.50*(LocalElasticContactForce[0]*LocalElasticContactForce[0]+LocalElasticContactForce[1]*LocalElasticContactForce[1])/mKt;
        elastic_energy += normal_elastic; 
        elastic_energy += tangential_elastic;
    }
    
    void DEM_D_Hertz_viscous_Coulomb::CalculateInelasticFrictionalEnergyFEM(double& inelastic_frictional_energy, double& AuxElasticShearForce, double LocalElasticContactForce[3])
    {
        double frictional_energy = 0.50*((AuxElasticShearForce*AuxElasticShearForce)-(LocalElasticContactForce[0]*LocalElasticContactForce[0]+LocalElasticContactForce[1]*LocalElasticContactForce[1]))/mKt;
        inelastic_frictional_energy += frictional_energy;
    }
    
    void DEM_D_Hertz_viscous_Coulomb::CalculateInelasticViscodampingEnergyFEM(double& inelastic_viscodamping_energy, double ViscoDampingLocalContactForce[3], double LocalDeltDisp[3])
    {
        double viscodamping_energy = sqrt(ViscoDampingLocalContactForce[0]*ViscoDampingLocalContactForce[0]*LocalDeltDisp[0]*LocalDeltDisp[0]+ViscoDampingLocalContactForce[1]*ViscoDampingLocalContactForce[1]*LocalDeltDisp[1]*LocalDeltDisp[1]+ViscoDampingLocalContactForce[2]*ViscoDampingLocalContactForce[2]*LocalDeltDisp[2]*LocalDeltDisp[2]);
        inelastic_viscodamping_energy += viscodamping_energy; 
    }

} // namespace Kratos<|MERGE_RESOLUTION|>--- conflicted
+++ resolved
@@ -150,23 +150,7 @@
         const double my_shear_modulus    = 0.5 * my_young / (1.0 + my_poisson);
         const double walls_shear_modulus = 0.5 * walls_young / (1.0 + walls_poisson);
         const double equiv_shear         = 1.0 / ((2.0 - my_poisson)/my_shear_modulus + (2.0 - walls_poisson)/walls_shear_modulus);
-<<<<<<< HEAD
-        
-        /*
-        const double effective_young = my_young / (1.0 - my_poisson * my_poisson); //Equivalent Young Modulus for RIGID WALLS! 
-        const double effective_young = 0.5 * my_young / (1.0 - my_poisson * my_poisson); // Equivalent Young Modulus if the wall has the same E of the sphere
-        //Infinite Young was imposed to the wall in the formula that includes both. 
-        //For flexible walls, the computation is different, Thornton 2012 proposes same Young for both)
-        
-        const double effective_shear = 0.5 * my_young / ((1.0 + my_poisson) * (2.0 - my_poisson)); //Equivalent Shear Modulus for RIGID WALLS!
-        const double effective_shear = 0.25 * my_young / ((1.0 + my_poisson) * (2.0 - my_poisson)); //Equivalent Shear Modulus if the wall has the same E of the sphere
-        //Infinite Shear was imposed to the wall in the formula that includes both. 
-        //For flexible walls, the computation is different, Thornton 2012 proposes same Shear for both)
-                
-        */        
-=======
                
->>>>>>> 64241fac
         //Normal and Tangent elastic constants
         const double sqrt_equiv_radius_and_indentation = sqrt(effective_radius * indentation);
         mKn = 2.0 * equiv_young * sqrt_equiv_radius_and_indentation; 
