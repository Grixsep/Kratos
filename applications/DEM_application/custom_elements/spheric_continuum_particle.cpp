--- conflicted
+++ resolved
@@ -231,12 +231,9 @@
     {
         KRATOS_TRY
 
-<<<<<<< HEAD
         NodeType& this_node = this->GetGeometry()[0];
         DEM_COPY_SECOND_TO_FIRST_3(data_buffer.mMyCoors, this_node)
 
-=======
->>>>>>> cee2eda2
         const int time_steps = r_process_info[TIME_STEPS];
         const int& search_control = r_process_info[SEARCH_CONTROL];
         DenseVector<int>& search_control_vector = r_process_info[SEARCH_CONTROL_VECTOR];
@@ -303,11 +300,7 @@
             EvaluateDeltaDisplacement(data_buffer, DeltDisp, RelVel, data_buffer.mLocalCoordSystem, data_buffer.mOldLocalCoordSystem, vel, delta_displ);
 
             if (this->Is(DEMFlags::HAS_ROTATION)) {
-<<<<<<< HEAD
-                RelativeDisplacementAndVelocityOfContactPointDueToRotationMatrix(DeltDisp, RelVel, data_buffer.mOldLocalCoordSystem, other_radius, data_buffer.mDt, ang_vel, neighbour_iterator);
-=======
                 RelativeDisplacementAndVelocityOfContactPointDueToRotationQuaternion(DeltDisp, RelVel, OldLocalCoordSystem, other_radius, data_buffer.mDt, ang_vel, neighbour_iterator);
->>>>>>> cee2eda2
             }
 
             RelativeDisplacementAndVelocityOfContactPointDueToOtherReasons(r_process_info, DeltDisp, RelVel, data_buffer.mOldLocalCoordSystem, data_buffer.mLocalCoordSystem, neighbour_iterator);
@@ -391,13 +384,8 @@
             double LocalContactForce[3] = {0.0};
             double GlobalContactForce[3] = {0.0};
 
-<<<<<<< HEAD
             if (this->Is(DEMFlags::HAS_STRESS_TENSOR) && (i < (int)mContinuumInitialNeighborsSize)) { // We leave apart the discontinuum neighbors (the same for the walls). The neighbor would not be able to do the same if we activate it.
                 mContinuumConstitutiveLawArray[i]->AddPoissonContribution(equiv_poisson, data_buffer.mLocalCoordSystem, LocalElasticContactForce[2], calculation_area, mSymmStressTensor, this, neighbour_iterator, r_process_info, i, indentation);
-=======
-            if (this->Is(DEMFlags::HAS_STRESS_TENSOR) && (i < mContinuumInitialNeighborsSize)) { // We leave apart the discontinuum neighbors (the same for the walls). The neighbor would not be able to do the same if we activate it.
-                mContinuumConstitutiveLawArray[i]->AddPoissonContribution(equiv_poisson, LocalCoordSystem, LocalElasticContactForce[2], calculation_area, mSymmStressTensor, this, neighbour_iterator, r_process_info, i, indentation);
->>>>>>> cee2eda2
             }
 
             array_1d<double, 3> other_ball_to_ball_forces(3,0.0);
@@ -425,11 +413,7 @@
             }
 
             if (this->Is(DEMFlags::HAS_STRESS_TENSOR) /*&& (i < mContinuumInitialNeighborsSize)*/) {
-<<<<<<< HEAD
                 AddNeighbourContributionToStressTensor(TotalGlobalElasticContactForce, data_buffer.mLocalCoordSystem[2], data_buffer.mDistance, radius_sum, this);
-=======
-                AddNeighbourContributionToStressTensor(TotalGlobalElasticContactForce, LocalCoordSystem[2], data_buffer.mDistance, radius_sum, this);
->>>>>>> cee2eda2
             }
 
             AddContributionToRepresentativeVolume(data_buffer.mDistance, radius_sum, calculation_area);
