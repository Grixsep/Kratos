//
// Author: Miquel Santasusana msantasusana@cimne.upc.edu
//

// External includes 
#include <pybind11/pybind11.h>
#include <pybind11/stl.h>

// Project includes

#include "includes/model_part.h"
#include "custom_python/add_custom_utilities_to_python.h"
#include "custom_utilities/analytic_tools/analytic_model_part_filler.h"
#include "custom_utilities/analytic_tools/analytic_particle_watcher.h"
#include "custom_utilities/analytic_tools/analytic_face_watcher.h"
#include "custom_utilities/create_and_destroy.h"
#include "custom_utilities/calculate_global_physical_properties.h"
#include "custom_utilities/pre_utilities.h"
#include "custom_utilities/post_utilities.h"
#include "custom_utilities/search_utilities.h"
#include "custom_utilities/omp_dem_search.h"
#include "custom_utilities/dem_fem_search.h"
#include "custom_utilities/dem_fem_utilities.h"
#include "custom_utilities/benchmark_utilities.h" 
#include "custom_utilities/inlet.h"
#include "custom_utilities/force_based_inlet.h"
#include "custom_utilities/reorder_consecutive_from_given_ids_model_part_io.h"
#include "custom_utilities/AuxiliaryUtilities.h"
#include "custom_utilities/excavator_utility.h"
#include "custom_utilities/analytic_tools/particles_history_watcher.h"
#include "custom_utilities/move_mesh_utility.h"

namespace Kratos {

namespace Python {

typedef ModelPart::NodesContainerType::iterator      PointIterator;
typedef std::vector<array_1d<double, 3 > >           ComponentVectorType;
typedef std::vector<array_1d<double, 3 > >::iterator ComponentIteratorType;
typedef SpatialSearch::NodesContainerType            NodesArrayType;

pybind11::list Aux_MeasureTopHeight(PreUtilities& ThisPreUtils, ModelPart& rModelPart)
{
    double subtotal = 0.0;
    double weight = 0.0;
    ThisPreUtils.MeasureTopHeight(rModelPart,subtotal,weight);

    // Copy output to a Python list
    pybind11::list Out;

    Out.append( subtotal );
    Out.append( weight );
    return Out;
}

pybind11::list Aux_MeasureBotHeight(PreUtilities& ThisPreUtils, ModelPart& rModelPart)
{
    double subtotal = 0.0;
    double weight = 0.0;
    ThisPreUtils.MeasureBotHeight(rModelPart,subtotal,weight);

    // Copy output to a Python list
    pybind11::list Out;
    
    Out.append( subtotal );
    Out.append( weight );
    return Out;
}

Element::Pointer CreateSphericParticle1(ParticleCreatorDestructor& r_creator_destructor,
                                                ModelPart& r_modelpart,
                                                int r_Elem_Id,
                                                const array_1d<double, 3 >& coordinates, 
                                                Properties::Pointer r_params,
                                                const double radius,
                                                const Element& r_reference_element) {
    
    return r_creator_destructor.CreateSphericParticle(r_modelpart, r_Elem_Id, coordinates, r_params, radius, r_reference_element);
}

Element::Pointer CreateSphericParticle2(ParticleCreatorDestructor& r_creator_destructor,
                                              ModelPart& r_modelpart,
                                              int r_Elem_Id,
                                              Node < 3 > ::Pointer reference_node, 
                                              Properties::Pointer r_params,
                                              const double radius,
                                              const Element& r_reference_element) {
    
    return r_creator_destructor.CreateSphericParticle(r_modelpart, r_Elem_Id, reference_node, r_params, radius, r_reference_element);
}

Element::Pointer CreateSphericParticle3(ParticleCreatorDestructor& r_creator_destructor,
                                              ModelPart& r_modelpart,
                                              int r_Elem_Id,
                                              Node < 3 > ::Pointer reference_node, 
                                              Properties::Pointer r_params,
                                              const double radius,
                                              const std::string& element_name) {
    
    return r_creator_destructor.CreateSphericParticle(r_modelpart, r_Elem_Id, reference_node, r_params, radius, element_name);
}

Element::Pointer CreateSphericParticle4(ParticleCreatorDestructor& r_creator_destructor,
                                              ModelPart& r_modelpart,
                                              Node < 3 > ::Pointer reference_node, 
                                              Properties::Pointer r_params,
                                              const double radius,
                                              const std::string& element_name) {
    
    return r_creator_destructor.CreateSphericParticle(r_modelpart, reference_node, r_params, radius, element_name);
}

Element::Pointer CreateSphericParticle5(ParticleCreatorDestructor& r_creator_destructor,
                                              ModelPart& r_modelpart,
                                              int r_Elem_Id,  
                                              const array_1d<double, 3 >& coordinates, 
                                              Properties::Pointer r_params,
                                              const double radius,
                                              const std::string& element_name) {
    
    return r_creator_destructor.CreateSphericParticle(r_modelpart, r_Elem_Id, coordinates, r_params, radius, element_name);
}

Element::Pointer CreateSphericParticle6(ParticleCreatorDestructor& r_creator_destructor,
                                              ModelPart& r_modelpart,
                                              const array_1d<double, 3 >& coordinates, 
                                              Properties::Pointer r_params,
                                              const double radius,
                                              const std::string& element_name) {
    
    return r_creator_destructor.CreateSphericParticle(r_modelpart, coordinates, r_params, radius, element_name);
}

void CreatePropertiesProxies1(PropertiesProxiesManager& r_properties_proxy_manager, ModelPart& r_modelpart) {
    r_properties_proxy_manager.CreatePropertiesProxies(r_modelpart); 
}

void CreatePropertiesProxies2(PropertiesProxiesManager& r_properties_proxy_manager, ModelPart& r_modelpart, ModelPart& r_inlet_modelpart, ModelPart& r_clusters_modelpart) {
    r_properties_proxy_manager.CreatePropertiesProxies(r_modelpart, r_inlet_modelpart, r_clusters_modelpart); 
}

using namespace pybind11;

void AddCustomUtilitiesToPython(pybind11::module& m) {
        
    class_<ParticleCreatorDestructor, ParticleCreatorDestructor::Pointer>(m, "ParticleCreatorDestructor")
        .def(init<>())
        .def(init<AnalyticWatcher::Pointer>())
        .def("CalculateSurroundingBoundingBox", &ParticleCreatorDestructor::CalculateSurroundingBoundingBox)
        .def("MarkParticlesForErasingGivenBoundingBox", &ParticleCreatorDestructor::MarkParticlesForErasingGivenBoundingBox)
        .def("MarkParticlesForErasingGivenScalarVariableValue", &ParticleCreatorDestructor::MarkParticlesForErasingGivenScalarVariableValue)
        .def("MarkParticlesForErasingGivenVectorVariableModulus", &ParticleCreatorDestructor::MarkParticlesForErasingGivenVectorVariableModulus)
        .def("GetHighNode", &ParticleCreatorDestructor::GetHighNode)
        .def("GetLowNode", &ParticleCreatorDestructor::GetLowNode)
        .def("GetDiameter", &ParticleCreatorDestructor::GetDiameter)
        .def("SetHighNode", &ParticleCreatorDestructor::SetHighNode)
        .def("SetLowNode", &ParticleCreatorDestructor::SetLowNode)
        .def("SetMaxNodeId", &ParticleCreatorDestructor::SetMaxNodeId)
        .def("DestroyParticlesOutsideBoundingBox", &ParticleCreatorDestructor::DestroyParticlesOutsideBoundingBox)
        .def("DestroyContactElementsOutsideBoundingBox", &ParticleCreatorDestructor::DestroyContactElementsOutsideBoundingBox)
        .def("FindMaxNodeIdInModelPart", &ParticleCreatorDestructor::FindMaxNodeIdInModelPart)
        .def("FindMaxElementIdInModelPart", &ParticleCreatorDestructor::FindMaxElementIdInModelPart)
        .def("FindMaxConditionIdInModelPart", &ParticleCreatorDestructor::FindMaxConditionIdInModelPart)
        .def("RenumberElementIdsFromGivenValue", &ParticleCreatorDestructor::RenumberElementIdsFromGivenValue)
        .def("CreateSphericParticle", CreateSphericParticle1)    
        .def("CreateSphericParticle", CreateSphericParticle2)
        .def("CreateSphericParticle", CreateSphericParticle3)
        .def("CreateSphericParticle", CreateSphericParticle4)
        .def("CreateSphericParticle", CreateSphericParticle5)
        .def("CreateSphericParticle", CreateSphericParticle6)
        ;
      
    class_<DEM_Inlet, DEM_Inlet::Pointer>(m, "DEM_Inlet")
        .def(init<ModelPart&>())
        .def("CreateElementsFromInletMesh", &DEM_Inlet::CreateElementsFromInletMesh)        
        .def("InitializeDEM_Inlet", &DEM_Inlet::InitializeDEM_Inlet
            ,arg("model_part")
            ,arg("creator_destructor")
            ,arg("using_strategy_for_continuum") = false
            )
        .def("GetNumberOfParticlesInjectedSoFar", &DEM_Inlet::CreateElementsFromInletMesh)
        ;

    class_<DEM_Force_Based_Inlet, DEM_Force_Based_Inlet::Pointer, DEM_Inlet>(m, "DEM_Force_Based_Inlet")
        .def(init<ModelPart&, array_1d<double, 3>>())
        ;

    class_<SphericElementGlobalPhysicsCalculator, SphericElementGlobalPhysicsCalculator::Pointer >(m, "SphericElementGlobalPhysicsCalculator")
        .def(init<ModelPart&>())
        .def("CalculateTotalVolume", &SphericElementGlobalPhysicsCalculator::CalculateTotalVolume)
        .def("CalculateTotalMass", &SphericElementGlobalPhysicsCalculator::CalculateTotalMass)
        .def("CalculateMaxNodalVariable", &SphericElementGlobalPhysicsCalculator::CalculateMaxNodalVariable)
        .def("CalculateMinNodalVariable", &SphericElementGlobalPhysicsCalculator::CalculateMinNodalVariable)
        .def("CalculateD50", &SphericElementGlobalPhysicsCalculator::CalculateD50)
        .def("CalculateCenterOfMass", &SphericElementGlobalPhysicsCalculator::CalculateCenterOfMass)
        .def("GetInitialCenterOfMass", &SphericElementGlobalPhysicsCalculator::GetInitialCenterOfMass)
        .def("CalculateTranslationalKinematicEnergy", &SphericElementGlobalPhysicsCalculator::CalculateTranslationalKinematicEnergy)
        .def("CalculateRotationalKinematicEnergy", &SphericElementGlobalPhysicsCalculator::CalculateRotationalKinematicEnergy)
        .def("CalculateElasticEnergy", &SphericElementGlobalPhysicsCalculator::CalculateElasticEnergy)
        .def("CalculateInelasticFrictionalEnergy", &SphericElementGlobalPhysicsCalculator::CalculateInelasticFrictionalEnergy)
        .def("CalculateInelasticViscodampingEnergy", &SphericElementGlobalPhysicsCalculator::CalculateInelasticViscodampingEnergy)
        .def("CalculateGravitationalPotentialEnergy", &SphericElementGlobalPhysicsCalculator::CalculateGravitationalPotentialEnergy)
        .def("CalculateTotalMomentum", &SphericElementGlobalPhysicsCalculator::CalculateTotalMomentum)
        .def("CalulateTotalAngularMomentum", &SphericElementGlobalPhysicsCalculator::CalulateTotalAngularMomentum)
        .def("CalculateSumOfInternalForces", &SphericElementGlobalPhysicsCalculator::CalculateSumOfInternalForces)
        ;

    void (DemSearchUtilities::*SearchNodeNeigboursDistancesMM)(ModelPart&,ModelPart&,const double&,const Variable<double>&) = &DemSearchUtilities::SearchNodeNeigboursDistances<Variable<double> >;
    void (DemSearchUtilities::*SearchNodeNeigboursDistancesML)(NodesArrayType&,ModelPart&,const double&,const Variable<double>&) = &DemSearchUtilities::SearchNodeNeigboursDistances<Variable<double> >;
    void (DemSearchUtilities::*SearchNodeNeigboursDistancesLM)(ModelPart&,NodesArrayType&,const double&,const Variable<double>&) = &DemSearchUtilities::SearchNodeNeigboursDistances<Variable<double> >;
    void (DemSearchUtilities::*SearchNodeNeigboursDistancesLL)(NodesArrayType&,NodesArrayType&,const double&,const Variable<double>&) = &DemSearchUtilities::SearchNodeNeigboursDistances<Variable<double> >;

    class_<DemSearchUtilities, DemSearchUtilities::Pointer>(m, "DemSearchUtilities")
        .def(init<SpatialSearch::Pointer>())
        .def("SearchNodeNeighboursDistances", SearchNodeNeigboursDistancesMM)
        .def("SearchNodeNeighboursDistances", SearchNodeNeigboursDistancesML)
        .def("SearchNodeNeighboursDistances", SearchNodeNeigboursDistancesLM)
        .def("SearchNodeNeighboursDistances", SearchNodeNeigboursDistancesLL)
        ;

    class_<AnalyticModelPartFiller, AnalyticModelPartFiller::Pointer>(m, "AnalyticModelPartFiller")
        .def(init<>())
        .def("FillAnalyticModelPartGivenFractionOfParticlesToTransform", &AnalyticModelPartFiller::FillAnalyticModelPartGivenFractionOfParticlesToTransform
            ,arg("fraction_of_particles_to_convert")
            ,arg("spheres_model_part")
            ,arg("particle_creator_destructor")
            ,arg("analytic_sub_model_part_name") = ""
            )
        ;

    class_<AnalyticParticleWatcher, AnalyticParticleWatcher::Pointer>(m, "AnalyticParticleWatcher")
        .def(init<>())
        .def("MakeMeasurements", &AnalyticParticleWatcher::MakeMeasurements)
        //.def("GetTimeStepsData", &AnalyticParticleWatcher::GetTimeStepsData)
        //.def("GetParticleData", &AnalyticParticleWatcher::GetParticleData)
        //.def("GetAllParticlesData", &AnalyticParticleWatcher::GetAllParticlesData)
        .def("SetNodalMaxImpactVelocities", &AnalyticParticleWatcher::SetNodalMaxImpactVelocities)
        .def("SetNodalMaxFaceImpactVelocities", &AnalyticParticleWatcher::SetNodalMaxFaceImpactVelocities)
        ;

    class_<AnalyticFaceWatcher, AnalyticFaceWatcher::Pointer>(m, "AnalyticFaceWatcher")
        .def(init<>())
        .def("ClearData", &AnalyticFaceWatcher::ClearData)
        .def("MakeMeasurements", &AnalyticFaceWatcher::MakeMeasurements)
        //.def("GetTimeStepsData", &AnalyticFaceWatcher::GetTimeStepsData)
        //.def("GetFaceData", &AnalyticFaceWatcher::GetFaceData)
        //.def("GetAllFacesData", &AnalyticFaceWatcher::GetAllFacesData)
        .def("GetTotalFlux", &AnalyticFaceWatcher::GetTotalFlux)
        ;

    class_<DEM_FEM_Search, DEM_FEM_Search::Pointer>(m, "DEM_FEM_Search")
        .def(init<>())
        .def("GetBBHighPoint", &DEM_FEM_Search::GetBBHighPoint)
        .def("GetBBLowPoint", &DEM_FEM_Search::GetBBLowPoint)
        ;
    
    class_<PreUtilities, PreUtilities::Pointer >(m, "PreUtilities")
        .def(init<>())
        .def(init<ModelPart&>())
        .def("MeasureTopHeigh", Aux_MeasureTopHeight)        
        .def("MeasureBotHeigh", Aux_MeasureBotHeight)
        .def("SetClusterInformationInProperties", &PreUtilities::SetClusterInformationInProperties)
        .def("CreateCartesianSpecimenMdpa", &PreUtilities::CreateCartesianSpecimenMdpa)
        .def("BreakBondUtility", &PreUtilities::BreakBondUtility)
        .def("FillAnalyticSubModelPartUtility", &PreUtilities::FillAnalyticSubModelPartUtility)
        ;
         
    class_<PostUtilities, PostUtilities::Pointer>(m, "PostUtilities")
        .def(init<>())
        .def("VelocityTrap", &PostUtilities::VelocityTrap)
        .def("AddModelPartToModelPart", &PostUtilities::AddModelPartToModelPart)
        .def("AddSpheresNotBelongingToClustersToMixModelPart", &PostUtilities::AddSpheresNotBelongingToClustersToMixModelPart)
        .def("QuasiStaticAdimensionalNumber", &PostUtilities::QuasiStaticAdimensionalNumber)
        .def("IntegrationOfForces", &PostUtilities::IntegrationOfForces)
        .def("IntegrationOfElasticForces", &PostUtilities::IntegrationOfElasticForces)
        .def("ComputePoisson", &PostUtilities::ComputePoisson)
        .def("ComputePoisson2D", &PostUtilities::ComputePoisson2D)
        .def("ComputeEulerAngles", &PostUtilities::ComputeEulerAngles)
        ;
     
    class_<DEMFEMUtilities, DEMFEMUtilities::Pointer>(m, "DEMFEMUtilities")
        .def(init<>())
        .def("MoveAllMeshes", &DEMFEMUtilities::MoveAllMeshes)
        .def("MoveAllMeshesUsingATable", &DEMFEMUtilities::MoveAllMeshesUsingATable)
        .def("CreateRigidFacesFromAllElements", &DEMFEMUtilities::CreateRigidFacesFromAllElements)     
        ;

    class_<BenchmarkUtils, BenchmarkUtils::Pointer>(m, "BenchmarkUtils")
        .def(init<>())
        .def("ComputeHydrodynamicForces", &BenchmarkUtils::ComputeHydrodynamicForces)
        ;
     
    class_<ReorderConsecutiveFromGivenIdsModelPartIO, ReorderConsecutiveFromGivenIdsModelPartIO::Pointer, ReorderConsecutiveModelPartIO>(m, "ReorderConsecutiveFromGivenIdsModelPartIO")
        .def(init<std::string const& >())
        .def(init<std::string const&, const int, const int, const int>())
        ;  
    
    class_<AuxiliaryUtilities, AuxiliaryUtilities::Pointer>(m, "AuxiliaryUtilities")
        .def(init<>())
<<<<<<< HEAD
        .def("GetIthSubModelPartIsForceIntegrationGroup", &AuxiliaryUtilities::GetIthSubModelPartIsForceIntegrationGroup)
        .def("GetIthSubModelPartName", &AuxiliaryUtilities::GetIthSubModelPartName)
        .def("GetIthSubModelPartIdentifier", &AuxiliaryUtilities::GetIthSubModelPartIdentifier)
        .def("GetIthSubModelPartData", &AuxiliaryUtilities::GetIthSubModelPartData<double>)    
        .def("GetIthSubModelPartData", &AuxiliaryUtilities::GetIthSubModelPartData<int>)    
        .def("GetIthSubModelPartData", &AuxiliaryUtilities::GetIthSubModelPartData<array_1d<double,3> >)    
        .def("GetIthSubModelPartData", &AuxiliaryUtilities::GetIthSubModelPartData<std::string>) 
        .def("GetIthSubModelPartNodes", &AuxiliaryUtilities::GetIthSubModelPartNodes)          
=======
>>>>>>> e2bbc9b6
        ;
    
    class_<PropertiesProxiesManager, PropertiesProxiesManager::Pointer>(m, "PropertiesProxiesManager")
        .def(init<>())
        .def("CreatePropertiesProxies", CreatePropertiesProxies1)
        .def("CreatePropertiesProxies", CreatePropertiesProxies2)
        ;

    class_<ExcavatorUtility, ExcavatorUtility::Pointer >(m, "ExcavatorUtility")
        .def(init<ModelPart&, const double, const double, const double, const double, const double, const double, const double, const double, const double, const double, const double, const double, const double>())
        .def("ExecuteInitializeSolutionStep", &ExcavatorUtility::ExecuteInitializeSolutionStep)   
        ;

    class_<AnalyticWatcher, AnalyticWatcher::Pointer>(m, "AnalyticWatcher")
        .def(init<>())
        ;

    class_<ParticlesHistoryWatcher, ParticlesHistoryWatcher::Pointer, AnalyticWatcher>(m, "ParticlesHistoryWatcher")
        .def(init<>())
        .def("GetNewParticlesData", &ParticlesHistoryWatcher::GetNewParticlesData)
        ;

    class_<MoveMeshUtility, MoveMeshUtility::Pointer>(m, "MoveMeshUtility")
        .def(init<>())
        .def("MoveDemMesh", &MoveMeshUtility::MoveDemMesh)
        ;
    }



/*ModelPart::NodesContainerType::Pointer ModelPartGetNodes1(ModelPart& rModelPart)
{
	return rModelPart.pNodes();
}*/

}  // namespace Python

} // Namespace Kratos<|MERGE_RESOLUTION|>--- conflicted
+++ resolved
@@ -2,9 +2,8 @@
 // Author: Miquel Santasusana msantasusana@cimne.upc.edu
 //
 
-// External includes 
+// External includes
 #include <pybind11/pybind11.h>
-#include <pybind11/stl.h>
 
 // Project includes
 
@@ -21,7 +20,7 @@
 #include "custom_utilities/omp_dem_search.h"
 #include "custom_utilities/dem_fem_search.h"
 #include "custom_utilities/dem_fem_utilities.h"
-#include "custom_utilities/benchmark_utilities.h" 
+#include "custom_utilities/benchmark_utilities.h"
 #include "custom_utilities/inlet.h"
 #include "custom_utilities/force_based_inlet.h"
 #include "custom_utilities/reorder_consecutive_from_given_ids_model_part_io.h"
@@ -61,7 +60,7 @@
 
     // Copy output to a Python list
     pybind11::list Out;
-    
+
     Out.append( subtotal );
     Out.append( weight );
     return Out;
@@ -70,79 +69,79 @@
 Element::Pointer CreateSphericParticle1(ParticleCreatorDestructor& r_creator_destructor,
                                                 ModelPart& r_modelpart,
                                                 int r_Elem_Id,
-                                                const array_1d<double, 3 >& coordinates, 
+                                                const array_1d<double, 3 >& coordinates,
                                                 Properties::Pointer r_params,
                                                 const double radius,
                                                 const Element& r_reference_element) {
-    
+
     return r_creator_destructor.CreateSphericParticle(r_modelpart, r_Elem_Id, coordinates, r_params, radius, r_reference_element);
 }
 
 Element::Pointer CreateSphericParticle2(ParticleCreatorDestructor& r_creator_destructor,
                                               ModelPart& r_modelpart,
                                               int r_Elem_Id,
-                                              Node < 3 > ::Pointer reference_node, 
+                                              Node < 3 > ::Pointer reference_node,
                                               Properties::Pointer r_params,
                                               const double radius,
                                               const Element& r_reference_element) {
-    
+
     return r_creator_destructor.CreateSphericParticle(r_modelpart, r_Elem_Id, reference_node, r_params, radius, r_reference_element);
 }
 
 Element::Pointer CreateSphericParticle3(ParticleCreatorDestructor& r_creator_destructor,
                                               ModelPart& r_modelpart,
                                               int r_Elem_Id,
-                                              Node < 3 > ::Pointer reference_node, 
+                                              Node < 3 > ::Pointer reference_node,
                                               Properties::Pointer r_params,
                                               const double radius,
                                               const std::string& element_name) {
-    
+
     return r_creator_destructor.CreateSphericParticle(r_modelpart, r_Elem_Id, reference_node, r_params, radius, element_name);
 }
 
 Element::Pointer CreateSphericParticle4(ParticleCreatorDestructor& r_creator_destructor,
                                               ModelPart& r_modelpart,
-                                              Node < 3 > ::Pointer reference_node, 
+                                              Node < 3 > ::Pointer reference_node,
                                               Properties::Pointer r_params,
                                               const double radius,
                                               const std::string& element_name) {
-    
+
     return r_creator_destructor.CreateSphericParticle(r_modelpart, reference_node, r_params, radius, element_name);
 }
 
 Element::Pointer CreateSphericParticle5(ParticleCreatorDestructor& r_creator_destructor,
                                               ModelPart& r_modelpart,
-                                              int r_Elem_Id,  
-                                              const array_1d<double, 3 >& coordinates, 
+                                              int r_Elem_Id,
+                                              const array_1d<double, 3 >& coordinates,
                                               Properties::Pointer r_params,
                                               const double radius,
                                               const std::string& element_name) {
-    
+
     return r_creator_destructor.CreateSphericParticle(r_modelpart, r_Elem_Id, coordinates, r_params, radius, element_name);
 }
 
 Element::Pointer CreateSphericParticle6(ParticleCreatorDestructor& r_creator_destructor,
                                               ModelPart& r_modelpart,
-                                              const array_1d<double, 3 >& coordinates, 
+                                              const array_1d<double, 3 >& coordinates,
                                               Properties::Pointer r_params,
                                               const double radius,
                                               const std::string& element_name) {
-    
+
     return r_creator_destructor.CreateSphericParticle(r_modelpart, coordinates, r_params, radius, element_name);
 }
 
 void CreatePropertiesProxies1(PropertiesProxiesManager& r_properties_proxy_manager, ModelPart& r_modelpart) {
-    r_properties_proxy_manager.CreatePropertiesProxies(r_modelpart); 
+    r_properties_proxy_manager.CreatePropertiesProxies(r_modelpart);
 }
 
 void CreatePropertiesProxies2(PropertiesProxiesManager& r_properties_proxy_manager, ModelPart& r_modelpart, ModelPart& r_inlet_modelpart, ModelPart& r_clusters_modelpart) {
-    r_properties_proxy_manager.CreatePropertiesProxies(r_modelpart, r_inlet_modelpart, r_clusters_modelpart); 
+    r_properties_proxy_manager.CreatePropertiesProxies(r_modelpart, r_inlet_modelpart, r_clusters_modelpart);
 }
 
 using namespace pybind11;
 
 void AddCustomUtilitiesToPython(pybind11::module& m) {
-        
+
     class_<ParticleCreatorDestructor, ParticleCreatorDestructor::Pointer>(m, "ParticleCreatorDestructor")
         .def(init<>())
         .def(init<AnalyticWatcher::Pointer>())
@@ -162,17 +161,17 @@
         .def("FindMaxElementIdInModelPart", &ParticleCreatorDestructor::FindMaxElementIdInModelPart)
         .def("FindMaxConditionIdInModelPart", &ParticleCreatorDestructor::FindMaxConditionIdInModelPart)
         .def("RenumberElementIdsFromGivenValue", &ParticleCreatorDestructor::RenumberElementIdsFromGivenValue)
-        .def("CreateSphericParticle", CreateSphericParticle1)    
+        .def("CreateSphericParticle", CreateSphericParticle1)
         .def("CreateSphericParticle", CreateSphericParticle2)
         .def("CreateSphericParticle", CreateSphericParticle3)
         .def("CreateSphericParticle", CreateSphericParticle4)
         .def("CreateSphericParticle", CreateSphericParticle5)
         .def("CreateSphericParticle", CreateSphericParticle6)
         ;
-      
+
     class_<DEM_Inlet, DEM_Inlet::Pointer>(m, "DEM_Inlet")
         .def(init<ModelPart&>())
-        .def("CreateElementsFromInletMesh", &DEM_Inlet::CreateElementsFromInletMesh)        
+        .def("CreateElementsFromInletMesh", &DEM_Inlet::CreateElementsFromInletMesh)
         .def("InitializeDEM_Inlet", &DEM_Inlet::InitializeDEM_Inlet
             ,arg("model_part")
             ,arg("creator_destructor")
@@ -238,8 +237,30 @@
         .def("SetNodalMaxFaceImpactVelocities", &AnalyticParticleWatcher::SetNodalMaxFaceImpactVelocities)
         ;
 
+
+    class_<std::list<int>>(m, "IntList")
+        .def(init<>())
+        //.def("clear", &std::list<int>::clear)
+        //.def("pop_back", &std::list<int>::pop_back)
+        //.def("__len__", [](const std::list<int> &v) { return v.size(); })
+        //.def("__iter__", [](std::list<int> &v) {
+        //return make_iterator(v.begin(), v.end());
+        //}
+        ;
+
+    class_<std::list<double>>(m, "DoubleList")
+        .def(init<>())
+        //.def("clear", &std::list<int>::clear)
+        //.def("pop_back", &std::list<int>::pop_back)
+        //.def("__len__", [](const std::list<int> &v) { return v.size(); })
+        //.def("__iter__", [](std::list<int> &v) {
+        //return make_iterator(v.begin(), v.end());
+        //}
+        ;
+
+
     class_<AnalyticFaceWatcher, AnalyticFaceWatcher::Pointer>(m, "AnalyticFaceWatcher")
-        .def(init<>())
+        .def(init < ModelPart& >())
         .def("ClearData", &AnalyticFaceWatcher::ClearData)
         .def("MakeMeasurements", &AnalyticFaceWatcher::MakeMeasurements)
         //.def("GetTimeStepsData", &AnalyticFaceWatcher::GetTimeStepsData)
@@ -253,18 +274,18 @@
         .def("GetBBHighPoint", &DEM_FEM_Search::GetBBHighPoint)
         .def("GetBBLowPoint", &DEM_FEM_Search::GetBBLowPoint)
         ;
-    
+
     class_<PreUtilities, PreUtilities::Pointer >(m, "PreUtilities")
         .def(init<>())
         .def(init<ModelPart&>())
-        .def("MeasureTopHeigh", Aux_MeasureTopHeight)        
+        .def("MeasureTopHeigh", Aux_MeasureTopHeight)
         .def("MeasureBotHeigh", Aux_MeasureBotHeight)
         .def("SetClusterInformationInProperties", &PreUtilities::SetClusterInformationInProperties)
         .def("CreateCartesianSpecimenMdpa", &PreUtilities::CreateCartesianSpecimenMdpa)
         .def("BreakBondUtility", &PreUtilities::BreakBondUtility)
         .def("FillAnalyticSubModelPartUtility", &PreUtilities::FillAnalyticSubModelPartUtility)
         ;
-         
+
     class_<PostUtilities, PostUtilities::Pointer>(m, "PostUtilities")
         .def(init<>())
         .def("VelocityTrap", &PostUtilities::VelocityTrap)
@@ -277,39 +298,28 @@
         .def("ComputePoisson2D", &PostUtilities::ComputePoisson2D)
         .def("ComputeEulerAngles", &PostUtilities::ComputeEulerAngles)
         ;
-     
+
     class_<DEMFEMUtilities, DEMFEMUtilities::Pointer>(m, "DEMFEMUtilities")
         .def(init<>())
         .def("MoveAllMeshes", &DEMFEMUtilities::MoveAllMeshes)
         .def("MoveAllMeshesUsingATable", &DEMFEMUtilities::MoveAllMeshesUsingATable)
-        .def("CreateRigidFacesFromAllElements", &DEMFEMUtilities::CreateRigidFacesFromAllElements)     
+        .def("CreateRigidFacesFromAllElements", &DEMFEMUtilities::CreateRigidFacesFromAllElements)
         ;
 
     class_<BenchmarkUtils, BenchmarkUtils::Pointer>(m, "BenchmarkUtils")
         .def(init<>())
         .def("ComputeHydrodynamicForces", &BenchmarkUtils::ComputeHydrodynamicForces)
         ;
-     
+
     class_<ReorderConsecutiveFromGivenIdsModelPartIO, ReorderConsecutiveFromGivenIdsModelPartIO::Pointer, ReorderConsecutiveModelPartIO>(m, "ReorderConsecutiveFromGivenIdsModelPartIO")
         .def(init<std::string const& >())
         .def(init<std::string const&, const int, const int, const int>())
-        ;  
-    
+        ;
+
     class_<AuxiliaryUtilities, AuxiliaryUtilities::Pointer>(m, "AuxiliaryUtilities")
         .def(init<>())
-<<<<<<< HEAD
-        .def("GetIthSubModelPartIsForceIntegrationGroup", &AuxiliaryUtilities::GetIthSubModelPartIsForceIntegrationGroup)
-        .def("GetIthSubModelPartName", &AuxiliaryUtilities::GetIthSubModelPartName)
-        .def("GetIthSubModelPartIdentifier", &AuxiliaryUtilities::GetIthSubModelPartIdentifier)
-        .def("GetIthSubModelPartData", &AuxiliaryUtilities::GetIthSubModelPartData<double>)    
-        .def("GetIthSubModelPartData", &AuxiliaryUtilities::GetIthSubModelPartData<int>)    
-        .def("GetIthSubModelPartData", &AuxiliaryUtilities::GetIthSubModelPartData<array_1d<double,3> >)    
-        .def("GetIthSubModelPartData", &AuxiliaryUtilities::GetIthSubModelPartData<std::string>) 
-        .def("GetIthSubModelPartNodes", &AuxiliaryUtilities::GetIthSubModelPartNodes)          
-=======
->>>>>>> e2bbc9b6
-        ;
-    
+        ;
+
     class_<PropertiesProxiesManager, PropertiesProxiesManager::Pointer>(m, "PropertiesProxiesManager")
         .def(init<>())
         .def("CreatePropertiesProxies", CreatePropertiesProxies1)
@@ -318,7 +328,7 @@
 
     class_<ExcavatorUtility, ExcavatorUtility::Pointer >(m, "ExcavatorUtility")
         .def(init<ModelPart&, const double, const double, const double, const double, const double, const double, const double, const double, const double, const double, const double, const double, const double>())
-        .def("ExecuteInitializeSolutionStep", &ExcavatorUtility::ExecuteInitializeSolutionStep)   
+        .def("ExecuteInitializeSolutionStep", &ExcavatorUtility::ExecuteInitializeSolutionStep)
         ;
 
     class_<AnalyticWatcher, AnalyticWatcher::Pointer>(m, "AnalyticWatcher")
