--- conflicted
+++ resolved
@@ -3,11 +3,6 @@
 
 namespace Kratos {
 
-<<<<<<< HEAD
-   void TaylorScheme::SetIntegrationSchemeInProperties(Properties::Pointer pProp, bool verbose) const {
-       if(verbose) std::cout << "\nAssigning TaylorScheme to properties " << pProp->Id() << std::endl;
-       pProp->SetValue(DEM_INTEGRATION_SCHEME_POINTER, this->CloneShared());
-=======
     void TaylorScheme::SetTranslationalIntegrationSchemeInProperties(Properties::Pointer pProp, bool verbose) const {
 //         if(verbose) std::cout << "\nAssigning TaylorScheme to properties " << pProp->Id() << std::endl;
         pProp->SetValue(DEM_TRANSLATIONAL_INTEGRATION_SCHEME_POINTER, this->CloneShared());
@@ -16,16 +11,11 @@
     void TaylorScheme::SetRotationalIntegrationSchemeInProperties(Properties::Pointer pProp, bool verbose) const {
 //         if(verbose) std::cout << "\nAssigning TaylorScheme to properties " << pProp->Id() << std::endl;
         pProp->SetValue(DEM_ROTATIONAL_INTEGRATION_SCHEME_POINTER, this->CloneShared());
->>>>>>> 64241fac
     }
 
     void TaylorScheme::UpdateTranslationalVariables(
             int StepFlag,
-<<<<<<< HEAD
-            Node < 3 > & i,
-=======
             Node < 3 >& i,
->>>>>>> 64241fac
             array_1d<double, 3 >& coor,
             array_1d<double, 3 >& displ,
             array_1d<double, 3 >& delta_displ,
@@ -43,11 +33,7 @@
                 delta_displ[k] = delta_t * (vel [k] + (0.5 * delta_t * mass_inv) * force[k]);
                 displ[k] += delta_displ[k];
                 coor[k] = initial_coor[k] + displ[k];
-<<<<<<< HEAD
-                vel[k] += (delta_t * mass_inv) * force[k];
-=======
                 vel[k] += delta_t * force_reduction_factor * force[k] * mass_inv;
->>>>>>> 64241fac
             } else {
                 delta_displ[k] = delta_t * vel[k];
                 displ[k] += delta_displ[k];
@@ -56,11 +42,7 @@
         } // dimensions
     }
 
-<<<<<<< HEAD
-    void TaylorScheme::UpdateRotationalVariables(
-=======
     void TaylorScheme::CalculateNewRotationalVariablesOfSpheres(
->>>>>>> 64241fac
                 int StepFlag,
                 Node < 3 >& i,
                 const double moment_of_inertia,
@@ -72,23 +54,6 @@
                 const double delta_t,
                 const bool Fix_Ang_vel[3]) {
 
-<<<<<<< HEAD
-        for (int k = 0; k < 3; k++) {
-            if (Fix_Ang_vel[k] == false) {
-                delta_rotation[k] = delta_t * (angular_velocity[k] + (0.5 * delta_t * angular_acceleration[k]));
-                rotated_angle[k] += delta_rotation[k];
-                angular_velocity[k] += delta_t * angular_acceleration[k];
-            } else {
-                delta_rotation[k] = angular_velocity[k] * delta_t;
-                rotated_angle[k] += delta_rotation[k];
-            }
-        }
-    }
-
-    void TaylorScheme::UpdateRotationalVariablesOfCluster(
-                const Node < 3 > & i,
-                const array_1d<double, 3 >& moments_of_inertia,
-=======
         array_1d<double, 3 > angular_acceleration;
         CalculateLocalAngularAcceleration(moment_of_inertia, torque, moment_reduction_factor, angular_acceleration);
  
@@ -102,7 +67,6 @@
                 array_1d<double, 3 >& angular_velocity,
                 array_1d<double, 3 >& torque,
                 const double moment_reduction_factor,
->>>>>>> 64241fac
                 array_1d<double, 3 >& rotated_angle,
                 array_1d<double, 3 >& delta_rotation,
                 Quaternion<double  >& Orientation,
@@ -151,20 +115,11 @@
     }
 
     void TaylorScheme::CalculateLocalAngularAcceleration(
-<<<<<<< HEAD
-                                const Node < 3 > & i,
-                                const double moment_of_inertia,
-                                const array_1d<double, 3 >& torque,
-                                const double moment_reduction_factor,
-                                array_1d<double, 3 >& angular_acceleration){
-        
-=======
                 const double moment_of_inertia,
                 const array_1d<double, 3 >& torque,
                 const double moment_reduction_factor,
                 array_1d<double, 3 >& angular_acceleration) {
 
->>>>>>> 64241fac
         double moment_of_inertia_inv = 1.0 / moment_of_inertia;
         for (int j = 0; j < 3; j++) {
             angular_acceleration[j] = moment_reduction_factor * torque[j] * moment_of_inertia_inv;
@@ -172,55 +127,15 @@
     }
 
     void TaylorScheme::CalculateLocalAngularAccelerationByEulerEquations(
-<<<<<<< HEAD
-                                const Node < 3 > & i,
-                                const array_1d<double, 3 >& local_angular_velocity,
-                                const array_1d<double, 3 >& moments_of_inertia,
-                                const array_1d<double, 3 >& local_torque,
-                                const double moment_reduction_factor,
-                                array_1d<double, 3 >& local_angular_acceleration){
-=======
                 const array_1d<double, 3 >& local_angular_velocity,
                 const array_1d<double, 3 >& moments_of_inertia,
                 const array_1d<double, 3 >& local_torque,
                 const double moment_reduction_factor,
                 array_1d<double, 3 >& local_angular_acceleration) {
->>>>>>> 64241fac
 
         for (int j = 0; j < 3; j++) {
             local_angular_acceleration[j] = (local_torque[j] - (local_angular_velocity[(j + 1) % 3] * moments_of_inertia[(j + 2) % 3] * local_angular_velocity[(j + 2) % 3] - local_angular_velocity[(j + 2) % 3] * moments_of_inertia[(j + 1) % 3] * local_angular_velocity[(j + 1) % 3])) / moments_of_inertia[j];
             local_angular_acceleration[j] = local_angular_acceleration[j] * moment_reduction_factor;
         }
-<<<<<<< HEAD
-    }
-    
-    void TaylorScheme::CalculateAngularVelocityRK(
-                                    const Quaternion<double  >& Orientation,
-                                    const array_1d<double, 3 >& moments_of_inertia,
-                                    const array_1d<double, 3 >& angular_momentum,
-                                    array_1d<double, 3 >& angular_velocity,
-                                    const double delta_t,
-                                    const bool Fix_Ang_vel[3]) {
-        
-            double dt = delta_t;
-            
-            double LocalTensorInv[3][3];
-            
-            GeometryFunctions::ConstructInvLocalTensor(moments_of_inertia, LocalTensorInv);
-            
-            array_1d<double, 3 > angular_velocity1 = angular_velocity;
-            array_1d<double, 3 > angular_velocity2, angular_velocity3, angular_velocity4;
-
-            QuaternionCalculateMidAngularVelocities(Orientation, LocalTensorInv, angular_momentum, 0.5*dt, angular_velocity1, angular_velocity2);
-            QuaternionCalculateMidAngularVelocities(Orientation, LocalTensorInv, angular_momentum, 0.5*dt, angular_velocity2, angular_velocity3);
-            QuaternionCalculateMidAngularVelocities(Orientation, LocalTensorInv, angular_momentum,     dt, angular_velocity3, angular_velocity4);
-
-            for (int j = 0; j < 3; j++) {
-                if (Fix_Ang_vel[j] == false){
-                    angular_velocity[j] = 0.16666666666666667 * (angular_velocity1[j] + 2*angular_velocity2[j] + 2*angular_velocity3[j] + angular_velocity4[j]);
-                }
-            }
-=======
->>>>>>> 64241fac
     }
 } //namespace Kratos