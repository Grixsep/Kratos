--- conflicted
+++ resolved
@@ -116,6 +116,8 @@
             ModelPart& mp = *smp_it;
 
             CheckSubModelPart(mp);
+            mp[MAXIMUM_RADIUS] = 1.5 * mp[RADIUS];
+            mp[MINIMUM_RADIUS] = 0.5 * mp[RADIUS];
 
             int mesh_size = smp_it->NumberOfNodes();
             if (!mesh_size) continue;
@@ -185,7 +187,7 @@
 
     void DEM_Inlet::DettachElements(ModelPart& r_modelpart, unsigned int& max_Id) {
 
-        vector<unsigned int> ElementPartition;
+        DenseVector<unsigned int> ElementPartition;
         OpenMPUtils::CreatePartition(OpenMPUtils::GetNumThreads(), r_modelpart.GetCommunicator().LocalMesh().Elements().size(), ElementPartition);
         typedef ElementsArrayType::iterator ElementIterator;
         // This vector collects the ids of the particles that have been dettached
@@ -294,38 +296,42 @@
 
     void DEM_Inlet::CheckDistanceAndSetFlag(ModelPart& r_modelpart)
     {
-            vector<unsigned int> ElementPartition;
+            DenseVector<unsigned int> ElementPartition;
             OpenMPUtils::CreatePartition(OpenMPUtils::GetNumThreads(), r_modelpart.GetCommunicator().LocalMesh().Elements().size(), ElementPartition);
             typedef ElementsArrayType::iterator ElementIterator;
             #pragma omp parallel
             {
             #pragma omp for
             for (int k = 0; k < (int)r_modelpart.GetCommunicator().LocalMesh().Elements().size(); k++) {
-                ElementIterator elem_it = r_modelpart.GetCommunicator().LocalMesh().Elements().ptr_begin() + k;                                        
+                ElementIterator elem_it = r_modelpart.GetCommunicator().LocalMesh().Elements().ptr_begin() + k;
+            if (elem_it->Is(BLOCKED)) continue;
 
                 SphericParticle& spheric_particle = dynamic_cast<SphericParticle&>(*elem_it);
+
+            if (!(*(spheric_particle.mpInlet))[DENSE_INLET]) continue;
                 Node<3>& node = spheric_particle.GetGeometry()[0];
 
-                const array_1d<double,3> inlet_velocity = (*(spheric_particle.mpInlet))[VELOCITY];
-                const double inlet_velocity_magnitude = DEM_MODULUS_3(inlet_velocity);    
-                const array_1d<double, 3> unitary_inlet_velocity =  inlet_velocity/inlet_velocity_magnitude;  
+            if (!node.Is(DEMFlags::CUMULATIVE_ZONE)) continue;
+
+            const array_1d<double,3>& inlet_velocity = (*(spheric_particle.mpInlet))[VELOCITY];
+                const double inlet_velocity_magnitude = DEM_MODULUS_3(inlet_velocity);
+                const array_1d<double, 3> unitary_inlet_velocity =  inlet_velocity/inlet_velocity_magnitude;
 
                 const array_1d<double,3>& initial_coordinates = node.GetInitialPosition();
                 const array_1d<double,3>& coordinates = node.Coordinates();
                 const array_1d<double,3> distance = coordinates - initial_coordinates;
-                const double reference_distance = 12.0 * (*(spheric_particle.mpInlet))[RADIUS];
+            const double reference_distance = 15.0 * (*(spheric_particle.mpInlet))[RADIUS];
 
                 /// Projection over injection axis
                 const double projected_distance = DEM_INNER_PRODUCT_3(distance, unitary_inlet_velocity);
-                if (projected_distance < reference_distance) {
-                    node.Set(DEMFlags::CUMULATIVE_ZONE, true);
-                    spheric_particle.Set(DEMFlags::CUMULATIVE_ZONE, true);
-                }else{
+
+            if (projected_distance > reference_distance) {
                     node.Set(DEMFlags::CUMULATIVE_ZONE, false);
                     spheric_particle.Set(DEMFlags::CUMULATIVE_ZONE, false);
-                }
-            }       
-            }                         
+
+                }
+            }
+            }
     }
 
     void DEM_Inlet::RemoveInjectionConditions(Element& element)
@@ -359,7 +365,7 @@
 
     void DEM_Inlet::DettachClusters(ModelPart& r_clusters_modelpart, unsigned int& max_Id) {
 
-        vector<unsigned int> ElementPartition;
+        DenseVector<unsigned int> ElementPartition;
         typedef ElementsArrayType::iterator ElementIterator;
         std::vector<int> ids_to_remove;
 
@@ -432,15 +438,11 @@
 
 
 
-    void DEM_Inlet::InitializeStep(ModelPart& r_modelpart) {   
-
-        for (ModelPart::SubModelPartsContainerType::iterator smp_it = mInletModelPart.SubModelPartsBegin(); smp_it != mInletModelPart.SubModelPartsEnd(); ++smp_it) {            
+    void DEM_Inlet::InitializeStep(ModelPart& r_modelpart) {
+
+        bool is_there_any_dense_inlet = false;
+        for (ModelPart::SubModelPartsContainerType::iterator smp_it = mInletModelPart.SubModelPartsBegin(); smp_it != mInletModelPart.SubModelPartsEnd(); ++smp_it) {
             ModelPart& mp = *smp_it;
-<<<<<<< HEAD
-            const bool dense_inlet = mp[DENSE_INLET];
-            if (dense_inlet){CheckDistanceAndSetFlag(r_modelpart);}
-        }
-=======
             if (mp[DENSE_INLET]) {
                 is_there_any_dense_inlet = true;
                 break;
@@ -449,10 +451,9 @@
         if (is_there_any_dense_inlet){
             CheckDistanceAndSetFlag(r_modelpart);}
 
->>>>>>> e2bbc9b6
-    }
-
-    void DEM_Inlet::CreateElementsFromInletMesh(ModelPart& r_modelpart, ModelPart& r_clusters_modelpart, ParticleCreatorDestructor& creator) {                    
+    }
+
+    void DEM_Inlet::CreateElementsFromInletMesh(ModelPart& r_modelpart, ModelPart& r_clusters_modelpart, ParticleCreatorDestructor& creator) {
         InitializeStep(r_modelpart);
         unsigned int& max_Id=creator.mMaxNodeId;
         const double current_time = r_modelpart.GetProcessInfo()[TIME];
@@ -500,7 +501,7 @@
                     const double estimated_mass_of_a_particle = density * 4.0/3.0 * Globals::Pi * mean_radius * mean_radius * mean_radius;
                     const double maximum_time_until_release = estimated_mass_of_a_particle * mesh_size_elements / mass_flow;
                     const double minimum_velocity = mean_radius * 3.0 / maximum_time_until_release; //The distance necessary to get out of the injector, over the time.
-                    array_1d<double, 3> & proposed_velocity = mp[VELOCITY];
+                    array_1d<double, 3> & proposed_velocity = mp[INLET_INITIAL_PARTICLES_VELOCITY];
                     const double modulus_of_proposed_velocity = DEM_MODULUS_3(proposed_velocity);
                     const double factor = 2.0;
                     DEM_MULTIPLY_BY_SCALAR_3(proposed_velocity, factor * minimum_velocity / modulus_of_proposed_velocity);
@@ -642,7 +643,6 @@
                         }
 
                         else {
-                            KRATOS_WATCH(new_component_spheres.size())
                             for (unsigned int i = 0; i < new_component_spheres.size(); ++i) {
                                 mOriginInletSubmodelPartIndexes[new_component_spheres[i]->Id()] = smp_it->Name();
                                 UpdateInjectedParticleVelocity(*new_component_spheres[i], *p_injector_element);
@@ -728,11 +728,11 @@
     void DEM_Inlet::ThrowWarningTooSmallInlet(const ModelPart& mp) {
         if(!mWarningTooSmallInlet) {
 
-            std::cout<<std::endl;
-            std::cout<<std::endl;
-            std::cout<<"WARNING: At Inlet, the number of injected DEM particles has been reduced to match the available number of nodes for injecting, which was too small. Increase the size of inlet called '"<<mp.Name()<<"'."<<std::endl;
-            std::cout<<std::endl;
-            std::cout<<std::endl<<std::flush;
+            KRATOS_WARNING("DEM") <<std::endl;
+            KRATOS_WARNING("DEM") <<std::endl;
+            KRATOS_WARNING("DEM") <<"WARNING: At Inlet, the number of injected DEM particles has been reduced to match the available number of nodes for injecting, which was too small. Increase the size of inlet called '"<<mp.Name()<<"'."<<std::endl;
+            KRATOS_WARNING("DEM") <<std::endl;
+            KRATOS_WARNING("DEM") <<std::endl<<std::flush;
 
             mWarningTooSmallInlet = true;
         }
@@ -741,11 +741,11 @@
     void DEM_Inlet::ThrowWarningTooSmallInletForMassFlow(const ModelPart& mp) {
         if(!mWarningTooSmallInletForMassFlow) {
 
-            std::cout<<std::endl;
-            std::cout<<std::endl;
-            std::cout<<"WARNING: At Inlet, the mass flow can not be fulfilled because the number of nodes for injecting was too small. Increase the size of inlet called '"<<mp.Name()<<"'."<<std::endl;
-            std::cout<<std::endl;
-            std::cout<<std::endl<<std::flush;
+            KRATOS_WARNING("DEM") <<std::endl;
+            KRATOS_WARNING("DEM") <<std::endl;
+            KRATOS_WARNING("DEM") <<"WARNING: At Inlet, the mass flow can not be fulfilled because the number of nodes for injecting was too small. Increase the size of inlet called '"<<mp.Name()<<"'."<<std::endl;
+            KRATOS_WARNING("DEM") <<std::endl;
+            KRATOS_WARNING("DEM") <<std::endl<<std::flush;
 
             mWarningTooSmallInletForMassFlow = true;
         }
@@ -826,4 +826,4 @@
     }
 
 
-} // namespace Kratos+} // namespace Kratos
