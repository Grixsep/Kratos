from __future__ import print_function, absolute_import, division #makes KratosMultiphysics backward compatible with python 2.6 and 2.7
import time as timer
import os
import sys
from KratosMultiphysics import *
from KratosMultiphysics.DEMApplication import *
sys.path.insert(0, '')

# Import MPI modules if needed. This way to do this is only valid when using OpenMPI. For other implementations of MPI it will not work.
if "OMPI_COMM_WORLD_SIZE" in os.environ or "I_MPI_INFO_NUMA_NODE_NUM" in os.environ:
<<<<<<< HEAD
    if "DO_NOT_PARTITION_DOMAIN" in os.environ:
        print("Running under MPI...........")
        from KratosMultiphysics.mpi import *
        import DEM_procedures_mpi_no_partitions as DEM_procedures
        import DEM_material_test_script
    else:
        print("Running under MPI...........")
        from KratosMultiphysics.MetisApplication import *
        from KratosMultiphysics.MPISearchApplication import *
        from KratosMultiphysics.mpi import *
        import DEM_procedures_mpi as DEM_procedures
        import DEM_material_test_script_mpi as DEM_material_test_script
=======
    Logger.Print("Running under MPI...........",label="DEM")
    from KratosMultiphysics.MetisApplication import *
    from KratosMultiphysics.MPISearchApplication import *
    from KratosMultiphysics.mpi import *
    import DEM_procedures_mpi as DEM_procedures
    import DEM_material_test_script_mpi as DEM_material_test_script
>>>>>>> e2540b3a
else:
    Logger.Print("Running under OpenMP........",label="DEM")
    import DEM_procedures
    import DEM_material_test_script

class Solution(object):

    @classmethod
    def GetParametersFileName(self):
        return "ProjectParametersDEM.json"

    @classmethod
    def GetInputParameters(self):
        parameters_file_name = self.GetParametersFileName()
        parameters_file = open(parameters_file_name, 'r')
        return Parameters(parameters_file.read())

    def LoadParametersFile(self):
        self.DEM_parameters = self.GetInputParameters()
        default_input_parameters = self.GetDefaultInputParameters()
        self.DEM_parameters.ValidateAndAssignDefaults(default_input_parameters)

    @classmethod
    def GetDefaultInputParameters(self):
        import dem_default_input_parameters
        return dem_default_input_parameters.GetDefaultInputParameters()

    @classmethod
    def model_part_reader(self, modelpart, nodeid=0, elemid=0, condid=0):
        return ReorderConsecutiveFromGivenIdsModelPartIO(modelpart, nodeid, elemid, condid)

    @classmethod
    def GetMainPath(self):
        return os.getcwd()

    def __init__(self):

        self.LoadParametersFile()
        self.solver_strategy = self.SetSolverStrategy()
        self.creator_destructor = self.SetParticleCreatorDestructor()
        self.dem_fem_search = self.SetDemFemSearch()
        self.procedures = self.SetProcedures()
        self.SetAnalyticParticleWatcher()
        self.PreUtilities = PreUtilities()

        # Set the print function TO_DO: do this better...
        self.KRATOSprint = self.procedures.KRATOSprint

        # Creating necessary directories:
        self.main_path = self.GetMainPath()
        self.problem_name = self.GetProblemTypeFilename()
        [self.post_path, self.data_and_results, self.graphs_path, MPI_results] = self.procedures.CreateDirectories(str(self.main_path), str(self.problem_name))

        self.SetGraphicalOutput()
        self.report = DEM_procedures.Report()
        self.parallelutils = DEM_procedures.ParallelUtils()
        self.materialTest = DEM_procedures.MaterialTest()
        self.translational_scheme = self.SetTranslationalScheme()
        self.rotational_scheme = self.SetRotationalScheme()

        # Define control variables
        self.p_frequency = 100   # activate every 100 steps
        self.step_count = 0
        self.p_count = self.p_frequency

        # Prepare modelparts
        self.CreateModelParts()

        self.solver = self.SetSolver()
        #self.final_time = DEM_parameters.FinalTime
        #self.dt = DEM_parameters.MaxTimeStep
        self.Setdt()
        self.SetFinalTime()

    def CreateModelParts(self):
        self.spheres_model_part = ModelPart("SpheresPart")
        self.rigid_face_model_part = ModelPart("RigidFacePart")
        self.cluster_model_part = ModelPart("ClusterPart")
        self.DEM_inlet_model_part = ModelPart("DEMInletPart")
        self.mapping_model_part = ModelPart("MappingPart")
        self.contact_model_part = ModelPart("ContactPart")

        mp_list = []
        mp_list.append(self.spheres_model_part)
        mp_list.append(self.rigid_face_model_part)
        mp_list.append(self.cluster_model_part)
        mp_list.append(self.DEM_inlet_model_part)
        mp_list.append(self.mapping_model_part)
        mp_list.append(self.contact_model_part)

        self.all_model_parts = DEM_procedures.SetOfModelParts(mp_list)

    def IsCountStep(self):
        self.step_count += 1
        if self.step_count == self.p_count:
           self.p_count += self.p_frequency
           return True

        return False

    def SetAnalyticParticleWatcher(self):
        self.main_path = os.getcwd()  #revisar
        from analytic_tools import analytic_data_procedures
        self.particle_watcher = AnalyticParticleWatcher()
        self.particle_watcher_analyser = analytic_data_procedures.ParticleWatcherAnalyzer(analytic_particle_watcher=self.particle_watcher, path=self.main_path)

    def SetFinalTime(self):
        self.final_time = self.DEM_parameters["FinalTime"].GetDouble()

    def Setdt(self):
        self.dt = self.DEM_parameters["MaxTimeStep"].GetDouble()

    def SetProcedures(self):
        return DEM_procedures.Procedures(self.DEM_parameters)

    @classmethod
    def SetDemFemSearch(self):
        return DEM_FEM_Search()

    @classmethod
    def GetParticleHistoryWatcher(self):
        return None

    def SetParticleCreatorDestructor(self):

        self.watcher = self.GetParticleHistoryWatcher()

        if self.watcher is None:
            return ParticleCreatorDestructor()
        return ParticleCreatorDestructor(self.watcher)

    def SelectTranslationalScheme(self):
        if self.DEM_parameters["TranslationalIntegrationScheme"].GetString() == 'Forward_Euler':
            return ForwardEulerScheme()
        elif self.DEM_parameters["TranslationalIntegrationScheme"].GetString() == 'Symplectic_Euler':
            return SymplecticEulerScheme()
        elif self.DEM_parameters["TranslationalIntegrationScheme"].GetString() == 'Taylor_Scheme':
            return TaylorScheme()
        elif self.DEM_parameters["TranslationalIntegrationScheme"].GetString() == 'Velocity_Verlet':
            return VelocityVerletScheme()

        return None

    def SelectRotationalScheme(self):
        if self.DEM_parameters["RotationalIntegrationScheme"].GetString() == 'Direct_Integration':
            return self.SelectTranslationalScheme()
        elif self.DEM_parameters["RotationalIntegrationScheme"].GetString() == 'Runge_Kutta':
            return RungeKuttaScheme()
        elif self.DEM_parameters["RotationalIntegrationScheme"].GetString() == 'Quaternion_Integration':
            return QuaternionIntegrationScheme()

        return None

    def SetTranslationalScheme(self):
        translational_scheme = self.SelectTranslationalScheme()

        if translational_scheme is None:
            self.KRATOSprint('Error: selected translational integration scheme not defined. Please select a different scheme')
            sys.exit("\nExecution was aborted.\n")
        return translational_scheme

    def SetRotationalScheme(self):
        rotational_scheme = self.SelectRotationalScheme()

        if rotational_scheme is None:
            self.KRATOSprint('Error: selected rotational integration scheme not defined. Please select a different scheme')
            sys.exit("\nExecution was aborted.\n")
        return rotational_scheme

    def SetSolverStrategy(self):

        # TODO: Ugly fix. Change it. I don't like this to be in the main...
        # Strategy object
        if self.DEM_parameters["ElementType"].GetString() == "SphericPartDEMElement3D" or self.DEM_parameters["ElementType"].GetString() == "CylinderPartDEMElement2D":
            import sphere_strategy as SolverStrategy
        elif self.DEM_parameters["ElementType"].GetString() == "SphericContPartDEMElement3D" or self.DEM_parameters["ElementType"].GetString() == "CylinderContPartDEMElement2D":
            import continuum_sphere_strategy as SolverStrategy
        elif self.DEM_parameters["ElementType"].GetString() == "ThermalSphericContPartDEMElement3D":
            import thermal_continuum_sphere_strategy as SolverStrategy
        elif self.DEM_parameters["ElementType"].GetString() == "ThermalSphericPartDEMElement3D":
            import thermal_sphere_strategy as SolverStrategy
        elif self.DEM_parameters["ElementType"].GetString() == "SinteringSphericConPartDEMElement3D":
            import thermal_continuum_sphere_strategy as SolverStrategy
        elif self.DEM_parameters["ElementType"].GetString() == "IceContPartDEMElement3D":
            import ice_continuum_sphere_strategy as SolverStrategy
        else:
            self.KRATOSprint('Error: Strategy unavailable. Select a different scheme-element')

        return SolverStrategy

    def SetSolver(self):
        return self.solver_strategy.ExplicitStrategy(self.all_model_parts,
                                                     self.creator_destructor,
                                                     self.dem_fem_search,
                                                     self.DEM_parameters,
                                                     self.procedures)

    def Run(self):
        self.Initialize()

        self.RunMainTemporalLoop()

        self.Finalize()

        self.CleanUpOperations()

    def AddVariables(self):
        self.procedures.AddAllVariablesInAllModelParts(self.solver, self.translational_scheme, self.rotational_scheme, self.all_model_parts, self.DEM_parameters)

    def FillAnalyticSubModelParts(self):
        if not self.spheres_model_part.HasSubModelPart("AnalyticParticlesPart"):
            self.spheres_model_part.CreateSubModelPart('AnalyticParticlesPart')
        self.analytic_model_part = self.spheres_model_part.GetSubModelPart('AnalyticParticlesPart')
        analytic_particle_ids = [elem.Id for elem in self.spheres_model_part.Elements]
        self.analytic_model_part.AddElements(analytic_particle_ids)

    def FillAnalyticSubModelPartsWithNewParticles(self):
        self.analytic_model_part = self.spheres_model_part.GetSubModelPart('AnalyticParticlesPart')
        self.PreUtilities.FillAnalyticSubModelPartUtility(self.spheres_model_part, self.analytic_model_part)
        #analytic_particle_ids = [elem.Id for elem in self.spheres_model_part.Elements]
        #self.analytic_model_part.AddElements(analytic_particle_ids)

    def Initialize(self):

        self.AddVariables()

        self.ReadModelParts()

        self.post_normal_impact_velocity_option = False
        if "PostNormalImpactVelocity" in self.DEM_parameters.keys():
            if self.DEM_parameters["PostNormalImpactVelocity"].GetBool():
                self.post_normal_impact_velocity_option = True
                self.FillAnalyticSubModelParts()

        # Setting up the buffer size
        self.procedures.SetUpBufferSizeInAllModelParts(self.spheres_model_part, 1, self.cluster_model_part, 1, self.DEM_inlet_model_part, 1, self.rigid_face_model_part, 1)
        # Adding dofs
        self.AddAllDofs()

        os.chdir(self.main_path)
        self.KRATOSprint("Initializing Problem...")

        self.GraphicalOutputInitialize()

        # Perform a partition to balance the problem
        self.SetSearchStrategy()

        self.SolverBeforeInitialize()

        self.parallelutils.Repart(self.spheres_model_part)

        #Setting up the BoundingBox
        self.bounding_box_time_limits = self.procedures.SetBoundingBoxLimits(self.all_model_parts, self.creator_destructor)

        #Finding the max id of the nodes... (it is necessary for anything that will add spheres to the self.spheres_model_part, for instance, the INLETS and the CLUSTERS read from mdpa file.z
        max_Id = self.procedures.FindMaxNodeIdAccrossModelParts(self.creator_destructor, self.all_model_parts)

        self.creator_destructor.SetMaxNodeId(self.all_model_parts.MaxNodeId)

        #Strategy Initialization
        os.chdir(self.main_path)

        self.SolverInitialize()

        #Constructing a model part for the DEM inlet. It contains the DEM elements to be released during the simulation
        #Initializing the DEM solver must be done before creating the DEM Inlet, because the Inlet configures itself according to some options of the DEM model part
        self.SetInlet()

        self.SetInitialNodalValues()

        self.DEMFEMProcedures = DEM_procedures.DEMFEMProcedures(self.DEM_parameters, self.graphs_path, self.spheres_model_part, self.rigid_face_model_part)

        os.chdir(self.graphs_path)
        self.DEMEnergyCalculator = DEM_procedures.DEMEnergyCalculator(self.DEM_parameters, self.spheres_model_part, self.cluster_model_part, "EnergyPlot.grf")

        self.materialTest.Initialize(self.DEM_parameters, self.procedures, self.solver, self.graphs_path, self.post_path, self.spheres_model_part, self.rigid_face_model_part)

        self.KRATOSprint("Initialization Complete")

        self.report.Prepare(timer, self.DEM_parameters["ControlTime"].GetDouble())

        #self.procedures.ModelData(self.spheres_model_part, self.solver) #check link with ModelDataInfo = "OFF"

        self.materialTest.PrintChart()
        self.materialTest.PrepareDataForGraph()

        self.post_utils = DEM_procedures.PostUtils(self.DEM_parameters, self.spheres_model_part)
        self.report.total_steps_expected = int(self.final_time / self.dt)
        self.KRATOSprint(self.report.BeginReport(timer))
        os.chdir(self.main_path)

    def AddAllDofs(self):
        self.solver.AddDofs(self.spheres_model_part)
        self.solver.AddDofs(self.cluster_model_part)
        self.solver.AddDofs(self.DEM_inlet_model_part)

    def SetSearchStrategy(self):
        self.solver.search_strategy = self.parallelutils.GetSearchStrategy(self.solver, self.spheres_model_part)

    def SolverBeforeInitialize(self):
        self.solver.BeforeInitialize()

    def SolverInitialize(self):
        self.solver.Initialize() # Possible modifications of number of elements and number of nodes

    def GetProblemNameWithPath(self):
        return self.DEM_parameters["problem_name"].GetString()

    def GetMpFilename(self):
        return self.GetProblemNameWithPath() + "DEM"

    def GetInletFilename(self):
        return self.GetProblemNameWithPath() + "DEM_Inlet"

    def GetFemFilename(self):
        return self.GetProblemNameWithPath() + "DEM_FEM_boundary"

    def GetClusterFilename(self):
        return self.GetProblemNameWithPath() + "DEM_Clusters"

    def GetProblemTypeFilename(self):
        return self.DEM_parameters["problem_name"].GetString()

    def ReadModelParts(self, max_node_Id=0, max_elem_Id=0, max_cond_Id=0):
        os.chdir(self.main_path)

        # Reading the model_part
        spheres_mp_filename = self.GetMpFilename()
        model_part_io_spheres = self.model_part_reader(spheres_mp_filename, max_node_Id, max_elem_Id, max_cond_Id)

        if "do_not_perform_initial_partition" in self.DEM_parameters.keys() and self.DEM_parameters["do_not_perform_initial_partition"].GetBool():
            pass
        else:
            self.parallelutils.PerformInitialPartition(model_part_io_spheres)

        os.chdir(self.main_path)
        [model_part_io_spheres, self.spheres_model_part, MPICommSetup] = self.parallelutils.SetCommunicator(self.spheres_model_part, model_part_io_spheres, spheres_mp_filename)
        model_part_io_spheres.ReadModelPart(self.spheres_model_part)

        max_node_Id += self.creator_destructor.FindMaxNodeIdInModelPart(self.spheres_model_part)
        max_elem_Id += self.creator_destructor.FindMaxElementIdInModelPart(self.spheres_model_part)
        old_max_elem_Id_spheres = max_elem_Id
        max_cond_Id += self.creator_destructor.FindMaxConditionIdInModelPart(self.spheres_model_part)
        rigidFace_mp_filename = self.GetFemFilename()
        model_part_io_fem = self.model_part_reader(rigidFace_mp_filename, max_node_Id + 1, max_elem_Id + 1, max_cond_Id + 1)
        model_part_io_fem.ReadModelPart(self.rigid_face_model_part)

        max_node_Id = self.creator_destructor.FindMaxNodeIdInModelPart(self.rigid_face_model_part)
        max_elem_Id = self.creator_destructor.FindMaxElementIdInModelPart(self.rigid_face_model_part)
        max_cond_Id = self.creator_destructor.FindMaxConditionIdInModelPart(self.rigid_face_model_part)
        clusters_mp_filename = self.GetClusterFilename()
        model_part_io_clusters = self.model_part_reader(clusters_mp_filename, max_node_Id + 1, max_elem_Id + 1, max_cond_Id + 1)
        model_part_io_clusters.ReadModelPart(self.cluster_model_part)
        max_elem_Id = self.creator_destructor.FindMaxElementIdInModelPart(self.spheres_model_part)
        if max_elem_Id != old_max_elem_Id_spheres:
            self.creator_destructor.RenumberElementIdsFromGivenValue(self.cluster_model_part, max_elem_Id)

        max_node_Id = self.creator_destructor.FindMaxNodeIdInModelPart(self.cluster_model_part)
        max_elem_Id = self.creator_destructor.FindMaxElementIdInModelPart(self.cluster_model_part)
        max_cond_Id = self.creator_destructor.FindMaxConditionIdInModelPart(self.cluster_model_part)
        DEM_Inlet_filename = self.GetInletFilename()
        model_part_io_demInlet = self.model_part_reader(DEM_Inlet_filename, max_node_Id + 1, max_elem_Id + 1, max_cond_Id + 1)
        model_part_io_demInlet.ReadModelPart(self.DEM_inlet_model_part)

        self.model_parts_have_been_read = True
        self.all_model_parts.ComputeMaxIds()

    def RunMainTemporalLoop(self):

        self.step = 0
        self.time = 0.0
        self.time_old_print = 0.0
        while self.time < self.final_time:

            self.InitializeTimeStep()
            self.time = self.time + self.dt
            self.step += 1

            self.DEMFEMProcedures.UpdateTimeInModelParts(self.all_model_parts, self.time, self.dt, self.step)

            self.BeforeSolveOperations(self.time)

            self.SolverSolve()

            self.AfterSolveOperations()

            self.DEMFEMProcedures.MoveAllMeshes(self.all_model_parts, self.time, self.dt)
            #DEMFEMProcedures.MoveAllMeshesUsingATable(rigid_face_model_part, time, dt)

            ##### adding DEM elements by the inlet ######
            if self.DEM_parameters["dem_inlet_option"].GetBool():
                self.DEM_inlet.CreateElementsFromInletMesh(self.spheres_model_part, self.cluster_model_part, self.creator_destructor)  # After solving, to make sure that neighbours are already set.

            stepinfo = self.report.StepiReport(timer, self.time, self.step)
            if stepinfo:
                self.KRATOSprint(stepinfo)

            #### PRINTING GRAPHS ####
            os.chdir(self.graphs_path)
            self.post_utils.ComputeMeanVelocitiesInTrap("Average_Velocity.txt", self.time)

            self.materialTest.MeasureForcesAndPressure()
            self.materialTest.PrintGraph(self.time)

            self.DEMFEMProcedures.PrintGraph(self.time)
            self.DEMFEMProcedures.PrintBallsGraph(self.time)

            self.DEMEnergyCalculator.CalculateEnergyAndPlot(self.time)

            self.BeforePrintingOperations(self.time)

            #### GiD IO ##########################################
            if self.IsTimeToPrintPostProcess():
                self.PrintResultsForGid(self.time)
                self.time_old_print = self.time

            self.FinalizeTimeStep(self.time)

    def IsTimeToPrintPostProcess(self):
        return self.DEM_parameters["OutputTimeStep"].GetDouble() - (self.time - self.time_old_print) < 1e-2 * self.dt

    def SolverSolve(self):
        self.solver.Solve()

    def SetInlet(self):
        if self.DEM_parameters["dem_inlet_option"].GetBool():
            #Constructing the inlet and initializing it (must be done AFTER the self.spheres_model_part Initialize)
            self.DEM_inlet = DEM_Inlet(self.DEM_inlet_model_part)
            self.DEM_inlet.InitializeDEM_Inlet(self.spheres_model_part, self.creator_destructor, self.solver.continuum_type)

    def SetInitialNodalValues(self):
        self.procedures.SetInitialNodalValues(self.spheres_model_part, self.cluster_model_part, self.DEM_inlet_model_part, self.rigid_face_model_part)

    def InitializeTimeStep(self):
        pass

    def BeforeSolveOperations(self, time):
        if self.post_normal_impact_velocity_option:
            if self.IsCountStep():
                #time_to_print = self.time - self.time_old_print    # add new particles to analytic mp each time an output is generated
                #if (self.DEM_parameters["OutputTimeStep"].GetDouble() - time_to_print < 1e-2 * self.dt):
                self.FillAnalyticSubModelPartsWithNewParticles()

    def BeforePrintingOperations(self, time):
        pass

    def AfterSolveOperations(self):
        if self.post_normal_impact_velocity_option:
            self.particle_watcher.MakeMeasurements(self.analytic_model_part)
            if self.IsTimeToPrintPostProcess():
                self.particle_watcher.SetNodalMaxImpactVelocities(self.analytic_model_part)
                self.particle_watcher.SetNodalMaxFaceImpactVelocities(self.analytic_model_part)

    def FinalizeTimeStep(self, time):
        pass

    def Finalize(self):

        self.KRATOSprint("Finalizing execution...")

        self.GraphicalOutputFinalize()

        self.materialTest.FinalizeGraphs()
        self.DEMFEMProcedures.FinalizeGraphs(self.rigid_face_model_part)
        self.DEMFEMProcedures.FinalizeBallsGraphs(self.spheres_model_part)
        self.DEMEnergyCalculator.FinalizeEnergyPlot()

        os.chdir(self.main_path)

    def CleanUpOperations(self):

        objects_to_destroy = [self.demio, self.procedures, self.creator_destructor, self.dem_fem_search, self.solver, self.DEMFEMProcedures, self.post_utils,
                              self.cluster_model_part, self.rigid_face_model_part, self.spheres_model_part, self.DEM_inlet_model_part, self.mapping_model_part]

        if self.DEM_parameters["dem_inlet_option"].GetBool():
            objects_to_destroy.append(self.DEM_inlet)

        for obj in objects_to_destroy:
            del obj

        self.procedures.DeleteFiles()

        self.KRATOSprint(self.report.FinalReport(timer))

    def SetGraphicalOutput(self):
        self.demio = DEM_procedures.DEMIo(self.DEM_parameters, self.post_path)

    def GraphicalOutputInitialize(self):
        self.demio.Initialize(self.DEM_parameters)

        os.chdir(self.post_path)
        self.demio.InitializeMesh(self.all_model_parts)

    def PrintResultsForGid(self, time):
        if self.solver.poisson_ratio_option:
            self.DEMFEMProcedures.PrintPoisson(self.spheres_model_part, self.DEM_parameters, "Poisson_ratio.txt", time)

        if self.DEM_parameters["PostEulerAngles"].GetBool():
            self.post_utils.PrintEulerAngles(self.spheres_model_part, self.cluster_model_part)

        self.demio.ShowPrintingResultsOnScreen(self.all_model_parts)

        os.chdir(self.data_and_results)
        self.demio.PrintMultifileLists(time, self.post_path)
        os.chdir(self.post_path)

        self.solver.PrepareElementsForPrinting()
        if self.DEM_parameters["ContactMeshOption"].GetBool():
            self.solver.PrepareContactElementsForPrinting()

        self.demio.PrintResults(self.all_model_parts, self.creator_destructor, self.dem_fem_search, time, self.bounding_box_time_limits)
        os.chdir(self.main_path)

    def GraphicalOutputFinalize(self):
        self.demio.FinalizeMesh()
        self.demio.CloseMultifiles()


if __name__ == "__main__":
    Solution().Run()<|MERGE_RESOLUTION|>--- conflicted
+++ resolved
@@ -8,27 +8,18 @@
 
 # Import MPI modules if needed. This way to do this is only valid when using OpenMPI. For other implementations of MPI it will not work.
 if "OMPI_COMM_WORLD_SIZE" in os.environ or "I_MPI_INFO_NUMA_NODE_NUM" in os.environ:
-<<<<<<< HEAD
     if "DO_NOT_PARTITION_DOMAIN" in os.environ:
-        print("Running under MPI...........")
+        Logger.Print("Running under MPI...........",label="DEM")
         from KratosMultiphysics.mpi import *
         import DEM_procedures_mpi_no_partitions as DEM_procedures
         import DEM_material_test_script
     else:
-        print("Running under MPI...........")
+        Logger.Print("Running under OpenMP........",label="DEM")
         from KratosMultiphysics.MetisApplication import *
         from KratosMultiphysics.MPISearchApplication import *
         from KratosMultiphysics.mpi import *
         import DEM_procedures_mpi as DEM_procedures
         import DEM_material_test_script_mpi as DEM_material_test_script
-=======
-    Logger.Print("Running under MPI...........",label="DEM")
-    from KratosMultiphysics.MetisApplication import *
-    from KratosMultiphysics.MPISearchApplication import *
-    from KratosMultiphysics.mpi import *
-    import DEM_procedures_mpi as DEM_procedures
-    import DEM_material_test_script_mpi as DEM_material_test_script
->>>>>>> e2540b3a
 else:
     Logger.Print("Running under OpenMP........",label="DEM")
     import DEM_procedures
