from __future__ import print_function, absolute_import, division #makes KratosMultiphysics backward compatible with python 2.6 and 2.7
import time as timer
import os
import sys
from KratosMultiphysics import *
from KratosMultiphysics.DEMApplication import *
sys.path.insert(0, '')

# Import MPI modules if needed. This way to do this is only valid when using OpenMPI. For other implementations of MPI it will not work.
if "OMPI_COMM_WORLD_SIZE" in os.environ or "I_MPI_INFO_NUMA_NODE_NUM" in os.environ:
    print("Running under MPI...........")
    from KratosMultiphysics.MetisApplication import *
    from KratosMultiphysics.MPISearchApplication import *
    from KratosMultiphysics.mpi import *
    import DEM_procedures_mpi as DEM_procedures
    import DEM_material_test_script_mpi as DEM_material_test_script
else:
    print("Running under OpenMP........")
    import DEM_procedures
    import DEM_material_test_script

class Solution(object):

    @classmethod
    def GetParametersFileName(self):
        return "ProjectParametersDEM.json"

    @classmethod
    def GetInputParameters(self):
        parameters_file_name = self.GetParametersFileName()
        parameters_file = open(parameters_file_name, 'r')
        return Parameters(parameters_file.read())

    def LoadParametersFile(self):
        self.DEM_parameters = self.GetInputParameters()
        default_input_parameters = self.GetDefaultInputParameters()
        self.DEM_parameters.ValidateAndAssignDefaults(default_input_parameters)

    @classmethod
    def GetDefaultInputParameters(self):
        import dem_default_input_parameters
        return dem_default_input_parameters.GetDefaultInputParameters()

    @classmethod
    def model_part_reader(self, modelpart, nodeid=0, elemid=0, condid=0):
        return ReorderConsecutiveFromGivenIdsModelPartIO(modelpart, nodeid, elemid, condid)

    @classmethod
    def GetMainPath(self):
        return os.getcwd()

    def __init__(self):

        self.LoadParametersFile()
        self.solver_strategy = self.SetSolverStrategy()
        self.creator_destructor = self.SetParticleCreatorDestructor()
        self.dem_fem_search = self.SetDemFemSearch()
        self.procedures = self.SetProcedures()
        self.SetAnalyticParticleWatcher()
        self.PreUtilities = PreUtilities()

        # Set the print function TO_DO: do this better...
        self.KRATOSprint = self.procedures.KRATOSprint

        # Creating necessary directories:
        self.main_path = self.GetMainPath()
        self.problem_name = self.GetProblemTypeFilename()
        [self.post_path, self.data_and_results, self.graphs_path, MPI_results] = self.procedures.CreateDirectories(str(self.main_path), str(self.problem_name))

        self.SetGraphicalOutput()
        self.report = DEM_procedures.Report()
        self.parallelutils = DEM_procedures.ParallelUtils()
        self.materialTest = DEM_procedures.MaterialTest()
        self.translational_scheme = self.SetTranslationalScheme()
        self.rotational_scheme = self.SetRotationalScheme()

        # Define control variables
        self.p_frequency = 100   # activate every 100 steps
        self.step_count = 0
        self.p_count = self.p_frequency

        # Prepare modelparts
        self.CreateModelParts()

        self.solver = self.SetSolver()
        #self.final_time = DEM_parameters.FinalTime
        #self.dt = DEM_parameters.MaxTimeStep
        self.Setdt()
        self.SetFinalTime()

    def CreateModelParts(self):
        self.spheres_model_part = ModelPart("SpheresPart")
        self.rigid_face_model_part = ModelPart("RigidFacePart")
        self.cluster_model_part = ModelPart("ClusterPart")
        self.DEM_inlet_model_part = ModelPart("DEMInletPart")
        self.mapping_model_part = ModelPart("MappingPart")
        self.contact_model_part = ModelPart("ContactPart")

        mp_list = []
        mp_list.append(self.spheres_model_part)
        mp_list.append(self.rigid_face_model_part)
        mp_list.append(self.cluster_model_part)
        mp_list.append(self.DEM_inlet_model_part)
        mp_list.append(self.mapping_model_part)
        mp_list.append(self.contact_model_part)

        self.all_model_parts = DEM_procedures.SetOfModelParts(mp_list)

    def IsCountStep(self):
        self.step_count += 1
        if self.step_count == self.p_count:
           self.p_count += self.p_frequency
           return True

        return False

    def SetAnalyticParticleWatcher(self):
        self.main_path = os.getcwd()  #revisar
        from analytic_tools import analytic_data_procedures
        self.particle_watcher = AnalyticParticleWatcher()
        self.particle_watcher_analyser = analytic_data_procedures.ParticleWatcherAnalyzer(analytic_particle_watcher=self.particle_watcher, path=self.main_path)

    def SetFinalTime(self):
        self.final_time = self.DEM_parameters["FinalTime"].GetDouble()

    def Setdt(self):
        self.dt = self.DEM_parameters["MaxTimeStep"].GetDouble()

    def SetProcedures(self):
        return DEM_procedures.Procedures(self.DEM_parameters)

    @classmethod
    def SetDemFemSearch(self):
        return DEM_FEM_Search()

    @classmethod
    def GetParticleHistoryWatcher(self):
        return None

    def SetParticleCreatorDestructor(self):

        self.watcher = self.GetParticleHistoryWatcher()

        if self.watcher is None:
            return ParticleCreatorDestructor()
        return ParticleCreatorDestructor(self.watcher)

    def SelectTranslationalScheme(self):
        if self.DEM_parameters["TranslationalIntegrationScheme"].GetString() == 'Forward_Euler':
            return ForwardEulerScheme()
        elif self.DEM_parameters["TranslationalIntegrationScheme"].GetString() == 'Symplectic_Euler':
            return SymplecticEulerScheme()
        elif self.DEM_parameters["TranslationalIntegrationScheme"].GetString() == 'Taylor_Scheme':
            return TaylorScheme()
        elif self.DEM_parameters["TranslationalIntegrationScheme"].GetString() == 'Velocity_Verlet':
            return VelocityVerletScheme()

        return None

    def SelectRotationalScheme(self):
        if self.DEM_parameters["RotationalIntegrationScheme"].GetString() == 'Direct_Integration':
            return self.SelectTranslationalScheme()
        elif self.DEM_parameters["RotationalIntegrationScheme"].GetString() == 'Runge_Kutta':
            return RungeKuttaScheme()
        elif self.DEM_parameters["RotationalIntegrationScheme"].GetString() == 'Quaternion_Integration':
            return QuaternionIntegrationScheme()

        return None

    def SetTranslationalScheme(self):
        translational_scheme = self.SelectTranslationalScheme()

        if translational_scheme is None:
            self.KRATOSprint('Error: selected translational integration scheme not defined. Please select a different scheme')
            sys.exit("\nExecution was aborted.\n")
        return translational_scheme

    def SetRotationalScheme(self):
        rotational_scheme = self.SelectRotationalScheme()

        if rotational_scheme is None:
            self.KRATOSprint('Error: selected rotational integration scheme not defined. Please select a different scheme')
            sys.exit("\nExecution was aborted.\n")
        return rotational_scheme

    def SetSolverStrategy(self):

        # TODO: Ugly fix. Change it. I don't like this to be in the main...
        # Strategy object
        if self.DEM_parameters["ElementType"].GetString() == "SphericPartDEMElement3D" or self.DEM_parameters["ElementType"].GetString() == "CylinderPartDEMElement2D":
            import sphere_strategy as SolverStrategy
        elif self.DEM_parameters["ElementType"].GetString() == "SphericContPartDEMElement3D" or self.DEM_parameters["ElementType"].GetString() == "CylinderContPartDEMElement2D":
            import continuum_sphere_strategy as SolverStrategy
        elif self.DEM_parameters["ElementType"].GetString() == "ThermalSphericContPartDEMElement3D":
            import thermal_continuum_sphere_strategy as SolverStrategy
        elif self.DEM_parameters["ElementType"].GetString() == "ThermalSphericPartDEMElement3D":
            import thermal_sphere_strategy as SolverStrategy
        elif self.DEM_parameters["ElementType"].GetString() == "SinteringSphericConPartDEMElement3D":
            import thermal_continuum_sphere_strategy as SolverStrategy
        elif self.DEM_parameters["ElementType"].GetString() == "IceContPartDEMElement3D":
            import ice_continuum_sphere_strategy as SolverStrategy
        else:
            self.KRATOSprint('Error: Strategy unavailable. Select a different scheme-element')

        return SolverStrategy

    def SetSolver(self):
        return self.solver_strategy.ExplicitStrategy(self.all_model_parts,
                                                     self.creator_destructor,
                                                     self.dem_fem_search,
                                                     self.DEM_parameters,
                                                     self.procedures)

    def Run(self):
        self.Initialize()

        self.RunMainTemporalLoop()

        self.Finalize()

        self.CleanUpOperations()

    def AddVariables(self):
        self.procedures.AddAllVariablesInAllModelParts(self.solver, self.translational_scheme, self.rotational_scheme, self.all_model_parts, self.DEM_parameters)

    def FillAnalyticSubModelParts(self):
        if not self.spheres_model_part.HasSubModelPart("AnalyticParticlesPart"):
            self.spheres_model_part.CreateSubModelPart('AnalyticParticlesPart')
        self.analytic_model_part = self.spheres_model_part.GetSubModelPart('AnalyticParticlesPart')
        analytic_particle_ids = [elem.Id for elem in self.spheres_model_part.Elements]
        self.analytic_model_part.AddElements(analytic_particle_ids)

    def FillAnalyticSubModelPartsWithNewParticles(self):
        self.analytic_model_part = self.spheres_model_part.GetSubModelPart('AnalyticParticlesPart')
        self.PreUtilities.FillAnalyticSubModelPartUtility(self.spheres_model_part, self.analytic_model_part)
        #analytic_particle_ids = [elem.Id for elem in self.spheres_model_part.Elements]
        #self.analytic_model_part.AddElements(analytic_particle_ids)

    def Initialize(self):

        self.AddVariables()

        self.ReadModelParts()

        self.post_normal_impact_velocity_option = False
        if "PostNormalImpactVelocity" in self.DEM_parameters.keys():
            if self.DEM_parameters["PostNormalImpactVelocity"].GetBool():
                self.post_normal_impact_velocity_option = True
                self.FillAnalyticSubModelParts()

        # Setting up the buffer size
        self.procedures.SetUpBufferSizeInAllModelParts(self.spheres_model_part, 1, self.cluster_model_part, 1, self.DEM_inlet_model_part, 1, self.rigid_face_model_part, 1)
        # Adding dofs
        self.AddAllDofs()

        os.chdir(self.main_path)
        self.KRATOSprint("\nInitializing Problem...")

        self.GraphicalOutputInitialize()

        # Perform a partition to balance the problem
        self.SetSearchStrategy()

        self.SolverBeforeInitialize()

        self.parallelutils.Repart(self.spheres_model_part)

        #Setting up the BoundingBox
        self.bounding_box_time_limits = self.procedures.SetBoundingBoxLimits(self.all_model_parts, self.creator_destructor)

        #Finding the max id of the nodes... (it is necessary for anything that will add spheres to the self.spheres_model_part, for instance, the INLETS and the CLUSTERS read from mdpa file.z
        max_Id = self.procedures.FindMaxNodeIdAccrossModelParts(self.creator_destructor, self.all_model_parts)

        self.creator_destructor.SetMaxNodeId(self.all_model_parts.MaxNodeId)

        #Strategy Initialization
        os.chdir(self.main_path)

        self.SolverInitialize()

        #Constructing a model part for the DEM inlet. It contains the DEM elements to be released during the simulation
        #Initializing the DEM solver must be done before creating the DEM Inlet, because the Inlet configures itself according to some options of the DEM model part
        self.SetInlet()

        self.SetInitialNodalValues()

        self.DEMFEMProcedures = DEM_procedures.DEMFEMProcedures(self.DEM_parameters, self.graphs_path, self.spheres_model_part, self.rigid_face_model_part)

        os.chdir(self.graphs_path)
        self.DEMEnergyCalculator = DEM_procedures.DEMEnergyCalculator(self.DEM_parameters, self.spheres_model_part, self.cluster_model_part, "EnergyPlot.grf")

        self.materialTest.Initialize(self.DEM_parameters, self.procedures, self.solver, self.graphs_path, self.post_path, self.spheres_model_part, self.rigid_face_model_part)

        self.KRATOSprint("Initialization Complete" + "\n")

        self.report.Prepare(timer, self.DEM_parameters["ControlTime"].GetDouble())

        #self.procedures.ModelData(self.spheres_model_part, self.solver) #check link with ModelDataInfo = "OFF"

        self.materialTest.PrintChart()
        self.materialTest.PrepareDataForGraph()

        self.post_utils = DEM_procedures.PostUtils(self.DEM_parameters, self.spheres_model_part)
        self.report.total_steps_expected = int(self.final_time / self.dt)
        self.KRATOSprint(self.report.BeginReport(timer))
        os.chdir(self.main_path)

    def AddAllDofs(self):
        self.solver.AddDofs(self.spheres_model_part)
        self.solver.AddDofs(self.cluster_model_part)
        self.solver.AddDofs(self.DEM_inlet_model_part)

    def SetSearchStrategy(self):
        self.solver.search_strategy = self.parallelutils.GetSearchStrategy(self.solver, self.spheres_model_part)

    def SolverBeforeInitialize(self):
        self.solver.BeforeInitialize()

    def SolverInitialize(self):
        self.solver.Initialize() # Possible modifications of number of elements and number of nodes

    def GetProblemNameWithPath(self):
        return self.DEM_parameters["problem_name"].GetString()

    def GetMpFilename(self):
        return self.GetProblemNameWithPath() + "DEM"

    def GetInletFilename(self):
        return self.GetProblemNameWithPath() + "DEM_Inlet"

    def GetFemFilename(self):
        return self.GetProblemNameWithPath() + "DEM_FEM_boundary"

    def GetClusterFilename(self):
        return self.GetProblemNameWithPath() + "DEM_Clusters"

    def GetProblemTypeFilename(self):
        return self.DEM_parameters["problem_name"].GetString()

    def ReadModelParts(self, max_node_Id=0, max_elem_Id=0, max_cond_Id=0):
        os.chdir(self.main_path)

        # Reading the model_part
        spheres_mp_filename = self.GetMpFilename()
        model_part_io_spheres = self.model_part_reader(spheres_mp_filename, max_node_Id, max_elem_Id, max_cond_Id)

        if "do_not_perform_initial_partition" in self.DEM_parameters.keys() and self.DEM_parameters["do_not_perform_initial_partition"].GetBool():
            pass
        else:
            self.parallelutils.PerformInitialPartition(model_part_io_spheres)

        os.chdir(self.main_path)
        [model_part_io_spheres, self.spheres_model_part, MPICommSetup] = self.parallelutils.SetCommunicator(self.spheres_model_part, model_part_io_spheres, spheres_mp_filename)
        model_part_io_spheres.ReadModelPart(self.spheres_model_part)

        max_node_Id += self.creator_destructor.FindMaxNodeIdInModelPart(self.spheres_model_part)
        max_elem_Id += self.creator_destructor.FindMaxElementIdInModelPart(self.spheres_model_part)
        old_max_elem_Id_spheres = max_elem_Id
        max_cond_Id += self.creator_destructor.FindMaxConditionIdInModelPart(self.spheres_model_part)
        rigidFace_mp_filename = self.GetFemFilename()
        model_part_io_fem = self.model_part_reader(rigidFace_mp_filename, max_node_Id + 1, max_elem_Id + 1, max_cond_Id + 1)
        model_part_io_fem.ReadModelPart(self.rigid_face_model_part)

        max_node_Id = self.creator_destructor.FindMaxNodeIdInModelPart(self.rigid_face_model_part)
        max_elem_Id = self.creator_destructor.FindMaxElementIdInModelPart(self.rigid_face_model_part)
        max_cond_Id = self.creator_destructor.FindMaxConditionIdInModelPart(self.rigid_face_model_part)
        clusters_mp_filename = self.GetClusterFilename()
        model_part_io_clusters = self.model_part_reader(clusters_mp_filename, max_node_Id + 1, max_elem_Id + 1, max_cond_Id + 1)
        model_part_io_clusters.ReadModelPart(self.cluster_model_part)
        max_elem_Id = self.creator_destructor.FindMaxElementIdInModelPart(self.spheres_model_part)
        if max_elem_Id != old_max_elem_Id_spheres:
            self.creator_destructor.RenumberElementIdsFromGivenValue(self.cluster_model_part, max_elem_Id)

        max_node_Id = self.creator_destructor.FindMaxNodeIdInModelPart(self.cluster_model_part)
        max_elem_Id = self.creator_destructor.FindMaxElementIdInModelPart(self.cluster_model_part)
        max_cond_Id = self.creator_destructor.FindMaxConditionIdInModelPart(self.cluster_model_part)
        DEM_Inlet_filename = self.GetInletFilename()
        model_part_io_demInlet = self.model_part_reader(DEM_Inlet_filename, max_node_Id + 1, max_elem_Id + 1, max_cond_Id + 1)
        model_part_io_demInlet.ReadModelPart(self.DEM_inlet_model_part)

        self.model_parts_have_been_read = True
        self.all_model_parts.ComputeMaxIds()

    def RunMainTemporalLoop(self):

        self.step = 0
        self.time = 0.0
        self.time_old_print = 0.0
        while self.time < self.final_time:

            self.InitializeTimeStep()
            self.time = self.time + self.dt
            self.step += 1

            self.DEMFEMProcedures.UpdateTimeInModelParts(self.all_model_parts, self.time, self.dt, self.step)

            self.BeforeSolveOperations(self.time)

            self.SolverSolve()

            self.AfterSolveOperations()

            self.DEMFEMProcedures.MoveAllMeshes(self.all_model_parts, self.time, self.dt)
            #DEMFEMProcedures.MoveAllMeshesUsingATable(rigid_face_model_part, time, dt)

            ##### adding DEM elements by the inlet ######
            if self.DEM_parameters["dem_inlet_option"].GetBool():
                self.DEM_inlet.CreateElementsFromInletMesh(self.spheres_model_part, self.cluster_model_part, self.creator_destructor)  # After solving, to make sure that neighbours are already set.

            stepinfo = self.report.StepiReport(timer, self.time, self.step)
            if stepinfo:
                self.KRATOSprint(stepinfo)

            #### PRINTING GRAPHS ####
            os.chdir(self.graphs_path)
            self.post_utils.ComputeMeanVelocitiesInTrap("Average_Velocity.txt", self.time)

            self.materialTest.MeasureForcesAndPressure()
            self.materialTest.PrintGraph(self.time)

            self.DEMFEMProcedures.PrintGraph(self.time)
            self.DEMFEMProcedures.PrintBallsGraph(self.time)

            self.DEMEnergyCalculator.CalculateEnergyAndPlot(self.time)

            self.BeforePrintingOperations(self.time)

            #### GiD IO ##########################################
            if self.IsTimeToPrintPostProcess():
                self.PrintResultsForGid(self.time)
                self.time_old_print = self.time

            self.FinalizeTimeStep(self.time)

<<<<<<< HEAD

    def InitializeTime(self):
        self.step = 0
        self.time = 0.0
        self.time_old_print = 0.0    

    def RunSingleTemporalLoop(self):
        self.InitializeTimeStep()
        self.time = self.time + self.dt
        self.step += 1

        self.DEMFEMProcedures.UpdateTimeInModelParts(self.all_model_parts, self.time, self.dt, self.step)

        self.BeforeSolveOperations(self.time)

        self.SolverSolve()

        self.AfterSolveOperations()

        self.DEMFEMProcedures.MoveAllMeshes(self.all_model_parts, self.time, self.dt)
        #DEMFEMProcedures.MoveAllMeshesUsingATable(rigid_face_model_part, time, dt)

        ##### adding DEM elements by the inlet ######
        if self.DEM_parameters["dem_inlet_option"].GetBool():
            self.DEM_inlet.CreateElementsFromInletMesh(self.spheres_model_part, self.cluster_model_part, self.creator_destructor)  # After solving, to make sure that neighbours are already set.

        stepinfo = self.report.StepiReport(timer, self.time, self.step)
        if stepinfo:
            self.KRATOSprint(stepinfo)

        #### PRINTING GRAPHS ####
        os.chdir(self.graphs_path)
        self.post_utils.ComputeMeanVelocitiesInTrap("Average_Velocity.txt", self.time)

        self.materialTest.MeasureForcesAndPressure()
        self.materialTest.PrintGraph(self.time)

        self.DEMFEMProcedures.PrintGraph(self.time)
        self.DEMFEMProcedures.PrintBallsGraph(self.time)

        self.DEMEnergyCalculator.CalculateEnergyAndPlot(self.time)

        self.BeforePrintingOperations(self.time)

        #### GiD IO ##########################################
        time_to_print = self.time - self.time_old_print

        if self.DEM_parameters["OutputTimeStep"].GetDouble() - time_to_print < 1e-2 * self.dt:

            self.PrintResultsForGid(self.time)
            self.time_old_print = self.time

        self.FinalizeTimeStep(self.time)

        
=======
    def IsTimeToPrintPostProcess(self):
        return self.DEM_parameters["OutputTimeStep"].GetDouble() - (self.time - self.time_old_print) < 1e-2 * self.dt
>>>>>>> 276d3705

    def SolverSolve(self):
        self.solver.Solve()

    def SetInlet(self):
        if self.DEM_parameters["dem_inlet_option"].GetBool():
            #Constructing the inlet and initializing it (must be done AFTER the self.spheres_model_part Initialize)
            self.DEM_inlet = DEM_Inlet(self.DEM_inlet_model_part)
            self.DEM_inlet.InitializeDEM_Inlet(self.spheres_model_part, self.creator_destructor, self.solver.continuum_type)

    def SetInitialNodalValues(self):
        self.procedures.SetInitialNodalValues(self.spheres_model_part, self.cluster_model_part, self.DEM_inlet_model_part, self.rigid_face_model_part)

    def InitializeTimeStep(self):
        pass

    def BeforeSolveOperations(self, time):
        if self.post_normal_impact_velocity_option:
            if self.IsCountStep():
                #time_to_print = self.time - self.time_old_print    # add new particles to analytic mp each time an output is generated
                #if (self.DEM_parameters["OutputTimeStep"].GetDouble() - time_to_print < 1e-2 * self.dt):
                self.FillAnalyticSubModelPartsWithNewParticles()

    def BeforePrintingOperations(self, time):
        pass

    def AfterSolveOperations(self):
        if self.post_normal_impact_velocity_option:
            self.particle_watcher.MakeMeasurements(self.analytic_model_part)
            if self.IsTimeToPrintPostProcess():
                self.particle_watcher.SetNodalMaxImpactVelocities(self.analytic_model_part)
                self.particle_watcher.SetNodalMaxFaceImpactVelocities(self.analytic_model_part)

    def FinalizeTimeStep(self, time):
        pass

    def Finalize(self):

        self.KRATOSprint("Finalizing execution...")

        self.GraphicalOutputFinalize()

        self.materialTest.FinalizeGraphs()
        self.DEMFEMProcedures.FinalizeGraphs(self.rigid_face_model_part)
        self.DEMFEMProcedures.FinalizeBallsGraphs(self.spheres_model_part)
        self.DEMEnergyCalculator.FinalizeEnergyPlot()

        os.chdir(self.main_path)

    def CleanUpOperations(self):

        objects_to_destroy = [self.demio, self.procedures, self.creator_destructor, self.dem_fem_search, self.solver, self.DEMFEMProcedures, self.post_utils,
                              self.cluster_model_part, self.rigid_face_model_part, self.spheres_model_part, self.DEM_inlet_model_part, self.mapping_model_part]

        if self.DEM_parameters["dem_inlet_option"].GetBool():
            objects_to_destroy.append(self.DEM_inlet)

        for obj in objects_to_destroy:
            del obj

        self.procedures.DeleteFiles()

        self.KRATOSprint(self.report.FinalReport(timer))

    def SetGraphicalOutput(self):
        self.demio = DEM_procedures.DEMIo(self.DEM_parameters, self.post_path)

    def GraphicalOutputInitialize(self):
        self.demio.Initialize(self.DEM_parameters)

        os.chdir(self.post_path)
        self.demio.InitializeMesh(self.all_model_parts)

    def PrintResultsForGid(self, time):
        if self.solver.poisson_ratio_option:
            self.DEMFEMProcedures.PrintPoisson(self.spheres_model_part, self.DEM_parameters, "Poisson_ratio.txt", time)

        if self.DEM_parameters["PostEulerAngles"].GetBool():
            self.post_utils.PrintEulerAngles(self.spheres_model_part, self.cluster_model_part)

        self.demio.ShowPrintingResultsOnScreen(self.all_model_parts)

        os.chdir(self.data_and_results)
        self.demio.PrintMultifileLists(time, self.post_path)
        os.chdir(self.post_path)

        self.solver.PrepareElementsForPrinting()
        if self.DEM_parameters["ContactMeshOption"].GetBool():
            self.solver.PrepareContactElementsForPrinting()

        self.demio.PrintResults(self.all_model_parts, self.creator_destructor, self.dem_fem_search, time, self.bounding_box_time_limits)
        os.chdir(self.main_path)

    def GraphicalOutputFinalize(self):
        self.demio.FinalizeMesh()
        self.demio.CloseMultifiles()


if __name__ == "__main__":
    Solution().Run()<|MERGE_RESOLUTION|>--- conflicted
+++ resolved
@@ -432,7 +432,6 @@
 
             self.FinalizeTimeStep(self.time)
 
-<<<<<<< HEAD
 
     def InitializeTime(self):
         self.step = 0
@@ -488,10 +487,9 @@
         self.FinalizeTimeStep(self.time)
 
         
-=======
+
     def IsTimeToPrintPostProcess(self):
         return self.DEM_parameters["OutputTimeStep"].GetDouble() - (self.time - self.time_old_print) < 1e-2 * self.dt
->>>>>>> 276d3705
 
     def SolverSolve(self):
         self.solver.Solve()
