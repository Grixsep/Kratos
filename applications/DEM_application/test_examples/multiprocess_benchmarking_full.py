--- conflicted
+++ resolved
@@ -54,21 +54,12 @@
 def run(benchmark): 
     f = open('{0}.info'.format(benchmark), 'wb')
     path_py = os.getcwd()
-<<<<<<< HEAD
-    path_py += '/../../python_scripts'                   
-<<<<<<< HEAD
-    subprocess.check_call(["python3", path_py + "/DEM_benchmarks.py", str(benchmark), ">", "BenchTemp.info"], stdout=f, stderr=f)
-=======
-    subprocess.check_call(["python3", path + "/DEM_benchmarks.py", str(benchmark), ">", "BenchTemp.info"], stdout=f, stderr=f)
->>>>>>> master
-=======
     path_py += '/../../python_scripts'                  
     if sys.version_info >= (3, 0):       
         subprocess.check_call(["python3", path + "/DEM_benchmarks.py", str(benchmark), ">", "BenchTemp.info"], stdout=f, stderr=f)        
     else:                                                                                                 
         subprocess.check_call(["python", "-3", path + "/DEM_benchmarks.py", str(benchmark), ">", "BenchTemp.info"], stdout=f, stderr=f)
     
->>>>>>> cf8aaeeb
     f.close()
 
 def worker(queue):
