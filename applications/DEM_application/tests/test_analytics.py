--- conflicted
+++ resolved
@@ -172,25 +172,8 @@
             for sp in (sp for sp in self.rigid_face_model_part.SubModelParts if sp[IS_GHOST]):
                 self.face_watcher_analyser[sp.Name].UpdateDataFiles(time)
 
-<<<<<<< HEAD
-    def MakeAnalyticsMeasurements(self):
-        for face_watcher in self.face_watcher_dict.values():
-            face_watcher.MakeMeasurements()
-
-        if self.IsTimeToPrintPostProcess(self.time):
-            for sub_part in self.rigid_face_model_part.SubModelParts:
-                if sub_part[IS_GHOST]:
-                    print(sub_part)
-                    if sub_part[Kratos.IDENTIFIER] == 'DEM-wall2':
-                        print(sub_part[Kratos.IDENTIFIER])
-                        self.face_watcher_analyser[sub_part.Name].UpdateDataFiles(self.time)
-                        #times, n_particles, masses, vel_nr_mass, vel_tg_mass = [], [], [], [], []
-                        #face_watcher.GetTotalFlux(times, n_particles, masses, vel_nr_mass, vel_tg_mass)
-                        self.CheckTotalNumberOfCrossingParticles()
-=======
                 if sp[Kratos.IDENTIFIER] == 'DEM-wall2':
                     self.CheckTotalNumberOfCrossingParticles()
->>>>>>> edcf2ca8
 
             self.FaceAnalyzerClass.RemoveOldFile()
 
