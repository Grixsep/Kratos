//
//   Project Name:        KratosDelaunayMeshingApplication $
//   Created by:          $Author:             JMCarbonell $
//   Last modified by:    $Co-Author:                      $
//   Date:                $Date:                April 2018 $
//   Revision:            $Revision:                   0.0 $
//
//

// System includes

// External includes

// Project includes
#include "custom_utilities/mesher_utilities.hpp"

namespace Kratos
{

  /**
   * Flags related to the meshing parameters
   */

  // meshing options

  //(configuration)
  KRATOS_CREATE_LOCAL_FLAG(MesherUtilities, REMESH, 0);
  KRATOS_CREATE_LOCAL_FLAG(MesherUtilities, REFINE, 1);
  KRATOS_CREATE_LOCAL_FLAG(MesherUtilities, RECONNECT, 2);
  KRATOS_CREATE_LOCAL_FLAG(MesherUtilities, TRANSFER, 3);
  KRATOS_CREATE_LOCAL_FLAG(MesherUtilities, CONSTRAINED, 4);
  KRATOS_CREATE_LOCAL_FLAG(MesherUtilities, CONTACT_SEARCH, 5);
  KRATOS_CREATE_LOCAL_FLAG(MesherUtilities, MESH_SMOOTHING, 6);
  KRATOS_CREATE_LOCAL_FLAG(MesherUtilities, VARIABLES_SMOOTHING, 7);

  // removing options

  //(configuration)
  KRATOS_CREATE_LOCAL_FLAG(MesherUtilities, REMOVE_NODES, 0);
  KRATOS_CREATE_LOCAL_FLAG(MesherUtilities, REMOVE_NODES_ON_DISTANCE, 1);
  KRATOS_CREATE_LOCAL_FLAG(MesherUtilities, REMOVE_NODES_ON_ERROR, 2);
  KRATOS_CREATE_LOCAL_FLAG(MesherUtilities, REMOVE_NODES_ON_THRESHOLD, 3);
  KRATOS_CREATE_LOCAL_FLAG(MesherUtilities, REMOVE_BOUNDARY_NODES, 4);
  KRATOS_CREATE_LOCAL_FLAG(MesherUtilities, REMOVE_BOUNDARY_NODES_ON_DISTANCE, 5);
  KRATOS_CREATE_LOCAL_FLAG(MesherUtilities, REMOVE_BOUNDARY_NODES_ON_ERROR, 6);
  KRATOS_CREATE_LOCAL_FLAG(MesherUtilities, REMOVE_BOUNDARY_NODES_ON_THRESHOLD, 7);

  // refining options

  //(configuration)
  KRATOS_CREATE_LOCAL_FLAG(MesherUtilities, REFINE_ADD_NODES, 0);
  KRATOS_CREATE_LOCAL_FLAG(MesherUtilities, REFINE_INSERT_NODES, 1);
  KRATOS_CREATE_LOCAL_FLAG(MesherUtilities, REFINE_ELEMENTS, 2);
  KRATOS_CREATE_LOCAL_FLAG(MesherUtilities, REFINE_ELEMENTS_ON_DISTANCE, 3);
  KRATOS_CREATE_LOCAL_FLAG(MesherUtilities, REFINE_ELEMENTS_ON_ERROR, 4);
  KRATOS_CREATE_LOCAL_FLAG(MesherUtilities, REFINE_ELEMENTS_ON_THRESHOLD, 5);
  KRATOS_CREATE_LOCAL_FLAG(MesherUtilities, REFINE_BOUNDARY, 6);
  KRATOS_CREATE_LOCAL_FLAG(MesherUtilities, REFINE_BOUNDARY_ON_DISTANCE, 7);
  KRATOS_CREATE_LOCAL_FLAG(MesherUtilities, REFINE_BOUNDARY_ON_ERROR, 8);
  KRATOS_CREATE_LOCAL_FLAG(MesherUtilities, REFINE_BOUNDARY_ON_THRESHOLD, 9);

  // execution options

  KRATOS_CREATE_LOCAL_FLAG(MesherUtilities, INITIALIZE_MESHER_INPUT, 0);
  KRATOS_CREATE_LOCAL_FLAG(MesherUtilities, FINALIZE_MESHER_INPUT, 1);

  KRATOS_CREATE_LOCAL_FLAG(MesherUtilities, TRANSFER_KRATOS_NODES_TO_MESHER, 2);
  KRATOS_CREATE_LOCAL_FLAG(MesherUtilities, TRANSFER_KRATOS_ELEMENTS_TO_MESHER, 3);
  KRATOS_CREATE_LOCAL_FLAG(MesherUtilities, TRANSFER_KRATOS_NEIGHBOURS_TO_MESHER, 4);
  KRATOS_CREATE_LOCAL_FLAG(MesherUtilities, TRANSFER_KRATOS_FACES_TO_MESHER, 5);

  KRATOS_CREATE_LOCAL_FLAG(MesherUtilities, SELECT_TESSELLATION_ELEMENTS, 6);
  KRATOS_CREATE_LOCAL_FLAG(MesherUtilities, KEEP_ISOLATED_NODES, 7);
  KRATOS_CREATE_LOCAL_FLAG(MesherUtilities, REFINE_WALL_CORNER, 8);

  // execution options (tessellation)
  KRATOS_CREATE_LOCAL_FLAG(MesherUtilities, NEIGHBOURS_SEARCH, 8);
  KRATOS_CREATE_LOCAL_FLAG(MesherUtilities, BOUNDARIES_SEARCH, 9);
  KRATOS_CREATE_LOCAL_FLAG(MesherUtilities, SET_DOF, 10);
  KRATOS_CREATE_LOCAL_FLAG(MesherUtilities, PASS_ALPHA_SHAPE, 11);

  //*******************************************************************************************
  //*******************************************************************************************

  void MesherUtilities::SetModelPartNameToElements(ModelPart &rModelPart)
  {

    unsigned int start = 0;
    unsigned int NumberOfSubModelParts = rModelPart.NumberOfSubModelParts();

    if (NumberOfSubModelParts > 0)
    {
      for (auto &i_mp : rModelPart.SubModelParts())
      {
        if (i_mp.NumberOfElements() != 0)
        {
          if (i_mp.Is(BOUNDARY) || i_mp.IsNot(ACTIVE))
          { // wall elements or domain elements (unique model part)
            for (auto &i_elem : i_mp.Elements())
            {
              i_elem.SetValue(MODEL_PART_NAME, i_mp.Name());
            }
          }
        }
      }
    }
  }

  //*******************************************************************************************
  //*******************************************************************************************

  void MesherUtilities::SetModelPartNameToConditions(ModelPart &rModelPart)
  {

    unsigned int start = 0;
    unsigned int NumberOfSubModelParts = rModelPart.NumberOfSubModelParts();

    if (NumberOfSubModelParts > 0)
    {
      for (auto &i_mp : rModelPart.SubModelParts())
      {
        if (i_mp.NumberOfConditions() != 0)
        {
          if (i_mp.Is(BOUNDARY) && i_mp.NumberOfElements() == 0)
          { // only model parts with conditions (unique model part)
            for (auto &i_cond : i_mp.Conditions())
            {
              i_cond.SetValue(MODEL_PART_NAME, i_mp.Name());
            }
          }
        }
      }
    }
  }

  //*******************************************************************************************
  //*******************************************************************************************

  void MesherUtilities::SetModelPartNameToNodes(ModelPart &rModelPart)
  {

    unsigned int start = 0;
    unsigned int NumberOfSubModelParts = rModelPart.NumberOfSubModelParts();

    if (NumberOfSubModelParts > 0)
    {
      for (auto &i_mp : rModelPart.SubModelParts())
      {

        if (i_mp.NumberOfNodes() != 0)
        {
          if (i_mp.Is(BOUNDARY))
          { // shared model parts for nodes in boundary conditions
            for (auto &i_node : i_mp.Nodes())
            {
              i_node.GetValue(MODEL_PART_NAMES).push_back(i_mp.Name());
            }
          }
          else if (i_mp.IsNot(ACTIVE) && i_mp.IsNot(BOUNDARY))
          { // unique domain model part
            for (auto &i_node : i_mp.Nodes())
            {
              i_node.SetValue(MODEL_PART_NAME, i_mp.Name());
            }
          }
        }
      }
    }
  }

  //*******************************************************************************************
  //*******************************************************************************************

  void MesherUtilities::SetFlagsToNodes(ModelPart &rModelPart, const std::vector<Flags> rControlFlags, const std::vector<Flags> rAssignFlags)
  {
    const int nnodes = rModelPart.Nodes().size();
    ModelPart::NodesContainerType::iterator it_begin = rModelPart.NodesBegin();

#pragma omp parallel for
    for (int i = 0; i < nnodes; i++)
    {
      ModelPart::NodesContainerType::iterator it = it_begin + i;

      for (unsigned int i = 0; i < rControlFlags.size(); i++)
      {
        if (it->Is(rControlFlags[i]))
        {
          for (unsigned int i = 0; i < rAssignFlags.size(); i++)
            it->Set(rAssignFlags[i]);
        }
      }
    }
  }

  //*******************************************************************************************
  //*******************************************************************************************

  bool MesherUtilities::CheckSubdomain(Geometry<Node<3>> &rGeometry)
  {

    KRATOS_TRY

    std::string DomainName = rGeometry[0].GetValue(MODEL_PART_NAME); // MODEL_PART_NAME must be set as nodal variable

    int samesbd = 0;

    const unsigned int size = rGeometry.size();

    for (unsigned int i = 0; i < size; ++i)
    {
      if (DomainName != rGeometry[i].GetValue(MODEL_PART_NAME))
      {
        samesbd++;
      }
    }

    if (samesbd > 0)
      return false;

    return true;

    KRATOS_CATCH("")
  }

  //*******************************************************************************************
  //*******************************************************************************************

  double MesherUtilities::ComputeModelPartVolume(ModelPart &rModelPart)
  {
    KRATOS_TRY
    const unsigned int dimension = rModelPart.GetProcessInfo()[SPACE_DIMENSION];
    double ModelPartVolume = 0;
    if (dimension == 2)
    {
      for (auto &i_elem : rModelPart.Elements())
      {
        if (i_elem.GetGeometry().size() == 3)
        {
          ModelPartVolume += i_elem.GetGeometry().Area();
        }
      }
    }
    else
    { // dimension == 3
      for (auto &i_elem : rModelPart.Elements())
      {
        if (i_elem.GetGeometry().size() == 4)
        {
          ModelPartVolume += i_elem.GetGeometry().Volume();
        }
      }
    }

    return ModelPartVolume;

    KRATOS_CATCH(" ")
  }

  //*******************************************************************************************
  //*******************************************************************************************

  bool MesherUtilities::CheckRigidOuterCentre(Geometry<Node<3>> &rGeometry)
  {

    KRATOS_TRY

    bool outer = false;

    unsigned int RigidNodes = 0;
    const unsigned int size = rGeometry.size();

    for (unsigned int i = 0; i < size; ++i)
    {
      if (rGeometry[i].Is(RIGID))
      {
        RigidNodes += 1;
      }
    }

    if (RigidNodes >= size - 1)
    {

      // Baricenter
      array_1d<double, 3> Center;
      Center.clear();
      array_1d<double, 3> Normal;

      std::vector<array_1d<double, 3>> Vertices;
      array_1d<double, 3> Vertex;

      for (unsigned int i = 0; i < size; ++i)
      {
        Vertex = rGeometry[i].Coordinates();

        Vertices.push_back(Vertex);

        Center += Vertex;
      }

      Center /= (double)size;

      array_1d<double, 3> Corner;

      double tolerance = 0.05;
      int numouter = 0;

      int numnodes = 0;
      for (unsigned int i = 0; i < size; ++i)
      {
        if (rGeometry[i].Is(RIGID))
        {

          Normal = rGeometry[i].FastGetSolutionStepValue(NORMAL);

          double NormNormal = norm_2(Normal);
          if (NormNormal != 0)
            Normal /= NormNormal;

          // change position to be the vector from the vertex to the geometry center
          Corner = Center - Vertices[i];

          double NormCorner = norm_2(Corner);
          if (NormCorner != 0)
            Corner /= NormCorner;

          double projection = inner_prod(Corner, Normal);

          if (projection > tolerance)
          {
            ++numouter;
          }
          ++numnodes;
        }
      }

      if (RigidNodes == size)
      {
        if (numouter > 0)
          outer = true;
      }
      else if (RigidNodes == size - 1)
      {
        if (numouter = numouter)
          outer = true;
      }
    }

    return outer; // if is outside the body

    KRATOS_CATCH("")
  }

  //*******************************************************************************************
  //*******************************************************************************************

  bool MesherUtilities::CheckInnerCentre(Geometry<Node<3>> &rGeometry)
  {

    KRATOS_TRY

    bool inner = true;

    unsigned int BoundaryNodes = 0;
    const unsigned int size = rGeometry.size();

    for (unsigned int i = 0; i < size; ++i)
    {
      if (rGeometry[i].Is(BOUNDARY))
      {
        BoundaryNodes += 1;
      }
    }

    if (BoundaryNodes == size)
    {
      // Baricenter
      array_1d<double, 3> Center;
      noalias(Center) = ZeroVector(3);
      array_1d<double, 3> Normal;

      std::vector<array_1d<double, 3>> Vertices;
      array_1d<double, 3> Vertex;

      for (unsigned int i = 0; i < size; ++i)
      {
        Vertex = rGeometry[i].Coordinates();

        Vertices.push_back(Vertex);

        Center += Vertex;
      }

      Center /= (double)size;

      array_1d<double, 3> Corner;

      double tolerance = 0.05;
      int numouter = 0;

      for (unsigned int i = 0; i < size; ++i)
      {

        Normal = rGeometry[i].FastGetSolutionStepValue(NORMAL);

        double NormNormal = norm_2(Normal);
        if (NormNormal != 0)
          Normal /= NormNormal;

        // change position to be the vector from the vertex to the geometry center
        Corner = Center - Vertices[i];

        double NormCorner = norm_2(Corner);
        if (NormCorner != 0)
          Corner /= NormCorner;

        double projection = inner_prod(Corner, Normal);

        if (projection > tolerance)
        {
          numouter++;
        }
      }

      if (numouter > 0)
        inner = false;
    }

    return inner; // if is inside the body domain returns true

    KRATOS_CATCH("")
  }

  //*******************************************************************************************
  //*******************************************************************************************

  bool MesherUtilities::CheckOuterCentre(Geometry<Node<3>> &rGeometry, double &rOffsetFactor, bool &rSelfContact)
  {
    KRATOS_TRY

    bool outer = false;

    unsigned int BoundaryNodes = 0;
    const unsigned int size = rGeometry.size();

    for (unsigned int i = 0; i < size; ++i)
    {
      if (rGeometry[i].Is(BOUNDARY))
      {
        BoundaryNodes += 1;
      }
    }

    if (BoundaryNodes == size)
    {

      // Baricenter
      array_1d<double, 3> Center;
      Center.clear();
      std::vector<array_1d<double, 3>> Vertices;
      array_1d<double, 3> Vertex;
      array_1d<double, 3> Normal;
      double Shrink = 0;

      for (unsigned int i = 0; i < size; ++i)
      {
        Normal = rGeometry[i].FastGetSolutionStepValue(NORMAL);

        double NormNormal = norm_2(Normal);
        if (NormNormal != 0)
          Normal /= NormNormal;

        Shrink = rGeometry[i].FastGetSolutionStepValue(SHRINK_FACTOR);

        Normal *= Shrink * rOffsetFactor;

        Vertex = rGeometry[i].Coordinates() - Normal;

        Vertices.push_back(Vertex);

        Center += Vertex;
      }

      Center /= (double)size;

      double ortho = 0.15;
      double slope = 0.25; // error assumed for some elements in the corners < 45 degrees
      double extra = 0.95;

      int numouter = 0;
      int numextra = 0;
      int numcoplanar = 0;
      int numsamedirection = 0;
      int numorthogonal = 0;

      array_1d<double, 3> Coplanar = rGeometry[0].FastGetSolutionStepValue(NORMAL);
      double NormCoplanar = norm_2(Coplanar);
      if (NormCoplanar != 0)
        Coplanar /= NormCoplanar;

      array_1d<double, 3> Corner;

      for (unsigned int i = 0; i < size; ++i)
      {

        Normal = rGeometry[i].FastGetSolutionStepValue(NORMAL);

        double NormNormal = norm_2(Normal);
        if (NormNormal != 0)
          Normal /= NormNormal;

        // change position to be the vector from the vertex to the geometry center
        Corner = Center - Vertices[i];

        if (norm_2(Corner))
          Corner /= norm_2(Corner);

        double projection = inner_prod(Corner, Normal);

        if (projection > 0)
        {

          if (projection < slope)
          {
            numouter++;
          }
          else
          {
            if (projection < extra)
              numextra++;
          }
        }

        double coplanar = inner_prod(Coplanar, Normal);

<<<<<<< HEAD
        // std::cout<<" V["<<i<<"]: "<<rGeometry[i]<<" Normal:"<<Normal<<" coplanar "<<fabs(coplanar)<<" < "<<ortho<<std::endl;

        if (coplanar > 0)
        {
=======
	    if(coplanar>0){
>>>>>>> 97e59b1b
          numsamedirection++;
        }

        if (coplanar > extra)
        {
          numcoplanar++;
        }

        if (fabs(coplanar) <= ortho)
        {
          numorthogonal++;
        }
      }

      int num = (int)size;

      if (numouter == num)
        outer = true;

      if (numouter == (num - 1) && numextra == 1)
        outer = true;

      if (numouter > 0 && (numextra > 0 && numorthogonal > 0) && !rSelfContact)
      {
        outer = true;
        std::cout << "   Element with " << num << " corners accepted:case1 " << std::endl;
      }

      if (numouter == 0 && (numextra > (num - 2) && numorthogonal > 0) && !rSelfContact)
      {
        outer = true;
        std::cout << "   Element with " << num << " corners accepted:case2 " << std::endl;
      }

      if (numcoplanar == num)
        outer = false;

      if (numsamedirection == num && numorthogonal == 0)
        outer = false;

 }

<<<<<<< HEAD
      // std::cout<<std::endl;
      // std::cout<<"  [ no:"<<numouter<<";ne:"<<numextra<<";nc:"<<numcoplanar<<";ns: "<<numsamedirection<<";nor:"<<numorthogonal<<"] ACCEPTED: "<<outer<<std::endl;
    }
    else
    {
      // std::cout<<" No boundary Element "<<BoundaryNodes<<std::endl;
    }
=======
>>>>>>> 97e59b1b

    return outer; // if is outside the body domain returns true

    KRATOS_CATCH("")
  }

  //*******************************************************************************************
  //*******************************************************************************************

  MesherUtilities::ContactElementType MesherUtilities::CheckContactElement(Geometry<Node<3>> &rGeometry, std::vector<int> &rSlaveVertices)
  {

    KRATOS_TRY

    const unsigned int size = rGeometry.size();

    // Identify subdomains: (non selfcontact elements)
    for (unsigned int i = 0; i < size; ++i)
      if (rGeometry[i].IsNot(BOUNDARY))
        return MesherUtilities::NonContact;

    unsigned int NumberOfSlaves = 0;

    if (rSlaveVertices.size() != size)
      rSlaveVertices.resize(size);

    std::fill(rSlaveVertices.begin(), rSlaveVertices.end(), 0);

    // Identify subdomains: (non selfcontact elements)
    for (unsigned int i = 0; i < size; ++i)
    {
      for (unsigned int j = i + 1; j < size; ++j)
      {
        if (rGeometry[i].GetValue(MODEL_PART_NAME) == rGeometry[j].GetValue(MODEL_PART_NAME))
        {
          // std::cout<<" MP name "<<rGeometry[i].GetValue(MODEL_PART_NAME)<<" "<<rGeometry[j].GetValue(MODEL_PART_NAME)<<std::endl;
          rSlaveVertices[i] += 1;
          rSlaveVertices[j] += 1;
        }
      }

      NumberOfSlaves += rSlaveVertices[i];
    }

    // NonContact Elements or Selfcontact elements (2D/3D): Number of Slaves = size * (size-1);
    if (NumberOfSlaves == size * (size - 1))
    {

      std::vector<int> NeighbourVertices(size);
      std::fill(NeighbourVertices.begin(), NeighbourVertices.end(), 0);
      unsigned int NumberOfNeighbours = 0;

      for (unsigned int i = 0; i < size; ++i)
      {

        if (rGeometry[i].Is(NEW_ENTITY))
          return MesherUtilities::Undefined;

        NodeWeakPtrVectorType &nNodes = rGeometry[i].GetValue(NEIGHBOUR_NODES);

        for (auto &i_nnode : nNodes)
        {
          for (unsigned int j = i + 1; j < size; ++j)
          {
            if (i_nnode.Id() == rGeometry[j].Id())
            {
              NeighbourVertices[i] += 1;
              NeighbourVertices[j] += 1;
            }
          }
        }

        NumberOfNeighbours += NeighbourVertices[i];
      }

      // Node to face elements (2D/3D): Number of Slaves = (size-1) * (size-2);
      if (NumberOfNeighbours == (size - 1) * (size - 2))
        return MesherUtilities::PointToFace;
      // Edge to edge elements (3D): Number of Slaves = size;
      if (NumberOfNeighbours == size)
        return MesherUtilities::EdgeToEdge;

      return MesherUtilities::NonContact;
    }

    // Node to face elements (2D/3D): Number of Slaves = (size-1) * (size-2);
    if (NumberOfSlaves == (size - 1) * (size - 2))
      return MesherUtilities::PointToFace;
    // Edge to edge elements (3D): Number of Slaves = size;
    if (NumberOfSlaves == size)
      return MesherUtilities::EdgeToEdge;
    // Elements with one vertex to each domain(2D/3D): Number of Slaves = 0
    if (NumberOfSlaves == 0)
      return MesherUtilities::PointToPoint;

    return MesherUtilities::NonContact;

    KRATOS_CATCH("")
  }

  //*******************************************************************************************
  //*******************************************************************************************

  bool MesherUtilities::CheckSliver(Geometry<Node<3>> &rGeometry)
  {

    KRATOS_TRY

    Vector VectorZero(3);
    noalias(VectorZero) = ZeroVector(3);

    std::vector<Vector> FaceNormals(rGeometry.FacesNumber());
    std::fill(FaceNormals.begin(), FaceNormals.end(), VectorZero);

    std::vector<double> FaceAreas(rGeometry.FacesNumber());
    std::fill(FaceAreas.begin(), FaceAreas.end(), 0.0);

    double MaximumFaceArea = std::numeric_limits<double>::min();
    double MinimumFaceArea = std::numeric_limits<double>::max();

    DenseMatrix<unsigned int> lpofa; // points that define the faces
    rGeometry.NodesInFaces(lpofa);
    DenseVector<unsigned int> lnofa; // number of nodes per face (3)
    rGeometry.NumberNodesInFaces(lnofa);

    // calculate face normals
    Vector FirstVectorPlane(3);
    noalias(FirstVectorPlane) = VectorZero;
    Vector SecondVectorPlane(3);
    noalias(SecondVectorPlane) = VectorZero;

    double FaceArea = 0;
    for (unsigned int i = 0; i < rGeometry.FacesNumber(); ++i)
    {
      std::vector<Vector> FaceCoordinates(lnofa[i]); // (3)
      std::fill(FaceCoordinates.begin(), FaceCoordinates.end(), ZeroVector(3));
      for (unsigned int j = 0; j < lnofa[i]; ++j)
      {
        for (unsigned int k = 0; k < 3; ++k)
        {
          FaceCoordinates[j][k] = rGeometry[lpofa(j + 1, i)].Coordinates()[k];
        }
      }

      if (lnofa[i] > 2)
      {
        FirstVectorPlane = FaceCoordinates[1] - FaceCoordinates.front();
        SecondVectorPlane = FaceCoordinates.back() - FaceCoordinates.front();
      }
      else
      {
        KRATOS_THROW_ERROR(std::logic_error, "2D check sliver not implemented", "")
      }

      FaceNormals[i] = MathUtils<double>::CrossProduct(FirstVectorPlane, SecondVectorPlane);

      FaceArea = norm_2(FaceNormals[i]);

      if (FaceArea < MinimumFaceArea)
        MinimumFaceArea = FaceArea;
      if (FaceArea > MaximumFaceArea)
        MaximumFaceArea = FaceArea;
    }

    // check areas
    if (MaximumFaceArea >= MinimumFaceArea * 1.0e2)
    {
      return true;
    }

    // normalize normals
    for (unsigned int i = 0; i < FaceNormals.size(); ++i)
      if (norm_2(FaceNormals[i]) != 0)
        FaceNormals[i] /= norm_2(FaceNormals[i]);

    // check coincident normals
    std::vector<int> FaceCoincidentNormals(rGeometry.FacesNumber());
    std::fill(FaceCoincidentNormals.begin(), FaceCoincidentNormals.end(), 0);

    unsigned int CoincidentNormals = 0;
    for (unsigned int i = 0; i < lpofa.size2(); ++i)
    {
      for (unsigned int j = i + 1; j < lpofa.size2(); ++j)
      {
        double projection = inner_prod(FaceNormals[i], FaceNormals[j]);
        if (fabs(projection) >= 0.99)
        {
          FaceCoincidentNormals[i] += 1;
          FaceCoincidentNormals[j] += 1;
        }
      }

      CoincidentNormals += FaceCoincidentNormals[i];
    }

    // CoincidentNormals: 12 => all-faces coincident
    // CoincidentNormals:  6 => 3-faces coincident
    // CoincidentNormals:  4 => 2-faces/2-faces coincident
    // CoincidentNormals:  2 => 2-faces coincident

    const unsigned int size = rGeometry.size();
    unsigned int NumberOfBoundaryNodes = 0;
    for (unsigned int i = 0; i < size; ++i)
      if (rGeometry[i].Is(BOUNDARY))
        NumberOfBoundaryNodes += 1;

    if (NumberOfBoundaryNodes == size)
    { // boundary elements
      if (CoincidentNormals >= 4)
      {
        return true;
      }
    }
    else if (NumberOfBoundaryNodes >= 2)
    {
      if (CoincidentNormals >= 6)
      {
        return true;
      }
    }
    else
    { // inside elements
      if (CoincidentNormals >= 12)
      {
        return true;
      }
    }

    return false;

    KRATOS_CATCH("")
  }

  //*******************************************************************************************
  //*******************************************************************************************

  double MesherUtilities::GetAndCompareSideLenghts(Geometry<Node<3>> &rGeometry, double &rMaximumSideLength, double &rMinimumSideLength)
  {

    KRATOS_TRY

    rMaximumSideLength = std::numeric_limits<double>::min();
    rMinimumSideLength = std::numeric_limits<double>::max();

    DenseMatrix<unsigned int> lpofa;
    rGeometry.NodesInFaces(lpofa);

    double SideLength = 0;
    for (unsigned int i = 0; i < lpofa.size2(); ++i)
    {

      for (unsigned int j = 1; j < lpofa.size1(); ++j)
      {
        SideLength = norm_2(rGeometry[lpofa(0, i)].Coordinates() - rGeometry[lpofa(j, i)].Coordinates());

        if (SideLength < rMinimumSideLength)
          rMinimumSideLength = SideLength;

        if (SideLength > rMaximumSideLength)
          rMaximumSideLength = SideLength;
      }
    }

    return (rMaximumSideLength / rMinimumSideLength);

    KRATOS_CATCH("")
  }

  //*******************************************************************************************
  //*******************************************************************************************

  bool MesherUtilities::CheckGeometryShape(Geometry<Node<3>> &rGeometry, int &rShape)
  {
    KRATOS_TRY

    bool sliver = false;
    bool distorted = false;

    const unsigned int size = rGeometry.size();

    // check if is a sliver and the distorsion of the sliver

    double Volume = 0;
    double MaximumSideLength = 0;
    double MinimumSideLength = 0;

    double CriticalRelativeSideLength = (double)size * 5; // edge relative length (3,4)

    Volume = rGeometry.Volume();

    // compare side lengths
    double RelativeSideLength = 0;
    RelativeSideLength = GetAndCompareSideLenghts(rGeometry, MaximumSideLength, MinimumSideLength);

    if (RelativeSideLength > CriticalRelativeSideLength)
    {
      // std::cout<<" RelativeSideLength "<<RelativeSideLength<<std::endl;
      distorted = true;
    }

    double CriticalVolume = 1e-12 * pow(MinimumSideLength, size - 1);

    // check sliver (volume)
    if (Volume < CriticalVolume)
    {
      // std::cout<<" Sliver (volume) "<<Volume<<" "<<CriticalVolume<<std::endl;
      sliver = true;
    }

    // check sliver (volume + normals and faces)
    if (!sliver)
    {
      sliver = CheckSliver(rGeometry);
      // if(sliver)
      // 	std::cout<<" Sliver (faces) "<<sliver<<std::endl;
    }

    // check if it is a contact element (contact domain definition)
    std::vector<int> SlaveVertices;
    ContactElementType ContactType = CheckContactElement(rGeometry, SlaveVertices);

    if (ContactType != NonContact)
    {

      // std::cout<<" contact type "<<std::endl;

      if (ContactType == PointToFace)
      { // POINT_FACE

        // check the projection of the slave vertex on the geometry face
        double AreaTolerance = 2; // if is outside of the face (only a 2*FaceArea deviation is allowed)
        double FaceArea = 0;
        double ProjectedArea = 0;
        // FaceArea = ComputeFaceArea(rGeometry, SlaveVertex);
        // ProjectedArea = ComputePointToFaceProjection(rGeometry, SlaveVertex);

        if (ProjectedArea < 0)
        { // projection outside of the face

          if (FaceArea < AreaTolerance * fabs(ProjectedArea))
            distorted = true;
        }
      }
      else if (ContactType == EdgeToEdge)
      { // EDGE_EDGE

        // compare vertex normals (detect coplanar faces and orthogonal faces)
        distorted = true;
      }
      else if (ContactType == PointToPoint)
      { // POINT_POINT

        // compare vertex normals (detect coplanar faces and orthogonal faces)
        distorted = true;
      }
    }

    // std::cout<<" DISTORTED "<<distorted<<" SLIVER "<<sliver<<std::endl;

    if (sliver)
      rShape = 1;
    else
      rShape = 0;

    if (distorted)
      return false; // returns false if the geometry has not the correct shape and has to be removed
    else
      return true; // returns true if the geometry has the correct shape and is kept

    KRATOS_CATCH("")
  }

  //*******************************************************************************************
  //*******************************************************************************************

  double MesherUtilities::FindBoundaryH(Node<3> &BoundaryPoint)
  {
    KRATOS_TRY

    double havg = 0.00;

    if ((BoundaryPoint.GetValue(NEIGHBOUR_NODES)).size() != 0)
    {
      const double xc = BoundaryPoint.X();
      const double yc = BoundaryPoint.Y();
      const double zc = BoundaryPoint.Z();

      double h_nodes = 0;
      double h = 1000.0;

      NodeWeakPtrVectorType &nNodes = BoundaryPoint.GetValue(NEIGHBOUR_NODES);
      for (auto &i_nnode : nNodes)
      {
        if (i_nnode.Is(BOUNDARY))
        {
          const double x = i_nnode.X();
          const double y = i_nnode.Y();
          const double z = i_nnode.Z();
          double l = (x - xc) * (x - xc);
          l += (y - yc) * (y - yc);
          l += (z - zc) * (z - zc);

          if (l < h)
            h = l;

          h = sqrt(h);
          havg += h;
          h_nodes += 1;
        }
      }

      // calculate average h
      if (h_nodes == 0)
        KRATOS_THROW_ERROR(std::logic_error, "no node has neighbours!!!!", "")

      havg /= h_nodes;
    }

    return havg;

    KRATOS_CATCH("")
  }

  //*******************************************************************************************
  //*******************************************************************************************

  // returns false if it should be removed
  double &MesherUtilities::ComputeRadius(double &rRadius, double &rVolume, std::vector<Vector> &rVertices, const unsigned int &dimension)
  {
    KRATOS_TRY

    if (dimension == 2)
    {

      BoundedMatrix<double, 2, 2> mJ;    // local jacobian
      BoundedMatrix<double, 2, 2> mJinv; // inverse jacobian

      // calculation of the jacobian  //coordinate center point 0
      for (unsigned int i = 0; i < dimension; ++i)
      {
        for (unsigned int j = 0; j < dimension; ++j)
        {
          mJ(i, j) = rVertices[i + 1][j] - rVertices[0][j];
        }
      }

      mJ *= 2.0;

      // calculation of the determinant (volume/2)
      rVolume = mJ(0, 0) * mJ(1, 1) - mJ(0, 1) * mJ(1, 0); // detJ

      // calculation of the inverse of the jacobian
      mJinv(0, 0) = mJ(1, 1);
      mJinv(0, 1) = -mJ(0, 1);
      mJinv(1, 0) = -mJ(1, 0);
      mJinv(1, 1) = mJ(0, 0);

      mJinv /= rVolume;

      // calculation of the center
      Vector Center = ZeroVector(2); // center pos

      // center point 0
      for (unsigned int i = 0; i < dimension; ++i)
      {
        for (unsigned int j = 0; j < dimension; ++j)
        {
          Center[i] += (rVertices[i + 1][j] * rVertices[i + 1][j]);
          Center[i] -= (rVertices[0][j] * rVertices[0][j]);
        }
      }

      Center = prod(mJinv, Center);

      // calculate the element radius
      Center[0] -= rVertices[0][0];
      Center[1] -= rVertices[0][1];

      rRadius = norm_2(Center);
    }
    else if (dimension == 3)
    {

      BoundedVector<double, 3> mRHS;     // center pos
      BoundedMatrix<double, 3, 3> mJ;    // local jacobian
      BoundedMatrix<double, 3, 3> mJinv; // inverse jacobian

      // calculation of the jacobian  //coordinate center point 0
      for (unsigned int i = 0; i < dimension; ++i)
      {
        for (unsigned int j = 0; j < dimension; ++j)
        {
          mJ(i, j) = rVertices[i + 1][j] - rVertices[0][j];
        }
      }

      // calculation of the inverse of the jacobian
      // first column
      mJinv(0, 0) = mJ(1, 1) * mJ(2, 2) - mJ(1, 2) * mJ(2, 1);
      mJinv(1, 0) = -mJ(1, 0) * mJ(2, 2) + mJ(1, 2) * mJ(2, 0);
      mJinv(2, 0) = mJ(1, 0) * mJ(2, 1) - mJ(1, 1) * mJ(2, 0);
      // second column
      mJinv(0, 1) = -mJ(0, 1) * mJ(2, 2) + mJ(0, 2) * mJ(2, 1);
      mJinv(1, 1) = mJ(0, 0) * mJ(2, 2) - mJ(0, 2) * mJ(2, 0);
      mJinv(2, 1) = -mJ(0, 0) * mJ(2, 1) + mJ(0, 1) * mJ(2, 0);
      // third column
      mJinv(0, 2) = mJ(0, 1) * mJ(1, 2) - mJ(0, 2) * mJ(1, 1);
      mJinv(1, 2) = -mJ(0, 0) * mJ(1, 2) + mJ(0, 2) * mJ(1, 0);
      mJinv(2, 2) = mJ(0, 0) * mJ(1, 1) - mJ(0, 1) * mJ(1, 0);

      // calculation of the determinant (volume/6)
      rVolume = mJ(0, 0) * mJinv(0, 0) + mJ(0, 1) * mJinv(1, 0) + mJ(0, 2) * mJinv(2, 0); // detJ

      // calculation of the center
      Vector Center = ZeroVector(3); // center pos

      mRHS[0] = (mJ(0, 0) * mJ(0, 0) + mJ(0, 1) * mJ(0, 1) + mJ(0, 2) * mJ(0, 2));
      mRHS[1] = (mJ(1, 0) * mJ(1, 0) + mJ(1, 1) * mJ(1, 1) + mJ(1, 2) * mJ(1, 2));
      mRHS[2] = (mJ(2, 0) * mJ(2, 0) + mJ(2, 1) * mJ(2, 1) + mJ(2, 2) * mJ(2, 2));

      // bxc
      Center[0] = (+mRHS[0]) * (mJ(1, 1) * mJ(2, 2) - mJ(1, 2) * mJ(2, 1));
      Center[1] = (-mRHS[0]) * (mJ(1, 0) * mJ(2, 2) - mJ(1, 2) * mJ(2, 0));
      Center[2] = (+mRHS[0]) * (mJ(1, 0) * mJ(2, 1) - mJ(1, 1) * mJ(2, 0));

      // cxa
      Center[0] += (+mRHS[1]) * (mJ(2, 1) * mJ(0, 2) - mJ(2, 2) * mJ(0, 1));
      Center[1] += (-mRHS[1]) * (mJ(2, 0) * mJ(0, 2) - mJ(2, 2) * mJ(0, 0));
      Center[2] += (+mRHS[1]) * (mJ(2, 0) * mJ(0, 1) - mJ(2, 1) * mJ(0, 0));

      // axb
      Center[0] += (+mRHS[2]) * (mJ(0, 1) * mJ(1, 2) - mJ(0, 2) * mJ(1, 1));
      Center[1] += (-mRHS[2]) * (mJ(0, 0) * mJ(1, 2) - mJ(0, 2) * mJ(1, 0));
      Center[2] += (+mRHS[2]) * (mJ(0, 0) * mJ(1, 1) - mJ(0, 1) * mJ(1, 0));

      Center /= (2.0 * rVolume);

      // calculate the element radius
      rRadius = norm_2(Center);
    }
    else
    {

      rRadius = 0;
      KRATOS_THROW_ERROR(std::logic_error, "WorkingSpaceDimension not Correct in Radius AlphaShape calculation", "")
    }

    return rRadius;

    KRATOS_CATCH("")
  }

  //*******************************************************************************************
  //*******************************************************************************************

  // returns false if it should be removed
  bool MesherUtilities::AlphaShape(double AlphaParameter, Geometry<Node<3>> &rGeometry, const unsigned int dimension, const double MeanMeshSize)
  {
    KRATOS_TRY

    const unsigned int size = rGeometry.size();

    // calculate geometry radius and volume
    double Radius = 0;
    double Volume = 0;
    std::vector<Vector> Vertices;
    Vector Vertex = ZeroVector(3);
    for (unsigned int i = 0; i < size; ++i)
    {
      Vertex[0] = rGeometry[i].X();
      Vertex[1] = rGeometry[i].Y();
      Vertex[2] = rGeometry[i].Z();

      Vertices.push_back(Vertex);
    }

    Radius = ComputeRadius(Radius, Volume, Vertices, dimension);

    // double CriticalVolume = 1e-12 * pow(h, size-1);
    double AlphaRadius = AlphaParameter * MeanMeshSize;

    if (Radius < 0) // degenerated element
    {
      std::cout << " Sliver (radius) " << Radius << " (alpha_volume) " << Volume << std::endl;
      return false;
    }
    else
    {
      if (Radius < AlphaRadius)
      {
        // std::cout<<"  ACCEPTED!"<<std::endl;
        return true;
      }
      else
      {
        // std::cout<<"  ERASED! "<<Radius<<" < "<<AlphaRadius<<" MeanMeshSize "<<MeanMeshSize<<" Alpha "<<AlphaParameter<<std::endl;
        return false;
      }
    }

    KRATOS_CATCH("")
  }

  // returns false if it should be removed
  bool MesherUtilities::AlphaShape(double AlphaParameter, Geometry<Node<3>> &rGeometry, const unsigned int dimension)
  {
    KRATOS_TRY

    const unsigned int size = rGeometry.size();

    // calculate geometry radius and volume
    double Radius = 0;
    double Volume = 0;
    std::vector<Vector> Vertices;
    Vector Vertex = ZeroVector(3);
    for (unsigned int i = 0; i < size; ++i)
    {
      Vertex[0] = rGeometry[i].X();
      Vertex[1] = rGeometry[i].Y();
      Vertex[2] = rGeometry[i].Z();

      Vertices.push_back(Vertex);
    }

    Radius = ComputeRadius(Radius, Volume, Vertices, dimension);

    // calculate average h
    double h = 0;

    for (unsigned int i = 0; i < size; ++i)
    {
      h += rGeometry[i].FastGetSolutionStepValue(NODAL_H);
    }

    h /= (double)size;

    double CriticalVolume = 1e-12 * pow(h, size - 1);
    double AlphaRadius = AlphaParameter * h;

    if (Volume < CriticalVolume) // sliver
    {
      // std::cout<<" Sliver (alpha_volume) "<<Volume<<" "<<CriticalVolume<<std::endl;
      return false;
    }
    else
    {
      if (Radius < AlphaRadius)
      {
        return true;
      }
      else
      {
        return false;
      }
    }

    KRATOS_CATCH("")
  }

  //*******************************************************************************************
  //*******************************************************************************************

  // returns false if it should be removed
  bool MesherUtilities::ShrankAlphaShape(double AlphaParameter, Geometry<Node<3>> &rGeometry, double &rOffsetFactor, const unsigned int dimension)
  {
    KRATOS_TRY

    const unsigned int size = rGeometry.size();

    // calculate geometry radius and volume
    double Radius = 0;
    double Volume = 0;
    std::vector<Vector> Vertices;

    Vector Vertex = ZeroVector(3);
    array_1d<double, 3> Normal;
    double Shrink = 0;

    for (unsigned int i = 0; i < size; ++i)
    {
      Normal = rGeometry[i].FastGetSolutionStepValue(NORMAL);

      double NormNormal = norm_2(Normal);
      if (NormNormal != 0)
        Normal /= NormNormal;

      Shrink = rGeometry[i].FastGetSolutionStepValue(SHRINK_FACTOR);

      Normal *= Shrink * rOffsetFactor;

      Vertex[0] = rGeometry[i].X() - Normal[0];
      Vertex[1] = rGeometry[i].Y() - Normal[1];
      Vertex[2] = rGeometry[i].Z() - Normal[2];

      Vertices.push_back(Vertex);
    }

    Radius = ComputeRadius(Radius, Volume, Vertices, dimension);

    // calculate average h and  average h of boundary face
    double h = 0;
    double h_face = 0;

    for (unsigned int i = 0; i < size; ++i)
    {
      h += rGeometry[i].FastGetSolutionStepValue(NODAL_H);
      h_face += FindBoundaryH(rGeometry[i]);
    }

    h /= (double)size;
    h_face /= (double)size;

    if (h_face > h)
      h = h_face;

    double ExtraAlpha = 1.4;

    double CriticalVolume = 1e-6 * pow(h, size - 1);
    double AlphaRadius = AlphaParameter * h * ExtraAlpha;

    if (Volume < CriticalVolume) // sliver
    {
      return false;
    }
    else
    {

      if (Radius < AlphaRadius)
      {
        return true;
      }
      else
      {
        return false;
      }
    }

    KRATOS_CATCH("")
  }

  //*******************************************************************************************
  //*******************************************************************************************

  void MesherUtilities::CheckParticles(ModelPart &rModelPart)
  {
    KRATOS_TRY

    int NumberOfNodes = rModelPart.NumberOfNodes();
    std::cout << " Number of Nodes " << NumberOfNodes << std::endl;
    for (int id = 1; id <= NumberOfNodes; ++id)
    {
      std::cout << " Check node: " << id << std::endl;
      if (rModelPart.Nodes()[id].Is(BOUNDARY))
      {
        std::cout << " Node : " << id << " is boundary " << std::endl;
      }
      else
      {
        std::cout << " Node : " << id << " is not boundary " << std::endl;
      }
    }

    KRATOS_CATCH("")
  }

  //*******************************************************************************************
  //*******************************************************************************************

  bool MesherUtilities::CheckRelativeVelocities(Geometry<Node<3>> &rVertices, const double &rRelativeFactor)
  {
    KRATOS_TRY

    const unsigned int NumberOfVertices = rVertices.size();

    std::vector<double> VelocityModulus(NumberOfVertices);

    for (unsigned int i = 0; i < NumberOfVertices; ++i)
    {
      VelocityModulus[i] = norm_2(rVertices[i].FastGetSolutionStepValue(VELOCITY));
    }

    for (unsigned int i = 0; i < NumberOfVertices - 1; ++i)
    {
      for (unsigned int j = i + 1; j < NumberOfVertices; ++j)
      {
        if (VelocityModulus[i] / VelocityModulus[j] > rRelativeFactor || VelocityModulus[j] / VelocityModulus[i] > rRelativeFactor)
        {
          return true;
        }
      }
    }

    return false;

    KRATOS_CATCH("")
  }

  //*******************************************************************************************
  //*******************************************************************************************

  bool MesherUtilities::CheckVolumeDecrease(GeometryType &rVertices, const unsigned int &rDimension, const double &rTolerance, double &VolumeChange)
  {
    bool accepted = false;
    if (rDimension == 2)
    {
      Triangle2D3<Node<3>> CurrentTriangle(rVertices);
      const double CurrentArea = CurrentTriangle.Area();

      // new volume with a 1.0 * DeltaDisplacement
      const double MovedArea = GetMovedVolume(rVertices, rDimension, 1.0);

      // std::cout<<" control fluid  "<<MovedArea<<" "<<CurrentArea<<std::endl;
      VolumeChange = CurrentArea - MovedArea;

      if (MovedArea + rTolerance < CurrentArea)
      {
        accepted = true;
      }
    }
    else if (rDimension == 3)
    {

      Tetrahedra3D4<Node<3>> CurrentTetrahedron(rVertices);
      const double CurrentVolume = CurrentTetrahedron.Volume();

      // new volume with a 1.0 * DeltaDisplacement
      const double MovedVolume = GetMovedVolume(rVertices, rDimension, 1.0);

      // std::cout<<" control fluid  "<<MovedVolume<<" "<<CurrentVolume<<std::endl;
      VolumeChange = CurrentVolume - MovedVolume;

      if (MovedVolume + rTolerance < CurrentVolume)
      {
        accepted = true;
      }
    }

    return accepted;
  }

  //*******************************************************************************************
  //*******************************************************************************************

  double MesherUtilities::GetMovedVolume(GeometryType &rVertices, const unsigned int &rDimension, double MovementFactor)
  {
    double MovedVolume = 0.0;
    if (rDimension == 2)
    {

      // Triangle geometry
      array_1d<double, 3> P0;
      noalias(P0) = rVertices[0].Coordinates() + MovementFactor * (rVertices[0].FastGetSolutionStepValue(DISPLACEMENT) - rVertices[0].FastGetSolutionStepValue(DISPLACEMENT, 1));
      array_1d<double, 3> P1;
      noalias(P1) = rVertices[1].Coordinates() + MovementFactor * (rVertices[1].FastGetSolutionStepValue(DISPLACEMENT) - rVertices[1].FastGetSolutionStepValue(DISPLACEMENT, 1));

      const double x10 = P1[0] - P0[0];
      const double y10 = P1[1] - P0[1];

      noalias(P1) = rVertices[2].Coordinates() + MovementFactor * (rVertices[2].FastGetSolutionStepValue(DISPLACEMENT) - rVertices[2].FastGetSolutionStepValue(DISPLACEMENT, 1));

      const double x20 = P1[0] - P0[0];
      const double y20 = P1[1] - P0[1];

      MovedVolume = 0.5 * (x10 * y20 - y10 * x20);
    }
    else if (rDimension == 3)
    {

      // Tetrahedron geometry
      const double onesixth = 1.0 / 6.0;

      array_1d<double, 3> P0;
      noalias(P0) = rVertices[0].Coordinates() + MovementFactor * (rVertices[0].FastGetSolutionStepValue(DISPLACEMENT) - rVertices[0].FastGetSolutionStepValue(DISPLACEMENT, 1));

      array_1d<double, 3> P1;
      noalias(P1) = rVertices[1].Coordinates() + MovementFactor * (rVertices[1].FastGetSolutionStepValue(DISPLACEMENT) - rVertices[1].FastGetSolutionStepValue(DISPLACEMENT, 1));

      const double x10 = P1[0] - P0[0];
      const double y10 = P1[1] - P0[1];
      const double z10 = P1[2] - P0[2];

      noalias(P1) = rVertices[2].Coordinates() + MovementFactor * (rVertices[2].FastGetSolutionStepValue(DISPLACEMENT) - rVertices[2].FastGetSolutionStepValue(DISPLACEMENT, 1));

      const double x20 = P1[0] - P0[0];
      const double y20 = P1[1] - P0[1];
      const double z20 = P1[2] - P0[2];

      noalias(P1) = rVertices[3].Coordinates() + MovementFactor * (rVertices[3].FastGetSolutionStepValue(DISPLACEMENT) - rVertices[3].FastGetSolutionStepValue(DISPLACEMENT, 1));

      const double x30 = P1[0] - P0[0];
      const double y30 = P1[1] - P0[1];
      const double z30 = P1[2] - P0[2];

      MovedVolume = onesixth * (x10 * y20 * z30 - x10 * y30 * z20 + y10 * z20 * x30 - y10 * x20 * z30 + z10 * x20 * y30 - z10 * y20 * x30);

      // if(MovedVolume<0)
      //   std::cout<<" VOLUME negative "<<std::endl;
    }

    return MovedVolume;
  }

  //*******************************************************************************************
  //*******************************************************************************************

  double MesherUtilities::GetDeformationGradientDeterminant(GeometryType &rVertices, const unsigned int &rDimension)
  {
    // Deformation Gradient determinant
    unsigned int number_of_nodes = rVertices.size();

    // Configuration increment
    Matrix DeltaPosition(number_of_nodes, rDimension);
    for (unsigned int i = 0; i < number_of_nodes; i++)
    {
      const array_1d<double, 3> &CurrentDisplacement = rVertices[i].FastGetSolutionStepValue(DISPLACEMENT);
      const array_1d<double, 3> &PreviousDisplacement = rVertices[i].FastGetSolutionStepValue(DISPLACEMENT, 1);

      for (unsigned int j = 0; j < rDimension; j++)
      {
        DeltaPosition(i, j) = CurrentDisplacement[j] - PreviousDisplacement[j];
      }
    }

    // Compute cartesian derivatives [dN/dx_n]
    Matrix DN_DX;

    if (rDimension == 2)
    {
      Triangle2D3<Node<3>> Triangle(rVertices);

      DenseVector<Matrix> J;
      J = Triangle.Jacobian(J, GeometryData::IntegrationMethod::GI_GAUSS_1, DeltaPosition);

      // Calculating the inverse of the jacobian and the parameters needed [d£/dx_n]
      Matrix InvJ;
      double detJ;

      MathUtils<double>::InvertMatrix2(J[0], InvJ, detJ);

      const Matrix &DN_De = Triangle.ShapeFunctionLocalGradient(0, GeometryData::IntegrationMethod::GI_GAUSS_1);
      DN_DX = prod(DN_De, InvJ);
    }
    else if (rDimension == 3)
    {

      Tetrahedra3D4<Node<3>> Tetrahedron(rVertices);

      DenseVector<Matrix> J;
      J = Tetrahedron.Jacobian(J, GeometryData::IntegrationMethod::GI_GAUSS_1, DeltaPosition);

      // Calculating the inverse of the jacobian and the parameters needed [d£/dx_n]
      Matrix InvJ;
      double detJ;
      MathUtils<double>::InvertMatrix3(J[0], InvJ, detJ);

      const Matrix &DN_De = Tetrahedron.ShapeFunctionLocalGradient(0, GeometryData::IntegrationMethod::GI_GAUSS_1);
      DN_DX = prod(DN_De, InvJ);
    }

    Matrix F(rDimension, rDimension);
    noalias(F) = ZeroMatrix(rDimension, rDimension);
    for (unsigned int i = 0; i < rDimension; i++)
    {
      for (unsigned int j = 0; j < rDimension; j++)
      {
        for (unsigned int k = 0; k < number_of_nodes; k++)
        {
          F(i, j) += rVertices[k].Coordinates()[i] * DN_DX(k, j);
        }
      }
    }
    double detF = MathUtils<double>::Det(F);

    KRATOS_WARNING_IF("CheckDetF", detF < 0) << "NEGATIVE ELEMENT (DET_F:" << detF << ")" << std::endl;

    return detF;
  }

  //*******************************************************************************************
  //*******************************************************************************************

  bool MesherUtilities::CheckConditionInBox(Condition::Pointer &pCondition, SpatialBoundingBox &rRefiningBox, ProcessInfo &rCurrentProcessInfo)
  {
    KRATOS_TRY

    bool inside = true;
    Vector Point(3);
    Geometry<Node<3>> &rGeometry = pCondition->GetGeometry();

    for (unsigned int i = 0; i < rGeometry.size(); ++i)
    {
      Point[0] = rGeometry[i].X();
      Point[1] = rGeometry[i].Y();
      Point[2] = rGeometry[i].Z();
      if (!rRefiningBox.IsInside(Point, rCurrentProcessInfo[TIME]))
      {
        inside = false;
        break;
      }
    }

    return inside;

    KRATOS_CATCH("")
  }

  //*******************************************************************************************
  //*******************************************************************************************

  bool MesherUtilities::CheckElementInBox(Element::Pointer &pElement, SpatialBoundingBox &rRefiningBox, ProcessInfo &rCurrentProcessInfo)
  {
    KRATOS_TRY

    bool inside = true;
    Vector Point(3);
    Geometry<Node<3>> &rGeometry = pElement->GetGeometry();

    for (unsigned int i = 0; i < rGeometry.size(); ++i)
    {
      Point[0] = rGeometry[i].X();
      Point[1] = rGeometry[i].Y();
      Point[2] = rGeometry[i].Z();
      if (!rRefiningBox.IsInside(Point, rCurrentProcessInfo[TIME]))
      {
        inside = false;
        break;
      }
    }

    return inside;

    KRATOS_CATCH("")
  }

  //*******************************************************************************************
  //*******************************************************************************************

  bool MesherUtilities::CheckVerticesInBox(Geometry<Node<3>> &rGeometry, SpatialBoundingBox &rRefiningBox, ProcessInfo &rCurrentProcessInfo)
  {
    KRATOS_TRY

    bool inside = true;
    Vector Point(3);

    for (unsigned int i = 0; i < rGeometry.size(); ++i)
    {
      Point[0] = rGeometry[i].X();
      Point[1] = rGeometry[i].Y();
      Point[2] = rGeometry[i].Z();
      if (!rRefiningBox.IsInside(Point, rCurrentProcessInfo[TIME]))
      {
        inside = false;
        break;
      }
    }

    return inside;

    KRATOS_CATCH("")
  }

  //*******************************************************************************************
  //*******************************************************************************************

  Condition::Pointer MesherUtilities::FindMasterCondition(Condition::Pointer &pCondition, ModelPart::ConditionsContainerType &rConditions, bool &condition_found)
  {
    KRATOS_TRY

    Condition::Pointer pMasterCondition;

    Geometry<Node<3>> &rGeometry = pCondition->GetGeometry();
    DenseMatrix<unsigned int> lpofa; // points that define the faces
    rGeometry.NodesInFaces(lpofa);

    // std::cout<<" lpofa "<<lpofa<<std::endl;
    // std::cout<<" rGeometry "<<rGeometry<<std::endl;

    unsigned int face_elements = 0;
    unsigned int edge_elements = 0;

    if (rGeometry.size() == 3)
    { // triangles of 3 nodes

      condition_found = false;
      for (auto i_cond(rConditions.begin()); i_cond != rConditions.end(); ++i_cond)
      {

        // 2D edges:
        if (i_cond->IsNot(CONTACT))
        {

          Geometry<Node<3>> &rConditionGeometry = i_cond->GetGeometry();

          for (unsigned int iface = 0; iface < lpofa.size2(); ++iface)
          {
            if ((rConditionGeometry[0].Id() == rGeometry[lpofa(1, iface)].Id() && rConditionGeometry[1].Id() == rGeometry[lpofa(2, iface)].Id()) ||
                (rConditionGeometry[0].Id() == rGeometry[lpofa(2, iface)].Id() && rConditionGeometry[1].Id() == rGeometry[lpofa(1, iface)].Id()))
            {
              pMasterCondition = *i_cond.base();
              condition_found = true;
              break;
            }
          }
        }

        if (condition_found)
        {
          break;
        }
      }
    }
    else if (rGeometry.size() == 4)
    { // tetraheda of 4 nodes

      face_elements = 0;
      edge_elements = 0;

      condition_found = false;
      for (auto i_cond(rConditions.begin()); i_cond != rConditions.end(); ++i_cond)
      {

        // 3D faces:
        if (i_cond->IsNot(CONTACT))
        {

          Geometry<Node<3>> &rConditionGeometry = i_cond->GetGeometry();

          for (unsigned int iface = 0; iface < lpofa.size2(); ++iface)
          {
            // detection for contact elements clockwise numeration of the contact geometry.
            if ((rConditionGeometry[2].Id() == rGeometry[lpofa(1, iface)].Id() && rConditionGeometry[1].Id() == rGeometry[lpofa(2, iface)].Id() && rConditionGeometry[0].Id() == rGeometry[lpofa(3, iface)].Id()) ||
                (rConditionGeometry[2].Id() == rGeometry[lpofa(3, iface)].Id() && rConditionGeometry[1].Id() == rGeometry[lpofa(1, iface)].Id() && rConditionGeometry[0].Id() == rGeometry[lpofa(2, iface)].Id()) ||
                (rConditionGeometry[2].Id() == rGeometry[lpofa(2, iface)].Id() && rConditionGeometry[1].Id() == rGeometry[lpofa(3, iface)].Id() && rConditionGeometry[0].Id() == rGeometry[lpofa(1, iface)].Id()))
            {
              pMasterCondition = *i_cond.base();
              condition_found = true;
              break;
            }
          }
        }

        if (condition_found)
        {
          pCondition->Set(SELECTED.AsFalse()); // meaning that is a element that shares faces
          face_elements++;
          break;
        }
      }

      if (!condition_found)
      {

        // check if it is EDGE_TO_EDGE element sharing only edges with the conditions

        condition_found = false;
        for (auto i_cond(rConditions.begin()); i_cond != rConditions.end(); ++i_cond)
        {

          // 3D edges: there are 4 possibilities, it takes the first one that matches
          if (i_cond->IsNot(CONTACT))
          {

            Geometry<Node<3>> &rConditionGeometry = i_cond->GetGeometry();

            for (unsigned int iface = 0; iface < lpofa.size2() - 1; ++iface)
            {
              if ((rConditionGeometry[0].Id() == rGeometry[lpofa(1, iface)].Id() && rConditionGeometry[1].Id() == rGeometry[lpofa(2, iface)].Id()) ||
                  (rConditionGeometry[1].Id() == rGeometry[lpofa(1, iface)].Id() && rConditionGeometry[2].Id() == rGeometry[lpofa(2, iface)].Id()) ||
                  (rConditionGeometry[2].Id() == rGeometry[lpofa(1, iface)].Id() && rConditionGeometry[0].Id() == rGeometry[lpofa(2, iface)].Id()) ||

                  (rConditionGeometry[0].Id() == rGeometry[lpofa(2, iface)].Id() && rConditionGeometry[1].Id() == rGeometry[lpofa(3, iface)].Id()) ||
                  (rConditionGeometry[1].Id() == rGeometry[lpofa(2, iface)].Id() && rConditionGeometry[2].Id() == rGeometry[lpofa(3, iface)].Id()) ||
                  (rConditionGeometry[2].Id() == rGeometry[lpofa(2, iface)].Id() && rConditionGeometry[0].Id() == rGeometry[lpofa(3, iface)].Id()))
              {
                pMasterCondition = *i_cond.base();
                condition_found = true;
                break;
              }
            }
          }

          if (condition_found)
          {
            pCondition->Set(SELECTED); // meaning that is a element that shares edges instead of faces
            edge_elements++;
            break;
          }
        }
      }
    }

    if (!condition_found)
    {
      std::cout << " WARNING:: Boundary Condition NOT FOUND after CONTACT MESHING SEARCH " << std::endl;

      std::cout << " Condition Nodes[ ";
      for (unsigned int i = 0; i < rGeometry.size(); ++i)
      {
        std::cout << " " << rGeometry[i].Id();
      }
      std::cout << " ]" << std::endl;
    }
    // else{
    //   std::cout<<"    [Face Elements: "<<face_elements<<" Edge Elements: "<<edge_elements<<"]"<<std::endl;
    // }

    return pMasterCondition;

    KRATOS_CATCH("")
  }

  //*******************************************************************************************
  //*******************************************************************************************

  Condition::Pointer MesherUtilities::FindMasterCondition(Condition::Pointer &pCondition, PointType &pSlaveNode, ModelPart::ConditionsContainerType &rConditions, bool &condition_found)
  {
    KRATOS_TRY

    Condition::Pointer pMasterCondition;

    Geometry<Node<3>> &rGeometry = pCondition->GetGeometry();
    DenseMatrix<unsigned int> lpofa; // points that define the faces
    rGeometry.NodesInFaces(lpofa);

    // std::cout<<" lpofa "<<lpofa<<std::endl;
    // std::cout<<" rGeometry "<<rGeometry<<std::endl;

    condition_found = false;
    for (auto i_cond(rConditions.begin()); i_cond != rConditions.end(); ++i_cond)
    {
      // 2D edges:
      if (i_cond->IsNot(CONTACT))
      {

        Geometry<Node<3>> &rConditionGeom = i_cond->GetGeometry();

        for (unsigned int i = 0; i < lpofa.size2(); ++i)
        {
          // std::cout<<" General Conditions IDs ["<<rConditionGeom[0].Id()<<"] ["<<rConditionGeom[1].Id()<<"] "<<std::endl;
          // std::cout<<" Local Conditions IDs ("<<i<<"):["<<rGeometry[lpofa(1,i)].Id()<<"] ["<<rGeometry[lpofa(2,i)].Id()<<"] "<<std::endl;

          if ((rConditionGeom[0].Id() == rGeometry[lpofa(1, i)].Id() && rConditionGeom[1].Id() == rGeometry[lpofa(2, i)].Id()) ||
              (rConditionGeom[0].Id() == rGeometry[lpofa(2, i)].Id() && rConditionGeom[1].Id() == rGeometry[lpofa(1, i)].Id()))
          {
            pMasterCondition = *i_cond.base();
            pSlaveNode = rGeometry[lpofa(0, i)];
            // std::cout<<"   Slave_Node: found: "<<rGeometry[lpofa(0,i)].Id()<<std::endl;
            condition_found = true;
            break;
          }
        }
      }
      if (condition_found)
      {
        break;
      }
    }

    // if(!found)
    //     KRATOS_THROW_ERROR( std::logic_error, "Boundary Condition NOT FOUND after CONTACT MESHING SEARCH", "" )

    return pMasterCondition;

    KRATOS_CATCH("")
  }

  //*******************************************************************************************
  //*******************************************************************************************

  bool MesherUtilities::CheckContactActive(GeometryType &rConditionGeometry, bool &rSemiActiveContact, std::vector<bool> &rSemiActiveNodes)
  {
    KRATOS_TRY

    unsigned int size = rConditionGeometry.size();
    unsigned int counter = 0;

    rSemiActiveContact = false;
    rSemiActiveNodes.resize(size);
    std::fill(rSemiActiveNodes.begin(), rSemiActiveNodes.end(), false);

    for (unsigned int i = 0; i < size; ++i)
    {

      bool contact_active = false;
      if (rConditionGeometry[i].SolutionStepsDataHas(CONTACT_FORCE))
      {
        array_1d<double, 3> &ContactForceNormal = rConditionGeometry[i].FastGetSolutionStepValue(CONTACT_FORCE);

        if (norm_2(ContactForceNormal) > 0)
          contact_active = true;
      }

      if (contact_active)
      {
        rSemiActiveContact = true;
        rSemiActiveNodes[i] = true;
        counter++;
      }
    }

    if (counter == size)
      return true;
    else
      return false;

    KRATOS_CATCH("")
  }

  //*******************************************************************************************
  //*******************************************************************************************

  bool MesherUtilities::CheckContactCurvature(GeometryType &rConditionGeometry, std::vector<array_1d<double, 3>> &rContactNormals)
  {
    KRATOS_TRY

    unsigned int size = rConditionGeometry.size();
    unsigned int counter = 0;

    array_1d<double, 3> Normal;
    Normal.clear();
    rContactNormals.resize(size);
    std::fill(rContactNormals.begin(), rContactNormals.end(), Normal);

    double modulus = 1.0;
    for (unsigned int i = 0; i < size; ++i)
    {

      bool contact_active = false;
      if (rConditionGeometry[i].SolutionStepsDataHas(CONTACT_NORMAL))
      {
        array_1d<double, 3> &ContactNormal = rConditionGeometry[i].FastGetSolutionStepValue(CONTACT_NORMAL);

        modulus = norm_2(ContactNormal);
        if (modulus)
          rContactNormals[i] = (1.0 / modulus) * ContactNormal;
        else
          counter++;
      }
    }

    // if no CONTACT_NORMAL is assigned in some condition nodes
    // the curvature can not be evaluated
    if (counter)
      return false;

    counter = 0;
    double tolerance = 0.05;

    for (unsigned int i = 1; i < size; ++i)
    {
      modulus = inner_prod(rContactNormals[i - 1], rContactNormals[i]);
      if (modulus < 0.95)
        counter++;
    }
    modulus = inner_prod(rContactNormals[0], rContactNormals[size - 1]);
    if (modulus < 0.95)
      counter++;

    if (counter == size)
      return true;
    else
      return false;

    KRATOS_CATCH("")
  }

  //*******************************************************************************************
  //*******************************************************************************************

  double MesherUtilities::CheckCriticalRadius(ModelPart &rModelPart, double rCriticalRadius)
  {
    KRATOS_TRY

    double minimum_h = rCriticalRadius;

    for (auto &i_node : rModelPart.Nodes())
    {
      double nodal_h = i_node.FastGetSolutionStepValue(NODAL_H);
      if (nodal_h < rCriticalRadius)
        minimum_h = nodal_h;
    }

    // if( minimum_h < rCriticalRadius )
    //   KRATOS_INFO(" CRITICAL MESH SIZE ")<<" supplied size "<<rCriticalRadius<<" is bigger than initial mesh size "<<minimum_h<<" ] "<<std::endl;

    return minimum_h;

    KRATOS_CATCH("")
  }

  //**************************************************************************
  //**************************************************************************

  bool MesherUtilities::FindCondition(Geometry<Node<3>> &rConditionGeometry, Geometry<Node<3>> &rGeometry, DenseMatrix<unsigned int> &lpofa, DenseVector<unsigned int> &lnofa, unsigned int &iface)
  {

    KRATOS_TRY
    // not equivalent geometry sizes for boundary conditions:
    if (rConditionGeometry.size() != lnofa[iface])
      return false;

    // line boundary condition:
    if (lnofa[iface] == 2)
    {
      if ((rConditionGeometry[0].Id() == rGeometry[lpofa(1, iface)].Id() && rConditionGeometry[1].Id() == rGeometry[lpofa(2, iface)].Id()) ||
          (rConditionGeometry[0].Id() == rGeometry[lpofa(2, iface)].Id() && rConditionGeometry[1].Id() == rGeometry[lpofa(1, iface)].Id()))
      {
        return true;
      }
      else
      {
        return false;
      }
    }

    // 3D faces:
    if (lnofa[iface] == 3)
    {
      if ((rConditionGeometry[0].Id() == rGeometry[lpofa(1, iface)].Id() && rConditionGeometry[1].Id() == rGeometry[lpofa(2, iface)].Id() && rConditionGeometry[2].Id() == rGeometry[lpofa(3, iface)].Id()) ||
          (rConditionGeometry[0].Id() == rGeometry[lpofa(3, iface)].Id() && rConditionGeometry[1].Id() == rGeometry[lpofa(1, iface)].Id() && rConditionGeometry[2].Id() == rGeometry[lpofa(2, iface)].Id()) ||
          (rConditionGeometry[0].Id() == rGeometry[lpofa(2, iface)].Id() && rConditionGeometry[1].Id() == rGeometry[lpofa(3, iface)].Id() && rConditionGeometry[2].Id() == rGeometry[lpofa(1, iface)].Id()))
      {
        return true;
      }
      else
      {
        return false;
      }
    }

    if (lnofa[iface] > 3)
    {
      KRATOS_THROW_ERROR(std::logic_error, "Wrong Condition Number of Face Nodes", *this);
    }

    return false;

    KRATOS_CATCH("")
  }

  //*******************************************************************************************
  //*******************************************************************************************

  void MesherUtilities::SetNodes(ModelPart &rModelPart,
                                 MeshingParameters &rMeshingVariables)
  {
    KRATOS_TRY

    const unsigned int dimension = rModelPart.ElementsBegin()->GetGeometry().WorkingSpaceDimension();

    //*********************************************************************
    // input mesh: NODES
    MesherUtilities::MeshContainer &InMesh = rMeshingVariables.InMesh;

    InMesh.CreatePointList(rModelPart.Nodes().size(), dimension);

    double *PointList = InMesh.GetPointList();
    int &NumberOfPoints = InMesh.GetNumberOfPoints();

    if (!rMeshingVariables.InputInitializedFlag)
    {

      rMeshingVariables.NodeMaxId = 0;
      if ((int)rMeshingVariables.NodalPreIds.size() != NumberOfPoints + 1)
        rMeshingVariables.NodalPreIds.resize(NumberOfPoints + 1);

      std::fill(rMeshingVariables.NodalPreIds.begin(), rMeshingVariables.NodalPreIds.end(), 0);
    }

    // writing the points coordinates in a vector and reordening the Id's
    ModelPart::NodesContainerType::iterator nodes_begin = rModelPart.NodesBegin();

    int base = 0;
    int direct = 1;

    for (int i = 0; i < NumberOfPoints; ++i)
    {
      // from now on it is consecutive
      if (!rMeshingVariables.InputInitializedFlag)
      {
        rMeshingVariables.NodalPreIds[direct] = (nodes_begin + i)->Id();
        (nodes_begin + i)->SetId(direct);
        if (rMeshingVariables.NodalPreIds[direct] > rMeshingVariables.NodeMaxId)
          rMeshingVariables.NodeMaxId = rMeshingVariables.NodalPreIds[direct];
      }

      array_1d<double, 3> &Coordinates = (nodes_begin + i)->Coordinates();

      if (rMeshingVariables.Options.Is(MesherUtilities::CONSTRAINED))
      {

        if ((nodes_begin + i)->Is(BOUNDARY))
        {

          array_1d<double, 3> &Normal = (nodes_begin + i)->FastGetSolutionStepValue(NORMAL); // BOUNDARY_NORMAL must be set as nodal variable
          double Shrink = (nodes_begin + i)->FastGetSolutionStepValue(SHRINK_FACTOR);        // SHRINK_FACTOR   must be set as nodal variable

          array_1d<double, 3> Offset;

          Normal /= norm_2(Normal);
          for (unsigned int j = 0; j < dimension; ++j)
          {
            Offset[j] = ((-1) * Normal[j] * Shrink * rMeshingVariables.OffsetFactor * 0.25);
          }

          for (unsigned int j = 0; j < dimension; ++j)
          {
            PointList[base + j] = Coordinates[j] + Offset[j];
          }

          // std::cout<<" Node ["<<(nodes_begin + i)->Id()<<"] "<<Coordinates + Offset<<std::endl;
        }
        else
        {
          for (unsigned int j = 0; j < dimension; ++j)
          {
            PointList[base + j] = Coordinates[j];
          }

          // std::cout<<" Node ["<<(nodes_begin + i)->Id()<<"] "<<Coordinates<<std::endl;
        }
      }
      else
      {
        for (unsigned int j = 0; j < dimension; ++j)
        {
          PointList[base + j] = Coordinates[j];
        }
      }

      base += dimension;
      direct += 1;
    }

    // InMesh.SetPointList(PointList);

    KRATOS_CATCH("")
  }

  //*******************************************************************************************
  //*******************************************************************************************

  void MesherUtilities::SetElements(ModelPart &rModelPart,
                                    MeshingParameters &rMeshingVariables)
  {
    KRATOS_TRY

    //*********************************************************************
    // input mesh: ELEMENTS
    ModelPart::ElementsContainerType::iterator element_begin = rModelPart.ElementsBegin();

    const unsigned int nds = element_begin->GetGeometry().size();

    MesherUtilities::MeshContainer &InMesh = rMeshingVariables.InMesh;

    InMesh.CreateElementList(rModelPart.Elements().size(), nds);

    int *ElementList = InMesh.GetElementList();
    int &NumberOfElements = InMesh.GetNumberOfElements();

    int base = 0;
    for (unsigned int el = 0; el < (unsigned int)NumberOfElements; ++el)
    {
      Geometry<Node<3>> &geom = (element_begin + el)->GetGeometry();

      for (unsigned int i = 0; i < nds; ++i)
      {
        ElementList[base + i] = geom[i].Id();
      }
      base += nds;
    }

    KRATOS_CATCH("")
  }



} // Namespace Kratos<|MERGE_RESOLUTION|>--- conflicted
+++ resolved
@@ -532,14 +532,7 @@
 
         double coplanar = inner_prod(Coplanar, Normal);
 
-<<<<<<< HEAD
-        // std::cout<<" V["<<i<<"]: "<<rGeometry[i]<<" Normal:"<<Normal<<" coplanar "<<fabs(coplanar)<<" < "<<ortho<<std::endl;
-
-        if (coplanar > 0)
-        {
-=======
 	    if(coplanar>0){
->>>>>>> 97e59b1b
           numsamedirection++;
         }
 
@@ -582,16 +575,6 @@
 
  }
 
-<<<<<<< HEAD
-      // std::cout<<std::endl;
-      // std::cout<<"  [ no:"<<numouter<<";ne:"<<numextra<<";nc:"<<numcoplanar<<";ns: "<<numsamedirection<<";nor:"<<numorthogonal<<"] ACCEPTED: "<<outer<<std::endl;
-    }
-    else
-    {
-      // std::cout<<" No boundary Element "<<BoundaryNodes<<std::endl;
-    }
-=======
->>>>>>> 97e59b1b
 
     return outer; // if is outside the body domain returns true
 
