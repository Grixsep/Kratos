//    |  /           |
//    ' /   __| _` | __|  _ \   __|
//    . \  |   (   | |   (   |\__ `
//   _|\_\_|  \__,_|\__|\___/ ____/
//                   Multi-Physics
//
//  License:         BSD License
//                   Kratos default license: kratos/license.txt
//
//  Main authors:    Ignasi de Pouplana
//


#if !defined(KRATOS_CONTROL_MODULE_PROCESS )
#define  KRATOS_CONTROL_MODULE_PROCESS

#include "includes/table.h"
#include "includes/kratos_parameters.h"
#include "processes/process.h"

#include "dem_structures_coupling_application_variables.h"

namespace Kratos
{

class ControlModuleProcess : public Process
{

public:

    KRATOS_CLASS_POINTER_DEFINITION(ControlModuleProcess);

    /// Defining a table with double argument and result type as table type.
    typedef Table<double,double> TableType;

///----------------------------------------------------------------------------------------------------------------------------------------------------------------------------------

    /// Constructor
    ControlModuleProcess(
        ModelPart& rModelPart,
        Parameters rParameters
        ) : Process() ,
            mrModelPart(rModelPart)
    {
        KRATOS_TRY

        Parameters default_parameters( R"(
            {
                "model_part_name":"MODEL_PART_NAME",
                "imposed_direction" : 0,
                "alternate_axis_loading": false,
                "target_stress_table_id" : 0,
                "initial_velocity" : 0.0,
                "limit_velocity" : 1.0,
                "velocity_factor" : 1.0,
                "compression_length" : 1.0,
                "young_modulus" : 1.0e7,
                "stress_increment_tolerance": 100.0,
                "update_stiffness": true,
                "start_time" : 0.0,
                "stress_averaging_time": 1.0e-5
            }  )" );

        // Now validate agains defaults -- this also ensures no type mismatch
        rParameters.ValidateAndAssignDefaults(default_parameters);

        mImposedDirection = rParameters["imposed_direction"].GetInt();
        mTargetStressTableId = rParameters["target_stress_table_id"].GetInt();
        mVelocity = rParameters["initial_velocity"].GetDouble();
        mLimitVelocity = rParameters["limit_velocity"].GetDouble();
        mVelocityFactor = rParameters["velocity_factor"].GetDouble();
        mStartTime = rParameters["start_time"].GetDouble();
        mStressIncrementTolerance = rParameters["stress_increment_tolerance"].GetDouble();
        mUpdateStiffness = rParameters["update_stiffness"].GetBool();
        mReactionStressOld = 0.0;
        mStiffness = rParameters["young_modulus"].GetDouble()/rParameters["compression_length"].GetDouble(); // mStiffness is actually a stiffness over an area
        mStressAveragingTime = rParameters["stress_averaging_time"].GetDouble();
        mVectorOfLastStresses.resize(0);
        // NOTE: Alternate axis loading only works for X,Y,Z loading. Radial loading is always applied.
        mAlternateAxisLoading = rParameters["alternate_axis_loading"].GetBool();
        mXCounter = 1;
        mYCounter = 2;
        mZCounter = 3;

        KRATOS_CATCH("");
    }

    ///------------------------------------------------------------------------------------

    /// Destructor
    ~ControlModuleProcess() override {}

///----------------------------------------------------------------------------------------------------------------------------------------------------------------------------------

    /// Execute method is used to execute the ControlModuleProcess algorithms.
    void Execute() override
    {
    }

    /// this function is designed for being called at the beginning of the computations
    /// right after reading the model and the groups
    void ExecuteInitialize() override
    {
        KRATOS_TRY;

        const int NNodes = static_cast<int>(mrModelPart.Nodes().size());
        ModelPart::NodesContainerType::iterator it_begin = mrModelPart.NodesBegin();
<<<<<<< HEAD
=======
        typedef Variable<double> ComponentType;

        if(mRadialDisplacement == true) {
            ComponentType VarComponentX = KratosComponents< ComponentType >::Get(mVariableNameX);
            ComponentType VarComponentY = KratosComponents< ComponentType >::Get(mVariableNameY);
>>>>>>> 36650c73

        if (mImposedDirection == 0) {
            // X direction
            #pragma omp parallel for
            for(int i = 0; i<NNodes; i++) {
                ModelPart::NodesContainerType::iterator it = it_begin + i;
                it->Fix(DISPLACEMENT_X);
                it->FastGetSolutionStepValue(DISPLACEMENT_X) = 0.0;
            }
        } else if (mImposedDirection == 1) {
            // Y direction
            #pragma omp parallel for
            for(int i = 0; i<NNodes; i++) {
                ModelPart::NodesContainerType::iterator it = it_begin + i;
                it->Fix(DISPLACEMENT_Y);
                it->FastGetSolutionStepValue(DISPLACEMENT_Y) = 0.0;
            }
        } else if (mImposedDirection == 2) {
            // Z direction
            #pragma omp parallel for
            for(int i = 0; i<NNodes; i++) {
                ModelPart::NodesContainerType::iterator it = it_begin + i;
                it->Fix(DISPLACEMENT_Z);
                it->FastGetSolutionStepValue(DISPLACEMENT_Z) = 0.0;
            }
        } else {
            // Radial direction
            #pragma omp parallel for
            for(int i = 0; i<NNodes; i++) {
                ModelPart::NodesContainerType::iterator it = it_begin + i;
                it->Fix(DISPLACEMENT_X);
                it->FastGetSolutionStepValue(DISPLACEMENT_X) = 0.0;
                it->Fix(DISPLACEMENT_Y);
                it->FastGetSolutionStepValue(DISPLACEMENT_Y) = 0.0;
            }
        }

        KRATOS_CATCH("");
    }

    /// this function will be executed at every time step BEFORE performing the solve phase
    void ExecuteInitializeSolutionStep() override
    {
        KRATOS_TRY;

        const double CurrentTime = mrModelPart.GetProcessInfo()[TIME];
        TableType::Pointer pTargetStressTable = mrModelPart.pGetTable(mTargetStressTableId);
        const int NNodes = static_cast<int>(mrModelPart.Nodes().size());
        ModelPart::NodesContainerType::iterator it_begin = mrModelPart.NodesBegin();

<<<<<<< HEAD
        double ReactionStress = CalculateReactionStress();
        ReactionStress = UpdateVectorOfHistoricalStressesAndComputeNewAverage(ReactionStress);
=======
        if(CurrentTime >= mStartTime && mTargetStressTableId > 0)
        {
            // Calculate ReactionStress
            const int NCons = static_cast<int>(mrModelPart.Conditions().size());
            ModelPart::ConditionsContainerType::iterator con_begin = mrModelPart.ConditionsBegin();
            double FaceArea = 0.0;

            #pragma omp parallel for reduction(+:FaceArea)
            for(int i = 0; i < NCons; i++)
            {
                ModelPart::ConditionsContainerType::iterator itCond = con_begin + i;

                FaceArea += itCond->GetGeometry().Area();
            }

            typedef Variable<double> ComponentType;
            const int NNodes = static_cast<int>(mrModelPart.Nodes().size());
            ModelPart::NodesContainerType::iterator it_begin = mrModelPart.NodesBegin();
            double FaceReaction = 0.0;

            if(mRadialDisplacement == true) {
                ComponentType ReactionVarComponentX = KratosComponents< ComponentType >::Get(mReactionVariableNameX);
                ComponentType ReactionVarComponentY = KratosComponents< ComponentType >::Get(mReactionVariableNameY);

                #pragma omp parallel for reduction(+:FaceReaction)
                for(int i = 0; i<NNodes; i++)
                {
                    ModelPart::NodesContainerType::iterator it = it_begin + i;

                    // Unit normal vector pointing outwards
                    array_1d<double,2> n;
                    n[0] = it->X();
                    n[1] = it->Y();
                    double inv_norm = 1.0/norm_2(n);
                    n[0] *= inv_norm;
                    n[1] *= inv_norm;

                    // Scalar product between reaction and normal
                    double n_dot_r = n[0] * it->FastGetSolutionStepValue(ReactionVarComponentX) +
                                     n[1] * it->FastGetSolutionStepValue(ReactionVarComponentY);

                    FaceReaction += n_dot_r;
                }
            } else {
                ComponentType ReactionVarComponent = KratosComponents< ComponentType >::Get(mReactionVariableName);

                #pragma omp parallel for reduction(+:FaceReaction)
                for(int i = 0; i<NNodes; i++)
                {
                    ModelPart::NodesContainerType::iterator it = it_begin + i;
>>>>>>> 36650c73

        // Check whether this is a loading step for the current axis
        IsTimeToApplyCM();

        if (mApplyCM == true) {

            // Update K if required
            const double DeltaTime = mrModelPart.GetProcessInfo()[DELTA_TIME];
            if (mAlternateAxisLoading == false) {
                if(mUpdateStiffness == true) {
                    mStiffness = EstimateStiffness(ReactionStress,DeltaTime);
                }
            }
            mReactionStressOld = ReactionStress;

            // Update velocity
            const double NextTargetStress = pTargetStressTable->GetValue(CurrentTime+DeltaTime);
            const double df_target = NextTargetStress - ReactionStress;
            double delta_velocity = df_target/(mStiffness * DeltaTime) - mVelocity;

            if(std::abs(df_target) < mStressIncrementTolerance) {
                delta_velocity = -mVelocity;
            }

            mVelocity += mVelocityFactor * delta_velocity;

            if(std::abs(mVelocity) > std::abs(mLimitVelocity)) {
                if(mVelocity >= 0.0) {
                    mVelocity = std::abs(mLimitVelocity);
                } else {
                    mVelocity = - std::abs(mLimitVelocity);
                }
            }

            // Update Imposed displacement
            if (mImposedDirection == 0) { // X direction
                #pragma omp parallel for
                for(int i = 0; i<NNodes; i++) {
                    ModelPart::NodesContainerType::iterator it = it_begin + i;
                    it->FastGetSolutionStepValue(DISPLACEMENT_X) += mVelocity * DeltaTime;
                    // Save calculated velocity and reaction for print
                    it->FastGetSolutionStepValue(TARGET_STRESS_X) = pTargetStressTable->GetValue(CurrentTime);
                    it->FastGetSolutionStepValue(REACTION_STRESS_X) = ReactionStress;
                    it->FastGetSolutionStepValue(LOADING_VELOCITY_X) = mVelocity;
                }
            } else if (mImposedDirection == 1) { // Y direction
                #pragma omp parallel for
                for(int i = 0; i<NNodes; i++) {
                    ModelPart::NodesContainerType::iterator it = it_begin + i;
                    it->FastGetSolutionStepValue(DISPLACEMENT_Y) += mVelocity * DeltaTime;
                    // Save calculated velocity and reaction for print
                    it->FastGetSolutionStepValue(TARGET_STRESS_Y) = pTargetStressTable->GetValue(CurrentTime);
                    it->FastGetSolutionStepValue(REACTION_STRESS_Y) = ReactionStress;
                    it->FastGetSolutionStepValue(LOADING_VELOCITY_Y) = mVelocity;
                }
            } else if (mImposedDirection == 2) { // Z direction
                #pragma omp parallel for
                for(int i = 0; i<NNodes; i++) {
                    ModelPart::NodesContainerType::iterator it = it_begin + i;
                    it->FastGetSolutionStepValue(DISPLACEMENT_Z) += mVelocity * DeltaTime;
                    // Save calculated velocity and reaction for print
                    it->FastGetSolutionStepValue(TARGET_STRESS_Z) = pTargetStressTable->GetValue(CurrentTime);
                    it->FastGetSolutionStepValue(REACTION_STRESS_Z) = ReactionStress;
                    it->FastGetSolutionStepValue(LOADING_VELOCITY_Z) = mVelocity;
                }
            } else { // Radial direction
                #pragma omp parallel for
                for(int i = 0; i<NNodes; i++) {
                    ModelPart::NodesContainerType::iterator it = it_begin + i;
                    double external_radius = std::sqrt(it->X()*it->X() + it->Y()*it->Y());
                    double cos_theta = it->X()/external_radius;
                    double sin_theta = it->Y()/external_radius;
                    it->FastGetSolutionStepValue(DISPLACEMENT_X) += mVelocity * cos_theta * DeltaTime;
                    it->FastGetSolutionStepValue(DISPLACEMENT_Y) += mVelocity * sin_theta * DeltaTime;
                    // Save calculated velocity and reaction for print
                    it->FastGetSolutionStepValue(TARGET_STRESS_X) = pTargetStressTable->GetValue(CurrentTime) * cos_theta;
                    it->FastGetSolutionStepValue(TARGET_STRESS_Y) = pTargetStressTable->GetValue(CurrentTime) * sin_theta;
                    it->FastGetSolutionStepValue(REACTION_STRESS_X) = ReactionStress * cos_theta;
                    it->FastGetSolutionStepValue(REACTION_STRESS_Y) = ReactionStress * sin_theta;
                    it->FastGetSolutionStepValue(LOADING_VELOCITY_X) = mVelocity * cos_theta;
                    it->FastGetSolutionStepValue(LOADING_VELOCITY_Y) = mVelocity * sin_theta;
                }
            }
        } else {
            // Save calculated velocity and reaction for print
            if (mImposedDirection == 0) { // X direction
                #pragma omp parallel for
                for(int i = 0; i<NNodes; i++) {
                    ModelPart::NodesContainerType::iterator it = it_begin + i;
                    it->FastGetSolutionStepValue(TARGET_STRESS_X) = pTargetStressTable->GetValue(CurrentTime);
                    it->FastGetSolutionStepValue(REACTION_STRESS_X) = ReactionStress;
                    it->FastGetSolutionStepValue(LOADING_VELOCITY_X) = 0.0;
                }
            } else if (mImposedDirection == 1) { // Y direction
                #pragma omp parallel for
                for(int i = 0; i<NNodes; i++) {
                    ModelPart::NodesContainerType::iterator it = it_begin + i;
                    it->FastGetSolutionStepValue(TARGET_STRESS_Y) = pTargetStressTable->GetValue(CurrentTime);
                    it->FastGetSolutionStepValue(REACTION_STRESS_Y) = ReactionStress;
                    it->FastGetSolutionStepValue(LOADING_VELOCITY_Y) = 0.0;
                }
            } else if (mImposedDirection == 2) { // Z direction
                #pragma omp parallel for
                for(int i = 0; i<NNodes; i++) {
                    ModelPart::NodesContainerType::iterator it = it_begin + i;
                    it->FastGetSolutionStepValue(TARGET_STRESS_Z) = pTargetStressTable->GetValue(CurrentTime);
                    it->FastGetSolutionStepValue(REACTION_STRESS_Z) = ReactionStress;
                    it->FastGetSolutionStepValue(LOADING_VELOCITY_Z) = 0.0;
                }
            } else { // Radial direction
                #pragma omp parallel for
                for(int i = 0; i<NNodes; i++) {
                    ModelPart::NodesContainerType::iterator it = it_begin + i;
                    double external_radius = std::sqrt(it->X()*it->X() + it->Y()*it->Y());
                    double cos_theta = it->X()/external_radius;
                    double sin_theta = it->Y()/external_radius;
                    it->FastGetSolutionStepValue(TARGET_STRESS_X) = pTargetStressTable->GetValue(CurrentTime) * cos_theta;
                    it->FastGetSolutionStepValue(TARGET_STRESS_Y) = pTargetStressTable->GetValue(CurrentTime) * sin_theta;
                    it->FastGetSolutionStepValue(REACTION_STRESS_X) = ReactionStress * cos_theta;
                    it->FastGetSolutionStepValue(REACTION_STRESS_Y) = ReactionStress * sin_theta;
                    it->FastGetSolutionStepValue(LOADING_VELOCITY_X) = 0.0;
                    it->FastGetSolutionStepValue(LOADING_VELOCITY_Y) = 0.0;
                }
            }
        }

<<<<<<< HEAD
        KRATOS_CATCH("");
    }
=======
        const int NNodes = static_cast<int>(mrModelPart.Nodes().size());
        ModelPart::NodesContainerType::iterator it_begin = mrModelPart.NodesBegin();
        typedef Variable<double> ComponentType;
        const double DeltaTime = mrModelPart.GetProcessInfo()[DELTA_TIME];

        if(mRadialDisplacement == true) {
            ComponentType VarComponentX = KratosComponents< ComponentType >::Get(mVariableNameX);
            ComponentType VarComponentY = KratosComponents< ComponentType >::Get(mVariableNameY);

            #pragma omp parallel for
            for(int i = 0; i<NNodes; i++) {
                ModelPart::NodesContainerType::iterator it = it_begin + i;

                double external_radius = std::sqrt(it->X()*it->X() + it->Y()*it->Y());
                double cos_theta = it->X()/external_radius;
                double sin_theta = it->Y()/external_radius;

                it->FastGetSolutionStepValue(VarComponentX) += mVelocity * cos_theta * DeltaTime;
                it->FastGetSolutionStepValue(VarComponentY) += mVelocity * sin_theta * DeltaTime;
            }
        } else {
            ComponentType VarComponent = KratosComponents< ComponentType >::Get(mVariableName);

            #pragma omp parallel for
            for(int i = 0; i<NNodes; i++) {
                ModelPart::NodesContainerType::iterator it = it_begin + i;
>>>>>>> 36650c73

    /**
     * @brief This function will be executed at every time step AFTER performing the solve phase
     */
    void ExecuteFinalizeSolutionStep() override
    {
        // Update K with latest ReactionStress after the axis has been loaded
        if (mApplyCM == true) {
            if (mAlternateAxisLoading == true) {
                const double delta_time = mrModelPart.GetProcessInfo()[DELTA_TIME];
                double ReactionStress = CalculateReactionStress();
                if(mUpdateStiffness == true) {
                    mStiffness = EstimateStiffness(ReactionStress,delta_time);
                }
            }
        }
    }

    /// Turn back information as a string.
    std::string Info() const override
    {
        return "ControlModuleProcess";
    }

    /// Print information about this object.
    void PrintInfo(std::ostream& rOStream) const override
    {
        rOStream << "ControlModuleProcess";
    }

    /// Print object's data.
    void PrintData(std::ostream& rOStream) const override
    {
    }

///----------------------------------------------------------------------------------------------------------------------------------------------------------------------------------

protected:

    /// Member Variables

    ModelPart& mrModelPart;
    unsigned int mImposedDirection;
    unsigned int mTargetStressTableId;
    double mVelocity;
    double mLimitVelocity;
    double mVelocityFactor;
    double mStartTime;
    double mReactionStressOld;
    double mStressIncrementTolerance;
    double mStiffness;
    bool mUpdateStiffness;
    std::vector<double> mVectorOfLastStresses;
    double mStressAveragingTime;
    bool mAlternateAxisLoading;
    unsigned int mXCounter;
    unsigned int mYCounter;
    unsigned int mZCounter;
    bool mApplyCM;

///----------------------------------------------------------------------------------------------------------------------------------------------------------------------------------

private:

    /// Assignment operator.
    ControlModuleProcess& operator=(ControlModuleProcess const& rOther);

    /// Copy constructor.
    //ControlModuleProcess(ControlModuleProcess const& rOther);

    double UpdateVectorOfHistoricalStressesAndComputeNewAverage(const double& last_reaction) {
        KRATOS_TRY;
        int length_of_vector = mVectorOfLastStresses.size();
        if (length_of_vector == 0) { //only the first time
            int number_of_steps_for_stress_averaging = (int) (mStressAveragingTime / mrModelPart.GetProcessInfo()[DELTA_TIME]);
            if(number_of_steps_for_stress_averaging < 1) number_of_steps_for_stress_averaging = 1;
            mVectorOfLastStresses.resize(number_of_steps_for_stress_averaging);
            KRATOS_INFO("DEM") << " 'number_of_steps_for_stress_averaging' is "<< number_of_steps_for_stress_averaging << std::endl;
        }

        length_of_vector = mVectorOfLastStresses.size();

        if(length_of_vector > 1) {
            for(int i=1; i<length_of_vector; i++) {
                mVectorOfLastStresses[i-1] = mVectorOfLastStresses[i];
            }
        }
        mVectorOfLastStresses[length_of_vector-1] = last_reaction;

        double average = 0.0;
        for(int i=0; i<length_of_vector; i++) {
            average += mVectorOfLastStresses[i];
        }
        average /= (double) length_of_vector;
        return average;

        KRATOS_CATCH("");
    }

    void IsTimeToApplyCM(){
        const double current_time = mrModelPart.GetProcessInfo()[TIME];
        mApplyCM = false;

        if(current_time >= mStartTime) {
            if (mAlternateAxisLoading == true) {
                const unsigned int step = mrModelPart.GetProcessInfo()[STEP];
                if (mImposedDirection == 0) {
                    if(step == mXCounter){
                        mApplyCM = true;
                        mXCounter += 3;
                    }
                } else if (mImposedDirection == 1) {
                    if(step == mYCounter){
                        mApplyCM = true;
                        mYCounter += 3;
                    }
                } else if (mImposedDirection == 2) {
                    if(step == mZCounter){
                        mApplyCM = true;
                        mZCounter += 3;
                    }
                } else {
                    mApplyCM = true;
                }
            } else {
                mApplyCM = true;
            }
        }
    }

    double CalculateReactionStress() {
        const int NNodes = static_cast<int>(mrModelPart.Nodes().size());
        ModelPart::NodesContainerType::iterator it_begin = mrModelPart.NodesBegin();

        // Calculate face_area
        const int NCons = static_cast<int>(mrModelPart.Conditions().size());
        ModelPart::ConditionsContainerType::iterator con_begin = mrModelPart.ConditionsBegin();
        double FaceArea = 0.0;
        #pragma omp parallel for reduction(+:FaceArea)
        for(int i = 0; i < NCons; i++)
        {
            ModelPart::ConditionsContainerType::iterator itCond = con_begin + i;
            FaceArea += itCond->GetGeometry().Area();
        }

        // Calculate ReactionStress
        double FaceReaction = 0.0;
        if (mImposedDirection == 0) { // X direction
            #pragma omp parallel for reduction(+:FaceReaction)
            for(int i = 0; i<NNodes; i++){
                ModelPart::NodesContainerType::iterator it = it_begin + i;
                FaceReaction += it->FastGetSolutionStepValue(REACTION_X);
            }
        } else if (mImposedDirection == 1) { // Y direction
            #pragma omp parallel for reduction(+:FaceReaction)
            for(int i = 0; i<NNodes; i++){
                ModelPart::NodesContainerType::iterator it = it_begin + i;
                FaceReaction += it->FastGetSolutionStepValue(REACTION_Y);
            }
        } else if (mImposedDirection == 2) { // Z direction
            #pragma omp parallel for reduction(+:FaceReaction)
            for(int i = 0; i<NNodes; i++){
                ModelPart::NodesContainerType::iterator it = it_begin + i;
                FaceReaction += it->FastGetSolutionStepValue(REACTION_Z);
            }
        } else { // Radial direction
            #pragma omp parallel for reduction(+:FaceReaction)
            for(int i = 0; i<NNodes; i++){
                ModelPart::NodesContainerType::iterator it = it_begin + i;
                // Unit normal vector pointing outwards
                array_1d<double,2> n;
                n[0] = it->X();
                n[1] = it->Y();
                double inv_norm = 1.0/norm_2(n);
                n[0] *= inv_norm;
                n[1] *= inv_norm;
                // Scalar product between reaction and normal
                double n_dot_r = n[0] * it->FastGetSolutionStepValue(REACTION_X) +
                                    n[1] * it->FastGetSolutionStepValue(REACTION_Y);
                FaceReaction += n_dot_r;
            }
        }

        double ReactionStress;
        if (std::abs(FaceArea) > 1.0e-12) {
            ReactionStress = FaceReaction/FaceArea;
        } else {
            ReactionStress = 0.0;
        }
        
        return ReactionStress;
    }

    double EstimateStiffness(const double& rReactionStress, const double& rDeltaTime) {
        double K_estimated = mStiffness;
        if(std::abs(mVelocity) > 1.0e-12 && std::abs(rReactionStress-mReactionStressOld) > mStressIncrementTolerance) {
            K_estimated = std::abs((rReactionStress-mReactionStressOld)/(mVelocity * rDeltaTime));
        }
        return K_estimated;
    }

}; // Class ControlModuleProcess

/// input stream function
inline std::istream& operator >> (std::istream& rIStream,
                                  ControlModuleProcess& rThis);

/// output stream function
inline std::ostream& operator << (std::ostream& rOStream,
                                  const ControlModuleProcess& rThis)
{
    rThis.PrintInfo(rOStream);
    rOStream << std::endl;
    rThis.PrintData(rOStream);

    return rOStream;
}

} // namespace Kratos.

#endif /* KRATOS_CONTROL_MODULE_PROCESS defined */
<|MERGE_RESOLUTION|>--- conflicted
+++ resolved
@@ -105,14 +105,6 @@
 
         const int NNodes = static_cast<int>(mrModelPart.Nodes().size());
         ModelPart::NodesContainerType::iterator it_begin = mrModelPart.NodesBegin();
-<<<<<<< HEAD
-=======
-        typedef Variable<double> ComponentType;
-
-        if(mRadialDisplacement == true) {
-            ComponentType VarComponentX = KratosComponents< ComponentType >::Get(mVariableNameX);
-            ComponentType VarComponentY = KratosComponents< ComponentType >::Get(mVariableNameY);
->>>>>>> 36650c73
 
         if (mImposedDirection == 0) {
             // X direction
@@ -163,61 +155,8 @@
         const int NNodes = static_cast<int>(mrModelPart.Nodes().size());
         ModelPart::NodesContainerType::iterator it_begin = mrModelPart.NodesBegin();
 
-<<<<<<< HEAD
         double ReactionStress = CalculateReactionStress();
         ReactionStress = UpdateVectorOfHistoricalStressesAndComputeNewAverage(ReactionStress);
-=======
-        if(CurrentTime >= mStartTime && mTargetStressTableId > 0)
-        {
-            // Calculate ReactionStress
-            const int NCons = static_cast<int>(mrModelPart.Conditions().size());
-            ModelPart::ConditionsContainerType::iterator con_begin = mrModelPart.ConditionsBegin();
-            double FaceArea = 0.0;
-
-            #pragma omp parallel for reduction(+:FaceArea)
-            for(int i = 0; i < NCons; i++)
-            {
-                ModelPart::ConditionsContainerType::iterator itCond = con_begin + i;
-
-                FaceArea += itCond->GetGeometry().Area();
-            }
-
-            typedef Variable<double> ComponentType;
-            const int NNodes = static_cast<int>(mrModelPart.Nodes().size());
-            ModelPart::NodesContainerType::iterator it_begin = mrModelPart.NodesBegin();
-            double FaceReaction = 0.0;
-
-            if(mRadialDisplacement == true) {
-                ComponentType ReactionVarComponentX = KratosComponents< ComponentType >::Get(mReactionVariableNameX);
-                ComponentType ReactionVarComponentY = KratosComponents< ComponentType >::Get(mReactionVariableNameY);
-
-                #pragma omp parallel for reduction(+:FaceReaction)
-                for(int i = 0; i<NNodes; i++)
-                {
-                    ModelPart::NodesContainerType::iterator it = it_begin + i;
-
-                    // Unit normal vector pointing outwards
-                    array_1d<double,2> n;
-                    n[0] = it->X();
-                    n[1] = it->Y();
-                    double inv_norm = 1.0/norm_2(n);
-                    n[0] *= inv_norm;
-                    n[1] *= inv_norm;
-
-                    // Scalar product between reaction and normal
-                    double n_dot_r = n[0] * it->FastGetSolutionStepValue(ReactionVarComponentX) +
-                                     n[1] * it->FastGetSolutionStepValue(ReactionVarComponentY);
-
-                    FaceReaction += n_dot_r;
-                }
-            } else {
-                ComponentType ReactionVarComponent = KratosComponents< ComponentType >::Get(mReactionVariableName);
-
-                #pragma omp parallel for reduction(+:FaceReaction)
-                for(int i = 0; i<NNodes; i++)
-                {
-                    ModelPart::NodesContainerType::iterator it = it_begin + i;
->>>>>>> 36650c73
 
         // Check whether this is a loading step for the current axis
         IsTimeToApplyCM();
@@ -344,37 +283,9 @@
             }
         }
 
-<<<<<<< HEAD
         KRATOS_CATCH("");
     }
-=======
-        const int NNodes = static_cast<int>(mrModelPart.Nodes().size());
-        ModelPart::NodesContainerType::iterator it_begin = mrModelPart.NodesBegin();
-        typedef Variable<double> ComponentType;
-        const double DeltaTime = mrModelPart.GetProcessInfo()[DELTA_TIME];
-
-        if(mRadialDisplacement == true) {
-            ComponentType VarComponentX = KratosComponents< ComponentType >::Get(mVariableNameX);
-            ComponentType VarComponentY = KratosComponents< ComponentType >::Get(mVariableNameY);
-
-            #pragma omp parallel for
-            for(int i = 0; i<NNodes; i++) {
-                ModelPart::NodesContainerType::iterator it = it_begin + i;
-
-                double external_radius = std::sqrt(it->X()*it->X() + it->Y()*it->Y());
-                double cos_theta = it->X()/external_radius;
-                double sin_theta = it->Y()/external_radius;
-
-                it->FastGetSolutionStepValue(VarComponentX) += mVelocity * cos_theta * DeltaTime;
-                it->FastGetSolutionStepValue(VarComponentY) += mVelocity * sin_theta * DeltaTime;
-            }
-        } else {
-            ComponentType VarComponent = KratosComponents< ComponentType >::Get(mVariableName);
-
-            #pragma omp parallel for
-            for(int i = 0; i<NNodes; i++) {
-                ModelPart::NodesContainerType::iterator it = it_begin + i;
->>>>>>> 36650c73
+
 
     /**
      * @brief This function will be executed at every time step AFTER performing the solve phase
@@ -595,4 +506,4 @@
 
 } // namespace Kratos.
 
-#endif /* KRATOS_CONTROL_MODULE_PROCESS defined */
+#endif /* KRATOS_CONTROL_MODULE_PROCESS defined */