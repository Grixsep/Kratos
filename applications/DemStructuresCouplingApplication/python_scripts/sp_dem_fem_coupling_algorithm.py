--- conflicted
+++ resolved
@@ -104,8 +104,6 @@
 
         self.CreateSPMeasuringRingSubmodelpart()
 
-        self.CreateSPMeasuringRingSubmodelpart()
-
         # Create Postprocess tool for SP
         if self.use_post_process_tool:
             from KratosMultiphysics.DemStructuresCouplingApplication.sand_production_post_process_tool import SandProductionPostProcessTool
@@ -178,14 +176,9 @@
 
             self.structural_solution.time = self.structural_solution._GetSolver().AdvanceInTime(self.structural_solution.time)
 
-<<<<<<< HEAD
-            if self.test_number:
-                self.control_module_fem_dem_utility.ExecuteInitializeSolutionStep()
-=======
             # if self.test_number:
             #     self.control_module_fem_dem_utility.ExecuteInitializeSolutionStep()
             self.multiaxial_control_module.ExecuteInitializeSolutionStep()
->>>>>>> 2691b8ec
             self.structural_solution.InitializeSolutionStep()
             self.structural_solution._GetSolver().Predict()
             self.structural_solution._GetSolver().SolveSolutionStep()
@@ -246,14 +239,9 @@
 
             DemFem.InterpolateStructuralSolutionForDEM().RestoreStructuralSolution(self.structural_mp)
 
-<<<<<<< HEAD
-            if self.test_number:
-                self.control_module_fem_dem_utility.ExecuteFinalizeSolutionStep()
-=======
             # if self.test_number:
             #     self.control_module_fem_dem_utility.ExecuteFinalizeSolutionStep()
             self.multiaxial_control_module.ExecuteFinalizeSolutionStep()
->>>>>>> 2691b8ec
             self.structural_solution.FinalizeSolutionStep()
             self.structural_solution.OutputSolutionStep()
 
