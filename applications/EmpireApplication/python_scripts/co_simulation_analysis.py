--- conflicted
+++ resolved
@@ -18,10 +18,6 @@
 
         problem_data = cosim_settings["problem_data"]
         self.cosim_settings = cosim_settings
-<<<<<<< HEAD
-        KratosMultiphysics.Logger.PrintInfo("PROBABLY Here")
-=======
->>>>>>> 64b9828f
         cs_tools.PRINT_COLORS = problem_data["print_colors"]
 
         parallel_type = problem_data["parallel_type"]
@@ -48,7 +44,7 @@
         while self.time < self.end_time:
             print("")
             self.step += 1
-            self.time = 1
+            self.time = self._GetSolver().AdvanceInTime(self.time)
             self.InitializeSolutionStep()
             self._GetSolver().Predict()
             self._GetSolver().SolveSolutionStep()
@@ -61,7 +57,6 @@
     def Initialize(self):
         self._GetSolver().Initialize()
         self._GetSolver().Check()
-        KratosMultiphysics.Logger.PrintInfo("SOLVER INITIALIZED:::::", self._GetSolver())
 
         if self.echo_level > 0:
             self._GetSolver().PrintInfo()
