--- conflicted
+++ resolved
@@ -43,21 +43,14 @@
     AddCustomProcessesToPython(m);
 
     //registering variables in python
-<<<<<<< HEAD
     KRATOS_REGISTER_IN_PYTHON_VARIABLE(m, PRESSURE_WEIGHTED )
     KRATOS_REGISTER_IN_PYTHON_3D_VARIABLE_WITH_COMPONENTS(m, VELOCITY_WEIGHTED )
     KRATOS_REGISTER_IN_PYTHON_VARIABLE(m, AVERAGED_DIVERGENCE )
     KRATOS_REGISTER_IN_PYTHON_VARIABLE(m, DIVERGENCE )
     KRATOS_REGISTER_IN_PYTHON_VARIABLE(m, VELOCITY_H1_SEMINORM )
     KRATOS_REGISTER_IN_PYTHON_3D_VARIABLE_WITH_COMPONENTS(m, VELOCITY_NOISE )
-=======
-      KRATOS_REGISTER_IN_PYTHON_VARIABLE(m, AVERAGED_DIVERGENCE )
-      KRATOS_REGISTER_IN_PYTHON_VARIABLE(m, DIVERGENCE )
-      KRATOS_REGISTER_IN_PYTHON_VARIABLE(m, VELOCITY_H1_SEMINORM )
-      KRATOS_REGISTER_IN_PYTHON_3D_VARIABLE_WITH_COMPONENTS(m, VELOCITY_NOISE )
-      KRATOS_REGISTER_IN_PYTHON_VARIABLE(m, AVERAGED_PRESSURE )
-      KRATOS_REGISTER_IN_PYTHON_3D_VARIABLE_WITH_COMPONENTS(m, AVERAGED_VELOCITY )
->>>>>>> ae1e8161
+    KRATOS_REGISTER_IN_PYTHON_VARIABLE(m, AVERAGED_PRESSURE )
+    KRATOS_REGISTER_IN_PYTHON_3D_VARIABLE_WITH_COMPONENTS(m, AVERAGED_VELOCITY )
 
 }
 
