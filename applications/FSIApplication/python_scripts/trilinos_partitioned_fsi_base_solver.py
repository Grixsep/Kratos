from __future__ import print_function, absolute_import, division  # makes KratosMultiphysics backward compatible with python 2.6 and 2.7

# Import utilities
from KratosMultiphysics.FSIApplication import convergence_accelerator_factory         # Import the FSI convergence accelerator factory
from KratosMultiphysics.FSIApplication import fsi_coupling_interface

# Importing the Kratos Library
import KratosMultiphysics
import KratosMultiphysics.mpi as KratosMPI

# Import applications
import KratosMultiphysics.TrilinosApplication as KratosTrilinos
import KratosMultiphysics.MappingApplication as KratosMapping
import KratosMultiphysics.StructuralMechanicsApplication as KratosStructural

# Import base class file
from KratosMultiphysics.FSIApplication import partitioned_fsi_base_solver

def CreateSolver(model, project_parameters):
    return TrilinosPartitionedFSIBaseSolver(model, project_parameters)

class TrilinosPartitionedFSIBaseSolver(partitioned_fsi_base_solver.PartitionedFSIBaseSolver):
    def __init__(self, model, project_parameters):
        super(TrilinosPartitionedFSIBaseSolver, self).__init__(model, project_parameters)

    @classmethod
    def GetDefaultParameters(cls):
        """This function returns the default-settings used by this class
        """
        this_defaults = KratosMultiphysics.Parameters("""{
            "parallel_type": "MPI"
        }""")
        this_defaults.AddMissingParameters(super().GetDefaultParameters())
        return this_defaults

    def _GetEpetraCommunicator(self):
        if not hasattr(self, '_epetra_communicator'):
            self._epetra_communicator = self._CreateEpetraCommunicator()
        return self._epetra_communicator

    def _CreateEpetraCommunicator(self):
        return KratosTrilinos.CreateCommunicator()

    def _CreateConvergenceAccelerator(self):
<<<<<<< HEAD
        """ Create the MPI parallel convergence accelerator and assign it to the structure FSI coupling interface
        """
=======
        """ Create the MPI parallel convergence accelerator and assign it to the structure FSI coupling interface"""
>>>>>>> f9bd85f5
        # Create the MPI parallel convergence accelerator
        convergence_accelerator = convergence_accelerator_factory.CreateTrilinosConvergenceAccelerator(
            self._GetFSICouplingInterfaceStructure().GetInterfaceModelPart(),
            self._GetEpetraCommunicator(),
            self.settings["coupling_settings"]["coupling_strategy_settings"])
        # Assign the new convergence accelerator to the structure FSI coupling interface
        self._GetFSICouplingInterfaceStructure().SetConvergenceAccelerator(convergence_accelerator)
        KratosMultiphysics.Logger.PrintInfo('TrilinosPartitionedFSIBaseSolver', 'Coupling strategy construction finished.')
        return convergence_accelerator

    def _CreateFSICouplingInterfaceStructure(self):
<<<<<<< HEAD
        """ Create the structure FSI coupling interface with a default MPI convergence accelerator
=======
        """Create the structure FSI coupling interface

        Create the structure FSI coupling interface with a default MPI convergence accelerator
>>>>>>> f9bd85f5
        The final convergence accelerator will be assigned to the structure FSI coupling interface in the _CreateConvergenceAccelerator
        This is required since the MPI parallel convergence accelerators require the residual minimization model part to be instantiated
        """
        # Set auxiliary settings
        aux_settings = KratosMultiphysics.Parameters(
        """{
            "model_part_name": "FSICouplingInterfaceStructure",
            "parent_model_part_name": "",
            "input_variable_list": ["SURFACE_LOAD"],
            "output_variable_list": ["DISPLACEMENT"]
        }""")
        aux_settings["parent_model_part_name"].SetString(self.interfaces_dict['structure'])

        # Construct the FSI coupling interface
        fsi_coupling_interface_structure = fsi_coupling_interface.FSICouplingInterface(
            self.model,
            aux_settings,
            KratosTrilinos.TrilinosConvergenceAccelerator())

        KratosMultiphysics.Logger.PrintInfo('PartitionedEmbeddedFSIBaseSolver', 'Structure FSI coupling interface created')

        return fsi_coupling_interface_structure

    def _CreatePartitionedFSIUtilities(self):
        if self._GetDomainSize() == 2:
            return KratosTrilinos.TrilinosPartitionedFSIUtilitiesArray2D(self._GetEpetraCommunicator())
        elif self._GetDomainSize() == 3:
            return KratosTrilinos.TrilinosPartitionedFSIUtilitiesArray3D(self._GetEpetraCommunicator())
        else:
            raise Exception("Domain size expected to be 2 or 3. Got " + str(self._GetDomainSize()))

<<<<<<< HEAD
=======
    @classmethod
>>>>>>> f9bd85f5
    def _CreateStructureToFluidInterfaceMapper(self, structure_interface, fluid_interface):
        mapper_params = KratosMultiphysics.Parameters("""{
            "mapper_type": "nearest_element",
            "echo_level" : 0
        }""")
        structure_to_fluid_interface_mapper = KratosMapping.MapperFactory.CreateMPIMapper(
            structure_interface,
            fluid_interface,
            mapper_params)

        return structure_to_fluid_interface_mapper<|MERGE_RESOLUTION|>--- conflicted
+++ resolved
@@ -42,12 +42,7 @@
         return KratosTrilinos.CreateCommunicator()
 
     def _CreateConvergenceAccelerator(self):
-<<<<<<< HEAD
-        """ Create the MPI parallel convergence accelerator and assign it to the structure FSI coupling interface
-        """
-=======
         """ Create the MPI parallel convergence accelerator and assign it to the structure FSI coupling interface"""
->>>>>>> f9bd85f5
         # Create the MPI parallel convergence accelerator
         convergence_accelerator = convergence_accelerator_factory.CreateTrilinosConvergenceAccelerator(
             self._GetFSICouplingInterfaceStructure().GetInterfaceModelPart(),
@@ -59,13 +54,9 @@
         return convergence_accelerator
 
     def _CreateFSICouplingInterfaceStructure(self):
-<<<<<<< HEAD
-        """ Create the structure FSI coupling interface with a default MPI convergence accelerator
-=======
         """Create the structure FSI coupling interface
 
         Create the structure FSI coupling interface with a default MPI convergence accelerator
->>>>>>> f9bd85f5
         The final convergence accelerator will be assigned to the structure FSI coupling interface in the _CreateConvergenceAccelerator
         This is required since the MPI parallel convergence accelerators require the residual minimization model part to be instantiated
         """
@@ -97,10 +88,7 @@
         else:
             raise Exception("Domain size expected to be 2 or 3. Got " + str(self._GetDomainSize()))
 
-<<<<<<< HEAD
-=======
     @classmethod
->>>>>>> f9bd85f5
     def _CreateStructureToFluidInterfaceMapper(self, structure_interface, fluid_interface):
         mapper_params = KratosMultiphysics.Parameters("""{
             "mapper_type": "nearest_element",
