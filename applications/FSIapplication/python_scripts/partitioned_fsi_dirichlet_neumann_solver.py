from __future__ import print_function, absolute_import, division  # makes KratosMultiphysics backward compatible with python 2.6 and 2.7
import math

# Import utilities
import NonConformant_OneSideMap                # Import non-conformant mapper
import python_solvers_wrapper_fluid            # Import the fluid Python solvers wrapper

# Import kratos core and applications
import KratosMultiphysics
import KratosMultiphysics.ALEApplication as KratosALE
import KratosMultiphysics.FSIApplication as KratosFSI
import KratosMultiphysics.FluidDynamicsApplication as KratosFluid
import KratosMultiphysics.StructuralMechanicsApplication as KratosStructural

# Check that KratosMultiphysics was imported in the main script
KratosMultiphysics.CheckForPreviousImport()

## Import base class file
import partitioned_fsi_base_solver


def CreateSolver(structure_main_model_part, fluid_main_model_part, project_parameters):
    return PartitionedFSIDirichletNeumannSolver(structure_main_model_part, fluid_main_model_part, project_parameters)


class PartitionedFSIDirichletNeumannSolver(partitioned_fsi_base_solver.PartitionedFSIBaseSolver):
    def __init__(self, structure_main_model_part, fluid_main_model_part, project_parameters):

        print("*** Partitioned Dirichlet-Neumann FSI solver construction starts...")
        super(PartitionedFSIDirichletNeumannSolver, self).__init__(structure_main_model_part, fluid_main_model_part, project_parameters)
        print("*** Partitioned Dirichlet-Neumann FSI solver construction finished.")


    def Initialize(self):

        # Get the domain size
        self.domain_size = self._GetDomainSize()

        # Get the partitioned FSI utilities
        self.partitioned_fsi_utilities = self._GetPartitionedFSIUtilities()

        # Python structure solver initialization
        self.structure_solver.Initialize()

        # Ensure that the fluid reaction fluxes are computed if D-N scheme is considered
        if self.fluid_solver.settings["compute_reactions"].GetBool() == False:
            self.fluid_solver.settings["compute_reactions"].SetBool(True)

        # Python fluid solver initialization
        self.fluid_solver.Initialize()

        # Python mesh solver initialization
        self.mesh_solver.Initialize()

        # Construct the interface mapper
        self._SetUpMapper()

        # Set the Neumann B.C. in the structure interface
        self._SetStructureNeumannCondition() #TODO change when the interface is able to correctly transfer distributed forces

        # Initialize the iteration value vector
        self._InitializeIterationValueVector()

        # Initialize the Dirichlet-Neumann interface
        self._InitializeDirichletNeumannInterface()

        # Compute the fluid domain NODAL_AREA values (required as weight in the residual norm computation)
        KratosMultiphysics.CalculateNodalAreaProcess(self.fluid_solver.GetComputingModelPart(), self.domain_size).Execute()

        # Strategies initialization
        super(PartitionedFSIDirichletNeumannSolver, self).Initialize()


    def Solve(self):

        ## Solvers initialization
        self.InitializeSolutionStep()

        ## Solvers predict
        self.Predict()

        ## Compute mesh prediction ##
        if (self.double_faced_structure):
            self._ComputeMeshPredictionDoubleFaced()
        else:
            self._ComputeMeshPredictionSingleFaced()

        ## Non-Linear interface coupling iteration ##
        for nl_it in range(1,self.max_nl_it+1):

            print("     NL-ITERATION ",nl_it,"STARTS.")
            self.fluid_solver.main_model_part.ProcessInfo[KratosFSI.CONVERGENCE_ACCELERATOR_ITERATION] = nl_it
            self.structure_solver.main_model_part.ProcessInfo[KratosFSI.CONVERGENCE_ACCELERATOR_ITERATION] = nl_it

            self.coupling_utility.InitializeNonLinearIteration()

            print("     Residual computation starts...")
            # Sets self.iteration_value as MESH_DISPLACEMENT
            # Solves the mesh problem
            # Sets self.iteration_value derivatives as VELOCITY, ACCELERATION and MESH_VELOCITY
            # Solves the fluid problem and computes the nodal fluxes (REACTION)
            self._SolveMeshAndFluid()

            # Sets the structure POINT_LOAD as the fluid interface REACTION
            # Solves the structure problem

            if (self.double_faced_structure):
                self._SolveStructureDoubleFaced()
                dis_residual = self._ComputeDisplacementResidualDoubleFaced()
            else:
                self._SolveStructureSingleFaced()
                dis_residual = self._ComputeDisplacementResidualSingleFaced()

            # Residual computation
            nl_res_norm = self.fluid_solver.main_model_part.ProcessInfo[KratosFSI.FSI_INTERFACE_RESIDUAL_NORM]
            interface_dofs = self.partitioned_fsi_utilities.GetInterfaceResidualSize(self._GetFluidInterfaceSubmodelPart())

            # Check convergence
            if nl_res_norm/math.sqrt(interface_dofs) < self.nl_tol:
                print("     NON-LINEAR ITERATION CONVERGENCE ACHIEVED")
                print("     Total non-linear iterations: ",nl_it," |res|/sqrt(Ndofs) = ",nl_res_norm/math.sqrt(interface_dofs))
                break
            else:
                # If convergence is not achieved, perform the correction of the prediction
                print("     Residual computation finished. |res|/sqrt(Ndofs) =", nl_res_norm/math.sqrt(interface_dofs))
                print("     Performing non-linear iteration ",nl_it," correction.")
                # self.coupling_utility.UpdateSolution(vel_residual, self.iteration_value)
                self.coupling_utility.UpdateSolution(dis_residual, self.iteration_value)
                self.coupling_utility.FinalizeNonLinearIteration()

        ## Compute the mesh residual as final testing (it is expected to be 0)
        self.partitioned_fsi_utilities.ComputeFluidInterfaceMeshVelocityResidualNorm(self._GetFluidInterfaceSubmodelPart())
        mesh_res_norm = self.fluid_solver.main_model_part.ProcessInfo.GetValue(KratosFSI.FSI_INTERFACE_MESH_RESIDUAL_NORM)
        print("     NL residual norm: ", nl_res_norm)
        print("     Mesh residual norm: ", mesh_res_norm)

        ## Finalize solution step
<<<<<<< HEAD
        self.fluid_solver.SolverFinalizeSolutionStep()
=======
        self.fluid_solver.FinalizeSolutionStep()
>>>>>>> fd5a890c
        self.structure_solver.FinalizeSolutionStep()
        self.coupling_utility.FinalizeSolutionStep()


    def _InitializeIterationValueVector(self):
        # Note that the FSI problem is defined in terms of the fluid interface
        # Besides, one of the two interfaces is considered for the residual vector computation
        # in case a shell structure is analised. This is due to the fact that the same mesh_solver
        # displacement is map to both fluid sides.

        # Initialize the iteration value for the residual computation
        fluid_interface_residual_size = self.partitioned_fsi_utilities.GetInterfaceResidualSize(self._GetFluidInterfaceSubmodelPart())
        self.iteration_value = KratosMultiphysics.Vector(fluid_interface_residual_size)
        for i in range(0,fluid_interface_residual_size):
            self.iteration_value[i] = 0.0


    def _InitializeDirichletNeumannInterface(self):
        # Fix the VELOCITY, MESH_DISPLACEMENT and MESH_VELOCITY variables in all the fluid interface submodelparts
        # TODO: This method allows to supress the set_interface_process
        num_fl_interfaces = self.settings["coupling_solver_settings"]["fluid_interfaces_list"].size()
        for fl_interface_id in range(num_fl_interfaces):
            fl_interface_name = self.settings["coupling_solver_settings"]["fluid_interfaces_list"][fl_interface_id].GetString()
            fl_interface_submodelpart = self.fluid_solver.main_model_part.GetSubModelPart(fl_interface_name)

            KratosMultiphysics.VariableUtils().ApplyFixity(KratosMultiphysics.VELOCITY_X, True, fl_interface_submodelpart.Nodes)
            KratosMultiphysics.VariableUtils().ApplyFixity(KratosMultiphysics.VELOCITY_Y, True, fl_interface_submodelpart.Nodes)
            KratosMultiphysics.VariableUtils().ApplyFixity(KratosMultiphysics.MESH_VELOCITY_X, True, fl_interface_submodelpart.Nodes)
            KratosMultiphysics.VariableUtils().ApplyFixity(KratosMultiphysics.MESH_VELOCITY_Y, True, fl_interface_submodelpart.Nodes)
            KratosMultiphysics.VariableUtils().ApplyFixity(KratosMultiphysics.MESH_DISPLACEMENT_X, True, fl_interface_submodelpart.Nodes)
            KratosMultiphysics.VariableUtils().ApplyFixity(KratosMultiphysics.MESH_DISPLACEMENT_Y, True, fl_interface_submodelpart.Nodes)
            if (self.domain_size == 3):
                KratosMultiphysics.VariableUtils().ApplyFixity(KratosMultiphysics.VELOCITY_Z, True, fl_interface_submodelpart.Nodes)
                KratosMultiphysics.VariableUtils().ApplyFixity(KratosMultiphysics.MESH_VELOCITY_Z, True, fl_interface_submodelpart.Nodes)
                KratosMultiphysics.VariableUtils().ApplyFixity(KratosMultiphysics.MESH_DISPLACEMENT_Z, True, fl_interface_submodelpart.Nodes)



    def _SolveMeshAndFluid(self):

        # Set the mesh displacement as the iteration_value displacement
        num_fl_interfaces = self.settings["coupling_solver_settings"]["fluid_interfaces_list"].size()
        for fl_interface_id in range(num_fl_interfaces):
            fl_interface_name = self.settings["coupling_solver_settings"]["fluid_interfaces_list"][fl_interface_id].GetString()
            fl_interface_submodelpart = self.fluid_solver.main_model_part.GetSubModelPart(fl_interface_name)
            self.partitioned_fsi_utilities.SetInterfaceVectorVariable(fl_interface_submodelpart, KratosMultiphysics.MESH_DISPLACEMENT, self.iteration_value)

        # Solve the mesh problem (or moves the interface nodes)
        if (self.solve_mesh_at_each_iteration == True):
            self.mesh_solver.Solve()
        else:
            self.mesh_solver.MoveNodes()

        # Fluid domain velocities imposition
        # Compute the velocity associated to the iteration_value displacement and set it to VELOCITY and MESH_VELOCITY
        # Note that the VELOCITY and the MESH_VELOCITY values only coincide if the same time schemes are used
        # Currently, the mesh solver only includes the BDF2 so the MESH_VELOCITY values are forced to be the fluid ones
        self._ComputeCorrectedInterfaceDisplacementDerivatives()

        # Solve fluid problem
        self.fluid_solver.SolverSolveSolutionStep()


    def _SolveStructureSingleFaced(self):

        # Transfer fluid reaction to solid interface
        keep_sign = False
        distribute_load = True
        self.interface_mapper.FluidToStructure_VectorMap(KratosMultiphysics.REACTION,
                                                         KratosStructural.POINT_LOAD,
                                                         keep_sign,
                                                         distribute_load)

        # Solve the structure problem
        self.structure_solver.SolveSolutionStep()


    def _SolveStructureDoubleFaced(self):

        # Transfer fluid reaction from both sides to the structure interface
        keep_sign = False
        distribute_load = True
        self.interface_mapper.PositiveFluidToStructure_VectorMap(KratosMultiphysics.REACTION,
                                                                 KratosFSI.POSITIVE_MAPPED_VECTOR_VARIABLE,
                                                                 keep_sign,
                                                                 distribute_load)
        self.interface_mapper.NegativeFluidToStructure_VectorMap(KratosMultiphysics.REACTION,
                                                                 KratosFSI.NEGATIVE_MAPPED_VECTOR_VARIABLE,
                                                                 keep_sign,
                                                                 distribute_load)

        # Add the two faces contributions to the POINT_LOAD variable
        # TODO: Add this to the variables utils
        for node in self._GetStructureInterfaceSubmodelPart().Nodes:
            pos_face_force = node.GetSolutionStepValue(KratosFSI.POSITIVE_MAPPED_VECTOR_VARIABLE)
            neg_face_force = node.GetSolutionStepValue(KratosFSI.NEGATIVE_MAPPED_VECTOR_VARIABLE)
            node.SetSolutionStepValue(KratosStructural.POINT_LOAD, 0, pos_face_force+neg_face_force)

        # Solve the structure problem
        self.structure_solver.SolveSolutionStep()


    def _ComputeDisplacementResidualSingleFaced(self):
        # Project the structure velocity onto the fluid interface
        keep_sign = True
        distribute_load = False
        self.interface_mapper.StructureToFluid_VectorMap(KratosMultiphysics.DISPLACEMENT,
                                                         KratosFSI.VECTOR_PROJECTED,
                                                         keep_sign,
                                                         distribute_load)

        # Compute the fluid interface residual vector by means of the VECTOR_PROJECTED variable
        # Besides, its norm is stored within the ProcessInfo.
        disp_residual = KratosMultiphysics.Vector(self.partitioned_fsi_utilities.GetInterfaceResidualSize(self._GetFluidInterfaceSubmodelPart()))
        self.partitioned_fsi_utilities.ComputeInterfaceVectorResidual(self._GetFluidInterfaceSubmodelPart(), KratosMultiphysics.MESH_DISPLACEMENT, KratosFSI.VECTOR_PROJECTED, disp_residual)

        return disp_residual


    def _ComputeDisplacementResidualDoubleFaced(self):
        # Project the structure velocity onto the fluid interface
        keep_sign = True
        distribute_load = False
        #TODO: One of these mappings is not needed. At the moment both are performed to ensure that
        # the _GetFluidInterfaceSubmodelPart(), which is the one used to compute the interface residual,
        # gets the structure DISPLACEMENT. Think a way to properly identify the reference fluid interface.
        self.interface_mapper.StructureToPositiveFluid_VectorMap(KratosMultiphysics.DISPLACEMENT,
                                                                 KratosFSI.VECTOR_PROJECTED,
                                                                 keep_sign,
                                                                 distribute_load)
        self.interface_mapper.StructureToNegativeFluid_VectorMap(KratosMultiphysics.DISPLACEMENT,
                                                                 KratosFSI.VECTOR_PROJECTED,
                                                                 keep_sign,
                                                                 distribute_load)

        # Compute the fluid interface residual vector by means of the VECTOR_PROJECTED variable
        # Besides, its norm is stored within the ProcessInfo.
        disp_residual = KratosMultiphysics.Vector(self.partitioned_fsi_utilities.GetInterfaceResidualSize(self._GetFluidInterfaceSubmodelPart()))
        self.partitioned_fsi_utilities.ComputeInterfaceVectorResidual(self._GetFluidInterfaceSubmodelPart(), KratosMultiphysics.MESH_DISPLACEMENT, KratosFSI.VECTOR_PROJECTED, disp_residual)

        return disp_residual


    ### INTERFACE MOVEMENT UTILITY ###
    # Function to update the velocity and acceleration according to the displacement in self.iteration_value.
    # Note that at the moment only the Bossak scheme is considered
    def _ComputeCorrectedInterfaceDisplacementDerivatives(self):

        # Bossak parameters
        alpha = self.settings["fluid_solver_settings"]["alpha"].GetDouble()
        gamma = 0.5*(1-2*alpha)
        beta = ((1-alpha)**2)/4

        i = 0
        if (self.domain_size == 2):
            for node in self._GetFluidInterfaceSubmodelPart().Nodes:
                u_n = node.GetSolutionStepValue(KratosMultiphysics.MESH_DISPLACEMENT,1)
                v_n = node.GetSolutionStepValue(KratosMultiphysics.VELOCITY,1)
                a_n = node.GetSolutionStepValue(KratosMultiphysics.ACCELERATION,1)

                u_n1 = KratosMultiphysics.Vector(3)
                u_n1[0] = self.iteration_value[i]
                u_n1[1] = self.iteration_value[i+1]
                u_n1[2] = 0.0
                i+=2

                a_n1 = KratosMultiphysics.Vector(3)
                a_n1[0] = (u_n1[0] - u_n[0] - self.time_step*v_n[0] - (self.time_step**2)*(0.5-beta+beta*alpha)*a_n[0])/((self.time_step**2)*beta*(1-alpha))
                a_n1[1] = (u_n1[1] - u_n[1] - self.time_step*v_n[1] - (self.time_step**2)*(0.5-beta+beta*alpha)*a_n[1])/((self.time_step**2)*beta*(1-alpha))
                a_n1[2] = 0.0

                v_n1 = KratosMultiphysics.Vector(3)
                v_n1[0] = v_n[0] + self.time_step*(1-gamma)*a_n[0] + self.time_step*gamma*(1-alpha)*a_n1[0] + self.time_step*gamma*alpha*a_n[0]
                v_n1[1] = v_n[1] + self.time_step*(1-gamma)*a_n[1] + self.time_step*gamma*(1-alpha)*a_n1[1] + self.time_step*gamma*alpha*a_n[1]
                v_n1[2] = 0.0

                node.SetSolutionStepValue(KratosMultiphysics.VELOCITY,0,v_n1)
                node.SetSolutionStepValue(KratosMultiphysics.MESH_VELOCITY,0,v_n1)
                node.SetSolutionStepValue(KratosMultiphysics.ACCELERATION,0,a_n1)

        else:
            for node in self._GetFluidInterfaceSubmodelPart().Nodes:
                u_n = node.GetSolutionStepValue(KratosMultiphysics.MESH_DISPLACEMENT,1)
                v_n = node.GetSolutionStepValue(KratosMultiphysics.VELOCITY,1)
                a_n = node.GetSolutionStepValue(KratosMultiphysics.ACCELERATION,1)

                u_n1 = KratosMultiphysics.Vector(3)
                u_n1[0] = self.iteration_value[i]
                u_n1[1] = self.iteration_value[i+1]
                u_n1[2] = self.iteration_value[i+2]
                i+=3

                a_n1 = KratosMultiphysics.Vector(3)
                a_n1[0] = (u_n1[0] - u_n[0] - self.time_step*v_n[0] - (self.time_step**2)*(0.5-beta+beta*alpha)*a_n[0])/((self.time_step**2)*beta*(1-alpha))
                a_n1[1] = (u_n1[1] - u_n[1] - self.time_step*v_n[1] - (self.time_step**2)*(0.5-beta+beta*alpha)*a_n[1])/((self.time_step**2)*beta*(1-alpha))
                a_n1[2] = (u_n1[2] - u_n[2] - self.time_step*v_n[2] - (self.time_step**2)*(0.5-beta+beta*alpha)*a_n[2])/((self.time_step**2)*beta*(1-alpha))

                v_n1 = KratosMultiphysics.Vector(3)
                v_n1[0] = v_n[0] + self.time_step*(1-gamma)*a_n[0] + self.time_step*gamma*(1-alpha)*a_n1[0] + self.time_step*gamma*alpha*a_n[0]
                v_n1[1] = v_n[1] + self.time_step*(1-gamma)*a_n[1] + self.time_step*gamma*(1-alpha)*a_n1[1] + self.time_step*gamma*alpha*a_n[1]
                v_n1[2] = v_n[2] + self.time_step*(1-gamma)*a_n[2] + self.time_step*gamma*(1-alpha)*a_n1[2] + self.time_step*gamma*alpha*a_n[2]

                node.SetSolutionStepValue(KratosMultiphysics.VELOCITY,0,v_n1)
                node.SetSolutionStepValue(KratosMultiphysics.MESH_VELOCITY,0,v_n1)
                node.SetSolutionStepValue(KratosMultiphysics.ACCELERATION,0,a_n1)<|MERGE_RESOLUTION|>--- conflicted
+++ resolved
@@ -135,11 +135,7 @@
         print("     Mesh residual norm: ", mesh_res_norm)
 
         ## Finalize solution step
-<<<<<<< HEAD
-        self.fluid_solver.SolverFinalizeSolutionStep()
-=======
         self.fluid_solver.FinalizeSolutionStep()
->>>>>>> fd5a890c
         self.structure_solver.FinalizeSolutionStep()
         self.coupling_utility.FinalizeSolutionStep()
 
