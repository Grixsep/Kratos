--- conflicted
+++ resolved
@@ -266,11 +266,7 @@
         # Get the partitioned FSI utilities
         self.partitioned_fsi_utilities = self._GetPartitionedFSIUtilities()
 
-<<<<<<< HEAD
         # Python structure solver initialization
-=======
-        # Initialize structure solver
->>>>>>> 7d10c53e
         self.structure_solver.Initialize()
 
         if self.coupling_algorithm == "DirichletNeumann":
@@ -601,39 +597,6 @@
     def _ComputeDirichletNeumannResidual(self):
 
         # Fluid domain velocity imposition
-<<<<<<< HEAD
-=======
-        # i = 0
-        # if self.domain_size == 2:
-        #     for node in self._GetFluidInterfaceSubmodelPart().Nodes:
-        #         velocity = KratosMultiphysics.Vector(3)
-        #         velocity[0] = self.iteration_value[i]
-        #         velocity[1] = self.iteration_value[i+1]
-        #         velocity[2] = 0.0
-        #
-        #         node.Fix(KratosMultiphysics.VELOCITY_X)
-        #         node.Fix(KratosMultiphysics.VELOCITY_Y)
-        #         node.Fix(KratosMultiphysics.VELOCITY_Z)
-        #
-        #         node.SetSolutionStepValue(KratosMultiphysics.VELOCITY,0,velocity)
-        #         i+=2
-        #
-        # elif self.domain_size == 3:
-        #     for node in self._GetFluidInterfaceSubmodelPart().Nodes:
-        #         velocity = KratosMultiphysics.Vector(3)
-        #         velocity[0] = self.iteration_value[i]
-        #         velocity[1] = self.iteration_value[i+1]
-        #         velocity[2] = self.iteration_value[i+2]
-        #
-        #         node.Fix(KratosMultiphysics.VELOCITY_X)
-        #         node.Fix(KratosMultiphysics.VELOCITY_Y)
-        #         node.Fix(KratosMultiphysics.VELOCITY_Z)
-        #
-        #         node.SetSolutionStepValue(KratosMultiphysics.VELOCITY,0,velocity)
-        #         i+=3
-
-        # Fluid domain velocity imposition
->>>>>>> 7d10c53e
         self.partitioned_fsi_utilities.SetFluidInterfaceVelocity(self.iteration_value)
 
         # Solve fluid problem
@@ -658,36 +621,8 @@
                                                          keep_sign,
                                                          distribute_load)
 
-<<<<<<< HEAD
         # Compute the fluid interface residual vector by means of the VECTOR_PROJECTED variable
         # Besides, its norm is stored within the ProcessInfo.
-=======
-        # # Compute the fluid interface residual by means of the VECTOR_PROJECTED variable
-        # vel_residual = KratosMultiphysics.Vector(self.fluid_interface_residual_size)
-        #
-        # i = 0
-        # if self.domain_size == 2:
-        #     for node in self._GetFluidInterfaceSubmodelPart().Nodes:
-        #         vector_projected = node.GetSolutionStepValue(KratosFSI.VECTOR_PROJECTED,0)
-        #
-        #         vel_residual[i] = vector_projected[0] - self.iteration_value[i]
-        #         vel_residual[i+1] = vector_projected[1] - self.iteration_value[i+1]
-        #         i+=2
-        #
-        # elif self.domain_size == 3:
-        #     for node in self._GetFluidInterfaceSubmodelPart().Nodes:
-        #         vector_projected = node.GetSolutionStepValue(KratosFSI.VECTOR_PROJECTED,0)
-        #
-        #         vel_residual[i] = vector_projected[0] - self.iteration_value[i]
-        #         vel_residual[i+1] = vector_projected[1] - self.iteration_value[i+1]
-        #         vel_residual[i+2] = vector_projected[2] - self.iteration_value[i+2]
-        #         i+=3
-        #
-        # # Compute the residual norm and store it in the ProcessInfo
-        # res_norm = space.TwoNorm(vel_residual)
-        # self.fluid_solver.main_model_part.ProcessInfo[KratosFSI.FSI_INTERFACE_RESIDUAL_NORM] = res_norm
-
->>>>>>> 7d10c53e
         vel_residual = self.partitioned_fsi_utilities.ComputeFluidInterfaceVelocityResidual()
 
         return vel_residual
@@ -697,31 +632,6 @@
     def _ComputeNeumannNeumannResidual(self):
 
         # Fluid domain interface flux imposition
-<<<<<<< HEAD
-=======
-        # i = 0
-        # if self.domain_size == 2:
-        #     for node in self._GetFluidInterfaceSubmodelPart().Nodes:
-        #         force = KratosMultiphysics.Vector(3)
-        #         force[0] = self.iteration_value[i]
-        #         force[1] = self.iteration_value[i+1]
-        #         force[2] = 0.0
-        #
-        #         node.SetSolutionStepValue(KratosMultiphysics.FORCE,0,force)
-        #         i+=2
-        #
-        # elif self.domain_size == 3:
-        #     for node in self._GetFluidInterfaceSubmodelPart().Nodes:
-        #         force = KratosMultiphysics.Vector(3)
-        #         force[0] = self.iteration_value[i]
-        #         force[1] = self.iteration_value[i+1]
-        #         force[2] = self.iteration_value[i+2]
-        #
-        #         node.SetSolutionStepValue(KratosMultiphysics.FORCE,0,force)
-        #         i+=3
-
-        # Fluid domain interface flux imposition
->>>>>>> 7d10c53e
         self.partitioned_fsi_utilities.SetFluidInterfaceNodalFlux(self.iteration_value)
 
         # Solve the fluid problem
@@ -746,38 +656,8 @@
                                                          keep_sign,
                                                          distribute_load)
 
-<<<<<<< HEAD
         # Compute the fluid interface residual vector by means of the VECTOR_PROJECTED variable
         # Besides, its norm is stored within the ProcessInfo.
-=======
-        # Compute the fluid interface residual by means of the VECTOR_PROJECTED variable
-        # vel_residual = KratosMultiphysics.Vector(self.fluid_interface_residual_size)
-        #
-        # i = 0
-        # if self.domain_size == 2:
-        #     for node in self._GetFluidInterfaceSubmodelPart().Nodes:
-        #         velocity_fluid = node.GetSolutionStepValue(KratosMultiphysics.VELOCITY,0)
-        #         vector_projected = node.GetSolutionStepValue(KratosFSI.VECTOR_PROJECTED,0)
-        #
-        #         vel_residual[i] = velocity_fluid[0] - vector_projected[0]
-        #         vel_residual[i+1] = velocity_fluid[1] - vector_projected[1]
-        #         i+=2
-        #
-        # elif self.domain_size == 3:
-        #     for node in self._GetFluidInterfaceSubmodelPart().Nodes:
-        #         velocity_fluid = node.GetSolutionStepValue(KratosMultiphysics.VELOCITY,0)
-        #         vector_projected = node.GetSolutionStepValue(KratosFSI.VECTOR_PROJECTED,0)
-        #
-        #         vel_residual[i] = velocity_fluid[0] - vector_projected[0]
-        #         vel_residual[i+1] = velocity_fluid[1] - vector_projected[1]
-        #         vel_residual[i+2] = velocity_fluid[2] - vector_projected[2]
-        #         i+=3
-        #
-        # # Compute the residual norm and store it in the ProcessInfo
-        # res_norm = space.TwoNorm(vel_residual)
-        # self.fluid_solver.main_model_part.ProcessInfo[KratosFSI.FSI_INTERFACE_RESIDUAL_NORM] = res_norm
-
->>>>>>> 7d10c53e
         vel_residual = self.partitioned_fsi_utilities.ComputeFluidInterfaceVelocityResidual()
 
         return vel_residual
