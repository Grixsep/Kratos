--- conflicted
+++ resolved
@@ -67,11 +67,7 @@
 
     def Solve(self):
 
-<<<<<<< HEAD
-        self.structure_solver.InitializeStrategy()
-=======
         self.structure_solver.Initialize()
->>>>>>> fd5a890c
 
         # Stepping and time settings
         Dt = self.ProjectParameters["structure_solver_settings"]["problem_data"]["time_step"].GetDouble()
