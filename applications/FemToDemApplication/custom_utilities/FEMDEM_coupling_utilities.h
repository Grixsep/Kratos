--- conflicted
+++ resolved
@@ -100,11 +100,8 @@
     void IdentifyFreeParticles(
         ModelPart& rFEMModelPart,
         ModelPart& rDEMModelPart);
-<<<<<<< HEAD
-=======
 
     int GetNumberOfNodes(ModelPart &rModelPart);
->>>>>>> 2691b8ec
     
 
 
