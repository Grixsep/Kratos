//    |  /           |
//    ' /   __| _` | __|  _ \   __|
//    . \  |   (   | |   (   |\__ `
//   _|\_\_|  \__,_|\__|\___/ ____/
//                   Multi-Physics
//
//  License:         BSD License
//                   Kratos default license: kratos/license.txt
//
//  Main authors:    Joaquin Gonzalez-Usua
//

#ifndef KRATOS_ALTERNATIVE_D_VMS_DEM_COUPLED_H
#define KRATOS_ALTERNATIVE_D_VMS_DEM_COUPLED_H

#include "includes/define.h"
#include "includes/element.h"
#include "includes/serializer.h"
#include "geometries/geometry.h"

#include "includes/cfd_variables.h"
#include "custom_elements/qs_vms_dem_coupled.h"
#include "custom_elements/d_vms.h"
#include "fluid_dynamics_application_variables.h"

namespace Kratos
{

///@addtogroup FluidDynamicsApplication
///@{

///@name Kratos Globals
///@{

///@}
///@name Type Definitions
///@{

///@}
///@name  Enum's
///@{

///@}
///@name  Functions
///@{

///@}
///@name Kratos Classes
///@{

template< class TElementData >
class AlternativeDVMSDEMCoupled : public DVMS<TElementData>
{
public:
    ///@name Type Definitions
    ///@{

    /// Pointer definition of AlternativeDVMSDEMCoupled
    KRATOS_CLASS_INTRUSIVE_POINTER_DEFINITION(AlternativeDVMSDEMCoupled);

    /// Node type (default is: Node)
    typedef Node NodeType;

    /// Geometry type (using with given NodeType)
    typedef Geometry<NodeType> GeometryType;

    /// Definition of nodes container type, redefined from GeometryType
    typedef Geometry<NodeType>::PointsArrayType NodesArrayType;

    /// Vector type for local contributions to the linear system
    typedef Vector VectorType;

    /// Matrix type for local contributions to the linear system
    typedef Matrix MatrixType;

    typedef std::size_t IndexType;

    typedef std::size_t SizeType;

    typedef std::vector<std::size_t> EquationIdVectorType;

    typedef std::vector< Dof<double>::Pointer > DofsVectorType;

    typedef PointerVectorSet<Dof<double>, IndexedObject> DofsArrayType;

    /// Type for shape function values container
    typedef Kratos::Vector ShapeFunctionsType;

    /// Type for a matrix containing the shape function gradients
    typedef Kratos::Matrix ShapeFunctionDerivativesType;

    /// Type for an array of shape function gradient matrices
    typedef GeometryType::ShapeFunctionsGradientsType ShapeFunctionDerivativesArrayType;

    typedef GeometryType::ShapeFunctionsSecondDerivativesType ShapeFunctionsSecondDerivativesType;

    constexpr static unsigned int Dim = DVMS<TElementData>::Dim;
    constexpr static unsigned int NumNodes = DVMS<TElementData>::NumNodes;
    constexpr static unsigned int BlockSize = DVMS<TElementData>::BlockSize;
    constexpr static unsigned int LocalSize = DVMS<TElementData>::LocalSize;
    constexpr static unsigned int StrainSize = DVMS<TElementData>::StrainSize;

    ///@}
    ///@name Life Cycle
    ///@{

    //Constructors.

    /// Default constuctor.
    /**
     * @param NewId Index number of the new element (optional)
     */
    AlternativeDVMSDEMCoupled(IndexType NewId = 0);

    /// Constructor using an array of nodes.
    /**
     * @param NewId Index of the new element
     * @param ThisNodes An array containing the nodes of the new element
     */
    AlternativeDVMSDEMCoupled(IndexType NewId, const NodesArrayType& ThisNodes);

    /// Constructor using a geometry object.
    /**
     * @param NewId Index of the new element
     * @param pGeometry Pointer to a geometry object
     */
    AlternativeDVMSDEMCoupled(IndexType NewId, GeometryType::Pointer pGeometry);

    /// Constuctor using geometry and properties.
    /**
     * @param NewId Index of the new element
     * @param pGeometry Pointer to a geometry object
     * @param pProperties Pointer to the element's properties
     */
    AlternativeDVMSDEMCoupled(IndexType NewId, GeometryType::Pointer pGeometry, Properties::Pointer pProperties);

    /// Destructor.
    ~AlternativeDVMSDEMCoupled();

    ///@}
    ///@name Operators
    ///@{


    ///@}
    ///@name Operations
    ///@{


    /// Create a new element of this type
    /**
     * Returns a pointer to a new AlternativeDVMSDEMCoupled element, created using given input
     * @param NewId the ID of the new element
     * @param ThisNodes the nodes of the new element
     * @param pProperties the properties assigned to the new element
     * @return a Pointer to the new element
     */
    Element::Pointer Create(
        IndexType NewId,
        NodesArrayType const& ThisNodes,
        Properties::Pointer pProperties) const override;

    /// Create a new element of this type using given geometry
    /**
     * Returns a pointer to a new AlternativeDVMSDEMCoupled element, created using given input
     * @param NewId the ID of the new element
     * @param pGeom a pointer to the geomerty to be used to create the element
     * @param pProperties the properties assigned to the new element
     * @return a Pointer to the new element
     */
    Element::Pointer Create(
        IndexType NewId,
        GeometryType::Pointer pGeom,
        Properties::Pointer pProperties) const override;

    void Initialize(const ProcessInfo& rCurrentProcessInfo) override;

    void FinalizeSolutionStep(const ProcessInfo& rCurrentProcessInfo) override;

    void InitializeNonLinearIteration(const ProcessInfo& rCurrentProcessInfo) override;

    void FinalizeNonLinearIteration(const ProcessInfo& rCurrentProcessInfo) override;

    ///@}
    ///@name Inquiry
    ///@{

    ///@}
    ///@name Input and output
    ///@{

    /// Turn back information as a string.
    std::string Info() const override;


    /// Print information about this object.
    void PrintInfo(std::ostream& rOStream) const override;
    void GetShapeSecondDerivatives(DenseVector<DenseVector<Matrix>> &rDDN_DDX) const;


    ///@}
    ///@name Friends
    ///@{


    ///@}

protected:

    ///@name Protected static Member Variables
    ///@{

    ///@}
    ///@name Protected member Variables
    ///@{

    // Velocity subscale history, stored at integration points
    DenseVector< array_1d<double,Dim> > mPredictedSubscaleVelocity;
    DenseVector< array_1d<double,Dim> > mOldSubscaleVelocity;
    DenseVector< array_1d<double,Dim> > mPreviousVelocity;
    DenseVector <BoundedMatrix<double,Dim,Dim>> mViscousResistanceTensor;
    int mInterpolationOrder = 1;

    ///@}
    ///@name Protected Operators
    ///@{


    ///@}
    ///@name Protected Operations
    ///@{

    // Protected interface of FluidElement ////////////////////////////////////

    void AlgebraicMomentumResidual(
        const TElementData& rData,
        const array_1d<double,3> &rConvectionVelocity,
        array_1d<double,3>& rResidual) const override;

    void MomentumProjTerm(
        const TElementData& rData,
        const array_1d<double,3>& rConvectionVelocity,
        array_1d<double,3> &rMomentumRHS) const override;

    void AddVelocitySystem(
        TElementData& rData,
        MatrixType& rLocalLHS,
        VectorType& rLocalRHS) override;

    void CalculateMassMatrix(MatrixType& rMassMatrix,
            const ProcessInfo& rCurrentProcessInfo) override;

    void CalculateLocalVelocityContribution(
        MatrixType& rDampMatrix,
        VectorType& rRightHandSideVector,
        const ProcessInfo& rCurrentProcessInfo) override;

    // Implementation details of AlternativeDVMSDEMCoupled /////////////////////////////////////////

    void AddMassLHS(
        TElementData& rData,
        MatrixType& rMassMatrix) override;

    void CalculateResistanceTensor(
        const TElementData& rData);

<<<<<<< HEAD
    void CalculateSpectralRadius(
        const TElementData& rData,
        double& spectral_radius,
        double tau_one_NS,
        const double c1,
        MatrixType matrix) const;

=======
>>>>>>> 4ba942d6
    void AddMassStabilization(
        TElementData& rData,
        MatrixType& rMassMatrix) override;

    void AddReactionStabilization(
        TElementData& rData,
        BoundedMatrix<double,NumNodes*(Dim+1),NumNodes*(Dim+1)>& rLHS,
        VectorType& rLocalRHS);


    void AddViscousTerm(
        const TElementData& rData,
        BoundedMatrix<double,LocalSize,LocalSize>& rLHS,
        VectorType& rRHS) override;

    void CalculateProjections(const ProcessInfo &rCurrentProcessInfo) override;

    void UpdateIntegrationPointDataSecondDerivatives(
        TElementData& rData,
        unsigned int IntegrationPointIndex,
        double Weight,
        const typename TElementData::MatrixRowType& rN,
        const typename TElementData::ShapeDerivativesType& rDN_DX,
        const typename TElementData::ShapeFunctionsSecondDerivativesType& rDDN_DDX) const;

    void CalculateStabilizationParameters(
        const TElementData& rData,
        const array_1d<double,3> &Velocity,
        BoundedMatrix<double,Dim,Dim> &TauOne,
        double &TauTwo) const;

    void SubscaleVelocity(
        const TElementData& rData,
        array_1d<double,3>& rVelocitySubscale) const override;

    void SubscalePressure(
        const TElementData& rData,
        double& rPressureSubscale) const override;

    bool GaussSeidelEigenSystem(
        MatrixType& rA,
        MatrixType& rEigenVectorsMatrix,
        MatrixType& rEigenValuesMatrix,
        const double Tolerance = 1.0e-18,
        const SizeType MaxIterations = 20
        ) const;

    array_1d<double,3> FullConvectiveVelocity(
        const TElementData& rData) const override;

    void UpdateSubscaleVelocityPrediction(
        const TElementData& rData) override;

    void UpdateSubscaleVelocity(
        const TElementData& rData);

    void MassProjTerm(
        const TElementData& rData,
        double& rMassRHS) const override;

    void Calculate(
        const Variable<array_1d<double, 3>>& rVariable,
        array_1d<double, 3>& rOutput, const ProcessInfo& rCurrentProcessInfo) override;

    void CalculateOnIntegrationPoints(
        const Variable<array_1d<double, 3>>& rVariable,
        std::vector<array_1d<double, 3>>& rOutput,
        const ProcessInfo& rCurrentProcessInfo) override;

    void CalculateOnIntegrationPoints(
        const Variable<double>& rVariable,
        std::vector<double>& rOutput,
        const ProcessInfo& rCurrentProcessInfo) override;

    void CalculateOnIntegrationPoints(
        Variable<Matrix> const& rVariable,
        std::vector<Matrix>& rValues,
        ProcessInfo const& rCurrentProcessInfo) override;

    GeometryData::IntegrationMethod GetIntegrationMethod() const override;

    ///@}
    ///@name Protected  Access
    ///@{


    ///@}
    ///@name Protected Inquiry
    ///@{


    ///@}
    ///@name Protected LifeCycle
    ///@{

    ///@}

private:

    ///@name Static Member Variables
    ///@{

    ///@}
    ///@name Serialization
    ///@{

    friend class Serializer;

    void save(Serializer& rSerializer) const override;

    void load(Serializer& rSerializer) override;

    ///@}
    ///@name Private Operators
    ///@{


    ///@}
    ///@name Private Operations
    ///@{

    ///@}
    ///@name Private  Access
    ///@{


    ///@}
    ///@name Private Inquiry
    ///@{


    ///@}
    ///@name Un accessible methods
    ///@{

    /// Assignment operator.
    AlternativeDVMSDEMCoupled& operator=(AlternativeDVMSDEMCoupled const& rOther);

    /// Copy constructor.
    AlternativeDVMSDEMCoupled(AlternativeDVMSDEMCoupled const& rOther);

    ///@}


}; // Class AlternativeDVMSDEMCoupled

///@}

///@name Type Definitions
///@{


///@}
///@name Input and output
///@{


/// input stream function
template< class TElementData >
inline std::istream& operator >>(std::istream& rIStream,
                                 AlternativeDVMSDEMCoupled<TElementData>& rThis)
{
    return rIStream;
}

/// output stream function
template< class TElementData >
inline std::ostream& operator <<(std::ostream& rOStream,
                                 const AlternativeDVMSDEMCoupled<TElementData>& rThis)
{
    rThis.PrintInfo(rOStream);
    rOStream << std::endl;
    rThis.PrintData(rOStream);

    return rOStream;
}
///@}

///@} // Fluid Dynamics Application group

} // namespace Kratos.

#endif // KRATOS_ALTERNATIVE_D_VMS_DEM_COUPLED_H<|MERGE_RESOLUTION|>--- conflicted
+++ resolved
@@ -264,16 +264,6 @@
     void CalculateResistanceTensor(
         const TElementData& rData);
 
-<<<<<<< HEAD
-    void CalculateSpectralRadius(
-        const TElementData& rData,
-        double& spectral_radius,
-        double tau_one_NS,
-        const double c1,
-        MatrixType matrix) const;
-
-=======
->>>>>>> 4ba942d6
     void AddMassStabilization(
         TElementData& rData,
         MatrixType& rMassMatrix) override;
