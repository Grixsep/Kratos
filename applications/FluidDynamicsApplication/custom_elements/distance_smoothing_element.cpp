--- conflicted
+++ resolved
@@ -245,11 +245,7 @@
     const double dt = rCurrentProcessInfo.GetValue(DELTA_TIME);
     const auto& geometry = this->GetGeometry();
     const double he = ElementSizeCalculator<num_dim,num_nodes>::AverageElementSize(geometry);
-<<<<<<< HEAD
-    const double epsilon = 1.0e-1*dt*he*he;
-=======
     const double epsilon = (rCurrentProcessInfo.GetValue(SMOOTHING_COEFFICIENT))*dt*he*he;
->>>>>>> 05b687ed
 
     BoundedMatrix<double,num_nodes,num_dim> DN_DX;  // Gradients matrix
     array_1d<double,num_nodes> N; // dimension = number of nodes . Position of the gauss point
