--- conflicted
+++ resolved
@@ -1955,12 +1955,7 @@
     const GeometryType::Pointer pGeometry,
     const Vector& rDistances)
 {
-<<<<<<< HEAD
-    auto p_modified_sh_func = Kratos::make_unique<Triangle2D3ModifiedShapeFunctions>(pGeometry, rDistances);
-    return p_modified_sh_func;
-=======
     return Kratos::make_unique<Triangle2D3ModifiedShapeFunctions>(pGeometry, rDistances);
->>>>>>> 77633dd7
 }
 
 template <>
@@ -1968,12 +1963,7 @@
         const GeometryType::Pointer pGeometry,
         const Vector& rDistances)
 {
-<<<<<<< HEAD
-    auto p_modified_sh_func = Kratos::make_unique<Tetrahedra3D4ModifiedShapeFunctions>(pGeometry, rDistances);
-    return p_modified_sh_func;
-=======
     return Kratos::make_unique<Tetrahedra3D4ModifiedShapeFunctions>(pGeometry, rDistances);
->>>>>>> 77633dd7
 }
 
 template <class TElementData>
@@ -2300,11 +2290,7 @@
 
 
 template <class TElementData>
-<<<<<<< HEAD
-void TwoFluidNavierStokes<TElementData>::GetValueOnIntegrationPoints(
-=======
 void TwoFluidNavierStokes<TElementData>::CalculateOnIntegrationPoints(
->>>>>>> 77633dd7
     const Variable<double> &rVariable,
     std::vector<double> &rValues,
     const ProcessInfo &rCurrentProcessInfo )
