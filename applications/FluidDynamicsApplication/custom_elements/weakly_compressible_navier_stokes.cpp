--- conflicted
+++ resolved
@@ -241,9 +241,6 @@
     // Stabilization parameters
     constexpr double stab_c1 = 4.0;
     constexpr double stab_c2 = 2.0;
-<<<<<<< HEAD
-=======
-    constexpr double stab_c3 = 2.0;
 
     // Assemble LHS contribution
     const double gauss_weight = rData.Weight;
@@ -457,10 +454,6 @@
 rLHS(8,6)+=DN(2,0)*crLHS128;
 rLHS(8,7)+=DN(2,1)*crLHS128;
 rLHS(8,8)+=gauss_weight*(crLHS122*crLHS22 + crLHS123*crLHS32 + crLHS127*crLHS22);
->>>>>>> b2c5df4a
-
-    //TODO: Optimize this to directly add to the rLeftHandSideMatrix
-    auto& lhs = rData.lhs;
 
     const double clhs0 = C(0,0)*DN(0,0) + C(0,2)*DN(0,1);
 const double clhs1 = C(0,2)*DN(0,0);
@@ -709,9 +702,6 @@
     // Stabilization parameters
     constexpr double stab_c1 = 4.0;
     constexpr double stab_c2 = 2.0;
-<<<<<<< HEAD
-=======
-    constexpr double stab_c3 = 2.0;
 
     // Assemble LHS contribution
     const double gauss_weight = rData.Weight;
@@ -1314,10 +1304,6 @@
 rLHS(15,13)+=DN(3,1)*crLHS342;
 rLHS(15,14)+=DN(3,2)*crLHS342;
 rLHS(15,15)+=gauss_weight*(crLHS25*crLHS329 + crLHS25*crLHS339 + crLHS25*crLHS341 + crLHS330*crLHS44);
->>>>>>> b2c5df4a
-
-    //TODO: Optimize this to directly add to the rLeftHandSideMatrix
-    auto& lhs = rData.lhs;
 
     const double clhs0 = C(0,0)*DN(0,0) + C(0,3)*DN(0,1) + C(0,5)*DN(0,2);
 const double clhs1 = C(0,3)*DN(0,0);
@@ -1964,9 +1950,6 @@
     // Stabilization parameters
     constexpr double stab_c1 = 4.0;
     constexpr double stab_c2 = 2.0;
-<<<<<<< HEAD
-=======
-    constexpr double stab_c3 = 2.0;
 
     // Assemble RHS contribution
     const double gauss_weight = rData.Weight;
@@ -2026,10 +2009,6 @@
 rRHS[6]+=-gauss_weight*(-DN(2,0)*crRHS0 + DN(2,0)*crRHS23 + DN(2,0)*stress[0] + DN(2,1)*stress[2] + N[2]*crRHS11 + N[2]*crRHS15 - N[2]*crRHS2 - crRHS26*crRHS44 + crRHS26*crRHS45 + crRHS26*crRHS46 - crRHS44*crRHS9);
 rRHS[7]+=-gauss_weight*(DN(2,0)*stress[2] - DN(2,1)*crRHS0 + DN(2,1)*crRHS23 + DN(2,1)*stress[1] - N[2]*crRHS30 + N[2]*crRHS38 + N[2]*crRHS39 - crRHS37*crRHS44 - crRHS40*crRHS44 + crRHS40*crRHS45 + crRHS40*crRHS46);
 rRHS[8]+=-gauss_weight*(DN(2,0)*crRHS26 + DN(2,1)*crRHS40 + N[2]*crRHS19 + N[2]*crRHS20 + N[2]*crRHS22);
->>>>>>> b2c5df4a
-
-    //TODO: Optimize this to directly add to the rRightHandSideVector
-    auto& rhs = rData.rhs;
 
     const double crhs0 = N[0]*p[0] + N[1]*p[1] + N[2]*p[2];
 const double crhs1 = N[0]*rho[0] + N[1]*rho[1] + N[2]*rho[2];
@@ -2110,9 +2089,6 @@
     // Stabilization parameters
     constexpr double stab_c1 = 4.0;
     constexpr double stab_c2 = 2.0;
-<<<<<<< HEAD
-=======
-    constexpr double stab_c3 = 2.0;
 
     // Assemble RHS contribution
     const double gauss_weight = rData.Weight;
@@ -2201,10 +2177,6 @@
 rRHS[13]+=-gauss_weight*(DN(3,0)*stress[3] - DN(3,1)*crRHS0 + DN(3,1)*crRHS27 + DN(3,1)*stress[1] + DN(3,2)*stress[4] - N[3]*crRHS34 + N[3]*crRHS44 + N[3]*crRHS45 - crRHS43*crRHS66 - crRHS46*crRHS66 + crRHS46*crRHS67 + crRHS46*crRHS68);
 rRHS[14]+=-gauss_weight*(DN(3,0)*stress[5] + DN(3,1)*stress[4] - DN(3,2)*crRHS0 + DN(3,2)*crRHS27 + DN(3,2)*stress[2] - N[3]*crRHS47 + N[3]*crRHS57 + N[3]*crRHS58 - crRHS56*crRHS66 - crRHS59*crRHS66 + crRHS59*crRHS67 + crRHS59*crRHS68);
 rRHS[15]+=-gauss_weight*(DN(3,0)*crRHS30 + DN(3,1)*crRHS46 + DN(3,2)*crRHS59 + N[3]*crRHS22 + N[3]*crRHS23 + N[3]*crRHS26);
->>>>>>> b2c5df4a
-
-    //TODO: Optimize this to directly add to the rRightHandSideVector
-    auto& rhs = rData.rhs;
 
     const double crhs0 = N[0]*p[0] + N[1]*p[1] + N[2]*p[2] + N[3]*p[3];
 const double crhs1 = N[0]*rho[0] + N[1]*rho[1] + N[2]*rho[2] + N[3]*rho[3];
