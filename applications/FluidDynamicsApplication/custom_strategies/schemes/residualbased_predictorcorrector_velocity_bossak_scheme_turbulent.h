--- conflicted
+++ resolved
@@ -680,13 +680,7 @@
 
             const auto& r_process_info = rModelPart.GetProcessInfo();
 
-<<<<<<< HEAD
             VariableUtils().SetHistoricalVariableToZero(REACTION, rModelPart.Nodes());
-=======
-                //KRATOS_WATCH(LHS_Contribution);
-                //basic operations for the element considered
-                (*itElem)->CalculateLocalSystem(LHS_Contribution, RHS_Contribution, CurrentProcessInfo);
->>>>>>> 26bb2ddb
 
             block_for_each(rModelPart.Elements(), tls_type(), [&](Element& rElement, tls_type& rTLS) {
                 auto& r_equation_ids = std::get<0>(rTLS);
