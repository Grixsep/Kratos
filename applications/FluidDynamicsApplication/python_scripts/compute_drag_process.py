# Importing the Kratos Library
import KratosMultiphysics

# other imports
from KratosMultiphysics.time_based_ascii_file_writer_utility import TimeBasedAsciiFileWriterUtility

def Factory(settings, model):
    if(type(settings) != KratosMultiphysics.Parameters):
        raise Exception("expected input shall be a Parameters object, encapsulating a json string")

    return ComputeDragProcess(model, settings["Parameters"])


class ComputeDragProcess(KratosMultiphysics.Process):
    """
    Auxiliary base class to output total flow forces
    over obstacles in fluid dynamics problems.
    A derived class needs to be implemented to be able to use
    this functionality, as calling the base class alone is not enough.
    """
    def __init__(self, model, params ):
        """
        Auxiliary class to output total flow forces over obstacles
        in fluid dynamics problems for a body fitted model part.
        """
        KratosMultiphysics.Process.__init__(self)

        default_settings = KratosMultiphysics.Parameters("""
            {
                "model_part_name"           : "",
                "interval"                  : [0.0, 1e30],
                "print_drag_to_screen"      : false,
                "print_format"              : ".8f",
                "write_drag_output_file"    : true,
                "output_file_settings": {}
            }
            """)

        self.params = params
        # Detect "End" as a tag and replace it by a large number
        if(self.params.Has("interval")):
            if(self.params["interval"][1].IsString()):
                if(self.params["interval"][1].GetString() == "End"):
                    self.params["interval"][1].SetDouble(1e30)
                else:
                    raise Exception("The second value of interval can be \"End\" or a number, interval currently:"+self.params["interval"].PrettyPrintJsonString())

        self.params.ValidateAndAssignDefaults(default_settings)

        self.format = self.params["print_format"].GetString()

        # getting the ModelPart from the Model
        model_part_name = self.params["model_part_name"].GetString()
        if model_part_name == "":
            raise Exception('No "model_part_name" was specified!')
        else:
            self.model_part = model[self.params["model_part_name"].GetString()]

    def ExecuteInitialize(self):

        self.interval = KratosMultiphysics.Vector(2)
        self.interval[0] = self.params["interval"][0].GetDouble()
        self.interval[1] = self.params["interval"][1].GetDouble()
        self.print_drag_to_screen = self.params["print_drag_to_screen"].GetBool()
        self.write_drag_output_file = self.params["write_drag_output_file"].GetBool()

        if (self.model_part.GetCommunicator().MyPID() == 0):
            if (self.write_drag_output_file):

                output_file_name = self.params["model_part_name"].GetString() + "_drag.dat"

                file_handler_params = KratosMultiphysics.Parameters(self.params["output_file_settings"])

                if file_handler_params.Has("file_name"):
                    warn_msg  = 'Unexpected user-specified entry found in "output_file_settings": {"file_name": '
                    warn_msg += '"' + file_handler_params["file_name"].GetString() + '"}\n'
                    warn_msg += 'Using this specififed file name instead of the default "' + output_file_name + '"'
                    KratosMultiphysics.Logger.PrintWarning("ComputeDragProcess", warn_msg)
                else:
                    file_handler_params.AddEmptyValue("file_name")
                    file_handler_params["file_name"].SetString(output_file_name)
                file_header = self._GetFileHeader()
                self.output_file = TimeBasedAsciiFileWriterUtility(self.model_part,
                    file_handler_params, file_header).file

    def ExecuteFinalizeSolutionStep(self):
        current_step = self.model_part.ProcessInfo[KratosMultiphysics.STEP]
        current_time = self.model_part.ProcessInfo[KratosMultiphysics.TIME]

        if(((current_time >= self.interval[0]) and  (current_time < self.interval[1])) and (current_step + 1 >= self.model_part.GetBufferSize())):
            # Compute the drag force
            drag_force = self._GetCorrespondingDragForce()

            # Write the drag force values
            if (self.model_part.GetCommunicator().MyPID() == 0):
                if (self.print_drag_to_screen):
                    result_msg = str(current_time) + " x-drag: " + format(drag_force[0],self.format) + " y-drag: " + format(drag_force[1],self.format) + " z-drag: " + format(drag_force[2],self.format)
                    self._PrintToScreen(result_msg)

                # not formatting time in order to not lead to problems with time recognition
                # in the file writer when restarting
                if (self.write_drag_output_file):
                    self.output_file.write(str(current_time)+" "+format(drag_force[0],self.format)+" "+format(drag_force[1],self.format)+" "+format(drag_force[2],self.format)+"\n")

    def ExecuteFinalize(self):
        if (self.model_part.GetCommunicator().MyPID() == 0):
<<<<<<< HEAD
             if (self.write_drag_output_file):
=======
            if (self.write_drag_output_file):
>>>>>>> bfc7b779
                self.output_file.close()

    def _GetFileHeader(self):
        err_msg  = 'ComputeDragProcess: _GetFileHeader called in base class\n'
        err_msg += 'this needs to be implemented and called from derived class'
        raise Exception(err_msg)

    def _PrintToScreen(self,result_msg):
        err_msg  = 'ComputeDragProcess: _PrinToScreen called in base class\n'
        err_msg += 'this needs to be implemented and called from derived class'
        raise Exception(err_msg)

    def _GetCorrespondingDragForce(self):
        err_msg  = 'ComputeDragProcess: _GetCorrespondingDragForce called in base class\n'
        err_msg += 'this needs to be implemented and called from derived class'
        raise Exception(err_msg)<|MERGE_RESOLUTION|>--- conflicted
+++ resolved
@@ -104,11 +104,7 @@
 
     def ExecuteFinalize(self):
         if (self.model_part.GetCommunicator().MyPID() == 0):
-<<<<<<< HEAD
-             if (self.write_drag_output_file):
-=======
             if (self.write_drag_output_file):
->>>>>>> bfc7b779
                 self.output_file.close()
 
     def _GetFileHeader(self):
