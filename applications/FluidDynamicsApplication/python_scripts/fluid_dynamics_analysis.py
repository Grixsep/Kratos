from __future__ import absolute_import, division #makes KratosMultiphysics backward compatible with python 2.6 and 2.7

import KratosMultiphysics as Kratos
import KratosMultiphysics.FluidDynamicsApplication
try:
    import KratosMultiphysics.ExternalSolversApplication
except ImportError:
    pass

from analysis_stage import AnalysisStage

class FluidDynamicsAnalysis(AnalysisStage):
    '''Main script for fluid dynamics simulations using the navier_stokes family of python solvers.'''

    def __init__(self,model,parameters):
        # Deprecation warnings
        solver_settings = parameters["solver_settings"]
        if not solver_settings.Has("domain_size"):
            Kratos.Logger.PrintInfo("FluidDynamicsAnalysis", "Using the old way to pass the domain_size, this will be removed!")
            solver_settings.AddEmptyValue("domain_size")
            solver_settings["domain_size"].SetInt(parameters["problem_data"]["domain_size"].GetInt())

        if not solver_settings.Has("model_part_name"):
            Kratos.Logger.PrintInfo("FluidDynamicsAnalysis", "Using the old way to pass the model_part_name, this will be removed!")
            solver_settings.AddEmptyValue("model_part_name")
            solver_settings["model_part_name"].SetString(parameters["problem_data"]["model_part_name"].GetString())

        super(FluidDynamicsAnalysis,self).__init__(model,parameters)

        ## Import parallel modules if needed
        if (self.parallel_type == "MPI"):
            import KratosMultiphysics.MetisApplication as MetisApplication
            import KratosMultiphysics.TrilinosApplication as TrilinosApplication

    def _CreateSolver(self):
        import python_solvers_wrapper_fluid
        return python_solvers_wrapper_fluid.CreateSolver(self.model, self.project_parameters)

    def _CreateProcesses(self, parameter_name, initialization_order):
        """Create a list of Processes
        This method is TEMPORARY to not break existing code
        It will be removed in the future
        """
        list_of_processes = super(FluidDynamicsAnalysis, self)._CreateProcesses(parameter_name, initialization_order)

        # The list of processes will contain a list with each individual process already constructed (boundary conditions, initial conditions and gravity)
        # Note 1: gravity is constructed first. Outlet process might need its information.
        # Note 2: initial conditions are constructed before BCs. Otherwise, they may overwrite the BCs information.
        if parameter_name == "processes":
            processes_block_names = ["gravity", "initial_conditions_process_list", "boundary_conditions_process_list", "auxiliar_process_list"]
            if len(list_of_processes) == 0: # Processes are given in the old format
                KratosMultiphysics.Logger.PrintInfo("FluidDynamicsAnalysis", "Using the old way to create the processes, this will be removed!")
                from process_factory import KratosProcessFactory
                factory = KratosProcessFactory(self.model)
                for process_name in processes_block_names:
                    if (self.project_parameters.Has(process_name) is True):
                        list_of_processes += factory.ConstructListOfProcesses(self.project_parameters[process_name])
            else: # Processes are given in the new format
                for process_name in processes_block_names:
                    if (self.project_parameters.Has(process_name) is True):
                        raise Exception("Mixing of process initialization is not alowed!")
        elif parameter_name == "output_processes":
            if self.project_parameters.Has("output_configuration"):
                #KratosMultiphysics.Logger.PrintInfo("FluidDynamicsAnalysis", "Using the old way to create the gid-output, this will be removed!")
                gid_output= self._SetUpGiDOutput()
                list_of_processes += [gid_output,]
        else:
            raise NameError("wrong parameter name")

        return list_of_processes

    def _GetOrderOfProcessesInitialization(self):
        return ["gravity",
                "initial_conditions_process_list",
                "boundary_conditions_process_list",
                "auxiliar_process_list"]


    def _SetUpGiDOutput(self):
        '''Initialize a GiD output instance'''
        if self.parallel_type == "OpenMP":
            from gid_output_process import GiDOutputProcess as OutputProcess
        elif self.parallel_type == "MPI":
            from gid_output_process_mpi import GiDOutputProcessMPI as OutputProcess

        output = OutputProcess(self._GetSolver().GetComputingModelPart(),
                                self.project_parameters["problem_data"]["problem_name"].GetString() ,
                                self.project_parameters["output_configuration"])

        return output


<<<<<<< HEAD
            return self.__restart_utility
=======
    def _GetSimulationName(self):
        return "Fluid Dynamics Analysis"
>>>>>>> 9c05d22f

if __name__ == '__main__':
    from sys import argv

    if len(argv) > 2:
        err_msg =  'Too many input arguments!\n'
        err_msg += 'Use this script in the following way:\n'
        err_msg += '- With default parameter file (assumed to be called "ProjectParameters.json"):\n'
        err_msg += '    "python fluid_dynamics_analysis.py"\n'
        err_msg += '- With custom parameter file:\n'
        err_msg += '    "python fluid_dynamics_analysis.py <my-parameter-file>.json"\n'
        raise Exception(err_msg)

    if len(argv) == 2: # ProjectParameters is being passed from outside
        parameter_file_name = argv[1]
    else: # using default name
        parameter_file_name = "ProjectParameters.json"

    with open(parameter_file_name,'r') as parameter_file:
        parameters = Kratos.Parameters(parameter_file.read())

    model = Kratos.Model()
    simulation = FluidDynamicsAnalysis(model,parameters)
    simulation.Run()<|MERGE_RESOLUTION|>--- conflicted
+++ resolved
@@ -90,12 +90,8 @@
         return output
 
 
-<<<<<<< HEAD
-            return self.__restart_utility
-=======
     def _GetSimulationName(self):
         return "Fluid Dynamics Analysis"
->>>>>>> 9c05d22f
 
 if __name__ == '__main__':
     from sys import argv
