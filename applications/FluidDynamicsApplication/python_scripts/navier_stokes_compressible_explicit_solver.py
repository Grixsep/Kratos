# Importing the Kratos Library
import KratosMultiphysics
import KratosMultiphysics.FluidDynamicsApplication as KratosFluid

# Import base class file
from KratosMultiphysics.FluidDynamicsApplication.fluid_solver import FluidSolver

from KratosMultiphysics import python_linear_solver_factory as linear_solver_factory
from KratosMultiphysics.FluidDynamicsApplication import check_and_prepare_model_process_fluid


def CreateSolver(model, custom_settings):
    return NavierStokesCompressibleExplicitSolver(model, custom_settings)


class NavierStokesCompressibleExplicitSolver(FluidSolver):
    def __init__(self, model, custom_settings):
        # Deprecated shock capturing
        self._CheckDeprecatedSettings(custom_settings)

        # Call base fluid solver constructor
        self._validate_settings_in_baseclass = True  # To be removed eventually
        super(NavierStokesCompressibleExplicitSolver,
              self).__init__(model, custom_settings)

        # Define the formulation settings
        # "CompressibleNavierStokesExplicit"  "CompressibleNavierStokesJWLExplicit"
        self.element_name = "CompressibleNavierStokesExplicit"
        if custom_settings["domain_size"].GetInt() == 2:
            # TODO: We need to create a Compressible NS condition (now using the base ones)
            self.condition_name = "LineCondition"
        elif custom_settings["domain_size"].GetInt() == 3:
            # TODO: We need to create a Compressible NS condition (now using the base ones)
            self.condition_name = "SurfaceCondition"
        else:
            err_msg = "Wrong domain size "
            raise Exception(err_msg)
        self.min_buffer_size = 2
        # Note that DENSITY is nodally stored but considered as a DOF
        self.element_has_nodal_properties = False

        KratosMultiphysics.Logger.PrintInfo(
            "::[NavierStokesCompressibleExplicitSolver]:: ", "Construction of NavierStokesCompressibleExplicitSolver finished.")

    @classmethod
    def GetDefaultParameters(cls):
        # settings string in json format
        default_settings = KratosMultiphysics.Parameters("""
        {
            "solver_type": "compressible_solver_from_defaults",
            "model_part_name": "FluidModelPart",
            "domain_size": -1,
            "model_import_settings": {
                "input_type": "mdpa",
                "input_filename": "",
                "reorder": false
            },
            "material_import_settings": {
                "materials_filename": "FluidMaterials.json"
            },
            "echo_level": 1,
            "time_order": 2,
            "time_scheme" : "RK4",
            "move_mesh_flag": false,
            "shock_capturing_settings" : { },
            "compute_reactions": false,
            "reform_dofs_at_each_step" : false,
            "assign_neighbour_elements_to_conditions": true,
            "volume_model_part_name" : "volume_model_part",
            "skin_parts": [""],
            "no_skin_parts":[""],
            "time_stepping"                : {
                "automatic_time_step" : true,
                "CFL_number"          : 1.0,
                "minimum_delta_time"  : 1.0e-8,
                "maximum_delta_time"  : 1.0e-2
            },
            "use_oss" : true
        }""")

        default_settings.AddMissingParameters(super().GetDefaultParameters())
        return default_settings

    def AddVariables(self):
        # Add DOF variables (formulation written in conservative form) and reactions
        self.main_model_part.AddNodalSolutionStepVariable(
            KratosMultiphysics.DENSITY)  # Density DOF
        self.main_model_part.AddNodalSolutionStepVariable(
            KratosMultiphysics.MOMENTUM)  # Momentum DOF
        self.main_model_part.AddNodalSolutionStepVariable(
            KratosMultiphysics.TOTAL_ENERGY)  # Total energy DOF
        self.main_model_part.AddNodalSolutionStepVariable(
            KratosFluid.REACTION_DENSITY)  # Density DOF reaction
        self.main_model_part.AddNodalSolutionStepVariable(
            KratosMultiphysics.REACTION)  # Momentum DOF reaction
        self.main_model_part.AddNodalSolutionStepVariable(
            KratosFluid.REACTION_ENERGY)  # Total energy DOF reaction

        # Required variables
<<<<<<< HEAD
        self.main_model_part.AddNodalSolutionStepVariable(
            KratosMultiphysics.BODY_FORCE)
        self.main_model_part.AddNodalSolutionStepVariable(
            KratosFluid.MASS_SOURCE)
        self.main_model_part.AddNodalSolutionStepVariable(
            KratosFluid.HEAT_SOURCE)
        self.main_model_part.AddNodalSolutionStepVariable(
            KratosMultiphysics.NORMAL)
        # TODO: This is only necessary whith shock capturing entropy_based
        self.main_model_part.AddNodalSolutionStepVariable(
            KratosFluid.NUMERICAL_ENTROPY)
=======
        self.main_model_part.AddNodalSolutionStepVariable(KratosMultiphysics.BODY_FORCE)
        self.main_model_part.AddNodalSolutionStepVariable(KratosFluid.MASS_SOURCE)
        self.main_model_part.AddNodalSolutionStepVariable(KratosFluid.HEAT_SOURCE)
        self.main_model_part.AddNodalSolutionStepVariable(KratosMultiphysics.NORMAL)
        self.main_model_part.AddNodalSolutionStepVariable(KratosFluid.NUMERICAL_ENTROPY) # TODO: This is only necessary with shock capturing entropy_based
>>>>>>> ce99721a

        # Post-process variables
        self.main_model_part.AddNodalSolutionStepVariable(KratosFluid.MACH)
        self.main_model_part.AddNodalSolutionStepVariable(
            KratosMultiphysics.VELOCITY)
        self.main_model_part.AddNodalSolutionStepVariable(
            KratosMultiphysics.PRESSURE)
        self.main_model_part.AddNodalSolutionStepVariable(
            KratosMultiphysics.TEMPERATURE)

        KratosMultiphysics.Logger.PrintInfo(
            "::[NavierStokesCompressibleExplicitSolver]:: ", "Explicit compressible fluid solver variables added correctly")

    def AddDofs(self):
        dofs_with_reactions_list = []
        dofs_with_reactions_list.append(["DENSITY", "REACTION_DENSITY"])
        dofs_with_reactions_list.append(["MOMENTUM_X", "REACTION_X"])
        dofs_with_reactions_list.append(["MOMENTUM_Y", "REACTION_Y"])
        if self.settings["domain_size"].GetInt() == 3:
            dofs_with_reactions_list.append(["MOMENTUM_Z", "REACTION_Z"])
        dofs_with_reactions_list.append(["TOTAL_ENERGY", "REACTION_ENERGY"])
        KratosMultiphysics.VariableUtils.AddDofsList(
            dofs_with_reactions_list, self.main_model_part)

        KratosMultiphysics.Logger.PrintInfo(
            self.__class__.__name__, "Fluid solver DOFs added correctly.")

    def Initialize(self):
        self.GetComputingModelPart().ProcessInfo[KratosMultiphysics.OSS_SWITCH] = int(
            self.settings["use_oss"].GetBool())
        self._ReadShockCapturingSettings()

        self.solver = self._get_solution_strategy()
        self.solver.SetEchoLevel(self.settings["echo_level"].GetInt())
        self.solver.Initialize()

        KratosMultiphysics.Logger.PrintInfo(
            "::[NavierStokesCompressibleExplicitSolver]:: ", "Explicit compressible fluid solver initialization finished.")

    def _get_solution_strategy(self):
        if not hasattr(self, '_solution_strategy'):
            self._solution_strategy = self._create_solution_strategy()
        return self._solution_strategy

    def _create_solution_strategy(self):
        self.computing_model_part = self.GetComputingModelPart()
        strategy_settings = KratosMultiphysics.Parameters('''{}''')
        strategy_settings.AddEmptyValue("rebuild_level").SetInt(
            1 if self.settings["reform_dofs_at_each_step"].GetBool() else 0)
        strategy_settings.AddEmptyValue("move_mesh_flag").SetBool(
            self.settings["move_mesh_flag"].GetBool())
        strategy_settings.AddEmptyValue("shock_capturing_settings").RecursivelyAddMissingParameters(
            self.settings["shock_capturing_settings"])

        requested_strategy = self.settings["time_scheme"].GetString()

        available_strategies = {
            "RK3-TVD": KratosFluid.CompressibleNavierStokesExplicitSolvingStrategyRungeKutta3TVD,
            "RK4": KratosFluid.CompressibleNavierStokesExplicitSolvingStrategyRungeKutta4,
            "forward_euler": KratosFluid.CompressibleNavierStokesExplicitSolvingStrategyForwardEuler,
            "bfecc":         KratosFluid.CompressibleNavierStokesExplicitSolvingStrategyBFECC
        }

        if requested_strategy in available_strategies:
            strat = available_strategies[requested_strategy](
                self.computing_model_part, strategy_settings)
            self.settings["shock_capturing_settings"] = strategy_settings["shock_capturing_settings"]
            return strat

        err_msg = "Time scheme of type '{}' not available. Try any of\n".format(
            requested_strategy)
        for key in available_strategies:
            err_msg = err_msg + " - {}\n".format(key)
        raise RuntimeError(err_msg)

    @classmethod
    def _OverrideBoolParameterWithWarning(cls, parent, child, value):
        if parent.Has(child) and parent[child].GetBool() != value:
<<<<<<< HEAD
            KratosMultiphysics.Logger.PrintWarning(
                "", "User-specifed {} will be overriden with {}".format(child, value))
=======
            KratosMultiphysics.Logger.PrintWarning("", "User-specified {} will be overridden with {}".format(child, value))
>>>>>>> ce99721a
        else:
            parent.AddEmptyValue(child)
        parent[child].SetBool(True)

    def _CreateEstimateDtUtility(self):
        """This method overloads FluidSolver in order to enforce:
        ```
        self.settings["time_stepping"]["consider_compressibility_in_CFL"] == True
        self.settings["time_stepping"]["nodal_density_formulation"] == True
        self.settings["time_stepping"]["consider_artificial_diffusion"] == SHOCK_CAPTURING_SWITCH
        ```
        """
        self._OverrideBoolParameterWithWarning(
            self.settings["time_stepping"], "consider_compressibility_in_CFL", True)
        self._OverrideBoolParameterWithWarning(
            self.settings["time_stepping"], "nodal_density_formulation", True)

        sc_enabled = self.GetComputingModelPart(
        ).ProcessInfo[KratosFluid.SHOCK_CAPTURING_SWITCH]
        self._OverrideBoolParameterWithWarning(
            self.settings["time_stepping"], "consider_artificial_diffusion", sc_enabled)

        estimate_dt_utility = KratosFluid.EstimateDtUtility(
            self.GetComputingModelPart(),
            self.settings["time_stepping"])

        return estimate_dt_utility

    def _CheckDeprecatedSettings(self, custom_settings):
        if custom_settings.Has("shock_capturing"):
            KratosMultiphysics.Logger.PrintInfo(
                '::[NavierStokesCompressibleExplicitSolver]:: "',
                "\n".join(['Setting "shock_capturing" is deprecated. Please use:',
                           '   {',
                           '       "shock_capturing_settings" : {',
                           '            "type" : "physics_based"',
                           '       }',
                           '   }',
                           'to maintain the same functionality with the newer syntax.'
                           ]))

            custom_settings.RemoveValue("shock_capturing")
            # Not adding new syntax -> Using defaults

    def _ReadShockCapturingSettings(self):
        "Determines if shock capturing will be enabled and sets up SHOCK_CAPTURING_SWITCH"
        default_parameters = KratosMultiphysics.Parameters("""
            {
                    "type" : "physics_based",
                    "Parameters" : { }
            }
        """)

        self.settings["shock_capturing_settings"].ValidateAndAssignDefaults(
            default_parameters)
        enable_shock_capturing = self.settings["shock_capturing_settings"]["type"].GetString(
        ) != "none"

        self.GetComputingModelPart(
        ).ProcessInfo[KratosFluid.SHOCK_CAPTURING_SWITCH] = int(enable_shock_capturing)<|MERGE_RESOLUTION|>--- conflicted
+++ resolved
@@ -97,25 +97,11 @@
             KratosFluid.REACTION_ENERGY)  # Total energy DOF reaction
 
         # Required variables
-<<<<<<< HEAD
-        self.main_model_part.AddNodalSolutionStepVariable(
-            KratosMultiphysics.BODY_FORCE)
-        self.main_model_part.AddNodalSolutionStepVariable(
-            KratosFluid.MASS_SOURCE)
-        self.main_model_part.AddNodalSolutionStepVariable(
-            KratosFluid.HEAT_SOURCE)
-        self.main_model_part.AddNodalSolutionStepVariable(
-            KratosMultiphysics.NORMAL)
-        # TODO: This is only necessary whith shock capturing entropy_based
-        self.main_model_part.AddNodalSolutionStepVariable(
-            KratosFluid.NUMERICAL_ENTROPY)
-=======
         self.main_model_part.AddNodalSolutionStepVariable(KratosMultiphysics.BODY_FORCE)
         self.main_model_part.AddNodalSolutionStepVariable(KratosFluid.MASS_SOURCE)
         self.main_model_part.AddNodalSolutionStepVariable(KratosFluid.HEAT_SOURCE)
         self.main_model_part.AddNodalSolutionStepVariable(KratosMultiphysics.NORMAL)
         self.main_model_part.AddNodalSolutionStepVariable(KratosFluid.NUMERICAL_ENTROPY) # TODO: This is only necessary with shock capturing entropy_based
->>>>>>> ce99721a
 
         # Post-process variables
         self.main_model_part.AddNodalSolutionStepVariable(KratosFluid.MACH)
@@ -194,12 +180,7 @@
     @classmethod
     def _OverrideBoolParameterWithWarning(cls, parent, child, value):
         if parent.Has(child) and parent[child].GetBool() != value:
-<<<<<<< HEAD
-            KratosMultiphysics.Logger.PrintWarning(
-                "", "User-specifed {} will be overriden with {}".format(child, value))
-=======
-            KratosMultiphysics.Logger.PrintWarning("", "User-specified {} will be overridden with {}".format(child, value))
->>>>>>> ce99721a
+            KratosMultiphysics.Logger.PrintWarning("", "User-specifed {} will be overriden with {}".format(child, value))
         else:
             parent.AddEmptyValue(child)
         parent[child].SetBool(True)
