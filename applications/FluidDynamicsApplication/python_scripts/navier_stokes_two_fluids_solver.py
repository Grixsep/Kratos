--- conflicted
+++ resolved
@@ -71,11 +71,6 @@
             },
             "bfecc_convection" : false,
             "bfecc_number_substeps" : 10,
-<<<<<<< HEAD
-            "eulerian_error_compensation" : false,
-            "split_levelset" : false,
-=======
->>>>>>> bf76c920
             "distance_reinitialization" : "variational",
             "distance_smoothing" : false,
             "distance_smoothing_coefficient" : 1.0
@@ -181,11 +176,7 @@
         neighbour_search.Execute()
 
         dimensions = computing_model_part.ProcessInfo.GetValue(KratosMultiphysics.DOMAIN_SIZE)
-<<<<<<< HEAD
-        avg_num_elements = dimensions + 1
-=======
         avg_num_elements = 10
->>>>>>> bf76c920
         elemental_neighbour_search = KratosMultiphysics.FindElementalNeighboursProcess(
             computing_model_part,
             dimensions,
@@ -246,10 +237,7 @@
                 KratosMultiphysics.Logger.PrintInfo(self.__class__.__name__, "Smoothing process is finished.")
 
             if (self.main_model_part.ProcessInfo[KratosCFD.SURFACE_TENSION]):
-<<<<<<< HEAD
-=======
                 # distance gradient is called again to comply with the smoothed/modified DISTANCE
->>>>>>> bf76c920
                 self._GetDistanceGradientProcess().Execute()
                 # curvature is calculated using nodal distance gradient
                 self._GetDistanceCurvatureProcess().Execute()
@@ -489,11 +477,7 @@
         return distance_reinitialization_process
 
     def _CreateDistanceSmoothingProcess(self):
-<<<<<<< HEAD
-        # construct the distznce smoothing process
-=======
         # construct the distance smoothing process
->>>>>>> bf76c920
         linear_solver = self._GetLinearSolver()
         if self.main_model_part.ProcessInfo[KratosMultiphysics.DOMAIN_SIZE] == 2:
             distance_smoothing_process = KratosCFD.DistanceSmoothingProcess2D(
