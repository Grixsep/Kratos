--- conflicted
+++ resolved
@@ -18,32 +18,8 @@
 class TrilinosNavierStokesSolverMonolithic(navier_stokes_solver_vmsmonolithic.NavierStokesSolverMonolithic):
 
     def __init__(self, model, custom_settings):
-<<<<<<< HEAD
-        self._validate_settings_in_baseclass=True # To be removed eventually
-        # Note: deliberately calling the constructor of the base python solver (the parent of my parent)
-        custom_settings = self._BackwardsCompatibilityHelper(custom_settings)
-        super(navier_stokes_solver_vmsmonolithic.NavierStokesSolverMonolithic, self).__init__(model,custom_settings)
-
-        # Set up the auxiliary class with the formulation settings
-        self._SetFormulation()
-
-        scheme_type = self.settings["time_scheme"].GetString()
-        if scheme_type == "bossak":
-            self.min_buffer_size = 2
-        elif scheme_type == "bdf2":
-            self.min_buffer_size = 3
-        elif scheme_type == "steady":
-            self.min_buffer_size = 1
-            self._SetUpSteadySimulation()
-        else:
-            msg  = "Unknown time_scheme option found in project parameters:\n"
-            msg += "\"" + scheme_type + "\"\n"
-            msg += "Accepted values are \"bossak\", \"bdf2\" or \"steady\".\n"
-            raise Exception(msg)
-=======
         # Call the serial base class constructor
         super().__init__(model,custom_settings)
->>>>>>> 77633dd7
 
         KratosMultiphysics.Logger.PrintInfo(self.__class__.__name__, "Construction of TrilinosNavierStokesSolverMonolithic finished.")
 
