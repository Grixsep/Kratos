# Importing the Kratos Library
import KratosMultiphysics
import KratosMultiphysics.mpi as KratosMPI                          # MPI-python interface

# Import applications
import KratosMultiphysics.TrilinosApplication as KratosTrilinos     # MPI solvers
import KratosMultiphysics.FluidDynamicsApplication as KratosCFD     # Fluid dynamics application
from KratosMultiphysics.FluidDynamicsApplication import TrilinosExtension as TrilinosFluid
from KratosMultiphysics.TrilinosApplication import trilinos_linear_solver_factory

# Import base class file
from KratosMultiphysics.FluidDynamicsApplication import navier_stokes_solver_vmsmonolithic
from KratosMultiphysics.mpi.distributed_import_model_part_utility import DistributedImportModelPartUtility
from KratosMultiphysics.FluidDynamicsApplication.turbulence_model_solver import CreateTurbulenceModel

def CreateSolver(model, custom_settings):
    return TrilinosNavierStokesSolverMonolithic(model, custom_settings)

class TrilinosNavierStokesSolverMonolithic(navier_stokes_solver_vmsmonolithic.NavierStokesSolverMonolithic):

    @classmethod
    def GetDefaultSettings(cls):
        ## Default settings string in json format
        default_settings = KratosMultiphysics.Parameters("""
        {
            "solver_type": "trilinos_navier_stokes_solver_vmsmonolithic",
            "model_part_name": "",
            "domain_size": -1,
            "model_import_settings": {
                "input_type": "mdpa",
                "input_filename": "unknown_name"
            },
            "material_import_settings": {
                "materials_filename": ""
            },
            "formulation": {
                "element_type": "vms"
            },
            "maximum_iterations": 10,
            "echo_level": 0,
            "consider_periodic_conditions": false,
            "compute_reactions": false,
            "reform_dofs_at_each_step": false,
            "relative_velocity_tolerance": 1e-5,
            "absolute_velocity_tolerance": 1e-7,
            "relative_pressure_tolerance": 1e-5,
            "absolute_pressure_tolerance": 1e-7,
            "linear_solver_settings": {
                "solver_type": "amgcl"
            },
            "volume_model_part_name" : "volume_model_part",
            "skin_parts": [""],
            "no_skin_parts":[""],
            "time_stepping": {
                "automatic_time_step" : false,
                "CFL_number"          : 1,
                "minimum_delta_time"  : 1e-4,
                "maximum_delta_time"  : 0.01
            },
            "time_scheme": "bossak",
            "alpha":-0.3,
            "move_mesh_strategy": 0,
            "periodic": "periodic",
            "regularization_coef": 1000,
            "move_mesh_flag": false,
            "turbulence_model_solver_settings": {}
        }""")

        default_settings.AddMissingParameters(super(TrilinosNavierStokesSolverMonolithic, cls).GetDefaultSettings())
        return default_settings

    def __init__(self, model, custom_settings):
        self._validate_settings_in_baseclass=True # To be removed eventually
        # Note: deliberately calling the constructor of the base python solver (the parent of my parent)
        custom_settings = self._BackwardsCompatibilityHelper(custom_settings)
        super(navier_stokes_solver_vmsmonolithic.NavierStokesSolverMonolithic, self).__init__(model,custom_settings)

        self.formulation = navier_stokes_solver_vmsmonolithic.StabilizedFormulation(self.settings["formulation"])
        self.element_name = self.formulation.element_name
        self.condition_name = self.formulation.condition_name
        self.element_integrates_in_time = self.formulation.element_integrates_in_time
        self.element_has_nodal_properties = self.formulation.element_has_nodal_properties

        scheme_type = self.settings["time_scheme"].GetString()
        if scheme_type == "bossak":
            self.min_buffer_size = 2
        elif scheme_type == "bdf2":
            self.min_buffer_size = 3
        elif scheme_type == "steady":
            self.min_buffer_size = 1
            self._SetUpSteadySimulation()
        else:
            msg  = "Unknown time_scheme option found in project parameters:\n"
            msg += "\"" + scheme_type + "\"\n"
            msg += "Accepted values are \"bossak\", \"bdf2\" or \"steady\".\n"
            raise Exception(msg)

        ## Construct the turbulence model solver
        if not self.settings["turbulence_model_solver_settings"].IsEquivalentTo(KratosMultiphysics.Parameters("{}")):
            self._turbulence_model_solver = CreateTurbulenceModel(model, self.settings["turbulence_model_solver_settings"])
            self.condition_name = self._turbulence_model_solver.GetFluidVelocityPressureConditionName()
            KratosMultiphysics.Logger.PrintInfo(self.__class__.__name__, "Using " + self.condition_name + " as wall condition")

        KratosMultiphysics.Logger.PrintInfo(self.__class__.__name__, "Construction of TrilinosNavierStokesSolverMonolithic finished.")

    def AddVariables(self):
        ## Add variables from the base class
        super(TrilinosNavierStokesSolverMonolithic, self).AddVariables()

        ## Add specific MPI variables
        self.main_model_part.AddNodalSolutionStepVariable(KratosMultiphysics.PARTITION_INDEX)

        KratosMultiphysics.Logger.Print("Variables for the VMS fluid Trilinos solver added correctly in each processor.")

    def ImportModelPart(self):
        ## Construct the MPI import model part utility
        self.distributed_model_part_importer = DistributedImportModelPartUtility(self.main_model_part, self.settings)
        ## Execute the Metis partitioning and reading
        self.distributed_model_part_importer.ImportModelPart()

        KratosMultiphysics.Logger.PrintInfo(self.__class__.__name__,"MPI model reading finished.")

    def PrepareModelPart(self):
        # Call the base solver to do the PrepareModelPart
        # Note that his also calls the PrepareModelPart of the turbulence model
        super(TrilinosNavierStokesSolverMonolithic, self).PrepareModelPart()

        # Create the MPI communicators
        self.distributed_model_part_importer.CreateCommunicators()

    def Initialize(self):
        # If there is turbulence modelling, set the Epetra communicator in the turbulence solver
        if hasattr(self, "_turbulence_model_solver"):
            self._turbulence_model_solver.SetCommunicator(self._GetEpetraCommunicator())

<<<<<<< HEAD
    def Initialize(self):
        # If there is turbulence modelling, set the Epetra communicator in the turbulence solver
        # TODO: Check if this needs to be done before creating the strategy
        if hasattr(self, "_turbulence_model_solver"):
            self._turbulence_model_solver.SetCommunicator(self.get_epetra_communicator())

        # Construct and set the solution strategy
        solution_strategy = self.get_solution_strategy()
        solution_strategy.SetEchoLevel(self.settings["echo_level"].GetInt())

        # Initialize the solution strategy
        if not self.is_restarted():
            # Set the formulation instance process info variables
            self.formulation.SetProcessInfo(self.GetComputingModelPart())
            # Initialize the solution strategy
            solution_strategy.Initialize()
        else:
            # This try is required in case SetInitializePerformedFlag is not a member of the strategy
            try:
                solution_strategy.SetInitializePerformedFlag(True)
            except AttributeError:
                pass

        # If there is turbulence modelling, set the new solution strategy as parent strategy
        if hasattr(self, "_turbulence_model_solver"):
            self._turbulence_model_solver.SetParentSolvingStrategy(solution_strategy)

        KratosMultiphysics.Logger.PrintInfo(self.__class__.__name__, "Solver initialization finished.")

    def Finalize(self):
        self.get_solution_strategy().Clear()

        if hasattr(self, "_turbulence_model_solver"):
            self._turbulence_model_solver.Finalize()

    def get_epetra_communicator(self):
        if not hasattr(self, '_epetra_communicator'):
            self._epetra_communicator = KratosTrilinos.CreateCommunicator()
        return self._epetra_communicator

    def _create_solution_scheme(self):
=======
        # Call the base Initialize() method to create and initialize the strategy
        super(TrilinosNavierStokesSolverMonolithic, self).Initialize()

        KratosMultiphysics.Logger.PrintInfo(self.__class__.__name__, "Solver initialization finished.")

    def Finalize(self):
        self._GetSolutionStrategy().Clear()

        if hasattr(self, "_turbulence_model_solver"):
            self._turbulence_model_solver.Finalize()

    def _GetEpetraCommunicator(self):
        if not hasattr(self, '_epetra_communicator'):
            self._epetra_communicator = KratosTrilinos.CreateCommunicator()
        return self._epetra_communicator

    def _CreateScheme(self):
>>>>>>> 6f8185c5
        domain_size = self.GetComputingModelPart().ProcessInfo[KratosMultiphysics.DOMAIN_SIZE]
        # Cases in which the element manages the time integration
        if self.element_integrates_in_time:
            # "Fake" scheme for those cases in where the element manages the time integration
            # It is required to perform the nodal update once the current time step is solved
<<<<<<< HEAD
            solution_scheme = KratosTrilinos.TrilinosResidualBasedIncrementalUpdateStaticSchemeSlip(
=======
            scheme = KratosTrilinos.TrilinosResidualBasedIncrementalUpdateStaticSchemeSlip(
>>>>>>> 6f8185c5
                domain_size,
                domain_size + 1)
            # In case the BDF2 scheme is used inside the element, set the time discretization utility to compute the BDF coefficients
            if (self.settings["time_scheme"].GetString() == "bdf2"):
                time_order = 2
                self.time_discretization = KratosMultiphysics.TimeDiscretization.BDF(time_order)
            else:
                err_msg = "Requested elemental time scheme " + self.settings["time_scheme"].GetString() + " is not available.\n"
                err_msg += "Available options are: \"bdf2\""
                raise Exception(err_msg)
        # Cases in which a time scheme manages the time integration
        else:
            if not hasattr(self, "_turbulence_model_solver"):
                # Bossak time integration scheme
                if self.settings["time_scheme"].GetString() == "bossak":
                    # TODO: Can we remove this periodic check, Is the PATCH_INDEX used in this scheme?
                    if self.settings["consider_periodic_conditions"].GetBool() == True:
<<<<<<< HEAD
                        solution_scheme = TrilinosFluid.TrilinosPredictorCorrectorVelocityBossakSchemeTurbulent(
=======
                        scheme = TrilinosFluid.TrilinosPredictorCorrectorVelocityBossakSchemeTurbulent(
>>>>>>> 6f8185c5
                            self.settings["alpha"].GetDouble(),
                            domain_size,
                            KratosCFD.PATCH_INDEX)
                    else:
<<<<<<< HEAD
                        solution_scheme = TrilinosFluid.TrilinosPredictorCorrectorVelocityBossakSchemeTurbulent(
=======
                        scheme = TrilinosFluid.TrilinosPredictorCorrectorVelocityBossakSchemeTurbulent(
>>>>>>> 6f8185c5
                            self.settings["alpha"].GetDouble(),
                            self.settings["move_mesh_strategy"].GetInt(),
                            domain_size)
                # BDF2 time integration scheme
                elif self.settings["time_scheme"].GetString() == "bdf2":
<<<<<<< HEAD
                    solution_scheme = TrilinosFluid.TrilinosGearScheme()
                # Time scheme for steady state fluid solver
                elif self.settings["time_scheme"].GetString() == "steady":
                    solution_scheme = TrilinosFluid.TrilinosResidualBasedSimpleSteadyScheme(
=======
                    scheme = TrilinosFluid.TrilinosGearScheme()
                # Time scheme for steady state fluid solver
                elif self.settings["time_scheme"].GetString() == "steady":
                    scheme = TrilinosFluid.TrilinosResidualBasedSimpleSteadyScheme(
>>>>>>> 6f8185c5
                            self.settings["velocity_relaxation"].GetDouble(),
                            self.settings["pressure_relaxation"].GetDouble(),
                            domain_size)
            else:
                self._turbulence_model_solver.Initialize()
                if self.settings["time_scheme"].GetString() == "bossak":
<<<<<<< HEAD
                    solution_scheme = TrilinosFluid.TrilinosPredictorCorrectorVelocityBossakSchemeTurbulent(
=======
                    scheme = TrilinosFluid.TrilinosPredictorCorrectorVelocityBossakSchemeTurbulent(
>>>>>>> 6f8185c5
                            self.settings["alpha"].GetDouble(),
                            self.settings["move_mesh_strategy"].GetInt(),
                            domain_size,
                            self.settings["turbulence_model_solver_settings"]["velocity_pressure_relaxation_factor"].GetDouble(),
                            self._turbulence_model_solver.GetTurbulenceSolvingProcess())
                # Time scheme for steady state fluid solver
                elif self.settings["time_scheme"].GetString() == "steady":
<<<<<<< HEAD
                    solution_scheme = TrilinosFluid.TrilinosResidualBasedSimpleSteadyScheme(
=======
                    scheme = TrilinosFluid.TrilinosResidualBasedSimpleSteadyScheme(
>>>>>>> 6f8185c5
                            self.settings["velocity_relaxation"].GetDouble(),
                            self.settings["pressure_relaxation"].GetDouble(),
                            domain_size,
                            self._turbulence_model_solver.GetTurbulenceSolvingProcess())
<<<<<<< HEAD
        return solution_scheme

    def _create_linear_solver(self):
        linear_solver_configuration = self.settings["linear_solver_settings"]
        return trilinos_linear_solver_factory.ConstructSolver(linear_solver_configuration)

    def _create_convergence_criterion(self):
=======
        return scheme

    def _CreateLinearSolver(self):
        linear_solver_configuration = self.settings["linear_solver_settings"]
        return trilinos_linear_solver_factory.ConstructSolver(linear_solver_configuration)

    def _CreateConvergenceCriterion(self):
>>>>>>> 6f8185c5
        if self.settings["time_scheme"].GetString() == "steady":
            convergence_criterion = KratosTrilinos.TrilinosResidualCriteria(
                self.settings["relative_velocity_tolerance"].GetDouble(),
                self.settings["absolute_velocity_tolerance"].GetDouble())
        else:
            convergence_criterion = KratosTrilinos.TrilinosUPCriteria(
                self.settings["relative_velocity_tolerance"].GetDouble(),
                self.settings["absolute_velocity_tolerance"].GetDouble(),
                self.settings["relative_pressure_tolerance"].GetDouble(),
                self.settings["absolute_pressure_tolerance"].GetDouble())
        convergence_criterion.SetEchoLevel(self.settings["echo_level"].GetInt())
        return convergence_criterion

<<<<<<< HEAD
    def _create_builder_and_solver(self):
=======
    def _CreateBuilderAndSolver(self):
>>>>>>> 6f8185c5
        # Set the guess_row_size (guess about the number of zero entries) for the Trilinos builder and solver
        domain_size = self.GetComputingModelPart().ProcessInfo[KratosMultiphysics.DOMAIN_SIZE]
        if domain_size == 3:
            guess_row_size = 20*4
        else:
            guess_row_size = 10*3
        # Construct the Trilinos builder and solver
<<<<<<< HEAD
        trilinos_linear_solver = self.get_linear_solver()
        epetra_communicator = self.get_epetra_communicator()
=======
        trilinos_linear_solver = self._GetLinearSolver()
        epetra_communicator = self._GetEpetraCommunicator()
>>>>>>> 6f8185c5
        if self.settings["consider_periodic_conditions"].GetBool():
            builder_and_solver = KratosTrilinos.TrilinosBlockBuilderAndSolverPeriodic(
                epetra_communicator,
                guess_row_size,
                trilinos_linear_solver,
                KratosFluid.PATCH_INDEX)
        else:
            builder_and_solver = KratosTrilinos.TrilinosBlockBuilderAndSolver(
                epetra_communicator,
                guess_row_size,
                trilinos_linear_solver)
        return builder_and_solver

<<<<<<< HEAD
    def _create_solution_strategy(self):
        computing_model_part = self.GetComputingModelPart()
        time_scheme = self.get_solution_scheme()
        linear_solver = self.get_linear_solver()
        convergence_criterion = self.get_convergence_criterion()
        builder_and_solver = self.get_builder_and_solver()
=======
    def _CreateSolutionStrategy(self):
        computing_model_part = self.GetComputingModelPart()
        time_scheme = self._GetScheme()
        linear_solver = self._GetLinearSolver()
        convergence_criterion = self._GetConvergenceCriterion()
        builder_and_solver = self._GetBuilderAndSolver()
>>>>>>> 6f8185c5
        return KratosTrilinos.TrilinosNewtonRaphsonStrategy(
            computing_model_part,
            time_scheme,
            linear_solver,
            convergence_criterion,
            builder_and_solver,
            self.settings["maximum_iterations"].GetInt(),
            self.settings["compute_reactions"].GetBool(),
            self.settings["reform_dofs_at_each_step"].GetBool(),
            self.settings["move_mesh_flag"].GetBool())<|MERGE_RESOLUTION|>--- conflicted
+++ resolved
@@ -133,49 +133,6 @@
         if hasattr(self, "_turbulence_model_solver"):
             self._turbulence_model_solver.SetCommunicator(self._GetEpetraCommunicator())
 
-<<<<<<< HEAD
-    def Initialize(self):
-        # If there is turbulence modelling, set the Epetra communicator in the turbulence solver
-        # TODO: Check if this needs to be done before creating the strategy
-        if hasattr(self, "_turbulence_model_solver"):
-            self._turbulence_model_solver.SetCommunicator(self.get_epetra_communicator())
-
-        # Construct and set the solution strategy
-        solution_strategy = self.get_solution_strategy()
-        solution_strategy.SetEchoLevel(self.settings["echo_level"].GetInt())
-
-        # Initialize the solution strategy
-        if not self.is_restarted():
-            # Set the formulation instance process info variables
-            self.formulation.SetProcessInfo(self.GetComputingModelPart())
-            # Initialize the solution strategy
-            solution_strategy.Initialize()
-        else:
-            # This try is required in case SetInitializePerformedFlag is not a member of the strategy
-            try:
-                solution_strategy.SetInitializePerformedFlag(True)
-            except AttributeError:
-                pass
-
-        # If there is turbulence modelling, set the new solution strategy as parent strategy
-        if hasattr(self, "_turbulence_model_solver"):
-            self._turbulence_model_solver.SetParentSolvingStrategy(solution_strategy)
-
-        KratosMultiphysics.Logger.PrintInfo(self.__class__.__name__, "Solver initialization finished.")
-
-    def Finalize(self):
-        self.get_solution_strategy().Clear()
-
-        if hasattr(self, "_turbulence_model_solver"):
-            self._turbulence_model_solver.Finalize()
-
-    def get_epetra_communicator(self):
-        if not hasattr(self, '_epetra_communicator'):
-            self._epetra_communicator = KratosTrilinos.CreateCommunicator()
-        return self._epetra_communicator
-
-    def _create_solution_scheme(self):
-=======
         # Call the base Initialize() method to create and initialize the strategy
         super(TrilinosNavierStokesSolverMonolithic, self).Initialize()
 
@@ -193,17 +150,12 @@
         return self._epetra_communicator
 
     def _CreateScheme(self):
->>>>>>> 6f8185c5
         domain_size = self.GetComputingModelPart().ProcessInfo[KratosMultiphysics.DOMAIN_SIZE]
         # Cases in which the element manages the time integration
         if self.element_integrates_in_time:
             # "Fake" scheme for those cases in where the element manages the time integration
             # It is required to perform the nodal update once the current time step is solved
-<<<<<<< HEAD
-            solution_scheme = KratosTrilinos.TrilinosResidualBasedIncrementalUpdateStaticSchemeSlip(
-=======
             scheme = KratosTrilinos.TrilinosResidualBasedIncrementalUpdateStaticSchemeSlip(
->>>>>>> 6f8185c5
                 domain_size,
                 domain_size + 1)
             # In case the BDF2 scheme is used inside the element, set the time discretization utility to compute the BDF coefficients
@@ -221,47 +173,28 @@
                 if self.settings["time_scheme"].GetString() == "bossak":
                     # TODO: Can we remove this periodic check, Is the PATCH_INDEX used in this scheme?
                     if self.settings["consider_periodic_conditions"].GetBool() == True:
-<<<<<<< HEAD
-                        solution_scheme = TrilinosFluid.TrilinosPredictorCorrectorVelocityBossakSchemeTurbulent(
-=======
                         scheme = TrilinosFluid.TrilinosPredictorCorrectorVelocityBossakSchemeTurbulent(
->>>>>>> 6f8185c5
                             self.settings["alpha"].GetDouble(),
                             domain_size,
                             KratosCFD.PATCH_INDEX)
                     else:
-<<<<<<< HEAD
-                        solution_scheme = TrilinosFluid.TrilinosPredictorCorrectorVelocityBossakSchemeTurbulent(
-=======
                         scheme = TrilinosFluid.TrilinosPredictorCorrectorVelocityBossakSchemeTurbulent(
->>>>>>> 6f8185c5
                             self.settings["alpha"].GetDouble(),
                             self.settings["move_mesh_strategy"].GetInt(),
                             domain_size)
                 # BDF2 time integration scheme
                 elif self.settings["time_scheme"].GetString() == "bdf2":
-<<<<<<< HEAD
-                    solution_scheme = TrilinosFluid.TrilinosGearScheme()
-                # Time scheme for steady state fluid solver
-                elif self.settings["time_scheme"].GetString() == "steady":
-                    solution_scheme = TrilinosFluid.TrilinosResidualBasedSimpleSteadyScheme(
-=======
                     scheme = TrilinosFluid.TrilinosGearScheme()
                 # Time scheme for steady state fluid solver
                 elif self.settings["time_scheme"].GetString() == "steady":
                     scheme = TrilinosFluid.TrilinosResidualBasedSimpleSteadyScheme(
->>>>>>> 6f8185c5
                             self.settings["velocity_relaxation"].GetDouble(),
                             self.settings["pressure_relaxation"].GetDouble(),
                             domain_size)
             else:
                 self._turbulence_model_solver.Initialize()
                 if self.settings["time_scheme"].GetString() == "bossak":
-<<<<<<< HEAD
-                    solution_scheme = TrilinosFluid.TrilinosPredictorCorrectorVelocityBossakSchemeTurbulent(
-=======
                     scheme = TrilinosFluid.TrilinosPredictorCorrectorVelocityBossakSchemeTurbulent(
->>>>>>> 6f8185c5
                             self.settings["alpha"].GetDouble(),
                             self.settings["move_mesh_strategy"].GetInt(),
                             domain_size,
@@ -269,24 +202,11 @@
                             self._turbulence_model_solver.GetTurbulenceSolvingProcess())
                 # Time scheme for steady state fluid solver
                 elif self.settings["time_scheme"].GetString() == "steady":
-<<<<<<< HEAD
-                    solution_scheme = TrilinosFluid.TrilinosResidualBasedSimpleSteadyScheme(
-=======
                     scheme = TrilinosFluid.TrilinosResidualBasedSimpleSteadyScheme(
->>>>>>> 6f8185c5
                             self.settings["velocity_relaxation"].GetDouble(),
                             self.settings["pressure_relaxation"].GetDouble(),
                             domain_size,
                             self._turbulence_model_solver.GetTurbulenceSolvingProcess())
-<<<<<<< HEAD
-        return solution_scheme
-
-    def _create_linear_solver(self):
-        linear_solver_configuration = self.settings["linear_solver_settings"]
-        return trilinos_linear_solver_factory.ConstructSolver(linear_solver_configuration)
-
-    def _create_convergence_criterion(self):
-=======
         return scheme
 
     def _CreateLinearSolver(self):
@@ -294,7 +214,6 @@
         return trilinos_linear_solver_factory.ConstructSolver(linear_solver_configuration)
 
     def _CreateConvergenceCriterion(self):
->>>>>>> 6f8185c5
         if self.settings["time_scheme"].GetString() == "steady":
             convergence_criterion = KratosTrilinos.TrilinosResidualCriteria(
                 self.settings["relative_velocity_tolerance"].GetDouble(),
@@ -308,11 +227,7 @@
         convergence_criterion.SetEchoLevel(self.settings["echo_level"].GetInt())
         return convergence_criterion
 
-<<<<<<< HEAD
-    def _create_builder_and_solver(self):
-=======
     def _CreateBuilderAndSolver(self):
->>>>>>> 6f8185c5
         # Set the guess_row_size (guess about the number of zero entries) for the Trilinos builder and solver
         domain_size = self.GetComputingModelPart().ProcessInfo[KratosMultiphysics.DOMAIN_SIZE]
         if domain_size == 3:
@@ -320,13 +235,8 @@
         else:
             guess_row_size = 10*3
         # Construct the Trilinos builder and solver
-<<<<<<< HEAD
-        trilinos_linear_solver = self.get_linear_solver()
-        epetra_communicator = self.get_epetra_communicator()
-=======
         trilinos_linear_solver = self._GetLinearSolver()
         epetra_communicator = self._GetEpetraCommunicator()
->>>>>>> 6f8185c5
         if self.settings["consider_periodic_conditions"].GetBool():
             builder_and_solver = KratosTrilinos.TrilinosBlockBuilderAndSolverPeriodic(
                 epetra_communicator,
@@ -340,21 +250,12 @@
                 trilinos_linear_solver)
         return builder_and_solver
 
-<<<<<<< HEAD
-    def _create_solution_strategy(self):
-        computing_model_part = self.GetComputingModelPart()
-        time_scheme = self.get_solution_scheme()
-        linear_solver = self.get_linear_solver()
-        convergence_criterion = self.get_convergence_criterion()
-        builder_and_solver = self.get_builder_and_solver()
-=======
     def _CreateSolutionStrategy(self):
         computing_model_part = self.GetComputingModelPart()
         time_scheme = self._GetScheme()
         linear_solver = self._GetLinearSolver()
         convergence_criterion = self._GetConvergenceCriterion()
         builder_and_solver = self._GetBuilderAndSolver()
->>>>>>> 6f8185c5
         return KratosTrilinos.TrilinosNewtonRaphsonStrategy(
             computing_model_part,
             time_scheme,
