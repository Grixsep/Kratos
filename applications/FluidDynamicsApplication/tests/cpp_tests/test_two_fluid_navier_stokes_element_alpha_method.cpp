//    |  /           |
//    ' /   __| _` | __|  _ \   __|
//    . \  |   (   | |   (   |\__ `
//   _|\_\_|  \__,_|\__|\___/ ____/
//                   Multi-Physics
//
//  License:		 BSD License
//					 Kratos default license: kratos/license.txt
//
//  Main authors:    Uxue Chasco
//
//

// System includes
#include <set>

// External includes

// Project includes
#include "testing/testing.h"
#include "containers/model.h"
#include "spaces/ublas_space.h"
#include "includes/properties.h"
#include "includes/model_part.h"
<<<<<<< HEAD
=======
#include "includes/global_pointer_variables.h"
#include "includes/cfd_variables.h"
>>>>>>> b2c5df4a
#include "utilities/math_utils.h"
#include "includes/global_pointer_variables.h"
#include "custom_elements/two_fluid_navier_stokes_alpha_method.h"
#include "custom_constitutive/newtonian_2d_law.h"
#include "custom_constitutive/newtonian_3d_law.h"
#include "custom_constitutive/newtonian_two_fluid_2d_law.h"
#include "custom_constitutive/newtonian_two_fluid_3d_law.h"

#include "processes/find_nodal_neighbours_process.h"
#include "utilities/normal_calculation_utils.h"

namespace Kratos {
    namespace Testing {

        typedef ModelPart::IndexType									 IndexType;
        typedef ModelPart::NodeIterator					          NodeIteratorType;

        /** Checks the TwoFluidNavierStokesAlphaMethod2D3N element.
         * Checks the LHS and RHS computation
         */
        KRATOS_TEST_CASE_IN_SUITE(ElementTwoFluidNavierStokesAlphaMethod2D3N, FluidDynamicsApplicationFastSuite)
        {
            Model current_model;
            ModelPart& modelPart = current_model.CreateModelPart("Main");
            //FIXME: SET TO 2 WHEN A NEW DATA CONTAINER IS CREATED
            modelPart.SetBufferSize(3);

            // Variables addition
            modelPart.AddNodalSolutionStepVariable(BODY_FORCE);
            modelPart.AddNodalSolutionStepVariable(DENSITY);
            modelPart.AddNodalSolutionStepVariable(DYNAMIC_VISCOSITY);
            modelPart.AddNodalSolutionStepVariable(DYNAMIC_TAU);
            modelPart.AddNodalSolutionStepVariable(PRESSURE);
            modelPart.AddNodalSolutionStepVariable(VELOCITY);
            modelPart.AddNodalSolutionStepVariable(MESH_VELOCITY);
            modelPart.AddNodalSolutionStepVariable(DISTANCE);

            // Process info creation
            double delta_time = 0.1;
            modelPart.GetProcessInfo().SetValue(SPECTRAL_RADIUS_LIMIT, 0.0);
            modelPart.GetProcessInfo().SetValue(DYNAMIC_TAU, 1.0);
            modelPart.GetProcessInfo().SetValue(DELTA_TIME, delta_time);
            modelPart.GetProcessInfo().SetValue(VOLUME_ERROR, 0.0);

            // Set the element properties
            Properties::Pointer pElemProp = modelPart.CreateNewProperties(0);
            pElemProp->SetValue(DENSITY, 1000.0);
            pElemProp->SetValue(DYNAMIC_VISCOSITY, 1.0e-03);
            auto p_cons_law = Kratos::make_shared<NewtonianTwoFluid2DLaw>();
            pElemProp->SetValue(CONSTITUTIVE_LAW, p_cons_law);

            // Geometry creation
            modelPart.CreateNewNode(1, 0.0, 0.0, 0.0);
            modelPart.CreateNewNode(2, 1.0, 0.0, 0.0);
            modelPart.CreateNewNode(3, 0.0, 1.0, 0.0);
            std::vector<ModelPart::IndexType> elemNodes {1, 2, 3};
            modelPart.CreateNewElement("TwoFluidNavierStokesAlphaMethod2D3N", 1, elemNodes, pElemProp);

            Element::Pointer pElement = modelPart.pGetElement(1);
             // Fake time advance to set the previous ProcessInfo container
            modelPart.CloneSolutionStep();

            // Define the nodal values
            Matrix vel_original(3, 3);
            vel_original(0, 0) = 0.0;
            vel_original(0, 1) = 0.1;
            vel_original(0, 2) = 0.2;
            vel_original(1, 0) = 0.1;
            vel_original(1, 1) = 0.2;
            vel_original(1, 2) = 0.3;
            vel_original(2, 0) = 0.2;
            vel_original(2, 1) = 0.3;
            vel_original(2, 2) = 0.4;

            // Set the nodal BODY_FORCE, DENSITY and DYNAMIC_VISCOSITY values
            for (NodeIteratorType it_node = modelPart.NodesBegin(); it_node < modelPart.NodesEnd(); ++it_node)
            {
                it_node->FastGetSolutionStepValue(DENSITY) = pElemProp->GetValue(DENSITY);
                it_node->FastGetSolutionStepValue(DYNAMIC_VISCOSITY) = pElemProp->GetValue(DYNAMIC_VISCOSITY);
                it_node->FastGetSolutionStepValue(BODY_FORCE_Z) = -9.81;
            }

            for (unsigned int i = 0; i < 3; i++)
            {
                pElement->GetGeometry()[i].FastGetSolutionStepValue(PRESSURE) = 0.0;
                for (unsigned int k = 0; k < 3; k++)
                {
                    pElement->GetGeometry()[i].FastGetSolutionStepValue(VELOCITY)[k] = vel_original(i, k);
                    pElement->GetGeometry()[i].FastGetSolutionStepValue(VELOCITY, 1)[k] =0.9*vel_original(i, k);
                    pElement->GetGeometry()[i].FastGetSolutionStepValue(MESH_VELOCITY)[k] = 0.0;
                    pElement->GetGeometry()[i].FastGetSolutionStepValue(MESH_VELOCITY, 1)[k] = 0.0;
                }
            }
            pElement->GetGeometry()[0].FastGetSolutionStepValue(DISTANCE) = -1.0;
            pElement->GetGeometry()[1].FastGetSolutionStepValue(DISTANCE) = -1.0;
            pElement->GetGeometry()[2].FastGetSolutionStepValue(DISTANCE) = -1.0;

            // Compute RHS and LHS
            Vector RHS = ZeroVector(9);
            Matrix LHS = ZeroMatrix(9, 9);

            const auto &r_process_info = modelPart.GetProcessInfo();
            pElement->Initialize(r_process_info); // Initialize the element to initialize the constitutive law
            pElement->CalculateLocalSystem(LHS, RHS, r_process_info);
            // Check the RHS values (the RHS is computed as the LHS x previous_solution,
            // hence, it is assumed that if the RHS is correct, the LHS is correct as well)
            Vector reference_RHS = ZeroVector(9);
            reference_RHS[0] = -14.67064121;
            reference_RHS[1] = -38.30659006;
            reference_RHS[2] =-0.02477803762;
            reference_RHS[3] = -44.16968252;
            reference_RHS[4] = -61.67597243;
            reference_RHS[5] = -0.05915402772;
            reference_RHS[6] =-43.90588458;
            reference_RHS[7] = -79.83781791;
            reference_RHS[8] = -0.06606793466;

            KRATOS_CHECK_VECTOR_NEAR(reference_RHS, RHS, 1e-2);
        }
        // /** Checks the TwoFluidNavierStokesAlphaMethod3D4N element
        //  * Checks the LHS and RHS for a cut element
        //  */
        KRATOS_TEST_CASE_IN_SUITE(ElementTwoFluidNavierStokesCutAlphaMethod3D4N, FluidDynamicsApplicationFastSuite)
        {
            Model current_model;
            ModelPart& modelPart = current_model.CreateModelPart("Main");
            modelPart.SetBufferSize(3);

            // Variables addition
            modelPart.AddNodalSolutionStepVariable(BODY_FORCE);
            modelPart.AddNodalSolutionStepVariable(DENSITY);
            modelPart.AddNodalSolutionStepVariable(DYNAMIC_VISCOSITY);
            modelPart.AddNodalSolutionStepVariable(DYNAMIC_TAU);
            modelPart.AddNodalSolutionStepVariable(PRESSURE);
            modelPart.AddNodalSolutionStepVariable(VELOCITY);
            modelPart.AddNodalSolutionStepVariable(MESH_VELOCITY);
            modelPart.AddNodalSolutionStepVariable(DISTANCE);

            // Process info creation
            double delta_time = 0.1;

            modelPart.GetProcessInfo().SetValue(SPECTRAL_RADIUS_LIMIT, 0.0);
            modelPart.GetProcessInfo().SetValue(DYNAMIC_TAU, 0.001);
            modelPart.GetProcessInfo().SetValue(DELTA_TIME, delta_time);
            modelPart.GetProcessInfo().SetValue(VOLUME_ERROR, 0.0);

            // Set the element properties
            Properties::Pointer pElemProp = modelPart.CreateNewProperties(0);
            pElemProp->SetValue(DENSITY, 1000.0);
            pElemProp->SetValue(DYNAMIC_VISCOSITY, 1.0e-05);
            NewtonianTwoFluid3DLaw::Pointer pConsLaw(new NewtonianTwoFluid3DLaw());
            pElemProp->SetValue(CONSTITUTIVE_LAW, pConsLaw);

            // Geometry creation
            modelPart.CreateNewNode(1, 0.0, 0.0, 0.0);
            modelPart.CreateNewNode(2, 1.0, 0.0, 0.0);
            modelPart.CreateNewNode(3, 0.0, 1.0, 0.0);
            modelPart.CreateNewNode(4, 0.0, 0.0, 1.0);
            std::vector<ModelPart::IndexType> elemNodes {1, 2, 3, 4};
            modelPart.CreateNewElement("TwoFluidNavierStokesAlphaMethod3D4N", 1, elemNodes, pElemProp);

            Element::Pointer pElement = modelPart.pGetElement(1);
            // Fake time advance to set the previous ProcessInfo container
            modelPart.CloneSolutionStep();

            // Define the nodal values
            Matrix vel_original(4,3);
            vel_original(0,0) = 0.0; vel_original(0,1) = 0.1; vel_original(0,2) = 0.2;
            vel_original(1,0) = 0.1; vel_original(1,1) = 0.2; vel_original(1,2) = 0.3;
            vel_original(2,0) = 0.2; vel_original(2,1) = 0.3; vel_original(2,2) = 0.4;
            vel_original(3,0) = 0.3; vel_original(3,1) = 0.4; vel_original(3,2) = 0.5;

            // Set the nodal BODY_FORCE, DENSITY and DYNAMIC_VISCOSITY values
            for (NodeIteratorType it_node=modelPart.NodesBegin(); it_node<modelPart.NodesEnd(); ++it_node){
                it_node->FastGetSolutionStepValue(DENSITY) = pElemProp->GetValue(DENSITY);
                it_node->FastGetSolutionStepValue(DYNAMIC_VISCOSITY) = pElemProp->GetValue(DYNAMIC_VISCOSITY);
                it_node->FastGetSolutionStepValue(BODY_FORCE_Z) = -9.81;
            }

            for(unsigned int i=0; i<4; i++){
                pElement->GetGeometry()[i].FastGetSolutionStepValue(PRESSURE)    = 0.0;
                for(unsigned int k=0; k<3; k++){
                    pElement->GetGeometry()[i].FastGetSolutionStepValue(VELOCITY)[k]    = vel_original(i,k);
                    pElement->GetGeometry()[i].FastGetSolutionStepValue(VELOCITY, 1)[k] = 0.9*vel_original(i,k);
                    pElement->GetGeometry()[i].FastGetSolutionStepValue(VELOCITY, 2)[k] = 0.9*vel_original(i,k);
                    pElement->GetGeometry()[i].FastGetSolutionStepValue(MESH_VELOCITY)[k]    = 0.0;
                    pElement->GetGeometry()[i].FastGetSolutionStepValue(MESH_VELOCITY, 1)[k] = 0.0;
                    pElement->GetGeometry()[i].FastGetSolutionStepValue(MESH_VELOCITY, 2)[k] = 0.0;
                }
            }
            pElement->GetGeometry()[0].FastGetSolutionStepValue(DISTANCE) = -1.0;
            pElement->GetGeometry()[1].FastGetSolutionStepValue(DISTANCE) =  1.0;
            pElement->GetGeometry()[2].FastGetSolutionStepValue(DISTANCE) = -1.0;
            pElement->GetGeometry()[3].FastGetSolutionStepValue(DISTANCE) =  1.0;

            // Compute RHS and LHS
            Vector RHS = ZeroVector(16);
            Matrix LHS = ZeroMatrix(16,16);

            const auto& r_process_info = modelPart.GetProcessInfo();
            pElement->Initialize(r_process_info); // Initialize the element to initialize the constitutive law
            pElement->CalculateLocalSystem(LHS, RHS, r_process_info);

            // Check the RHS values (the RHS is computed as the LHS x previous_solution,
            // hence, it is assumed that if the RHS is correct, the LHS is correct as well)

            KRATOS_CHECK_NEAR(RHS(0), -119.5094945, 1e-7);
            KRATOS_CHECK_NEAR(RHS(1), 13.86753717, 1e-7);
            KRATOS_CHECK_NEAR(RHS(2), -264.4471963, 1e-7);
            KRATOS_CHECK_NEAR(RHS(3), -0.008525833469, 1e-7);
            KRATOS_CHECK_NEAR(RHS(4), 31.81898305, 1e-7);
            KRATOS_CHECK_NEAR(RHS(5), -23.48989075, 1e-7);
            KRATOS_CHECK_NEAR(RHS(6), -515.5487839, 1e-7);
            KRATOS_CHECK_NEAR(RHS(7), 0.1753941423, 1e-7);
            KRATOS_CHECK_NEAR(RHS(8), 52.86326183, 1e-7);
            KRATOS_CHECK_NEAR(RHS(9), -58.7570097, 1e-7);
            KRATOS_CHECK_NEAR(RHS(10), -510.5819917, 1e-7);
            KRATOS_CHECK_NEAR(RHS(11), -0.03898369627, 1e-7);
            KRATOS_CHECK_NEAR(RHS(12), 89.23040167, 1e-7);
            KRATOS_CHECK_NEAR(RHS(13), -30.84418781, 1e-7);
            KRATOS_CHECK_NEAR(RHS(14), -581.986129, 1e-7);
            KRATOS_CHECK_NEAR(RHS(15), -0.2278846126, 1e-7);

        }
                // /** Checks the TwoFluidNavierStokesAlphaMethod3D4N element
        //  * Checks the LHS and RHS for a cut element with surface tension
        //  */
        KRATOS_TEST_CASE_IN_SUITE(ElementTwoFluidNavierStokesSurfaceTensionAlphaMethod3D4N, FluidDynamicsApplicationFastSuite)
        {
            Model current_model;
            ModelPart& modelPart = current_model.CreateModelPart("Main");
            modelPart.SetBufferSize(2);

            // Variables addition
            modelPart.AddNodalSolutionStepVariable(BODY_FORCE);
            modelPart.AddNodalSolutionStepVariable(DENSITY);
            modelPart.AddNodalSolutionStepVariable(DYNAMIC_VISCOSITY);
            modelPart.AddNodalSolutionStepVariable(DYNAMIC_TAU);
            modelPart.AddNodalSolutionStepVariable(PRESSURE);
            modelPart.AddNodalSolutionStepVariable(VELOCITY);
            modelPart.AddNodalSolutionStepVariable(MESH_VELOCITY);
            modelPart.AddNodalSolutionStepVariable(DISTANCE);

            // Process info creation
            double delta_time = 0.1;

            modelPart.GetProcessInfo().SetValue(SPECTRAL_RADIUS_LIMIT, 0.0);
            modelPart.GetProcessInfo().SetValue(DYNAMIC_TAU, 0.001);
            modelPart.GetProcessInfo().SetValue(DELTA_TIME, delta_time);
            modelPart.GetProcessInfo().SetValue(SURFACE_TENSION, true);
            modelPart.GetProcessInfo().SetValue(VOLUME_ERROR, 0.0);

            // Set the element properties
            Properties::Pointer pElemProp = modelPart.CreateNewProperties(0);
            pElemProp->SetValue(DENSITY, 1000.0);
            pElemProp->SetValue(DYNAMIC_VISCOSITY, 1.0e-05);
            pElemProp->SetValue(SURFACE_TENSION_COEFFICIENT, 1.0);
            NewtonianTwoFluid3DLaw::Pointer pConsLaw(new NewtonianTwoFluid3DLaw());
            pElemProp->SetValue(CONSTITUTIVE_LAW, pConsLaw);

            // Geometry creation
            modelPart.CreateNewNode(1, 0.0, 0.0, 0.0);
            modelPart.CreateNewNode(2, 1.0, 0.0, 0.0);
            modelPart.CreateNewNode(3, 0.0, 1.0, 0.0);
            modelPart.CreateNewNode(4, 0.0, 0.0, 1.0);
            std::vector<ModelPart::IndexType> elemNodes {1, 2, 3, 4};
            modelPart.CreateNewElement("TwoFluidNavierStokesAlphaMethod3D4N", 1, elemNodes, pElemProp);

            Element::Pointer pElement = modelPart.pGetElement(1);
            // Fake time advance to set the previous ProcessInfo container
            modelPart.CloneSolutionStep();

            // Define the nodal values
            Matrix vel_original(4,3);
            vel_original(0,0) = 0.0; vel_original(0,1) = 0.1; vel_original(0,2) = 0.2;
            vel_original(1,0) = 0.1; vel_original(1,1) = 0.2; vel_original(1,2) = 0.3;
            vel_original(2,0) = 0.2; vel_original(2,1) = 0.3; vel_original(2,2) = 0.4;
            vel_original(3,0) = 0.3; vel_original(3,1) = 0.4; vel_original(3,2) = 0.5;

            // Set the nodal BODY_FORCE, DENSITY and DYNAMIC_VISCOSITY values
            for (NodeIteratorType it_node=modelPart.NodesBegin(); it_node<modelPart.NodesEnd(); ++it_node){
                it_node->FastGetSolutionStepValue(DENSITY) = pElemProp->GetValue(DENSITY);
                it_node->FastGetSolutionStepValue(DYNAMIC_VISCOSITY) = pElemProp->GetValue(DYNAMIC_VISCOSITY);
                it_node->FastGetSolutionStepValue(BODY_FORCE_Z) = -9.81;
            }

            for(unsigned int i=0; i<4; i++){
                pElement->GetGeometry()[i].FastGetSolutionStepValue(PRESSURE)    = 0.0;
                for(unsigned int k=0; k<3; k++){
                    pElement->GetGeometry()[i].FastGetSolutionStepValue(VELOCITY)[k]    = vel_original(i,k);
                    pElement->GetGeometry()[i].FastGetSolutionStepValue(VELOCITY, 1)[k] = 0.9*vel_original(i,k);
                    pElement->GetGeometry()[i].FastGetSolutionStepValue(MESH_VELOCITY)[k]    = 0.0;
                    pElement->GetGeometry()[i].FastGetSolutionStepValue(MESH_VELOCITY, 1)[k] = 0.0;
            }
            }

            pElement->GetGeometry()[0].FastGetSolutionStepValue(DISTANCE) = -1.0;
            pElement->GetGeometry()[1].FastGetSolutionStepValue(DISTANCE) =  1.0;
            pElement->GetGeometry()[2].FastGetSolutionStepValue(DISTANCE) = -1.0;
            pElement->GetGeometry()[3].FastGetSolutionStepValue(DISTANCE) =  1.0;

            pElement->GetGeometry()[0].SetValue(CURVATURE, 1.0);
            pElement->GetGeometry()[1].SetValue(CURVATURE, 1.0);
            pElement->GetGeometry()[2].SetValue(CURVATURE, 1.0);
            pElement->GetGeometry()[3].SetValue(CURVATURE, 1.0);

            Vector inner_pressure_grad = ZeroVector(3);
            Vector outer_pressure_grad = ZeroVector(3);

            for(unsigned int k=0; k<3; k++){
                inner_pressure_grad[k] = 0.5*k;
                outer_pressure_grad[k] = 1.5*k + 1.0;
            }

            pElement->GetGeometry()[0].SetValue(PRESSURE_GRADIENT, inner_pressure_grad);
            pElement->GetGeometry()[1].SetValue(PRESSURE_GRADIENT, outer_pressure_grad);
            pElement->GetGeometry()[2].SetValue(PRESSURE_GRADIENT, inner_pressure_grad);
            pElement->GetGeometry()[3].SetValue(PRESSURE_GRADIENT, outer_pressure_grad);

            // Compute RHS and LHS
            Vector RHS = ZeroVector(16);
            Vector reference_RHS = ZeroVector(16);
            Matrix LHS = ZeroMatrix(16,16);

            const auto& r_process_info = modelPart.GetProcessInfo();

            pElement->Initialize(r_process_info); // Initialize the element to initialize the constitutive law
            pElement->CalculateLocalSystem(LHS, RHS, r_process_info);

            reference_RHS[0] = -241.33267395784;
            reference_RHS[1] = 17.632097705363;
            reference_RHS[2]= -182.29720750899;
            reference_RHS[3]= 0.020140666295797;
            reference_RHS[4]= 101.35024256784;
            reference_RHS[5]= -35.407695645367;
            reference_RHS[6]= -564.88597999491;
            reference_RHS[7]= 0.40838413082497;
            reference_RHS[8]= 148.25438916454;
            reference_RHS[9]= -52.14562036006;
            reference_RHS[10]= -605.8561165501;
            reference_RHS[11]= -0.070140666295799;
            reference_RHS[12]= 185.67518738712;
            reference_RHS[13]= -47.99651481075;
            reference_RHS[14]= -658.07450777431;
            reference_RHS[15]= -0.45838413082497;

            // Check the RHS values (the RHS is computed as the LHS x previous_solution,
            // hence, it is assumed that if the RHS is correct, the LHS is correct as well)
            KRATOS_CHECK_VECTOR_NEAR(RHS, reference_RHS, 1e-7);

        }
       // /** Checks the TwoFluidNavierStokesAlphaMethod3D4N element
        //  * Checks the LHS and RHS for a negative element (distance <= 0.0)
        //  */
        KRATOS_TEST_CASE_IN_SUITE(ElementTwoFluidNavierStokesNegativeSideAlphaMethod3D4N, FluidDynamicsApplicationFastSuite)
        {
            Model current_model;
            ModelPart& modelPart = current_model.CreateModelPart("Main");
            modelPart.SetBufferSize(2);

            // Variables addition
            modelPart.AddNodalSolutionStepVariable(BODY_FORCE);
            modelPart.AddNodalSolutionStepVariable(DENSITY);
            modelPart.AddNodalSolutionStepVariable(DYNAMIC_VISCOSITY);
            modelPart.AddNodalSolutionStepVariable(DYNAMIC_TAU);
            modelPart.AddNodalSolutionStepVariable(PRESSURE);
            modelPart.AddNodalSolutionStepVariable(VELOCITY);
            modelPart.AddNodalSolutionStepVariable(MESH_VELOCITY);
            modelPart.AddNodalSolutionStepVariable(DISTANCE);

            // Process info creation
            double delta_time = 0.1;

            modelPart.GetProcessInfo().SetValue(SPECTRAL_RADIUS_LIMIT, 0.0);
            modelPart.GetProcessInfo().SetValue(DYNAMIC_TAU, 0.001);
            modelPart.GetProcessInfo().SetValue(DELTA_TIME, delta_time);
            modelPart.GetProcessInfo().SetValue(VOLUME_ERROR, 0.0);

            // Set the element properties
            Properties::Pointer pElemProp = modelPart.CreateNewProperties(0);
            pElemProp->SetValue(DENSITY, 1000.0);
            pElemProp->SetValue(DYNAMIC_VISCOSITY, 1.0e-05);
            NewtonianTwoFluid3DLaw::Pointer pConsLaw(new NewtonianTwoFluid3DLaw());
            pElemProp->SetValue(CONSTITUTIVE_LAW, pConsLaw);

            // Geometry creation
            modelPart.CreateNewNode(1, 0.0, 0.0, 0.0);
            modelPart.CreateNewNode(2, 1.0, 0.0, 0.0);
            modelPart.CreateNewNode(3, 0.0, 1.0, 0.0);
            modelPart.CreateNewNode(4, 0.0, 0.0, 1.0);
            std::vector<ModelPart::IndexType> elemNodes{ 1, 2, 3, 4 };
            modelPart.CreateNewElement("TwoFluidNavierStokesAlphaMethod3D4N", 1, elemNodes, pElemProp);

            Element::Pointer pElement = modelPart.pGetElement(1);
            // Fake time advance to set the previous ProcessInfo container
            modelPart.CloneSolutionStep();

            // Define the nodal values
            Matrix vel_original(4, 3);
            vel_original(0, 0) = 0.0; vel_original(0, 1) = 0.1; vel_original(0, 2) = 0.2;
            vel_original(1, 0) = 0.1; vel_original(1, 1) = 0.2; vel_original(1, 2) = 0.3;
            vel_original(2, 0) = 0.2; vel_original(2, 1) = 0.3; vel_original(2, 2) = 0.4;
            vel_original(3, 0) = 0.3; vel_original(3, 1) = 0.4; vel_original(3, 2) = 0.5;

            // Set the nodal BODY_FORCE, DENSITY and DYNAMIC_VISCOSITY values
            for (NodeIteratorType it_node = modelPart.NodesBegin(); it_node < modelPart.NodesEnd(); ++it_node) {
                it_node->FastGetSolutionStepValue(DENSITY) = pElemProp->GetValue(DENSITY);
                it_node->FastGetSolutionStepValue(DYNAMIC_VISCOSITY) = pElemProp->GetValue(DYNAMIC_VISCOSITY);
                it_node->FastGetSolutionStepValue(BODY_FORCE_Z) = -9.81;
            }

            for (unsigned int i = 0; i < 4; i++) {
                pElement->GetGeometry()[i].FastGetSolutionStepValue(PRESSURE) = 0.0;
                for (unsigned int k = 0; k < 3; k++) {
                    pElement->GetGeometry()[i].FastGetSolutionStepValue(VELOCITY)[k] = vel_original(i, k);
                    pElement->GetGeometry()[i].FastGetSolutionStepValue(VELOCITY, 1)[k] = 0.9*vel_original(i, k);
                    pElement->GetGeometry()[i].FastGetSolutionStepValue(MESH_VELOCITY)[k] = 0.0;
                    pElement->GetGeometry()[i].FastGetSolutionStepValue(MESH_VELOCITY, 1)[k] = 0.0;
                }
            }
            pElement->GetGeometry()[0].FastGetSolutionStepValue(DISTANCE) = -1.0;
            pElement->GetGeometry()[1].FastGetSolutionStepValue(DISTANCE) = -1.0;
            pElement->GetGeometry()[2].FastGetSolutionStepValue(DISTANCE) = -1.0;
            pElement->GetGeometry()[3].FastGetSolutionStepValue(DISTANCE) = -1.0;

            // Compute RHS and LHS
            Vector RHS = ZeroVector(16);
            Matrix LHS = ZeroMatrix(16, 16);

            const auto& r_process_info = modelPart.GetProcessInfo();
            pElement->Initialize(r_process_info); // Initialize the element to initialize the constitutive law
            pElement->CalculateLocalSystem(LHS, RHS, r_process_info);

            // Check the RHS values (the RHS is computed as the LHS x previous_solution,
            // hence, it is assumed that if the RHS is correct, the LHS is correct as well)
            KRATOS_CHECK_NEAR(RHS(0), 16.6700148724, 1e-7);
            KRATOS_CHECK_NEAR(RHS(1), 17.5504263651, 1e-7);
            KRATOS_CHECK_NEAR(RHS(2), 76.0097167815, 1e-7);
            KRATOS_CHECK_NEAR(RHS(3),0.951210720699, 1e-7);
            KRATOS_CHECK_NEAR(RHS(4), -35.762027016, 1e-7);
            KRATOS_CHECK_NEAR(RHS(5), -35.3837331297, 1e-7);
            KRATOS_CHECK_NEAR(RHS(6), -701.815365218, 1e-7);
            KRATOS_CHECK_NEAR(RHS(7), -0.0572209011027, 1e-7);
            KRATOS_CHECK_NEAR(RHS(8), -30.4898366163, 1e-7);
            KRATOS_CHECK_NEAR(RHS(9), -52.0920660863, 1e-7);
            KRATOS_CHECK_NEAR(RHS(10), -784.514819936, 1e-7);
            KRATOS_CHECK_NEAR(RHS(11), -0.0700797902459, 1e-7);
            KRATOS_CHECK_NEAR(RHS(12), -35.584025235, 1e-7);
            KRATOS_CHECK_NEAR(RHS(13), -47.95583463, 1e-7);
            KRATOS_CHECK_NEAR(RHS(14), -879.858882572, 1e-7);
            KRATOS_CHECK_NEAR(RHS(15), -0.923910029351, 1e-7);

        }

        // /** Checks the TwoFluidNavierStokesAlphaMethod3D4N element
        //  * Checks the LHS and RHS for a positive element (distance > 0.0)
        //  */
        KRATOS_TEST_CASE_IN_SUITE(ElementTwoFluidNavierStokesPositiveSideAlphaMethod3D4N, FluidDynamicsApplicationFastSuite)
        {
            Model current_model;
            ModelPart& modelPart = current_model.CreateModelPart("Main");
            modelPart.SetBufferSize(2);

            // Variables addition
            modelPart.AddNodalSolutionStepVariable(BODY_FORCE);
            modelPart.AddNodalSolutionStepVariable(DENSITY);
            modelPart.AddNodalSolutionStepVariable(DYNAMIC_VISCOSITY);
            modelPart.AddNodalSolutionStepVariable(DYNAMIC_TAU);
            modelPart.AddNodalSolutionStepVariable(PRESSURE);
            modelPart.AddNodalSolutionStepVariable(VELOCITY);
            modelPart.AddNodalSolutionStepVariable(MESH_VELOCITY);
            modelPart.AddNodalSolutionStepVariable(DISTANCE);

            // Process info creation
            double delta_time = 0.1;
            modelPart.GetProcessInfo().SetValue(SPECTRAL_RADIUS_LIMIT, 0.0);
            modelPart.GetProcessInfo().SetValue(DYNAMIC_TAU, 0.001);
            modelPart.GetProcessInfo().SetValue(DELTA_TIME, delta_time);
            modelPart.GetProcessInfo().SetValue(VOLUME_ERROR, 0.0);

            // Set the element properties
            Properties::Pointer pElemProp = modelPart.CreateNewProperties(0);
            pElemProp->SetValue(DENSITY, 1000.0);
            pElemProp->SetValue(DYNAMIC_VISCOSITY, 1.0e-05);
            NewtonianTwoFluid3DLaw::Pointer pConsLaw(new NewtonianTwoFluid3DLaw());
            pElemProp->SetValue(CONSTITUTIVE_LAW, pConsLaw);

            // Geometry creation
            modelPart.CreateNewNode(1, 0.0, 0.0, 0.0);
            modelPart.CreateNewNode(2, 1.0, 0.0, 0.0);
            modelPart.CreateNewNode(3, 0.0, 1.0, 0.0);
            modelPart.CreateNewNode(4, 0.0, 0.0, 1.0);
            std::vector<ModelPart::IndexType> elemNodes{ 1, 2, 3, 4 };
            modelPart.CreateNewElement("TwoFluidNavierStokesAlphaMethod3D4N", 1, elemNodes, pElemProp);

            Element::Pointer pElement = modelPart.pGetElement(1);

            // Fake time advance to set the previous ProcessInfo container
            modelPart.CloneSolutionStep();

            // Define the nodal values
            Matrix vel_original(4, 3);
            vel_original(0, 0) = 0.0; vel_original(0, 1) = 0.1; vel_original(0, 2) = 0.2;
            vel_original(1, 0) = 0.1; vel_original(1, 1) = 0.2; vel_original(1, 2) = 0.3;
            vel_original(2, 0) = 0.2; vel_original(2, 1) = 0.3; vel_original(2, 2) = 0.4;
            vel_original(3, 0) = 0.3; vel_original(3, 1) = 0.4; vel_original(3, 2) = 0.5;

            // Set the nodal BODY_FORCE, DENSITY and DYNAMIC_VISCOSITY values
            for (NodeIteratorType it_node = modelPart.NodesBegin(); it_node < modelPart.NodesEnd(); ++it_node) {
                it_node->FastGetSolutionStepValue(DENSITY) = pElemProp->GetValue(DENSITY);
                it_node->FastGetSolutionStepValue(DYNAMIC_VISCOSITY) = pElemProp->GetValue(DYNAMIC_VISCOSITY);
                it_node->FastGetSolutionStepValue(BODY_FORCE_Z) = -9.81;
                it_node->FastGetSolutionStepValue(BODY_FORCE_Z, 1) = -9.81;
            }

            for (unsigned int i = 0; i < 4; i++) {
                pElement->GetGeometry()[i].FastGetSolutionStepValue(PRESSURE) = 0.0;
                for (unsigned int k = 0; k < 3; k++) {
                    pElement->GetGeometry()[i].FastGetSolutionStepValue(VELOCITY)[k] = vel_original(i, k);
                    pElement->GetGeometry()[i].FastGetSolutionStepValue(VELOCITY, 1)[k] = 0.9*vel_original(i, k);
                    pElement->GetGeometry()[i].FastGetSolutionStepValue(MESH_VELOCITY)[k] = 0.0;
                    pElement->GetGeometry()[i].FastGetSolutionStepValue(MESH_VELOCITY, 1)[k] = 0.0;

                }
            }
            pElement->GetGeometry()[0].FastGetSolutionStepValue(DISTANCE) = 1.0;
            pElement->GetGeometry()[1].FastGetSolutionStepValue(DISTANCE) = 1.0;
            pElement->GetGeometry()[2].FastGetSolutionStepValue(DISTANCE) = 1.0;
            pElement->GetGeometry()[3].FastGetSolutionStepValue(DISTANCE) = 1.0;

            // Compute RHS and LHS
            Vector RHS = ZeroVector(16);
            Matrix LHS = ZeroMatrix(16, 16);

            const auto& r_process_info = modelPart.GetProcessInfo();
            pElement->Initialize(r_process_info); // Initialize the element to initialize the constitutive law
            pElement->CalculateLocalSystem(LHS, RHS, r_process_info);

            // Check the RHS values (the RHS is computed as the LHS x previous_solution,
            // hence, it is assumed that if the RHS is correct, the LHS is correct as well)
            KRATOS_CHECK_NEAR(RHS(0), 16.6700148724, 1e-7);
            KRATOS_CHECK_NEAR(RHS(1), 17.5504263651, 1e-7);
            KRATOS_CHECK_NEAR(RHS(2), 76.0097167815, 1e-7);
            KRATOS_CHECK_NEAR(RHS(3), 0.951210720699, 1e-7);
            KRATOS_CHECK_NEAR(RHS(4), -35.762027016, 1e-7);
            KRATOS_CHECK_NEAR(RHS(5), -35.3837331297, 1e-7);
            KRATOS_CHECK_NEAR(RHS(6),-701.815365218, 1e-7);
            KRATOS_CHECK_NEAR(RHS(7), -0.0572209011027, 1e-7);
            KRATOS_CHECK_NEAR(RHS(8), -30.4898366163, 1e-7);
            KRATOS_CHECK_NEAR(RHS(9), -52.0920660863, 1e-7);
            KRATOS_CHECK_NEAR(RHS(10), -784.514819936, 1e-7);
            KRATOS_CHECK_NEAR(RHS(11),-0.0700797902459, 1e-7);
            KRATOS_CHECK_NEAR(RHS(12), -35.584025235, 1e-7);
            KRATOS_CHECK_NEAR(RHS(13), -47.95583463, 1e-7);
            KRATOS_CHECK_NEAR(RHS(14), -879.858882572, 1e-7);
            KRATOS_CHECK_NEAR(RHS(15), -0.923910029351, 1e-7);

        }

        /** Checks the TwoFluidNavierStokesAlphaMethod2D3N element in a hydrostatic case.
         *  Checks the computation of the RHS
         */
        KRATOS_TEST_CASE_IN_SUITE(ElementTwoFluidNavierStokesAlphaMethod2D3NHydrostatic, FluidDynamicsApplicationFastSuite)
        {

            Model current_model;
            ModelPart& modelPart = current_model.CreateModelPart("Main");
            modelPart.SetBufferSize(2);

            // Variables addition
            modelPart.AddNodalSolutionStepVariable(BODY_FORCE);
            modelPart.AddNodalSolutionStepVariable(DENSITY);
            modelPart.AddNodalSolutionStepVariable(DYNAMIC_VISCOSITY);
            modelPart.AddNodalSolutionStepVariable(DYNAMIC_TAU);
            modelPart.AddNodalSolutionStepVariable(PRESSURE);
            modelPart.AddNodalSolutionStepVariable(VELOCITY);
            modelPart.AddNodalSolutionStepVariable(MESH_VELOCITY);
            modelPart.AddNodalSolutionStepVariable(DISTANCE);

            // Process info creation
            double delta_time = 0.1;

            modelPart.GetProcessInfo().SetValue(SPECTRAL_RADIUS_LIMIT, 0.0);
            modelPart.GetProcessInfo().SetValue(DYNAMIC_TAU, 0.001);
            modelPart.GetProcessInfo().SetValue(SOUND_VELOCITY, 1.0e+3);
            modelPart.GetProcessInfo().SetValue(DELTA_TIME, delta_time);
            modelPart.GetProcessInfo().SetValue(VOLUME_ERROR, 0.0);

            // Set the element properties
            Properties::Pointer pElemProp = modelPart.CreateNewProperties(0);
            pElemProp->SetValue(DENSITY, 1000.0);
            pElemProp->SetValue(DYNAMIC_VISCOSITY, 1.0e-03);
            Newtonian2DLaw::Pointer pConsLaw(new Newtonian2DLaw());
            pElemProp->SetValue(CONSTITUTIVE_LAW, pConsLaw);

            // Geometry creation
            modelPart.CreateNewNode(1, 2.0, 0.0, 0.0);  // 0 = node 1
            modelPart.CreateNewNode(2, 2.0, 2.0, 0.0);	// 1 = node 2
            modelPart.CreateNewNode(3, 0.0, 2.0, 0.0);	// 2 = node 3

            std::vector<ModelPart::IndexType> elemNodes1 {1, 2, 3};

            modelPart.CreateNewElement("TwoFluidNavierStokesAlphaMethod2D3N", 1, elemNodes1, pElemProp);

            Element::Pointer pElement = modelPart.pGetElement(1);
            // Fake time advance to set the previous ProcessInfo container
            modelPart.CloneSolutionStep();

            // Define the nodal values as 0 for hydrostatic case
            Matrix vel_original(3,2);
            vel_original(0,0) = 0.0; vel_original(0,1) = 0.0;
            vel_original(1,0) = 0.0; vel_original(1,1) = 0.0;
            vel_original(2,0) = 0.0; vel_original(2,1) = 0.0;

            // Setting equal nodal values for DENSITY, DYNAMIC_VISCOSITY, BODY_FORCE
            for (NodeIteratorType it_node=modelPart.NodesBegin(); it_node<modelPart.NodesEnd(); ++it_node){
                it_node->FastGetSolutionStepValue(DENSITY) = pElemProp->GetValue(DENSITY);
                it_node->FastGetSolutionStepValue(DYNAMIC_VISCOSITY) = pElemProp->GetValue(DYNAMIC_VISCOSITY);
                it_node->FastGetSolutionStepValue(BODY_FORCE_X) = 0.0;
                it_node->FastGetSolutionStepValue(BODY_FORCE_Y) = -10.0;
                it_node->FastGetSolutionStepValue(BODY_FORCE_Z) = 0.0;
            }

            // Setting the density (different for nodes since element cut by surface)
            pElement->GetGeometry()[0].FastGetSolutionStepValue(DENSITY) = 2.0;
            pElement->GetGeometry()[1].FastGetSolutionStepValue(DENSITY) = 1.0;
            pElement->GetGeometry()[2].FastGetSolutionStepValue(DENSITY) = 1.0;

            for(unsigned int i=0; i<3; i++){
                for(unsigned int k=0; k<2; k++){
                    pElement->GetGeometry()[i].FastGetSolutionStepValue(VELOCITY)[k]    = vel_original(i,k);
                    pElement->GetGeometry()[i].FastGetSolutionStepValue(VELOCITY, 1)[k] = vel_original(i,k);
                    // pElement->GetGeometry()[i].Fix(VELOCITY);
                    pElement->GetGeometry()[i].FastGetSolutionStepValue(MESH_VELOCITY)[k]    = 0.0;
                    pElement->GetGeometry()[i].FastGetSolutionStepValue(MESH_VELOCITY, 1)[k] = 0.0;
                }
            }

            pElement->GetGeometry()[0].Fix(VELOCITY_X);
            pElement->GetGeometry()[0].Fix(VELOCITY_Y);

            // Setting the density (different for nodes to define the position of the surface)
            pElement->GetGeometry()[0].FastGetSolutionStepValue(DISTANCE) = -1.0;
            pElement->GetGeometry()[1].FastGetSolutionStepValue(DISTANCE) = 1.0;
            pElement->GetGeometry()[2].FastGetSolutionStepValue(DISTANCE) = 1.0;

            // Simon : Setting the pressure
            pElement->GetGeometry()[0].FastGetSolutionStepValue(PRESSURE) = 30.0;
            pElement->GetGeometry()[1].FastGetSolutionStepValue(PRESSURE) = 0.0;
            pElement->GetGeometry()[2].FastGetSolutionStepValue(PRESSURE) = 0.0;

            pElement->GetGeometry()[0].Fix(PRESSURE);

            // Compute RHS and LHS
            Vector RHS = ZeroVector(9);
            Matrix LHS = ZeroMatrix(9,9);

            const auto& r_process_info = modelPart.GetProcessInfo();
            pElement->Initialize(r_process_info); // Initialize the element to initialize the constitutive law
            pElement->CalculateLocalSystem(LHS, RHS, r_process_info);

            double det;
            MathUtils<double>::InvertMatrix(LHS, LHS, det);

            const Vector solVec = prod(LHS, RHS);

            // The remaining residuals in the velocities have the size of the boundary integrals over the enriched pressure.
            // If the "standard" pressure shape functions are used, the results do not hold.

            KRATOS_CHECK_NEAR(RHS(0), 0.0, 1e-7);		// U_x at node 1
            KRATOS_CHECK_NEAR(RHS(1), -17.5, 1e-7); 	// U_y at node 1
            KRATOS_CHECK_NEAR(RHS(2), 0.0, 1e-7);		// P   at node 1

            KRATOS_CHECK_NEAR(RHS(3), 7.5, 1e-7);		// U_x at node 2
            KRATOS_CHECK_NEAR(RHS(4), 0.0, 1e-7);		// U_y at node 2
            KRATOS_CHECK_NEAR(RHS(5), 0.0, 1e-7);		// P   at node 2

            KRATOS_CHECK_NEAR(RHS(6), -7.5, 1e-7);		// U_x at node 3
            KRATOS_CHECK_NEAR(RHS(7), -7.5, 1e-7);		// U_y at node 3
            KRATOS_CHECK_NEAR(RHS(8), 0.0, 1e-7);		// P   at node 3
        }

        KRATOS_TEST_CASE_IN_SUITE(ElementTwoFluidNavierStokesDarcyAlphaMethod3D4N, FluidDynamicsApplicationFastSuite)
        {
            Model current_model;
            ModelPart& modelPart = current_model.CreateModelPart("Main");
            modelPart.SetBufferSize(2);

            // Variables addition
            modelPart.AddNodalSolutionStepVariable(BODY_FORCE);
            modelPart.AddNodalSolutionStepVariable(DENSITY);
            modelPart.AddNodalSolutionStepVariable(DYNAMIC_VISCOSITY);
            modelPart.AddNodalSolutionStepVariable(DYNAMIC_TAU);
            modelPart.AddNodalSolutionStepVariable(PRESSURE);
            modelPart.AddNodalSolutionStepVariable(VELOCITY);
            modelPart.AddNodalSolutionStepVariable(MESH_VELOCITY);
            modelPart.AddNodalSolutionStepVariable(DISTANCE);

            // Process info creation
            double delta_time = 0.1;


            modelPart.GetProcessInfo().SetValue(SPECTRAL_RADIUS_LIMIT,0.0);
            modelPart.GetProcessInfo().SetValue(DYNAMIC_TAU, 0.001);
            modelPart.GetProcessInfo().SetValue(DELTA_TIME, delta_time);
            modelPart.GetProcessInfo().SetValue(VOLUME_ERROR, 0.0);

            // Set the element properties
            Properties::Pointer pElemProp = modelPart.CreateNewProperties(0);
            pElemProp->SetValue(DENSITY, 1000.0);
            pElemProp->SetValue(LIN_DARCY_COEF, 1.0 / 4.339E-08);
            pElemProp->SetValue(NONLIN_DARCY_COEF, 1.0 / 5.086E-04);
            pElemProp->SetValue(DYNAMIC_VISCOSITY, 1.0e-05);
            NewtonianTwoFluid3DLaw::Pointer pConsLaw(new NewtonianTwoFluid3DLaw());
            pElemProp->SetValue(CONSTITUTIVE_LAW, pConsLaw);

            // Geometry creation
            modelPart.CreateNewNode(1, 0.0, 0.0, 0.0);
            modelPart.CreateNewNode(2, 1.0, 0.0, 0.0);
            modelPart.CreateNewNode(3, 0.0, 1.0, 0.0);
            modelPart.CreateNewNode(4, 0.0, 0.0, 1.0);
            std::vector<ModelPart::IndexType> elemNodes{ 1, 2, 3, 4 };
            modelPart.CreateNewElement("TwoFluidNavierStokesAlphaMethod3D4N", 1, elemNodes, pElemProp);

            Element::Pointer pElement = modelPart.pGetElement(1);
            // Fake time advance to set the previous ProcessInfo container
            modelPart.CloneSolutionStep();

            // Define the nodal values
            Matrix vel_original(4, 3);
            vel_original(0, 0) = 0.0; vel_original(0, 1) = 0.1; vel_original(0, 2) = 0.2;
            vel_original(1, 0) = 0.1; vel_original(1, 1) = 0.2; vel_original(1, 2) = 0.3;
            vel_original(2, 0) = 0.2; vel_original(2, 1) = 0.3; vel_original(2, 2) = 0.4;
            vel_original(3, 0) = 0.3; vel_original(3, 1) = 0.4; vel_original(3, 2) = 0.5;

            // Set the nodal BODY_FORCE, DENSITY and DYNAMIC_VISCOSITY values
            for (NodeIteratorType it_node = modelPart.NodesBegin(); it_node < modelPart.NodesEnd(); ++it_node) {
                it_node->FastGetSolutionStepValue(DENSITY) = pElemProp->GetValue(DENSITY);
                it_node->FastGetSolutionStepValue(DYNAMIC_VISCOSITY) = pElemProp->GetValue(DYNAMIC_VISCOSITY);
                it_node->FastGetSolutionStepValue(BODY_FORCE_Z) = -9.81;
            }

            for (unsigned int i = 0; i < 4; i++) {
                pElement->GetGeometry()[i].FastGetSolutionStepValue(PRESSURE) = 0.0;
                for (unsigned int k = 0; k < 3; k++) {
                    pElement->GetGeometry()[i].FastGetSolutionStepValue(VELOCITY)[k] = vel_original(i, k);
                    pElement->GetGeometry()[i].FastGetSolutionStepValue(VELOCITY, 1)[k] = 0.9*vel_original(i, k);
                    pElement->GetGeometry()[i].FastGetSolutionStepValue(MESH_VELOCITY)[k] = 0.0;
                    pElement->GetGeometry()[i].FastGetSolutionStepValue(MESH_VELOCITY, 1)[k] = 0.0;
                }
            }
            pElement->GetGeometry()[0].FastGetSolutionStepValue(DISTANCE) = -1.0;
            pElement->GetGeometry()[1].FastGetSolutionStepValue(DISTANCE) = 1.0;
            pElement->GetGeometry()[2].FastGetSolutionStepValue(DISTANCE) = -1.0;
            pElement->GetGeometry()[3].FastGetSolutionStepValue(DISTANCE) = 1.0;

            // Compute RHS and LHS
            Vector RHS = ZeroVector(16);
            Matrix LHS = ZeroMatrix(16, 16);

            const auto& r_process_info = modelPart.GetProcessInfo();
            pElement->Initialize(r_process_info); // Initialize the element to initialize the constitutive law
            pElement->CalculateLocalSystem(LHS, RHS, r_process_info);

            // Check the RHS values (the RHS is computed as the LHS x previous_solution,
            // hence, it is assumed that if the RHS is correct, the LHS is correct as well)


            KRATOS_CHECK_NEAR(RHS(0), -119.5094945, 1e-7);
            KRATOS_CHECK_NEAR(RHS(1), 13.86753717, 1e-7);
            KRATOS_CHECK_NEAR(RHS(2), -264.4471963, 1e-7);
            KRATOS_CHECK_NEAR(RHS(3), -0.008525833469, 1e-7);
            KRATOS_CHECK_NEAR(RHS(4), 31.81898305, 1e-7);
            KRATOS_CHECK_NEAR(RHS(5), -23.48989075, 1e-7);
            KRATOS_CHECK_NEAR(RHS(6), -515.5487839, 1e-7);
            KRATOS_CHECK_NEAR(RHS(7), 0.1753941423, 1e-7);
            KRATOS_CHECK_NEAR(RHS(8), 52.86326183, 1e-7);
            KRATOS_CHECK_NEAR(RHS(9), -58.7570097, 1e-7);
            KRATOS_CHECK_NEAR(RHS(10), -510.5819917, 1e-7);
            KRATOS_CHECK_NEAR(RHS(11), -0.03898369627, 1e-7);
            KRATOS_CHECK_NEAR(RHS(12), 89.23040167, 1e-7);
            KRATOS_CHECK_NEAR(RHS(13), -30.84418781, 1e-7);
            KRATOS_CHECK_NEAR(RHS(14), -581.986129, 1e-7);
            KRATOS_CHECK_NEAR(RHS(15), -0.2278846126, 1e-7);

        }

        // Giving a value different to zero to source term in order to test it.

        // /** Checks the TwoFluidNavierStokesAlphaMethod2D3N element with a source term in mass conservation equation
        //  * Checks the LHS and RHS for a cut element
        //  */

        KRATOS_TEST_CASE_IN_SUITE(ElementTwoFluidNavierStokesAlphaMethod2D3NError, FluidDynamicsApplicationFastSuite)
        {
             Model current_model;
            ModelPart& modelPart = current_model.CreateModelPart("Main");
            modelPart.SetBufferSize(2);

            // Variables addition
            modelPart.AddNodalSolutionStepVariable(BODY_FORCE);
            modelPart.AddNodalSolutionStepVariable(DENSITY);
            modelPart.AddNodalSolutionStepVariable(DYNAMIC_VISCOSITY);
            modelPart.AddNodalSolutionStepVariable(DYNAMIC_TAU);
            modelPart.AddNodalSolutionStepVariable(PRESSURE);
            modelPart.AddNodalSolutionStepVariable(VELOCITY);
            modelPart.AddNodalSolutionStepVariable(MESH_VELOCITY);
            modelPart.AddNodalSolutionStepVariable(DISTANCE);


            // Process info creation
            double delta_time = 0.1;
            modelPart.GetProcessInfo().SetValue(SPECTRAL_RADIUS_LIMIT, 0.0);
            modelPart.GetProcessInfo().SetValue(DYNAMIC_TAU, 0.001);
            modelPart.GetProcessInfo().SetValue(SOUND_VELOCITY, 1.0e+3);
            modelPart.GetProcessInfo().SetValue(DELTA_TIME, delta_time);
            modelPart.GetProcessInfo().SetValue(VOLUME_ERROR,10.0);


            // Set the element properties
            Properties::Pointer pElemProp = modelPart.CreateNewProperties(0);
            pElemProp->SetValue(DENSITY, 1000.0);
            pElemProp->SetValue(DYNAMIC_VISCOSITY, 1.0e-05);
            Newtonian2DLaw::Pointer pConsLaw(new Newtonian2DLaw());
            pElemProp->SetValue(CONSTITUTIVE_LAW, pConsLaw);

            // Geometry creation
            modelPart.CreateNewNode(1, 0.0, 0.0, 0.0);
            modelPart.CreateNewNode(2, 1.0, 0.0, 0.0);
            modelPart.CreateNewNode(3, 0.0, 1.0, 0.0);
            std::vector<ModelPart::IndexType> elemNodes {1, 2, 3};
            modelPart.CreateNewElement("TwoFluidNavierStokesAlphaMethod2D3N", 1, elemNodes, pElemProp);

            Element::Pointer pElement = modelPart.pGetElement(1);
            // Fake time advance to set the previous ProcessInfo container
            modelPart.CloneSolutionStep();


            // Define the nodal values
            Matrix vel_original(3, 2);
            vel_original(0, 0) = 0.0;
            vel_original(0, 1) = 0.1;
            vel_original(1, 0) = 0.1;
            vel_original(1, 1) = 0.2;
            vel_original(2, 0) = 0.2;
            vel_original(2, 1) = 0.3;

            // Set the nodal DENSITY and DYNAMIC_VISCOSITY values
            for (NodeIteratorType it_node = modelPart.NodesBegin(); it_node < modelPart.NodesEnd(); ++it_node)
            {
                it_node->FastGetSolutionStepValue(DENSITY) = pElemProp->GetValue(DENSITY);
                it_node->FastGetSolutionStepValue(DYNAMIC_VISCOSITY) = pElemProp->GetValue(DYNAMIC_VISCOSITY);
                it_node->FastGetSolutionStepValue(BODY_FORCE_Z) = -9.81;
            }

            for (unsigned int i = 0; i < 3; i++)
            {
                pElement->GetGeometry()[i].FastGetSolutionStepValue(PRESSURE) = 0.0;
                for (unsigned int k = 0; k < 2; k++)
                {
                    pElement->GetGeometry()[i].FastGetSolutionStepValue(VELOCITY)[k] = vel_original(i, k);
                    pElement->GetGeometry()[i].FastGetSolutionStepValue(VELOCITY, 1)[k] = 0.9 * vel_original(i, k);
                    pElement->GetGeometry()[i].FastGetSolutionStepValue(MESH_VELOCITY)[k] = 0.0;
                    pElement->GetGeometry()[i].FastGetSolutionStepValue(MESH_VELOCITY, 1)[k] = 0.0;
                }
            }
            pElement->GetGeometry()[0].FastGetSolutionStepValue(DISTANCE) = -1.0;
            pElement->GetGeometry()[1].FastGetSolutionStepValue(DISTANCE) = -1.0;
            pElement->GetGeometry()[2].FastGetSolutionStepValue(DISTANCE) = 0.5;

            // Compute RHS and LHS
            Vector RHS = ZeroVector(9);
            Matrix LHS = ZeroMatrix(9, 9);

            const auto &r_process_info = modelPart.GetProcessInfo();
            pElement->Initialize(r_process_info); // Initialize the element to initialize the constitutive law
            pElement->CalculateLocalSystem(LHS, RHS, r_process_info);

            // Check the RHS values (the RHS is computed as the LHS x previous_solution,
            // hence, it is assumed that if the RHS is correct, the LHS is correct as well)
            Vector reference_RHS = ZeroVector(9);
            reference_RHS[0] = 5836.450756;
            reference_RHS[1] = 4764.408449;
            reference_RHS[2] = -28.37919168;
            reference_RHS[3] = -6019.528438;
            reference_RHS[4] = 1996.025722;
            reference_RHS[5] = -16.19446094;
            reference_RHS[6] = 239.7394;
            reference_RHS[7] = -3593.338385;
            reference_RHS[8] = -5.576347377;

            KRATOS_CHECK_VECTOR_NEAR(reference_RHS, RHS, 1e-2);
        }

        // /** Checks the TwoFluidNavierStokesAlphaMethod3D4N element with a source term in mass conservation equation
        //  * Checks the LHS and RHS for a cut element
        //  */

        KRATOS_TEST_CASE_IN_SUITE(ElementTwoFluidNavierStokesAlphaMethodCut3D4NError, FluidDynamicsApplicationFastSuite)
        {
            Model current_model;
            ModelPart& modelPart = current_model.CreateModelPart("Main");
            modelPart.SetBufferSize(2);

            // Variables addition
            modelPart.AddNodalSolutionStepVariable(BODY_FORCE);
            modelPart.AddNodalSolutionStepVariable(DENSITY);
            modelPart.AddNodalSolutionStepVariable(DYNAMIC_VISCOSITY);
            modelPart.AddNodalSolutionStepVariable(DYNAMIC_TAU);
            modelPart.AddNodalSolutionStepVariable(PRESSURE);
            modelPart.AddNodalSolutionStepVariable(VELOCITY);
            modelPart.AddNodalSolutionStepVariable(MESH_VELOCITY);
            modelPart.AddNodalSolutionStepVariable(DISTANCE);

            // Process info creation
            double delta_time = 0.1;

            modelPart.GetProcessInfo().SetValue(SPECTRAL_RADIUS_LIMIT, 0.0);
            modelPart.GetProcessInfo().SetValue(DYNAMIC_TAU, 0.001);
            modelPart.GetProcessInfo().SetValue(DELTA_TIME, delta_time);
            modelPart.GetProcessInfo().SetValue(VOLUME_ERROR, 10.0);

            // Set the element properties
            Properties::Pointer pElemProp = modelPart.CreateNewProperties(0);
            pElemProp->SetValue(DENSITY, 1000.0);
            pElemProp->SetValue(DYNAMIC_VISCOSITY, 1.0e-05);
            NewtonianTwoFluid3DLaw::Pointer pConsLaw(new NewtonianTwoFluid3DLaw());
            pElemProp->SetValue(CONSTITUTIVE_LAW, pConsLaw);

            // Geometry creation
            modelPart.CreateNewNode(1, 0.0, 0.0, 0.0);
            modelPart.CreateNewNode(2, 1.0, 0.0, 0.0);
            modelPart.CreateNewNode(3, 0.0, 1.0, 0.0);
            modelPart.CreateNewNode(4, 0.0, 0.0, 1.0);
            std::vector<ModelPart::IndexType> elemNodes {1, 2, 3, 4};
            modelPart.CreateNewElement("TwoFluidNavierStokesAlphaMethod3D4N", 1, elemNodes, pElemProp);

            Element::Pointer pElement = modelPart.pGetElement(1);
             // Fake time advance to set the previous ProcessInfo container
            modelPart.CloneSolutionStep();

            // Define the nodal values
            Matrix vel_original(4, 3);
            vel_original(0, 0) = 0.0;
            vel_original(0, 1) = 0.1;
            vel_original(0, 2) = 0.2;
            vel_original(1, 0) = 0.1;
            vel_original(1, 1) = 0.2;
            vel_original(1, 2) = 0.3;
            vel_original(2, 0) = 0.2;
            vel_original(2, 1) = 0.3;
            vel_original(2, 2) = 0.4;
            vel_original(3, 0) = 0.3;
            vel_original(3, 1) = 0.4;
            vel_original(3, 2) = 0.5;

            // Set the nodal BODY_FORCE, DENSITY and DYNAMIC_VISCOSITY values
            for (NodeIteratorType it_node = modelPart.NodesBegin(); it_node < modelPart.NodesEnd(); ++it_node)
            {
                it_node->FastGetSolutionStepValue(DENSITY) = pElemProp->GetValue(DENSITY);
                it_node->FastGetSolutionStepValue(DYNAMIC_VISCOSITY) = pElemProp->GetValue(DYNAMIC_VISCOSITY);
                it_node->FastGetSolutionStepValue(BODY_FORCE_Z) = -9.81;
            }

            for (unsigned int i = 0; i < 4; i++)
            {
                pElement->GetGeometry()[i].FastGetSolutionStepValue(PRESSURE) = 0.0;
                for (unsigned int k = 0; k < 3; k++)
                {
                    pElement->GetGeometry()[i].FastGetSolutionStepValue(VELOCITY)[k] = vel_original(i, k);
                    pElement->GetGeometry()[i].FastGetSolutionStepValue(VELOCITY, 1)[k] = 0.9 * vel_original(i, k);
                    pElement->GetGeometry()[i].FastGetSolutionStepValue(MESH_VELOCITY)[k] = 0.0;
                    pElement->GetGeometry()[i].FastGetSolutionStepValue(MESH_VELOCITY, 1)[k] = 0.0;
                }
            }
            pElement->GetGeometry()[0].FastGetSolutionStepValue(DISTANCE) = -1.0;
            pElement->GetGeometry()[1].FastGetSolutionStepValue(DISTANCE) = 1.0;
            pElement->GetGeometry()[2].FastGetSolutionStepValue(DISTANCE) = -1.0;
            pElement->GetGeometry()[3].FastGetSolutionStepValue(DISTANCE) = 1.0;

            // Compute RHS and LHS
            Vector RHS = ZeroVector(16);
            Matrix LHS = ZeroMatrix(16, 16);

            const auto &r_process_info = modelPart.GetProcessInfo();
            pElement->Initialize(r_process_info); // Initialize the element to initialize the constitutive law
            pElement->CalculateLocalSystem(LHS, RHS, r_process_info);
            // std::cout << pElement->Info() << std::setprecision(10) << std::endl;

            // Check the RHS values (the RHS is computed as the LHS x previous_solution,
            // hence, it is assumed that if the RHS is correct, the LHS is correct as well)
            Vector reference_RHS = ZeroVector(16);
            reference_RHS[0] =3948.998936;
            reference_RHS[1] = 2873.057834;
            reference_RHS[2] = 3804.061234;
            reference_RHS[3] = -5.479993813;
            reference_RHS[4] = -3931.287229;
            reference_RHS[5] = 473.7242468;
            reference_RHS[6] = -728.3575273;
            reference_RHS[7] = -3.988810599;
            reference_RHS[8] = 130.4431454;
            reference_RHS[9] = -3350.834823;
            reference_RHS[10] = -433.0021081;
            reference_RHS[11] = -2.9057729;
            reference_RHS[12] = -92.27454488;
            reference_RHS[13] = 684.7556692;
            reference_RHS[14] = -4513.788544;
            reference_RHS[15] = -4.392089354;
            KRATOS_CHECK_VECTOR_NEAR(reference_RHS, RHS, 1e-2);
        }

        KRATOS_TEST_CASE_IN_SUITE(ElementTwoFluidNavierStokesAlphaMethodArtificialDynamicViscosity3D4N, FluidDynamicsApplicationFastSuite)
        {
            Model current_model;
            ModelPart &r_model_part = current_model.CreateModelPart("Main");
            r_model_part.SetBufferSize(3);

            // Variables addition
            r_model_part.AddNodalSolutionStepVariable(BODY_FORCE);
            r_model_part.AddNodalSolutionStepVariable(DENSITY);
            r_model_part.AddNodalSolutionStepVariable(DYNAMIC_VISCOSITY);
            r_model_part.AddNodalSolutionStepVariable(DYNAMIC_TAU);
            r_model_part.AddNodalSolutionStepVariable(PRESSURE);
            r_model_part.AddNodalSolutionStepVariable(VELOCITY);
            r_model_part.AddNodalSolutionStepVariable(MESH_VELOCITY);
            r_model_part.AddNodalSolutionStepVariable(DISTANCE);

            // Process info creation
            double delta_time = 0.1;

            r_model_part.GetProcessInfo().SetValue(SPECTRAL_RADIUS_LIMIT, 0.0);
            r_model_part.GetProcessInfo().SetValue(DYNAMIC_TAU, 0.001);
            r_model_part.GetProcessInfo().SetValue(DELTA_TIME, delta_time);
            r_model_part.GetProcessInfo().SetValue(VOLUME_ERROR, 0.0);

            // Set the element properties
            auto p_elem_prop = r_model_part.CreateNewProperties(0);
            p_elem_prop->SetValue(DENSITY, 1000.0);
            p_elem_prop->SetValue(DYNAMIC_VISCOSITY, 1.0e-05);
            auto p_cons_law = Kratos::make_shared<NewtonianTwoFluid3DLaw>();
            p_elem_prop->SetValue(CONSTITUTIVE_LAW, p_cons_law);

            // Geometry creation
            r_model_part.CreateNewNode(1, 0.0, 0.0, 0.0);
            r_model_part.CreateNewNode(2, 1.0, 0.0, 0.0);
            r_model_part.CreateNewNode(3, 0.0, 1.0, 0.0);
            r_model_part.CreateNewNode(4, 0.0, 0.0, 1.0);
            std::vector<ModelPart::IndexType> elem_nodes{1, 2, 3, 4};
            auto p_element = r_model_part.CreateNewElement("TwoFluidNavierStokesAlphaMethod3D4N", 1, elem_nodes, p_elem_prop);

            // Fake time advance to set the previous ProcessInfo container
            r_model_part.CloneSolutionStep();

            array_1d<double,3> aux_v;
            for (auto& r_node : r_model_part.Nodes()) {
                aux_v[0] = r_node.Id();
                aux_v[1] = 2.0*r_node.Id();
                aux_v[2] = std::pow(r_node.Id(),2);
                r_node.GetSolutionStepValue(VELOCITY) = aux_v;
                r_node.GetSolutionStepValue(PRESSURE) = std::pow(r_node.Id(), 3.0);
                r_node.GetSolutionStepValue(DISTANCE) = 1.0;
                r_node.GetSolutionStepValue(DENSITY) = p_elem_prop->GetValue(DENSITY);
                r_node.GetSolutionStepValue(DYNAMIC_VISCOSITY) = p_elem_prop->GetValue(DYNAMIC_VISCOSITY);
            }

            // The integration points
            std::vector<double> art_dyn_visc;
            const auto &r_process_info = r_model_part.GetProcessInfo();
            p_element->Initialize(r_process_info); // Initialize the element to initialize the constitutive law

            // Obtain the artificial dynamic viscosity in each gauss point.
            p_element->CalculateOnIntegrationPoints(ARTIFICIAL_DYNAMIC_VISCOSITY, art_dyn_visc, r_process_info);

            // for (auto val : art_dyn_visc) {
            //     std::cout << std::setprecision(12) << val << std::endl;
            // }

            const double tolerance = 1.0e-8;
            std::vector<double> exact_art_dyn_visc = { 2501.10848959, 3288.28103954, 4328.52239208, 1961.64629118};

            KRATOS_CHECK_VECTOR_NEAR(art_dyn_visc, exact_art_dyn_visc, tolerance)
        }

        KRATOS_TEST_CASE_IN_SUITE(ElementTwoFluidNavierStokesAlphaMethodArtificialDynamicViscosity2D3N, FluidDynamicsApplicationFastSuite)
        {
            Model current_model;
            ModelPart &r_model_part = current_model.CreateModelPart("Main");
            r_model_part.SetBufferSize(3);

            // Variables addition
            r_model_part.AddNodalSolutionStepVariable(BODY_FORCE);
            r_model_part.AddNodalSolutionStepVariable(DENSITY);
            r_model_part.AddNodalSolutionStepVariable(DYNAMIC_VISCOSITY);
            r_model_part.AddNodalSolutionStepVariable(DYNAMIC_TAU);
            r_model_part.AddNodalSolutionStepVariable(PRESSURE);
            r_model_part.AddNodalSolutionStepVariable(VELOCITY);
            r_model_part.AddNodalSolutionStepVariable(MESH_VELOCITY);
            r_model_part.AddNodalSolutionStepVariable(DISTANCE);

            // Process info creation
            double delta_time = 0.1;

            r_model_part.GetProcessInfo().SetValue(SPECTRAL_RADIUS_LIMIT, 0.0);
            r_model_part.GetProcessInfo().SetValue(DYNAMIC_TAU, 0.001);
            r_model_part.GetProcessInfo().SetValue(DELTA_TIME, delta_time);
            r_model_part.GetProcessInfo().SetValue(VOLUME_ERROR, 0.0);

            // Set the element properties
            auto p_elem_prop = r_model_part.CreateNewProperties(0);
            p_elem_prop->SetValue(DENSITY, 1000.0);
            p_elem_prop->SetValue(DYNAMIC_VISCOSITY, 1.0e-05);
            auto p_cons_law = Kratos::make_shared<NewtonianTwoFluid3DLaw>();
            p_elem_prop->SetValue(CONSTITUTIVE_LAW, p_cons_law);

            // Geometry creation
            r_model_part.CreateNewNode(1, 0.0, 0.0, 0.0);
            r_model_part.CreateNewNode(2, 1.0, 0.0, 0.0);
            r_model_part.CreateNewNode(3, 0.0, 1.0, 0.0);
            std::vector<ModelPart::IndexType> elem_nodes{1, 2, 3};
            auto p_element = r_model_part.CreateNewElement("TwoFluidNavierStokesAlphaMethod2D3N", 1, elem_nodes, p_elem_prop);

            // Fake time advance to set the previous ProcessInfo container
            r_model_part.CloneSolutionStep();

            array_1d<double, 3> aux_v;
            for (auto &r_node : r_model_part.Nodes())
            {
                aux_v[0] = r_node.Id();
                aux_v[1] = 2.0 * r_node.Id();
                aux_v[2] = std::pow(r_node.Id(), 2);
                r_node.GetSolutionStepValue(VELOCITY) = aux_v;
                r_node.GetSolutionStepValue(PRESSURE) = std::pow(r_node.Id(), 3.0);
                r_node.GetSolutionStepValue(DISTANCE) = 1.0;
                r_node.GetSolutionStepValue(DENSITY) = p_elem_prop->GetValue(DENSITY);
                r_node.GetSolutionStepValue(DYNAMIC_VISCOSITY) = p_elem_prop->GetValue(DYNAMIC_VISCOSITY);
            }

            // The integration points
            std::vector<double> art_dyn_visc;
            const auto &r_process_info = r_model_part.GetProcessInfo();
            p_element->Initialize(r_process_info); // Initialize the element to initialize the constitutive law

            // Obtain the artificial dynamic viscosity in each gauss point.
            p_element->CalculateOnIntegrationPoints(ARTIFICIAL_DYNAMIC_VISCOSITY, art_dyn_visc, r_process_info);

            const double tolerance = 1.0e-8;
            std::vector<double> exact_art_dyn_visc = {2829.53964846, 3772.34868778, 4715.15772801};

            KRATOS_CHECK_VECTOR_NEAR(art_dyn_visc, exact_art_dyn_visc, tolerance)
        }
    } // namespace Testing
}  // namespace Kratos.
<|MERGE_RESOLUTION|>--- conflicted
+++ resolved
@@ -1,1181 +1,1181 @@
-//    |  /           |
-//    ' /   __| _` | __|  _ \   __|
-//    . \  |   (   | |   (   |\__ `
-//   _|\_\_|  \__,_|\__|\___/ ____/
-//                   Multi-Physics
-//
-//  License:		 BSD License
-//					 Kratos default license: kratos/license.txt
-//
-//  Main authors:    Uxue Chasco
-//
-//
-
-// System includes
-#include <set>
-
-// External includes
-
-// Project includes
-#include "testing/testing.h"
-#include "containers/model.h"
-#include "spaces/ublas_space.h"
-#include "includes/properties.h"
-#include "includes/model_part.h"
-<<<<<<< HEAD
-=======
-#include "includes/global_pointer_variables.h"
-#include "includes/cfd_variables.h"
->>>>>>> b2c5df4a
-#include "utilities/math_utils.h"
-#include "includes/global_pointer_variables.h"
-#include "custom_elements/two_fluid_navier_stokes_alpha_method.h"
-#include "custom_constitutive/newtonian_2d_law.h"
-#include "custom_constitutive/newtonian_3d_law.h"
-#include "custom_constitutive/newtonian_two_fluid_2d_law.h"
-#include "custom_constitutive/newtonian_two_fluid_3d_law.h"
-
-#include "processes/find_nodal_neighbours_process.h"
-#include "utilities/normal_calculation_utils.h"
-
-namespace Kratos {
-    namespace Testing {
-
-        typedef ModelPart::IndexType									 IndexType;
-        typedef ModelPart::NodeIterator					          NodeIteratorType;
-
-        /** Checks the TwoFluidNavierStokesAlphaMethod2D3N element.
-         * Checks the LHS and RHS computation
-         */
-        KRATOS_TEST_CASE_IN_SUITE(ElementTwoFluidNavierStokesAlphaMethod2D3N, FluidDynamicsApplicationFastSuite)
-        {
-            Model current_model;
-            ModelPart& modelPart = current_model.CreateModelPart("Main");
-            //FIXME: SET TO 2 WHEN A NEW DATA CONTAINER IS CREATED
-            modelPart.SetBufferSize(3);
-
-            // Variables addition
-            modelPart.AddNodalSolutionStepVariable(BODY_FORCE);
-            modelPart.AddNodalSolutionStepVariable(DENSITY);
-            modelPart.AddNodalSolutionStepVariable(DYNAMIC_VISCOSITY);
-            modelPart.AddNodalSolutionStepVariable(DYNAMIC_TAU);
-            modelPart.AddNodalSolutionStepVariable(PRESSURE);
-            modelPart.AddNodalSolutionStepVariable(VELOCITY);
-            modelPart.AddNodalSolutionStepVariable(MESH_VELOCITY);
-            modelPart.AddNodalSolutionStepVariable(DISTANCE);
-
-            // Process info creation
-            double delta_time = 0.1;
-            modelPart.GetProcessInfo().SetValue(SPECTRAL_RADIUS_LIMIT, 0.0);
-            modelPart.GetProcessInfo().SetValue(DYNAMIC_TAU, 1.0);
-            modelPart.GetProcessInfo().SetValue(DELTA_TIME, delta_time);
-            modelPart.GetProcessInfo().SetValue(VOLUME_ERROR, 0.0);
-
-            // Set the element properties
-            Properties::Pointer pElemProp = modelPart.CreateNewProperties(0);
-            pElemProp->SetValue(DENSITY, 1000.0);
-            pElemProp->SetValue(DYNAMIC_VISCOSITY, 1.0e-03);
-            auto p_cons_law = Kratos::make_shared<NewtonianTwoFluid2DLaw>();
-            pElemProp->SetValue(CONSTITUTIVE_LAW, p_cons_law);
-
-            // Geometry creation
-            modelPart.CreateNewNode(1, 0.0, 0.0, 0.0);
-            modelPart.CreateNewNode(2, 1.0, 0.0, 0.0);
-            modelPart.CreateNewNode(3, 0.0, 1.0, 0.0);
-            std::vector<ModelPart::IndexType> elemNodes {1, 2, 3};
-            modelPart.CreateNewElement("TwoFluidNavierStokesAlphaMethod2D3N", 1, elemNodes, pElemProp);
-
-            Element::Pointer pElement = modelPart.pGetElement(1);
-             // Fake time advance to set the previous ProcessInfo container
-            modelPart.CloneSolutionStep();
-
-            // Define the nodal values
-            Matrix vel_original(3, 3);
-            vel_original(0, 0) = 0.0;
-            vel_original(0, 1) = 0.1;
-            vel_original(0, 2) = 0.2;
-            vel_original(1, 0) = 0.1;
-            vel_original(1, 1) = 0.2;
-            vel_original(1, 2) = 0.3;
-            vel_original(2, 0) = 0.2;
-            vel_original(2, 1) = 0.3;
-            vel_original(2, 2) = 0.4;
-
-            // Set the nodal BODY_FORCE, DENSITY and DYNAMIC_VISCOSITY values
-            for (NodeIteratorType it_node = modelPart.NodesBegin(); it_node < modelPart.NodesEnd(); ++it_node)
-            {
-                it_node->FastGetSolutionStepValue(DENSITY) = pElemProp->GetValue(DENSITY);
-                it_node->FastGetSolutionStepValue(DYNAMIC_VISCOSITY) = pElemProp->GetValue(DYNAMIC_VISCOSITY);
-                it_node->FastGetSolutionStepValue(BODY_FORCE_Z) = -9.81;
-            }
-
-            for (unsigned int i = 0; i < 3; i++)
-            {
-                pElement->GetGeometry()[i].FastGetSolutionStepValue(PRESSURE) = 0.0;
-                for (unsigned int k = 0; k < 3; k++)
-                {
-                    pElement->GetGeometry()[i].FastGetSolutionStepValue(VELOCITY)[k] = vel_original(i, k);
-                    pElement->GetGeometry()[i].FastGetSolutionStepValue(VELOCITY, 1)[k] =0.9*vel_original(i, k);
-                    pElement->GetGeometry()[i].FastGetSolutionStepValue(MESH_VELOCITY)[k] = 0.0;
-                    pElement->GetGeometry()[i].FastGetSolutionStepValue(MESH_VELOCITY, 1)[k] = 0.0;
-                }
-            }
-            pElement->GetGeometry()[0].FastGetSolutionStepValue(DISTANCE) = -1.0;
-            pElement->GetGeometry()[1].FastGetSolutionStepValue(DISTANCE) = -1.0;
-            pElement->GetGeometry()[2].FastGetSolutionStepValue(DISTANCE) = -1.0;
-
-            // Compute RHS and LHS
-            Vector RHS = ZeroVector(9);
-            Matrix LHS = ZeroMatrix(9, 9);
-
-            const auto &r_process_info = modelPart.GetProcessInfo();
-            pElement->Initialize(r_process_info); // Initialize the element to initialize the constitutive law
-            pElement->CalculateLocalSystem(LHS, RHS, r_process_info);
-            // Check the RHS values (the RHS is computed as the LHS x previous_solution,
-            // hence, it is assumed that if the RHS is correct, the LHS is correct as well)
-            Vector reference_RHS = ZeroVector(9);
-            reference_RHS[0] = -14.67064121;
-            reference_RHS[1] = -38.30659006;
-            reference_RHS[2] =-0.02477803762;
-            reference_RHS[3] = -44.16968252;
-            reference_RHS[4] = -61.67597243;
-            reference_RHS[5] = -0.05915402772;
-            reference_RHS[6] =-43.90588458;
-            reference_RHS[7] = -79.83781791;
-            reference_RHS[8] = -0.06606793466;
-
-            KRATOS_CHECK_VECTOR_NEAR(reference_RHS, RHS, 1e-2);
-        }
-        // /** Checks the TwoFluidNavierStokesAlphaMethod3D4N element
-        //  * Checks the LHS and RHS for a cut element
-        //  */
-        KRATOS_TEST_CASE_IN_SUITE(ElementTwoFluidNavierStokesCutAlphaMethod3D4N, FluidDynamicsApplicationFastSuite)
-        {
-            Model current_model;
-            ModelPart& modelPart = current_model.CreateModelPart("Main");
-            modelPart.SetBufferSize(3);
-
-            // Variables addition
-            modelPart.AddNodalSolutionStepVariable(BODY_FORCE);
-            modelPart.AddNodalSolutionStepVariable(DENSITY);
-            modelPart.AddNodalSolutionStepVariable(DYNAMIC_VISCOSITY);
-            modelPart.AddNodalSolutionStepVariable(DYNAMIC_TAU);
-            modelPart.AddNodalSolutionStepVariable(PRESSURE);
-            modelPart.AddNodalSolutionStepVariable(VELOCITY);
-            modelPart.AddNodalSolutionStepVariable(MESH_VELOCITY);
-            modelPart.AddNodalSolutionStepVariable(DISTANCE);
-
-            // Process info creation
-            double delta_time = 0.1;
-
-            modelPart.GetProcessInfo().SetValue(SPECTRAL_RADIUS_LIMIT, 0.0);
-            modelPart.GetProcessInfo().SetValue(DYNAMIC_TAU, 0.001);
-            modelPart.GetProcessInfo().SetValue(DELTA_TIME, delta_time);
-            modelPart.GetProcessInfo().SetValue(VOLUME_ERROR, 0.0);
-
-            // Set the element properties
-            Properties::Pointer pElemProp = modelPart.CreateNewProperties(0);
-            pElemProp->SetValue(DENSITY, 1000.0);
-            pElemProp->SetValue(DYNAMIC_VISCOSITY, 1.0e-05);
-            NewtonianTwoFluid3DLaw::Pointer pConsLaw(new NewtonianTwoFluid3DLaw());
-            pElemProp->SetValue(CONSTITUTIVE_LAW, pConsLaw);
-
-            // Geometry creation
-            modelPart.CreateNewNode(1, 0.0, 0.0, 0.0);
-            modelPart.CreateNewNode(2, 1.0, 0.0, 0.0);
-            modelPart.CreateNewNode(3, 0.0, 1.0, 0.0);
-            modelPart.CreateNewNode(4, 0.0, 0.0, 1.0);
-            std::vector<ModelPart::IndexType> elemNodes {1, 2, 3, 4};
-            modelPart.CreateNewElement("TwoFluidNavierStokesAlphaMethod3D4N", 1, elemNodes, pElemProp);
-
-            Element::Pointer pElement = modelPart.pGetElement(1);
-            // Fake time advance to set the previous ProcessInfo container
-            modelPart.CloneSolutionStep();
-
-            // Define the nodal values
-            Matrix vel_original(4,3);
-            vel_original(0,0) = 0.0; vel_original(0,1) = 0.1; vel_original(0,2) = 0.2;
-            vel_original(1,0) = 0.1; vel_original(1,1) = 0.2; vel_original(1,2) = 0.3;
-            vel_original(2,0) = 0.2; vel_original(2,1) = 0.3; vel_original(2,2) = 0.4;
-            vel_original(3,0) = 0.3; vel_original(3,1) = 0.4; vel_original(3,2) = 0.5;
-
-            // Set the nodal BODY_FORCE, DENSITY and DYNAMIC_VISCOSITY values
-            for (NodeIteratorType it_node=modelPart.NodesBegin(); it_node<modelPart.NodesEnd(); ++it_node){
-                it_node->FastGetSolutionStepValue(DENSITY) = pElemProp->GetValue(DENSITY);
-                it_node->FastGetSolutionStepValue(DYNAMIC_VISCOSITY) = pElemProp->GetValue(DYNAMIC_VISCOSITY);
-                it_node->FastGetSolutionStepValue(BODY_FORCE_Z) = -9.81;
-            }
-
-            for(unsigned int i=0; i<4; i++){
-                pElement->GetGeometry()[i].FastGetSolutionStepValue(PRESSURE)    = 0.0;
-                for(unsigned int k=0; k<3; k++){
-                    pElement->GetGeometry()[i].FastGetSolutionStepValue(VELOCITY)[k]    = vel_original(i,k);
-                    pElement->GetGeometry()[i].FastGetSolutionStepValue(VELOCITY, 1)[k] = 0.9*vel_original(i,k);
-                    pElement->GetGeometry()[i].FastGetSolutionStepValue(VELOCITY, 2)[k] = 0.9*vel_original(i,k);
-                    pElement->GetGeometry()[i].FastGetSolutionStepValue(MESH_VELOCITY)[k]    = 0.0;
-                    pElement->GetGeometry()[i].FastGetSolutionStepValue(MESH_VELOCITY, 1)[k] = 0.0;
-                    pElement->GetGeometry()[i].FastGetSolutionStepValue(MESH_VELOCITY, 2)[k] = 0.0;
-                }
-            }
-            pElement->GetGeometry()[0].FastGetSolutionStepValue(DISTANCE) = -1.0;
-            pElement->GetGeometry()[1].FastGetSolutionStepValue(DISTANCE) =  1.0;
-            pElement->GetGeometry()[2].FastGetSolutionStepValue(DISTANCE) = -1.0;
-            pElement->GetGeometry()[3].FastGetSolutionStepValue(DISTANCE) =  1.0;
-
-            // Compute RHS and LHS
-            Vector RHS = ZeroVector(16);
-            Matrix LHS = ZeroMatrix(16,16);
-
-            const auto& r_process_info = modelPart.GetProcessInfo();
-            pElement->Initialize(r_process_info); // Initialize the element to initialize the constitutive law
-            pElement->CalculateLocalSystem(LHS, RHS, r_process_info);
-
-            // Check the RHS values (the RHS is computed as the LHS x previous_solution,
-            // hence, it is assumed that if the RHS is correct, the LHS is correct as well)
-
-            KRATOS_CHECK_NEAR(RHS(0), -119.5094945, 1e-7);
-            KRATOS_CHECK_NEAR(RHS(1), 13.86753717, 1e-7);
-            KRATOS_CHECK_NEAR(RHS(2), -264.4471963, 1e-7);
-            KRATOS_CHECK_NEAR(RHS(3), -0.008525833469, 1e-7);
-            KRATOS_CHECK_NEAR(RHS(4), 31.81898305, 1e-7);
-            KRATOS_CHECK_NEAR(RHS(5), -23.48989075, 1e-7);
-            KRATOS_CHECK_NEAR(RHS(6), -515.5487839, 1e-7);
-            KRATOS_CHECK_NEAR(RHS(7), 0.1753941423, 1e-7);
-            KRATOS_CHECK_NEAR(RHS(8), 52.86326183, 1e-7);
-            KRATOS_CHECK_NEAR(RHS(9), -58.7570097, 1e-7);
-            KRATOS_CHECK_NEAR(RHS(10), -510.5819917, 1e-7);
-            KRATOS_CHECK_NEAR(RHS(11), -0.03898369627, 1e-7);
-            KRATOS_CHECK_NEAR(RHS(12), 89.23040167, 1e-7);
-            KRATOS_CHECK_NEAR(RHS(13), -30.84418781, 1e-7);
-            KRATOS_CHECK_NEAR(RHS(14), -581.986129, 1e-7);
-            KRATOS_CHECK_NEAR(RHS(15), -0.2278846126, 1e-7);
-
-        }
-                // /** Checks the TwoFluidNavierStokesAlphaMethod3D4N element
-        //  * Checks the LHS and RHS for a cut element with surface tension
-        //  */
-        KRATOS_TEST_CASE_IN_SUITE(ElementTwoFluidNavierStokesSurfaceTensionAlphaMethod3D4N, FluidDynamicsApplicationFastSuite)
-        {
-            Model current_model;
-            ModelPart& modelPart = current_model.CreateModelPart("Main");
-            modelPart.SetBufferSize(2);
-
-            // Variables addition
-            modelPart.AddNodalSolutionStepVariable(BODY_FORCE);
-            modelPart.AddNodalSolutionStepVariable(DENSITY);
-            modelPart.AddNodalSolutionStepVariable(DYNAMIC_VISCOSITY);
-            modelPart.AddNodalSolutionStepVariable(DYNAMIC_TAU);
-            modelPart.AddNodalSolutionStepVariable(PRESSURE);
-            modelPart.AddNodalSolutionStepVariable(VELOCITY);
-            modelPart.AddNodalSolutionStepVariable(MESH_VELOCITY);
-            modelPart.AddNodalSolutionStepVariable(DISTANCE);
-
-            // Process info creation
-            double delta_time = 0.1;
-
-            modelPart.GetProcessInfo().SetValue(SPECTRAL_RADIUS_LIMIT, 0.0);
-            modelPart.GetProcessInfo().SetValue(DYNAMIC_TAU, 0.001);
-            modelPart.GetProcessInfo().SetValue(DELTA_TIME, delta_time);
-            modelPart.GetProcessInfo().SetValue(SURFACE_TENSION, true);
-            modelPart.GetProcessInfo().SetValue(VOLUME_ERROR, 0.0);
-
-            // Set the element properties
-            Properties::Pointer pElemProp = modelPart.CreateNewProperties(0);
-            pElemProp->SetValue(DENSITY, 1000.0);
-            pElemProp->SetValue(DYNAMIC_VISCOSITY, 1.0e-05);
-            pElemProp->SetValue(SURFACE_TENSION_COEFFICIENT, 1.0);
-            NewtonianTwoFluid3DLaw::Pointer pConsLaw(new NewtonianTwoFluid3DLaw());
-            pElemProp->SetValue(CONSTITUTIVE_LAW, pConsLaw);
-
-            // Geometry creation
-            modelPart.CreateNewNode(1, 0.0, 0.0, 0.0);
-            modelPart.CreateNewNode(2, 1.0, 0.0, 0.0);
-            modelPart.CreateNewNode(3, 0.0, 1.0, 0.0);
-            modelPart.CreateNewNode(4, 0.0, 0.0, 1.0);
-            std::vector<ModelPart::IndexType> elemNodes {1, 2, 3, 4};
-            modelPart.CreateNewElement("TwoFluidNavierStokesAlphaMethod3D4N", 1, elemNodes, pElemProp);
-
-            Element::Pointer pElement = modelPart.pGetElement(1);
-            // Fake time advance to set the previous ProcessInfo container
-            modelPart.CloneSolutionStep();
-
-            // Define the nodal values
-            Matrix vel_original(4,3);
-            vel_original(0,0) = 0.0; vel_original(0,1) = 0.1; vel_original(0,2) = 0.2;
-            vel_original(1,0) = 0.1; vel_original(1,1) = 0.2; vel_original(1,2) = 0.3;
-            vel_original(2,0) = 0.2; vel_original(2,1) = 0.3; vel_original(2,2) = 0.4;
-            vel_original(3,0) = 0.3; vel_original(3,1) = 0.4; vel_original(3,2) = 0.5;
-
-            // Set the nodal BODY_FORCE, DENSITY and DYNAMIC_VISCOSITY values
-            for (NodeIteratorType it_node=modelPart.NodesBegin(); it_node<modelPart.NodesEnd(); ++it_node){
-                it_node->FastGetSolutionStepValue(DENSITY) = pElemProp->GetValue(DENSITY);
-                it_node->FastGetSolutionStepValue(DYNAMIC_VISCOSITY) = pElemProp->GetValue(DYNAMIC_VISCOSITY);
-                it_node->FastGetSolutionStepValue(BODY_FORCE_Z) = -9.81;
-            }
-
-            for(unsigned int i=0; i<4; i++){
-                pElement->GetGeometry()[i].FastGetSolutionStepValue(PRESSURE)    = 0.0;
-                for(unsigned int k=0; k<3; k++){
-                    pElement->GetGeometry()[i].FastGetSolutionStepValue(VELOCITY)[k]    = vel_original(i,k);
-                    pElement->GetGeometry()[i].FastGetSolutionStepValue(VELOCITY, 1)[k] = 0.9*vel_original(i,k);
-                    pElement->GetGeometry()[i].FastGetSolutionStepValue(MESH_VELOCITY)[k]    = 0.0;
-                    pElement->GetGeometry()[i].FastGetSolutionStepValue(MESH_VELOCITY, 1)[k] = 0.0;
-            }
-            }
-
-            pElement->GetGeometry()[0].FastGetSolutionStepValue(DISTANCE) = -1.0;
-            pElement->GetGeometry()[1].FastGetSolutionStepValue(DISTANCE) =  1.0;
-            pElement->GetGeometry()[2].FastGetSolutionStepValue(DISTANCE) = -1.0;
-            pElement->GetGeometry()[3].FastGetSolutionStepValue(DISTANCE) =  1.0;
-
-            pElement->GetGeometry()[0].SetValue(CURVATURE, 1.0);
-            pElement->GetGeometry()[1].SetValue(CURVATURE, 1.0);
-            pElement->GetGeometry()[2].SetValue(CURVATURE, 1.0);
-            pElement->GetGeometry()[3].SetValue(CURVATURE, 1.0);
-
-            Vector inner_pressure_grad = ZeroVector(3);
-            Vector outer_pressure_grad = ZeroVector(3);
-
-            for(unsigned int k=0; k<3; k++){
-                inner_pressure_grad[k] = 0.5*k;
-                outer_pressure_grad[k] = 1.5*k + 1.0;
-            }
-
-            pElement->GetGeometry()[0].SetValue(PRESSURE_GRADIENT, inner_pressure_grad);
-            pElement->GetGeometry()[1].SetValue(PRESSURE_GRADIENT, outer_pressure_grad);
-            pElement->GetGeometry()[2].SetValue(PRESSURE_GRADIENT, inner_pressure_grad);
-            pElement->GetGeometry()[3].SetValue(PRESSURE_GRADIENT, outer_pressure_grad);
-
-            // Compute RHS and LHS
-            Vector RHS = ZeroVector(16);
-            Vector reference_RHS = ZeroVector(16);
-            Matrix LHS = ZeroMatrix(16,16);
-
-            const auto& r_process_info = modelPart.GetProcessInfo();
-
-            pElement->Initialize(r_process_info); // Initialize the element to initialize the constitutive law
-            pElement->CalculateLocalSystem(LHS, RHS, r_process_info);
-
-            reference_RHS[0] = -241.33267395784;
-            reference_RHS[1] = 17.632097705363;
-            reference_RHS[2]= -182.29720750899;
-            reference_RHS[3]= 0.020140666295797;
-            reference_RHS[4]= 101.35024256784;
-            reference_RHS[5]= -35.407695645367;
-            reference_RHS[6]= -564.88597999491;
-            reference_RHS[7]= 0.40838413082497;
-            reference_RHS[8]= 148.25438916454;
-            reference_RHS[9]= -52.14562036006;
-            reference_RHS[10]= -605.8561165501;
-            reference_RHS[11]= -0.070140666295799;
-            reference_RHS[12]= 185.67518738712;
-            reference_RHS[13]= -47.99651481075;
-            reference_RHS[14]= -658.07450777431;
-            reference_RHS[15]= -0.45838413082497;
-
-            // Check the RHS values (the RHS is computed as the LHS x previous_solution,
-            // hence, it is assumed that if the RHS is correct, the LHS is correct as well)
-            KRATOS_CHECK_VECTOR_NEAR(RHS, reference_RHS, 1e-7);
-
-        }
-       // /** Checks the TwoFluidNavierStokesAlphaMethod3D4N element
-        //  * Checks the LHS and RHS for a negative element (distance <= 0.0)
-        //  */
-        KRATOS_TEST_CASE_IN_SUITE(ElementTwoFluidNavierStokesNegativeSideAlphaMethod3D4N, FluidDynamicsApplicationFastSuite)
-        {
-            Model current_model;
-            ModelPart& modelPart = current_model.CreateModelPart("Main");
-            modelPart.SetBufferSize(2);
-
-            // Variables addition
-            modelPart.AddNodalSolutionStepVariable(BODY_FORCE);
-            modelPart.AddNodalSolutionStepVariable(DENSITY);
-            modelPart.AddNodalSolutionStepVariable(DYNAMIC_VISCOSITY);
-            modelPart.AddNodalSolutionStepVariable(DYNAMIC_TAU);
-            modelPart.AddNodalSolutionStepVariable(PRESSURE);
-            modelPart.AddNodalSolutionStepVariable(VELOCITY);
-            modelPart.AddNodalSolutionStepVariable(MESH_VELOCITY);
-            modelPart.AddNodalSolutionStepVariable(DISTANCE);
-
-            // Process info creation
-            double delta_time = 0.1;
-
-            modelPart.GetProcessInfo().SetValue(SPECTRAL_RADIUS_LIMIT, 0.0);
-            modelPart.GetProcessInfo().SetValue(DYNAMIC_TAU, 0.001);
-            modelPart.GetProcessInfo().SetValue(DELTA_TIME, delta_time);
-            modelPart.GetProcessInfo().SetValue(VOLUME_ERROR, 0.0);
-
-            // Set the element properties
-            Properties::Pointer pElemProp = modelPart.CreateNewProperties(0);
-            pElemProp->SetValue(DENSITY, 1000.0);
-            pElemProp->SetValue(DYNAMIC_VISCOSITY, 1.0e-05);
-            NewtonianTwoFluid3DLaw::Pointer pConsLaw(new NewtonianTwoFluid3DLaw());
-            pElemProp->SetValue(CONSTITUTIVE_LAW, pConsLaw);
-
-            // Geometry creation
-            modelPart.CreateNewNode(1, 0.0, 0.0, 0.0);
-            modelPart.CreateNewNode(2, 1.0, 0.0, 0.0);
-            modelPart.CreateNewNode(3, 0.0, 1.0, 0.0);
-            modelPart.CreateNewNode(4, 0.0, 0.0, 1.0);
-            std::vector<ModelPart::IndexType> elemNodes{ 1, 2, 3, 4 };
-            modelPart.CreateNewElement("TwoFluidNavierStokesAlphaMethod3D4N", 1, elemNodes, pElemProp);
-
-            Element::Pointer pElement = modelPart.pGetElement(1);
-            // Fake time advance to set the previous ProcessInfo container
-            modelPart.CloneSolutionStep();
-
-            // Define the nodal values
-            Matrix vel_original(4, 3);
-            vel_original(0, 0) = 0.0; vel_original(0, 1) = 0.1; vel_original(0, 2) = 0.2;
-            vel_original(1, 0) = 0.1; vel_original(1, 1) = 0.2; vel_original(1, 2) = 0.3;
-            vel_original(2, 0) = 0.2; vel_original(2, 1) = 0.3; vel_original(2, 2) = 0.4;
-            vel_original(3, 0) = 0.3; vel_original(3, 1) = 0.4; vel_original(3, 2) = 0.5;
-
-            // Set the nodal BODY_FORCE, DENSITY and DYNAMIC_VISCOSITY values
-            for (NodeIteratorType it_node = modelPart.NodesBegin(); it_node < modelPart.NodesEnd(); ++it_node) {
-                it_node->FastGetSolutionStepValue(DENSITY) = pElemProp->GetValue(DENSITY);
-                it_node->FastGetSolutionStepValue(DYNAMIC_VISCOSITY) = pElemProp->GetValue(DYNAMIC_VISCOSITY);
-                it_node->FastGetSolutionStepValue(BODY_FORCE_Z) = -9.81;
-            }
-
-            for (unsigned int i = 0; i < 4; i++) {
-                pElement->GetGeometry()[i].FastGetSolutionStepValue(PRESSURE) = 0.0;
-                for (unsigned int k = 0; k < 3; k++) {
-                    pElement->GetGeometry()[i].FastGetSolutionStepValue(VELOCITY)[k] = vel_original(i, k);
-                    pElement->GetGeometry()[i].FastGetSolutionStepValue(VELOCITY, 1)[k] = 0.9*vel_original(i, k);
-                    pElement->GetGeometry()[i].FastGetSolutionStepValue(MESH_VELOCITY)[k] = 0.0;
-                    pElement->GetGeometry()[i].FastGetSolutionStepValue(MESH_VELOCITY, 1)[k] = 0.0;
-                }
-            }
-            pElement->GetGeometry()[0].FastGetSolutionStepValue(DISTANCE) = -1.0;
-            pElement->GetGeometry()[1].FastGetSolutionStepValue(DISTANCE) = -1.0;
-            pElement->GetGeometry()[2].FastGetSolutionStepValue(DISTANCE) = -1.0;
-            pElement->GetGeometry()[3].FastGetSolutionStepValue(DISTANCE) = -1.0;
-
-            // Compute RHS and LHS
-            Vector RHS = ZeroVector(16);
-            Matrix LHS = ZeroMatrix(16, 16);
-
-            const auto& r_process_info = modelPart.GetProcessInfo();
-            pElement->Initialize(r_process_info); // Initialize the element to initialize the constitutive law
-            pElement->CalculateLocalSystem(LHS, RHS, r_process_info);
-
-            // Check the RHS values (the RHS is computed as the LHS x previous_solution,
-            // hence, it is assumed that if the RHS is correct, the LHS is correct as well)
-            KRATOS_CHECK_NEAR(RHS(0), 16.6700148724, 1e-7);
-            KRATOS_CHECK_NEAR(RHS(1), 17.5504263651, 1e-7);
-            KRATOS_CHECK_NEAR(RHS(2), 76.0097167815, 1e-7);
-            KRATOS_CHECK_NEAR(RHS(3),0.951210720699, 1e-7);
-            KRATOS_CHECK_NEAR(RHS(4), -35.762027016, 1e-7);
-            KRATOS_CHECK_NEAR(RHS(5), -35.3837331297, 1e-7);
-            KRATOS_CHECK_NEAR(RHS(6), -701.815365218, 1e-7);
-            KRATOS_CHECK_NEAR(RHS(7), -0.0572209011027, 1e-7);
-            KRATOS_CHECK_NEAR(RHS(8), -30.4898366163, 1e-7);
-            KRATOS_CHECK_NEAR(RHS(9), -52.0920660863, 1e-7);
-            KRATOS_CHECK_NEAR(RHS(10), -784.514819936, 1e-7);
-            KRATOS_CHECK_NEAR(RHS(11), -0.0700797902459, 1e-7);
-            KRATOS_CHECK_NEAR(RHS(12), -35.584025235, 1e-7);
-            KRATOS_CHECK_NEAR(RHS(13), -47.95583463, 1e-7);
-            KRATOS_CHECK_NEAR(RHS(14), -879.858882572, 1e-7);
-            KRATOS_CHECK_NEAR(RHS(15), -0.923910029351, 1e-7);
-
-        }
-
-        // /** Checks the TwoFluidNavierStokesAlphaMethod3D4N element
-        //  * Checks the LHS and RHS for a positive element (distance > 0.0)
-        //  */
-        KRATOS_TEST_CASE_IN_SUITE(ElementTwoFluidNavierStokesPositiveSideAlphaMethod3D4N, FluidDynamicsApplicationFastSuite)
-        {
-            Model current_model;
-            ModelPart& modelPart = current_model.CreateModelPart("Main");
-            modelPart.SetBufferSize(2);
-
-            // Variables addition
-            modelPart.AddNodalSolutionStepVariable(BODY_FORCE);
-            modelPart.AddNodalSolutionStepVariable(DENSITY);
-            modelPart.AddNodalSolutionStepVariable(DYNAMIC_VISCOSITY);
-            modelPart.AddNodalSolutionStepVariable(DYNAMIC_TAU);
-            modelPart.AddNodalSolutionStepVariable(PRESSURE);
-            modelPart.AddNodalSolutionStepVariable(VELOCITY);
-            modelPart.AddNodalSolutionStepVariable(MESH_VELOCITY);
-            modelPart.AddNodalSolutionStepVariable(DISTANCE);
-
-            // Process info creation
-            double delta_time = 0.1;
-            modelPart.GetProcessInfo().SetValue(SPECTRAL_RADIUS_LIMIT, 0.0);
-            modelPart.GetProcessInfo().SetValue(DYNAMIC_TAU, 0.001);
-            modelPart.GetProcessInfo().SetValue(DELTA_TIME, delta_time);
-            modelPart.GetProcessInfo().SetValue(VOLUME_ERROR, 0.0);
-
-            // Set the element properties
-            Properties::Pointer pElemProp = modelPart.CreateNewProperties(0);
-            pElemProp->SetValue(DENSITY, 1000.0);
-            pElemProp->SetValue(DYNAMIC_VISCOSITY, 1.0e-05);
-            NewtonianTwoFluid3DLaw::Pointer pConsLaw(new NewtonianTwoFluid3DLaw());
-            pElemProp->SetValue(CONSTITUTIVE_LAW, pConsLaw);
-
-            // Geometry creation
-            modelPart.CreateNewNode(1, 0.0, 0.0, 0.0);
-            modelPart.CreateNewNode(2, 1.0, 0.0, 0.0);
-            modelPart.CreateNewNode(3, 0.0, 1.0, 0.0);
-            modelPart.CreateNewNode(4, 0.0, 0.0, 1.0);
-            std::vector<ModelPart::IndexType> elemNodes{ 1, 2, 3, 4 };
-            modelPart.CreateNewElement("TwoFluidNavierStokesAlphaMethod3D4N", 1, elemNodes, pElemProp);
-
-            Element::Pointer pElement = modelPart.pGetElement(1);
-
-            // Fake time advance to set the previous ProcessInfo container
-            modelPart.CloneSolutionStep();
-
-            // Define the nodal values
-            Matrix vel_original(4, 3);
-            vel_original(0, 0) = 0.0; vel_original(0, 1) = 0.1; vel_original(0, 2) = 0.2;
-            vel_original(1, 0) = 0.1; vel_original(1, 1) = 0.2; vel_original(1, 2) = 0.3;
-            vel_original(2, 0) = 0.2; vel_original(2, 1) = 0.3; vel_original(2, 2) = 0.4;
-            vel_original(3, 0) = 0.3; vel_original(3, 1) = 0.4; vel_original(3, 2) = 0.5;
-
-            // Set the nodal BODY_FORCE, DENSITY and DYNAMIC_VISCOSITY values
-            for (NodeIteratorType it_node = modelPart.NodesBegin(); it_node < modelPart.NodesEnd(); ++it_node) {
-                it_node->FastGetSolutionStepValue(DENSITY) = pElemProp->GetValue(DENSITY);
-                it_node->FastGetSolutionStepValue(DYNAMIC_VISCOSITY) = pElemProp->GetValue(DYNAMIC_VISCOSITY);
-                it_node->FastGetSolutionStepValue(BODY_FORCE_Z) = -9.81;
-                it_node->FastGetSolutionStepValue(BODY_FORCE_Z, 1) = -9.81;
-            }
-
-            for (unsigned int i = 0; i < 4; i++) {
-                pElement->GetGeometry()[i].FastGetSolutionStepValue(PRESSURE) = 0.0;
-                for (unsigned int k = 0; k < 3; k++) {
-                    pElement->GetGeometry()[i].FastGetSolutionStepValue(VELOCITY)[k] = vel_original(i, k);
-                    pElement->GetGeometry()[i].FastGetSolutionStepValue(VELOCITY, 1)[k] = 0.9*vel_original(i, k);
-                    pElement->GetGeometry()[i].FastGetSolutionStepValue(MESH_VELOCITY)[k] = 0.0;
-                    pElement->GetGeometry()[i].FastGetSolutionStepValue(MESH_VELOCITY, 1)[k] = 0.0;
-
-                }
-            }
-            pElement->GetGeometry()[0].FastGetSolutionStepValue(DISTANCE) = 1.0;
-            pElement->GetGeometry()[1].FastGetSolutionStepValue(DISTANCE) = 1.0;
-            pElement->GetGeometry()[2].FastGetSolutionStepValue(DISTANCE) = 1.0;
-            pElement->GetGeometry()[3].FastGetSolutionStepValue(DISTANCE) = 1.0;
-
-            // Compute RHS and LHS
-            Vector RHS = ZeroVector(16);
-            Matrix LHS = ZeroMatrix(16, 16);
-
-            const auto& r_process_info = modelPart.GetProcessInfo();
-            pElement->Initialize(r_process_info); // Initialize the element to initialize the constitutive law
-            pElement->CalculateLocalSystem(LHS, RHS, r_process_info);
-
-            // Check the RHS values (the RHS is computed as the LHS x previous_solution,
-            // hence, it is assumed that if the RHS is correct, the LHS is correct as well)
-            KRATOS_CHECK_NEAR(RHS(0), 16.6700148724, 1e-7);
-            KRATOS_CHECK_NEAR(RHS(1), 17.5504263651, 1e-7);
-            KRATOS_CHECK_NEAR(RHS(2), 76.0097167815, 1e-7);
-            KRATOS_CHECK_NEAR(RHS(3), 0.951210720699, 1e-7);
-            KRATOS_CHECK_NEAR(RHS(4), -35.762027016, 1e-7);
-            KRATOS_CHECK_NEAR(RHS(5), -35.3837331297, 1e-7);
-            KRATOS_CHECK_NEAR(RHS(6),-701.815365218, 1e-7);
-            KRATOS_CHECK_NEAR(RHS(7), -0.0572209011027, 1e-7);
-            KRATOS_CHECK_NEAR(RHS(8), -30.4898366163, 1e-7);
-            KRATOS_CHECK_NEAR(RHS(9), -52.0920660863, 1e-7);
-            KRATOS_CHECK_NEAR(RHS(10), -784.514819936, 1e-7);
-            KRATOS_CHECK_NEAR(RHS(11),-0.0700797902459, 1e-7);
-            KRATOS_CHECK_NEAR(RHS(12), -35.584025235, 1e-7);
-            KRATOS_CHECK_NEAR(RHS(13), -47.95583463, 1e-7);
-            KRATOS_CHECK_NEAR(RHS(14), -879.858882572, 1e-7);
-            KRATOS_CHECK_NEAR(RHS(15), -0.923910029351, 1e-7);
-
-        }
-
-        /** Checks the TwoFluidNavierStokesAlphaMethod2D3N element in a hydrostatic case.
-         *  Checks the computation of the RHS
-         */
-        KRATOS_TEST_CASE_IN_SUITE(ElementTwoFluidNavierStokesAlphaMethod2D3NHydrostatic, FluidDynamicsApplicationFastSuite)
-        {
-
-            Model current_model;
-            ModelPart& modelPart = current_model.CreateModelPart("Main");
-            modelPart.SetBufferSize(2);
-
-            // Variables addition
-            modelPart.AddNodalSolutionStepVariable(BODY_FORCE);
-            modelPart.AddNodalSolutionStepVariable(DENSITY);
-            modelPart.AddNodalSolutionStepVariable(DYNAMIC_VISCOSITY);
-            modelPart.AddNodalSolutionStepVariable(DYNAMIC_TAU);
-            modelPart.AddNodalSolutionStepVariable(PRESSURE);
-            modelPart.AddNodalSolutionStepVariable(VELOCITY);
-            modelPart.AddNodalSolutionStepVariable(MESH_VELOCITY);
-            modelPart.AddNodalSolutionStepVariable(DISTANCE);
-
-            // Process info creation
-            double delta_time = 0.1;
-
-            modelPart.GetProcessInfo().SetValue(SPECTRAL_RADIUS_LIMIT, 0.0);
-            modelPart.GetProcessInfo().SetValue(DYNAMIC_TAU, 0.001);
-            modelPart.GetProcessInfo().SetValue(SOUND_VELOCITY, 1.0e+3);
-            modelPart.GetProcessInfo().SetValue(DELTA_TIME, delta_time);
-            modelPart.GetProcessInfo().SetValue(VOLUME_ERROR, 0.0);
-
-            // Set the element properties
-            Properties::Pointer pElemProp = modelPart.CreateNewProperties(0);
-            pElemProp->SetValue(DENSITY, 1000.0);
-            pElemProp->SetValue(DYNAMIC_VISCOSITY, 1.0e-03);
-            Newtonian2DLaw::Pointer pConsLaw(new Newtonian2DLaw());
-            pElemProp->SetValue(CONSTITUTIVE_LAW, pConsLaw);
-
-            // Geometry creation
-            modelPart.CreateNewNode(1, 2.0, 0.0, 0.0);  // 0 = node 1
-            modelPart.CreateNewNode(2, 2.0, 2.0, 0.0);	// 1 = node 2
-            modelPart.CreateNewNode(3, 0.0, 2.0, 0.0);	// 2 = node 3
-
-            std::vector<ModelPart::IndexType> elemNodes1 {1, 2, 3};
-
-            modelPart.CreateNewElement("TwoFluidNavierStokesAlphaMethod2D3N", 1, elemNodes1, pElemProp);
-
-            Element::Pointer pElement = modelPart.pGetElement(1);
-            // Fake time advance to set the previous ProcessInfo container
-            modelPart.CloneSolutionStep();
-
-            // Define the nodal values as 0 for hydrostatic case
-            Matrix vel_original(3,2);
-            vel_original(0,0) = 0.0; vel_original(0,1) = 0.0;
-            vel_original(1,0) = 0.0; vel_original(1,1) = 0.0;
-            vel_original(2,0) = 0.0; vel_original(2,1) = 0.0;
-
-            // Setting equal nodal values for DENSITY, DYNAMIC_VISCOSITY, BODY_FORCE
-            for (NodeIteratorType it_node=modelPart.NodesBegin(); it_node<modelPart.NodesEnd(); ++it_node){
-                it_node->FastGetSolutionStepValue(DENSITY) = pElemProp->GetValue(DENSITY);
-                it_node->FastGetSolutionStepValue(DYNAMIC_VISCOSITY) = pElemProp->GetValue(DYNAMIC_VISCOSITY);
-                it_node->FastGetSolutionStepValue(BODY_FORCE_X) = 0.0;
-                it_node->FastGetSolutionStepValue(BODY_FORCE_Y) = -10.0;
-                it_node->FastGetSolutionStepValue(BODY_FORCE_Z) = 0.0;
-            }
-
-            // Setting the density (different for nodes since element cut by surface)
-            pElement->GetGeometry()[0].FastGetSolutionStepValue(DENSITY) = 2.0;
-            pElement->GetGeometry()[1].FastGetSolutionStepValue(DENSITY) = 1.0;
-            pElement->GetGeometry()[2].FastGetSolutionStepValue(DENSITY) = 1.0;
-
-            for(unsigned int i=0; i<3; i++){
-                for(unsigned int k=0; k<2; k++){
-                    pElement->GetGeometry()[i].FastGetSolutionStepValue(VELOCITY)[k]    = vel_original(i,k);
-                    pElement->GetGeometry()[i].FastGetSolutionStepValue(VELOCITY, 1)[k] = vel_original(i,k);
-                    // pElement->GetGeometry()[i].Fix(VELOCITY);
-                    pElement->GetGeometry()[i].FastGetSolutionStepValue(MESH_VELOCITY)[k]    = 0.0;
-                    pElement->GetGeometry()[i].FastGetSolutionStepValue(MESH_VELOCITY, 1)[k] = 0.0;
-                }
-            }
-
-            pElement->GetGeometry()[0].Fix(VELOCITY_X);
-            pElement->GetGeometry()[0].Fix(VELOCITY_Y);
-
-            // Setting the density (different for nodes to define the position of the surface)
-            pElement->GetGeometry()[0].FastGetSolutionStepValue(DISTANCE) = -1.0;
-            pElement->GetGeometry()[1].FastGetSolutionStepValue(DISTANCE) = 1.0;
-            pElement->GetGeometry()[2].FastGetSolutionStepValue(DISTANCE) = 1.0;
-
-            // Simon : Setting the pressure
-            pElement->GetGeometry()[0].FastGetSolutionStepValue(PRESSURE) = 30.0;
-            pElement->GetGeometry()[1].FastGetSolutionStepValue(PRESSURE) = 0.0;
-            pElement->GetGeometry()[2].FastGetSolutionStepValue(PRESSURE) = 0.0;
-
-            pElement->GetGeometry()[0].Fix(PRESSURE);
-
-            // Compute RHS and LHS
-            Vector RHS = ZeroVector(9);
-            Matrix LHS = ZeroMatrix(9,9);
-
-            const auto& r_process_info = modelPart.GetProcessInfo();
-            pElement->Initialize(r_process_info); // Initialize the element to initialize the constitutive law
-            pElement->CalculateLocalSystem(LHS, RHS, r_process_info);
-
-            double det;
-            MathUtils<double>::InvertMatrix(LHS, LHS, det);
-
-            const Vector solVec = prod(LHS, RHS);
-
-            // The remaining residuals in the velocities have the size of the boundary integrals over the enriched pressure.
-            // If the "standard" pressure shape functions are used, the results do not hold.
-
-            KRATOS_CHECK_NEAR(RHS(0), 0.0, 1e-7);		// U_x at node 1
-            KRATOS_CHECK_NEAR(RHS(1), -17.5, 1e-7); 	// U_y at node 1
-            KRATOS_CHECK_NEAR(RHS(2), 0.0, 1e-7);		// P   at node 1
-
-            KRATOS_CHECK_NEAR(RHS(3), 7.5, 1e-7);		// U_x at node 2
-            KRATOS_CHECK_NEAR(RHS(4), 0.0, 1e-7);		// U_y at node 2
-            KRATOS_CHECK_NEAR(RHS(5), 0.0, 1e-7);		// P   at node 2
-
-            KRATOS_CHECK_NEAR(RHS(6), -7.5, 1e-7);		// U_x at node 3
-            KRATOS_CHECK_NEAR(RHS(7), -7.5, 1e-7);		// U_y at node 3
-            KRATOS_CHECK_NEAR(RHS(8), 0.0, 1e-7);		// P   at node 3
-        }
-
-        KRATOS_TEST_CASE_IN_SUITE(ElementTwoFluidNavierStokesDarcyAlphaMethod3D4N, FluidDynamicsApplicationFastSuite)
-        {
-            Model current_model;
-            ModelPart& modelPart = current_model.CreateModelPart("Main");
-            modelPart.SetBufferSize(2);
-
-            // Variables addition
-            modelPart.AddNodalSolutionStepVariable(BODY_FORCE);
-            modelPart.AddNodalSolutionStepVariable(DENSITY);
-            modelPart.AddNodalSolutionStepVariable(DYNAMIC_VISCOSITY);
-            modelPart.AddNodalSolutionStepVariable(DYNAMIC_TAU);
-            modelPart.AddNodalSolutionStepVariable(PRESSURE);
-            modelPart.AddNodalSolutionStepVariable(VELOCITY);
-            modelPart.AddNodalSolutionStepVariable(MESH_VELOCITY);
-            modelPart.AddNodalSolutionStepVariable(DISTANCE);
-
-            // Process info creation
-            double delta_time = 0.1;
-
-
-            modelPart.GetProcessInfo().SetValue(SPECTRAL_RADIUS_LIMIT,0.0);
-            modelPart.GetProcessInfo().SetValue(DYNAMIC_TAU, 0.001);
-            modelPart.GetProcessInfo().SetValue(DELTA_TIME, delta_time);
-            modelPart.GetProcessInfo().SetValue(VOLUME_ERROR, 0.0);
-
-            // Set the element properties
-            Properties::Pointer pElemProp = modelPart.CreateNewProperties(0);
-            pElemProp->SetValue(DENSITY, 1000.0);
-            pElemProp->SetValue(LIN_DARCY_COEF, 1.0 / 4.339E-08);
-            pElemProp->SetValue(NONLIN_DARCY_COEF, 1.0 / 5.086E-04);
-            pElemProp->SetValue(DYNAMIC_VISCOSITY, 1.0e-05);
-            NewtonianTwoFluid3DLaw::Pointer pConsLaw(new NewtonianTwoFluid3DLaw());
-            pElemProp->SetValue(CONSTITUTIVE_LAW, pConsLaw);
-
-            // Geometry creation
-            modelPart.CreateNewNode(1, 0.0, 0.0, 0.0);
-            modelPart.CreateNewNode(2, 1.0, 0.0, 0.0);
-            modelPart.CreateNewNode(3, 0.0, 1.0, 0.0);
-            modelPart.CreateNewNode(4, 0.0, 0.0, 1.0);
-            std::vector<ModelPart::IndexType> elemNodes{ 1, 2, 3, 4 };
-            modelPart.CreateNewElement("TwoFluidNavierStokesAlphaMethod3D4N", 1, elemNodes, pElemProp);
-
-            Element::Pointer pElement = modelPart.pGetElement(1);
-            // Fake time advance to set the previous ProcessInfo container
-            modelPart.CloneSolutionStep();
-
-            // Define the nodal values
-            Matrix vel_original(4, 3);
-            vel_original(0, 0) = 0.0; vel_original(0, 1) = 0.1; vel_original(0, 2) = 0.2;
-            vel_original(1, 0) = 0.1; vel_original(1, 1) = 0.2; vel_original(1, 2) = 0.3;
-            vel_original(2, 0) = 0.2; vel_original(2, 1) = 0.3; vel_original(2, 2) = 0.4;
-            vel_original(3, 0) = 0.3; vel_original(3, 1) = 0.4; vel_original(3, 2) = 0.5;
-
-            // Set the nodal BODY_FORCE, DENSITY and DYNAMIC_VISCOSITY values
-            for (NodeIteratorType it_node = modelPart.NodesBegin(); it_node < modelPart.NodesEnd(); ++it_node) {
-                it_node->FastGetSolutionStepValue(DENSITY) = pElemProp->GetValue(DENSITY);
-                it_node->FastGetSolutionStepValue(DYNAMIC_VISCOSITY) = pElemProp->GetValue(DYNAMIC_VISCOSITY);
-                it_node->FastGetSolutionStepValue(BODY_FORCE_Z) = -9.81;
-            }
-
-            for (unsigned int i = 0; i < 4; i++) {
-                pElement->GetGeometry()[i].FastGetSolutionStepValue(PRESSURE) = 0.0;
-                for (unsigned int k = 0; k < 3; k++) {
-                    pElement->GetGeometry()[i].FastGetSolutionStepValue(VELOCITY)[k] = vel_original(i, k);
-                    pElement->GetGeometry()[i].FastGetSolutionStepValue(VELOCITY, 1)[k] = 0.9*vel_original(i, k);
-                    pElement->GetGeometry()[i].FastGetSolutionStepValue(MESH_VELOCITY)[k] = 0.0;
-                    pElement->GetGeometry()[i].FastGetSolutionStepValue(MESH_VELOCITY, 1)[k] = 0.0;
-                }
-            }
-            pElement->GetGeometry()[0].FastGetSolutionStepValue(DISTANCE) = -1.0;
-            pElement->GetGeometry()[1].FastGetSolutionStepValue(DISTANCE) = 1.0;
-            pElement->GetGeometry()[2].FastGetSolutionStepValue(DISTANCE) = -1.0;
-            pElement->GetGeometry()[3].FastGetSolutionStepValue(DISTANCE) = 1.0;
-
-            // Compute RHS and LHS
-            Vector RHS = ZeroVector(16);
-            Matrix LHS = ZeroMatrix(16, 16);
-
-            const auto& r_process_info = modelPart.GetProcessInfo();
-            pElement->Initialize(r_process_info); // Initialize the element to initialize the constitutive law
-            pElement->CalculateLocalSystem(LHS, RHS, r_process_info);
-
-            // Check the RHS values (the RHS is computed as the LHS x previous_solution,
-            // hence, it is assumed that if the RHS is correct, the LHS is correct as well)
-
-
-            KRATOS_CHECK_NEAR(RHS(0), -119.5094945, 1e-7);
-            KRATOS_CHECK_NEAR(RHS(1), 13.86753717, 1e-7);
-            KRATOS_CHECK_NEAR(RHS(2), -264.4471963, 1e-7);
-            KRATOS_CHECK_NEAR(RHS(3), -0.008525833469, 1e-7);
-            KRATOS_CHECK_NEAR(RHS(4), 31.81898305, 1e-7);
-            KRATOS_CHECK_NEAR(RHS(5), -23.48989075, 1e-7);
-            KRATOS_CHECK_NEAR(RHS(6), -515.5487839, 1e-7);
-            KRATOS_CHECK_NEAR(RHS(7), 0.1753941423, 1e-7);
-            KRATOS_CHECK_NEAR(RHS(8), 52.86326183, 1e-7);
-            KRATOS_CHECK_NEAR(RHS(9), -58.7570097, 1e-7);
-            KRATOS_CHECK_NEAR(RHS(10), -510.5819917, 1e-7);
-            KRATOS_CHECK_NEAR(RHS(11), -0.03898369627, 1e-7);
-            KRATOS_CHECK_NEAR(RHS(12), 89.23040167, 1e-7);
-            KRATOS_CHECK_NEAR(RHS(13), -30.84418781, 1e-7);
-            KRATOS_CHECK_NEAR(RHS(14), -581.986129, 1e-7);
-            KRATOS_CHECK_NEAR(RHS(15), -0.2278846126, 1e-7);
-
-        }
-
-        // Giving a value different to zero to source term in order to test it.
-
-        // /** Checks the TwoFluidNavierStokesAlphaMethod2D3N element with a source term in mass conservation equation
-        //  * Checks the LHS and RHS for a cut element
-        //  */
-
-        KRATOS_TEST_CASE_IN_SUITE(ElementTwoFluidNavierStokesAlphaMethod2D3NError, FluidDynamicsApplicationFastSuite)
-        {
-             Model current_model;
-            ModelPart& modelPart = current_model.CreateModelPart("Main");
-            modelPart.SetBufferSize(2);
-
-            // Variables addition
-            modelPart.AddNodalSolutionStepVariable(BODY_FORCE);
-            modelPart.AddNodalSolutionStepVariable(DENSITY);
-            modelPart.AddNodalSolutionStepVariable(DYNAMIC_VISCOSITY);
-            modelPart.AddNodalSolutionStepVariable(DYNAMIC_TAU);
-            modelPart.AddNodalSolutionStepVariable(PRESSURE);
-            modelPart.AddNodalSolutionStepVariable(VELOCITY);
-            modelPart.AddNodalSolutionStepVariable(MESH_VELOCITY);
-            modelPart.AddNodalSolutionStepVariable(DISTANCE);
-
-
-            // Process info creation
-            double delta_time = 0.1;
-            modelPart.GetProcessInfo().SetValue(SPECTRAL_RADIUS_LIMIT, 0.0);
-            modelPart.GetProcessInfo().SetValue(DYNAMIC_TAU, 0.001);
-            modelPart.GetProcessInfo().SetValue(SOUND_VELOCITY, 1.0e+3);
-            modelPart.GetProcessInfo().SetValue(DELTA_TIME, delta_time);
-            modelPart.GetProcessInfo().SetValue(VOLUME_ERROR,10.0);
-
-
-            // Set the element properties
-            Properties::Pointer pElemProp = modelPart.CreateNewProperties(0);
-            pElemProp->SetValue(DENSITY, 1000.0);
-            pElemProp->SetValue(DYNAMIC_VISCOSITY, 1.0e-05);
-            Newtonian2DLaw::Pointer pConsLaw(new Newtonian2DLaw());
-            pElemProp->SetValue(CONSTITUTIVE_LAW, pConsLaw);
-
-            // Geometry creation
-            modelPart.CreateNewNode(1, 0.0, 0.0, 0.0);
-            modelPart.CreateNewNode(2, 1.0, 0.0, 0.0);
-            modelPart.CreateNewNode(3, 0.0, 1.0, 0.0);
-            std::vector<ModelPart::IndexType> elemNodes {1, 2, 3};
-            modelPart.CreateNewElement("TwoFluidNavierStokesAlphaMethod2D3N", 1, elemNodes, pElemProp);
-
-            Element::Pointer pElement = modelPart.pGetElement(1);
-            // Fake time advance to set the previous ProcessInfo container
-            modelPart.CloneSolutionStep();
-
-
-            // Define the nodal values
-            Matrix vel_original(3, 2);
-            vel_original(0, 0) = 0.0;
-            vel_original(0, 1) = 0.1;
-            vel_original(1, 0) = 0.1;
-            vel_original(1, 1) = 0.2;
-            vel_original(2, 0) = 0.2;
-            vel_original(2, 1) = 0.3;
-
-            // Set the nodal DENSITY and DYNAMIC_VISCOSITY values
-            for (NodeIteratorType it_node = modelPart.NodesBegin(); it_node < modelPart.NodesEnd(); ++it_node)
-            {
-                it_node->FastGetSolutionStepValue(DENSITY) = pElemProp->GetValue(DENSITY);
-                it_node->FastGetSolutionStepValue(DYNAMIC_VISCOSITY) = pElemProp->GetValue(DYNAMIC_VISCOSITY);
-                it_node->FastGetSolutionStepValue(BODY_FORCE_Z) = -9.81;
-            }
-
-            for (unsigned int i = 0; i < 3; i++)
-            {
-                pElement->GetGeometry()[i].FastGetSolutionStepValue(PRESSURE) = 0.0;
-                for (unsigned int k = 0; k < 2; k++)
-                {
-                    pElement->GetGeometry()[i].FastGetSolutionStepValue(VELOCITY)[k] = vel_original(i, k);
-                    pElement->GetGeometry()[i].FastGetSolutionStepValue(VELOCITY, 1)[k] = 0.9 * vel_original(i, k);
-                    pElement->GetGeometry()[i].FastGetSolutionStepValue(MESH_VELOCITY)[k] = 0.0;
-                    pElement->GetGeometry()[i].FastGetSolutionStepValue(MESH_VELOCITY, 1)[k] = 0.0;
-                }
-            }
-            pElement->GetGeometry()[0].FastGetSolutionStepValue(DISTANCE) = -1.0;
-            pElement->GetGeometry()[1].FastGetSolutionStepValue(DISTANCE) = -1.0;
-            pElement->GetGeometry()[2].FastGetSolutionStepValue(DISTANCE) = 0.5;
-
-            // Compute RHS and LHS
-            Vector RHS = ZeroVector(9);
-            Matrix LHS = ZeroMatrix(9, 9);
-
-            const auto &r_process_info = modelPart.GetProcessInfo();
-            pElement->Initialize(r_process_info); // Initialize the element to initialize the constitutive law
-            pElement->CalculateLocalSystem(LHS, RHS, r_process_info);
-
-            // Check the RHS values (the RHS is computed as the LHS x previous_solution,
-            // hence, it is assumed that if the RHS is correct, the LHS is correct as well)
-            Vector reference_RHS = ZeroVector(9);
-            reference_RHS[0] = 5836.450756;
-            reference_RHS[1] = 4764.408449;
-            reference_RHS[2] = -28.37919168;
-            reference_RHS[3] = -6019.528438;
-            reference_RHS[4] = 1996.025722;
-            reference_RHS[5] = -16.19446094;
-            reference_RHS[6] = 239.7394;
-            reference_RHS[7] = -3593.338385;
-            reference_RHS[8] = -5.576347377;
-
-            KRATOS_CHECK_VECTOR_NEAR(reference_RHS, RHS, 1e-2);
-        }
-
-        // /** Checks the TwoFluidNavierStokesAlphaMethod3D4N element with a source term in mass conservation equation
-        //  * Checks the LHS and RHS for a cut element
-        //  */
-
-        KRATOS_TEST_CASE_IN_SUITE(ElementTwoFluidNavierStokesAlphaMethodCut3D4NError, FluidDynamicsApplicationFastSuite)
-        {
-            Model current_model;
-            ModelPart& modelPart = current_model.CreateModelPart("Main");
-            modelPart.SetBufferSize(2);
-
-            // Variables addition
-            modelPart.AddNodalSolutionStepVariable(BODY_FORCE);
-            modelPart.AddNodalSolutionStepVariable(DENSITY);
-            modelPart.AddNodalSolutionStepVariable(DYNAMIC_VISCOSITY);
-            modelPart.AddNodalSolutionStepVariable(DYNAMIC_TAU);
-            modelPart.AddNodalSolutionStepVariable(PRESSURE);
-            modelPart.AddNodalSolutionStepVariable(VELOCITY);
-            modelPart.AddNodalSolutionStepVariable(MESH_VELOCITY);
-            modelPart.AddNodalSolutionStepVariable(DISTANCE);
-
-            // Process info creation
-            double delta_time = 0.1;
-
-            modelPart.GetProcessInfo().SetValue(SPECTRAL_RADIUS_LIMIT, 0.0);
-            modelPart.GetProcessInfo().SetValue(DYNAMIC_TAU, 0.001);
-            modelPart.GetProcessInfo().SetValue(DELTA_TIME, delta_time);
-            modelPart.GetProcessInfo().SetValue(VOLUME_ERROR, 10.0);
-
-            // Set the element properties
-            Properties::Pointer pElemProp = modelPart.CreateNewProperties(0);
-            pElemProp->SetValue(DENSITY, 1000.0);
-            pElemProp->SetValue(DYNAMIC_VISCOSITY, 1.0e-05);
-            NewtonianTwoFluid3DLaw::Pointer pConsLaw(new NewtonianTwoFluid3DLaw());
-            pElemProp->SetValue(CONSTITUTIVE_LAW, pConsLaw);
-
-            // Geometry creation
-            modelPart.CreateNewNode(1, 0.0, 0.0, 0.0);
-            modelPart.CreateNewNode(2, 1.0, 0.0, 0.0);
-            modelPart.CreateNewNode(3, 0.0, 1.0, 0.0);
-            modelPart.CreateNewNode(4, 0.0, 0.0, 1.0);
-            std::vector<ModelPart::IndexType> elemNodes {1, 2, 3, 4};
-            modelPart.CreateNewElement("TwoFluidNavierStokesAlphaMethod3D4N", 1, elemNodes, pElemProp);
-
-            Element::Pointer pElement = modelPart.pGetElement(1);
-             // Fake time advance to set the previous ProcessInfo container
-            modelPart.CloneSolutionStep();
-
-            // Define the nodal values
-            Matrix vel_original(4, 3);
-            vel_original(0, 0) = 0.0;
-            vel_original(0, 1) = 0.1;
-            vel_original(0, 2) = 0.2;
-            vel_original(1, 0) = 0.1;
-            vel_original(1, 1) = 0.2;
-            vel_original(1, 2) = 0.3;
-            vel_original(2, 0) = 0.2;
-            vel_original(2, 1) = 0.3;
-            vel_original(2, 2) = 0.4;
-            vel_original(3, 0) = 0.3;
-            vel_original(3, 1) = 0.4;
-            vel_original(3, 2) = 0.5;
-
-            // Set the nodal BODY_FORCE, DENSITY and DYNAMIC_VISCOSITY values
-            for (NodeIteratorType it_node = modelPart.NodesBegin(); it_node < modelPart.NodesEnd(); ++it_node)
-            {
-                it_node->FastGetSolutionStepValue(DENSITY) = pElemProp->GetValue(DENSITY);
-                it_node->FastGetSolutionStepValue(DYNAMIC_VISCOSITY) = pElemProp->GetValue(DYNAMIC_VISCOSITY);
-                it_node->FastGetSolutionStepValue(BODY_FORCE_Z) = -9.81;
-            }
-
-            for (unsigned int i = 0; i < 4; i++)
-            {
-                pElement->GetGeometry()[i].FastGetSolutionStepValue(PRESSURE) = 0.0;
-                for (unsigned int k = 0; k < 3; k++)
-                {
-                    pElement->GetGeometry()[i].FastGetSolutionStepValue(VELOCITY)[k] = vel_original(i, k);
-                    pElement->GetGeometry()[i].FastGetSolutionStepValue(VELOCITY, 1)[k] = 0.9 * vel_original(i, k);
-                    pElement->GetGeometry()[i].FastGetSolutionStepValue(MESH_VELOCITY)[k] = 0.0;
-                    pElement->GetGeometry()[i].FastGetSolutionStepValue(MESH_VELOCITY, 1)[k] = 0.0;
-                }
-            }
-            pElement->GetGeometry()[0].FastGetSolutionStepValue(DISTANCE) = -1.0;
-            pElement->GetGeometry()[1].FastGetSolutionStepValue(DISTANCE) = 1.0;
-            pElement->GetGeometry()[2].FastGetSolutionStepValue(DISTANCE) = -1.0;
-            pElement->GetGeometry()[3].FastGetSolutionStepValue(DISTANCE) = 1.0;
-
-            // Compute RHS and LHS
-            Vector RHS = ZeroVector(16);
-            Matrix LHS = ZeroMatrix(16, 16);
-
-            const auto &r_process_info = modelPart.GetProcessInfo();
-            pElement->Initialize(r_process_info); // Initialize the element to initialize the constitutive law
-            pElement->CalculateLocalSystem(LHS, RHS, r_process_info);
-            // std::cout << pElement->Info() << std::setprecision(10) << std::endl;
-
-            // Check the RHS values (the RHS is computed as the LHS x previous_solution,
-            // hence, it is assumed that if the RHS is correct, the LHS is correct as well)
-            Vector reference_RHS = ZeroVector(16);
-            reference_RHS[0] =3948.998936;
-            reference_RHS[1] = 2873.057834;
-            reference_RHS[2] = 3804.061234;
-            reference_RHS[3] = -5.479993813;
-            reference_RHS[4] = -3931.287229;
-            reference_RHS[5] = 473.7242468;
-            reference_RHS[6] = -728.3575273;
-            reference_RHS[7] = -3.988810599;
-            reference_RHS[8] = 130.4431454;
-            reference_RHS[9] = -3350.834823;
-            reference_RHS[10] = -433.0021081;
-            reference_RHS[11] = -2.9057729;
-            reference_RHS[12] = -92.27454488;
-            reference_RHS[13] = 684.7556692;
-            reference_RHS[14] = -4513.788544;
-            reference_RHS[15] = -4.392089354;
-            KRATOS_CHECK_VECTOR_NEAR(reference_RHS, RHS, 1e-2);
-        }
-
-        KRATOS_TEST_CASE_IN_SUITE(ElementTwoFluidNavierStokesAlphaMethodArtificialDynamicViscosity3D4N, FluidDynamicsApplicationFastSuite)
-        {
-            Model current_model;
-            ModelPart &r_model_part = current_model.CreateModelPart("Main");
-            r_model_part.SetBufferSize(3);
-
-            // Variables addition
-            r_model_part.AddNodalSolutionStepVariable(BODY_FORCE);
-            r_model_part.AddNodalSolutionStepVariable(DENSITY);
-            r_model_part.AddNodalSolutionStepVariable(DYNAMIC_VISCOSITY);
-            r_model_part.AddNodalSolutionStepVariable(DYNAMIC_TAU);
-            r_model_part.AddNodalSolutionStepVariable(PRESSURE);
-            r_model_part.AddNodalSolutionStepVariable(VELOCITY);
-            r_model_part.AddNodalSolutionStepVariable(MESH_VELOCITY);
-            r_model_part.AddNodalSolutionStepVariable(DISTANCE);
-
-            // Process info creation
-            double delta_time = 0.1;
-
-            r_model_part.GetProcessInfo().SetValue(SPECTRAL_RADIUS_LIMIT, 0.0);
-            r_model_part.GetProcessInfo().SetValue(DYNAMIC_TAU, 0.001);
-            r_model_part.GetProcessInfo().SetValue(DELTA_TIME, delta_time);
-            r_model_part.GetProcessInfo().SetValue(VOLUME_ERROR, 0.0);
-
-            // Set the element properties
-            auto p_elem_prop = r_model_part.CreateNewProperties(0);
-            p_elem_prop->SetValue(DENSITY, 1000.0);
-            p_elem_prop->SetValue(DYNAMIC_VISCOSITY, 1.0e-05);
-            auto p_cons_law = Kratos::make_shared<NewtonianTwoFluid3DLaw>();
-            p_elem_prop->SetValue(CONSTITUTIVE_LAW, p_cons_law);
-
-            // Geometry creation
-            r_model_part.CreateNewNode(1, 0.0, 0.0, 0.0);
-            r_model_part.CreateNewNode(2, 1.0, 0.0, 0.0);
-            r_model_part.CreateNewNode(3, 0.0, 1.0, 0.0);
-            r_model_part.CreateNewNode(4, 0.0, 0.0, 1.0);
-            std::vector<ModelPart::IndexType> elem_nodes{1, 2, 3, 4};
-            auto p_element = r_model_part.CreateNewElement("TwoFluidNavierStokesAlphaMethod3D4N", 1, elem_nodes, p_elem_prop);
-
-            // Fake time advance to set the previous ProcessInfo container
-            r_model_part.CloneSolutionStep();
-
-            array_1d<double,3> aux_v;
-            for (auto& r_node : r_model_part.Nodes()) {
-                aux_v[0] = r_node.Id();
-                aux_v[1] = 2.0*r_node.Id();
-                aux_v[2] = std::pow(r_node.Id(),2);
-                r_node.GetSolutionStepValue(VELOCITY) = aux_v;
-                r_node.GetSolutionStepValue(PRESSURE) = std::pow(r_node.Id(), 3.0);
-                r_node.GetSolutionStepValue(DISTANCE) = 1.0;
-                r_node.GetSolutionStepValue(DENSITY) = p_elem_prop->GetValue(DENSITY);
-                r_node.GetSolutionStepValue(DYNAMIC_VISCOSITY) = p_elem_prop->GetValue(DYNAMIC_VISCOSITY);
-            }
-
-            // The integration points
-            std::vector<double> art_dyn_visc;
-            const auto &r_process_info = r_model_part.GetProcessInfo();
-            p_element->Initialize(r_process_info); // Initialize the element to initialize the constitutive law
-
-            // Obtain the artificial dynamic viscosity in each gauss point.
-            p_element->CalculateOnIntegrationPoints(ARTIFICIAL_DYNAMIC_VISCOSITY, art_dyn_visc, r_process_info);
-
-            // for (auto val : art_dyn_visc) {
-            //     std::cout << std::setprecision(12) << val << std::endl;
-            // }
-
-            const double tolerance = 1.0e-8;
-            std::vector<double> exact_art_dyn_visc = { 2501.10848959, 3288.28103954, 4328.52239208, 1961.64629118};
-
-            KRATOS_CHECK_VECTOR_NEAR(art_dyn_visc, exact_art_dyn_visc, tolerance)
-        }
-
-        KRATOS_TEST_CASE_IN_SUITE(ElementTwoFluidNavierStokesAlphaMethodArtificialDynamicViscosity2D3N, FluidDynamicsApplicationFastSuite)
-        {
-            Model current_model;
-            ModelPart &r_model_part = current_model.CreateModelPart("Main");
-            r_model_part.SetBufferSize(3);
-
-            // Variables addition
-            r_model_part.AddNodalSolutionStepVariable(BODY_FORCE);
-            r_model_part.AddNodalSolutionStepVariable(DENSITY);
-            r_model_part.AddNodalSolutionStepVariable(DYNAMIC_VISCOSITY);
-            r_model_part.AddNodalSolutionStepVariable(DYNAMIC_TAU);
-            r_model_part.AddNodalSolutionStepVariable(PRESSURE);
-            r_model_part.AddNodalSolutionStepVariable(VELOCITY);
-            r_model_part.AddNodalSolutionStepVariable(MESH_VELOCITY);
-            r_model_part.AddNodalSolutionStepVariable(DISTANCE);
-
-            // Process info creation
-            double delta_time = 0.1;
-
-            r_model_part.GetProcessInfo().SetValue(SPECTRAL_RADIUS_LIMIT, 0.0);
-            r_model_part.GetProcessInfo().SetValue(DYNAMIC_TAU, 0.001);
-            r_model_part.GetProcessInfo().SetValue(DELTA_TIME, delta_time);
-            r_model_part.GetProcessInfo().SetValue(VOLUME_ERROR, 0.0);
-
-            // Set the element properties
-            auto p_elem_prop = r_model_part.CreateNewProperties(0);
-            p_elem_prop->SetValue(DENSITY, 1000.0);
-            p_elem_prop->SetValue(DYNAMIC_VISCOSITY, 1.0e-05);
-            auto p_cons_law = Kratos::make_shared<NewtonianTwoFluid3DLaw>();
-            p_elem_prop->SetValue(CONSTITUTIVE_LAW, p_cons_law);
-
-            // Geometry creation
-            r_model_part.CreateNewNode(1, 0.0, 0.0, 0.0);
-            r_model_part.CreateNewNode(2, 1.0, 0.0, 0.0);
-            r_model_part.CreateNewNode(3, 0.0, 1.0, 0.0);
-            std::vector<ModelPart::IndexType> elem_nodes{1, 2, 3};
-            auto p_element = r_model_part.CreateNewElement("TwoFluidNavierStokesAlphaMethod2D3N", 1, elem_nodes, p_elem_prop);
-
-            // Fake time advance to set the previous ProcessInfo container
-            r_model_part.CloneSolutionStep();
-
-            array_1d<double, 3> aux_v;
-            for (auto &r_node : r_model_part.Nodes())
-            {
-                aux_v[0] = r_node.Id();
-                aux_v[1] = 2.0 * r_node.Id();
-                aux_v[2] = std::pow(r_node.Id(), 2);
-                r_node.GetSolutionStepValue(VELOCITY) = aux_v;
-                r_node.GetSolutionStepValue(PRESSURE) = std::pow(r_node.Id(), 3.0);
-                r_node.GetSolutionStepValue(DISTANCE) = 1.0;
-                r_node.GetSolutionStepValue(DENSITY) = p_elem_prop->GetValue(DENSITY);
-                r_node.GetSolutionStepValue(DYNAMIC_VISCOSITY) = p_elem_prop->GetValue(DYNAMIC_VISCOSITY);
-            }
-
-            // The integration points
-            std::vector<double> art_dyn_visc;
-            const auto &r_process_info = r_model_part.GetProcessInfo();
-            p_element->Initialize(r_process_info); // Initialize the element to initialize the constitutive law
-
-            // Obtain the artificial dynamic viscosity in each gauss point.
-            p_element->CalculateOnIntegrationPoints(ARTIFICIAL_DYNAMIC_VISCOSITY, art_dyn_visc, r_process_info);
-
-            const double tolerance = 1.0e-8;
-            std::vector<double> exact_art_dyn_visc = {2829.53964846, 3772.34868778, 4715.15772801};
-
-            KRATOS_CHECK_VECTOR_NEAR(art_dyn_visc, exact_art_dyn_visc, tolerance)
-        }
-    } // namespace Testing
-}  // namespace Kratos.
+//    |  /           |
+//    ' /   __| _` | __|  _ \   __|
+//    . \  |   (   | |   (   |\__ `
+//   _|\_\_|  \__,_|\__|\___/ ____/
+//                   Multi-Physics
+//
+//  License:		 BSD License
+//					 Kratos default license: kratos/license.txt
+//
+//  Main authors:    Uxue Chasco
+//
+//
+
+// System includes
+#include <set>
+
+// External includes
+
+// Project includes
+#include "testing/testing.h"
+#include "containers/model.h"
+#include "spaces/ublas_space.h"
+#include "includes/properties.h"
+#include "includes/model_part.h"
+#include "utilities/math_utils.h"
+#include "includes/global_pointer_variables.h"
+#include "includes/cfd_variables.h"
+#include "utilities/math_utils.h"
+#include "utilities/normal_calculation_utils.h"
+
+// Application includes
+#include "custom_elements/two_fluid_navier_stokes_alpha_method.h"
+#include "custom_constitutive/newtonian_2d_law.h"
+#include "custom_constitutive/newtonian_3d_law.h"
+#include "custom_constitutive/newtonian_two_fluid_2d_law.h"
+#include "custom_constitutive/newtonian_two_fluid_3d_law.h"
+
+#include "processes/find_nodal_neighbours_process.h"
+#include "utilities/normal_calculation_utils.h"
+
+namespace Kratos {
+    namespace Testing {
+
+        typedef ModelPart::IndexType									 IndexType;
+        typedef ModelPart::NodeIterator					          NodeIteratorType;
+
+        /** Checks the TwoFluidNavierStokesAlphaMethod2D3N element.
+         * Checks the LHS and RHS computation
+         */
+        KRATOS_TEST_CASE_IN_SUITE(ElementTwoFluidNavierStokesAlphaMethod2D3N, FluidDynamicsApplicationFastSuite)
+        {
+            Model current_model;
+            ModelPart& modelPart = current_model.CreateModelPart("Main");
+            //FIXME: SET TO 2 WHEN A NEW DATA CONTAINER IS CREATED
+            modelPart.SetBufferSize(3);
+
+            // Variables addition
+            modelPart.AddNodalSolutionStepVariable(BODY_FORCE);
+            modelPart.AddNodalSolutionStepVariable(DENSITY);
+            modelPart.AddNodalSolutionStepVariable(DYNAMIC_VISCOSITY);
+            modelPart.AddNodalSolutionStepVariable(DYNAMIC_TAU);
+            modelPart.AddNodalSolutionStepVariable(PRESSURE);
+            modelPart.AddNodalSolutionStepVariable(VELOCITY);
+            modelPart.AddNodalSolutionStepVariable(MESH_VELOCITY);
+            modelPart.AddNodalSolutionStepVariable(DISTANCE);
+
+            // Process info creation
+            double delta_time = 0.1;
+            modelPart.GetProcessInfo().SetValue(SPECTRAL_RADIUS_LIMIT, 0.0);
+            modelPart.GetProcessInfo().SetValue(DYNAMIC_TAU, 1.0);
+            modelPart.GetProcessInfo().SetValue(DELTA_TIME, delta_time);
+            modelPart.GetProcessInfo().SetValue(VOLUME_ERROR, 0.0);
+
+            // Set the element properties
+            Properties::Pointer pElemProp = modelPart.CreateNewProperties(0);
+            pElemProp->SetValue(DENSITY, 1000.0);
+            pElemProp->SetValue(DYNAMIC_VISCOSITY, 1.0e-03);
+            auto p_cons_law = Kratos::make_shared<NewtonianTwoFluid2DLaw>();
+            pElemProp->SetValue(CONSTITUTIVE_LAW, p_cons_law);
+
+            // Geometry creation
+            modelPart.CreateNewNode(1, 0.0, 0.0, 0.0);
+            modelPart.CreateNewNode(2, 1.0, 0.0, 0.0);
+            modelPart.CreateNewNode(3, 0.0, 1.0, 0.0);
+            std::vector<ModelPart::IndexType> elemNodes {1, 2, 3};
+            modelPart.CreateNewElement("TwoFluidNavierStokesAlphaMethod2D3N", 1, elemNodes, pElemProp);
+
+            Element::Pointer pElement = modelPart.pGetElement(1);
+             // Fake time advance to set the previous ProcessInfo container
+            modelPart.CloneSolutionStep();
+
+            // Define the nodal values
+            Matrix vel_original(3, 3);
+            vel_original(0, 0) = 0.0;
+            vel_original(0, 1) = 0.1;
+            vel_original(0, 2) = 0.2;
+            vel_original(1, 0) = 0.1;
+            vel_original(1, 1) = 0.2;
+            vel_original(1, 2) = 0.3;
+            vel_original(2, 0) = 0.2;
+            vel_original(2, 1) = 0.3;
+            vel_original(2, 2) = 0.4;
+
+            // Set the nodal BODY_FORCE, DENSITY and DYNAMIC_VISCOSITY values
+            for (NodeIteratorType it_node = modelPart.NodesBegin(); it_node < modelPart.NodesEnd(); ++it_node)
+            {
+                it_node->FastGetSolutionStepValue(DENSITY) = pElemProp->GetValue(DENSITY);
+                it_node->FastGetSolutionStepValue(DYNAMIC_VISCOSITY) = pElemProp->GetValue(DYNAMIC_VISCOSITY);
+                it_node->FastGetSolutionStepValue(BODY_FORCE_Z) = -9.81;
+            }
+
+            for (unsigned int i = 0; i < 3; i++)
+            {
+                pElement->GetGeometry()[i].FastGetSolutionStepValue(PRESSURE) = 0.0;
+                for (unsigned int k = 0; k < 3; k++)
+                {
+                    pElement->GetGeometry()[i].FastGetSolutionStepValue(VELOCITY)[k] = vel_original(i, k);
+                    pElement->GetGeometry()[i].FastGetSolutionStepValue(VELOCITY, 1)[k] =0.9*vel_original(i, k);
+                    pElement->GetGeometry()[i].FastGetSolutionStepValue(MESH_VELOCITY)[k] = 0.0;
+                    pElement->GetGeometry()[i].FastGetSolutionStepValue(MESH_VELOCITY, 1)[k] = 0.0;
+                }
+            }
+            pElement->GetGeometry()[0].FastGetSolutionStepValue(DISTANCE) = -1.0;
+            pElement->GetGeometry()[1].FastGetSolutionStepValue(DISTANCE) = -1.0;
+            pElement->GetGeometry()[2].FastGetSolutionStepValue(DISTANCE) = -1.0;
+
+            // Compute RHS and LHS
+            Vector RHS = ZeroVector(9);
+            Matrix LHS = ZeroMatrix(9, 9);
+
+            const auto &r_process_info = modelPart.GetProcessInfo();
+            pElement->Initialize(r_process_info); // Initialize the element to initialize the constitutive law
+            pElement->CalculateLocalSystem(LHS, RHS, r_process_info);
+            // Check the RHS values (the RHS is computed as the LHS x previous_solution,
+            // hence, it is assumed that if the RHS is correct, the LHS is correct as well)
+            Vector reference_RHS = ZeroVector(9);
+            reference_RHS[0] = -14.67064121;
+            reference_RHS[1] = -38.30659006;
+            reference_RHS[2] =-0.02477803762;
+            reference_RHS[3] = -44.16968252;
+            reference_RHS[4] = -61.67597243;
+            reference_RHS[5] = -0.05915402772;
+            reference_RHS[6] =-43.90588458;
+            reference_RHS[7] = -79.83781791;
+            reference_RHS[8] = -0.06606793466;
+
+            KRATOS_CHECK_VECTOR_NEAR(reference_RHS, RHS, 1e-2);
+        }
+        // /** Checks the TwoFluidNavierStokesAlphaMethod3D4N element
+        //  * Checks the LHS and RHS for a cut element
+        //  */
+        KRATOS_TEST_CASE_IN_SUITE(ElementTwoFluidNavierStokesCutAlphaMethod3D4N, FluidDynamicsApplicationFastSuite)
+        {
+            Model current_model;
+            ModelPart& modelPart = current_model.CreateModelPart("Main");
+            modelPart.SetBufferSize(3);
+
+            // Variables addition
+            modelPart.AddNodalSolutionStepVariable(BODY_FORCE);
+            modelPart.AddNodalSolutionStepVariable(DENSITY);
+            modelPart.AddNodalSolutionStepVariable(DYNAMIC_VISCOSITY);
+            modelPart.AddNodalSolutionStepVariable(DYNAMIC_TAU);
+            modelPart.AddNodalSolutionStepVariable(PRESSURE);
+            modelPart.AddNodalSolutionStepVariable(VELOCITY);
+            modelPart.AddNodalSolutionStepVariable(MESH_VELOCITY);
+            modelPart.AddNodalSolutionStepVariable(DISTANCE);
+
+            // Process info creation
+            double delta_time = 0.1;
+
+            modelPart.GetProcessInfo().SetValue(SPECTRAL_RADIUS_LIMIT, 0.0);
+            modelPart.GetProcessInfo().SetValue(DYNAMIC_TAU, 0.001);
+            modelPart.GetProcessInfo().SetValue(DELTA_TIME, delta_time);
+            modelPart.GetProcessInfo().SetValue(VOLUME_ERROR, 0.0);
+
+            // Set the element properties
+            Properties::Pointer pElemProp = modelPart.CreateNewProperties(0);
+            pElemProp->SetValue(DENSITY, 1000.0);
+            pElemProp->SetValue(DYNAMIC_VISCOSITY, 1.0e-05);
+            NewtonianTwoFluid3DLaw::Pointer pConsLaw(new NewtonianTwoFluid3DLaw());
+            pElemProp->SetValue(CONSTITUTIVE_LAW, pConsLaw);
+
+            // Geometry creation
+            modelPart.CreateNewNode(1, 0.0, 0.0, 0.0);
+            modelPart.CreateNewNode(2, 1.0, 0.0, 0.0);
+            modelPart.CreateNewNode(3, 0.0, 1.0, 0.0);
+            modelPart.CreateNewNode(4, 0.0, 0.0, 1.0);
+            std::vector<ModelPart::IndexType> elemNodes {1, 2, 3, 4};
+            modelPart.CreateNewElement("TwoFluidNavierStokesAlphaMethod3D4N", 1, elemNodes, pElemProp);
+
+            Element::Pointer pElement = modelPart.pGetElement(1);
+            // Fake time advance to set the previous ProcessInfo container
+            modelPart.CloneSolutionStep();
+
+            // Define the nodal values
+            Matrix vel_original(4,3);
+            vel_original(0,0) = 0.0; vel_original(0,1) = 0.1; vel_original(0,2) = 0.2;
+            vel_original(1,0) = 0.1; vel_original(1,1) = 0.2; vel_original(1,2) = 0.3;
+            vel_original(2,0) = 0.2; vel_original(2,1) = 0.3; vel_original(2,2) = 0.4;
+            vel_original(3,0) = 0.3; vel_original(3,1) = 0.4; vel_original(3,2) = 0.5;
+
+            // Set the nodal BODY_FORCE, DENSITY and DYNAMIC_VISCOSITY values
+            for (NodeIteratorType it_node=modelPart.NodesBegin(); it_node<modelPart.NodesEnd(); ++it_node){
+                it_node->FastGetSolutionStepValue(DENSITY) = pElemProp->GetValue(DENSITY);
+                it_node->FastGetSolutionStepValue(DYNAMIC_VISCOSITY) = pElemProp->GetValue(DYNAMIC_VISCOSITY);
+                it_node->FastGetSolutionStepValue(BODY_FORCE_Z) = -9.81;
+            }
+
+            for(unsigned int i=0; i<4; i++){
+                pElement->GetGeometry()[i].FastGetSolutionStepValue(PRESSURE)    = 0.0;
+                for(unsigned int k=0; k<3; k++){
+                    pElement->GetGeometry()[i].FastGetSolutionStepValue(VELOCITY)[k]    = vel_original(i,k);
+                    pElement->GetGeometry()[i].FastGetSolutionStepValue(VELOCITY, 1)[k] = 0.9*vel_original(i,k);
+                    pElement->GetGeometry()[i].FastGetSolutionStepValue(VELOCITY, 2)[k] = 0.9*vel_original(i,k);
+                    pElement->GetGeometry()[i].FastGetSolutionStepValue(MESH_VELOCITY)[k]    = 0.0;
+                    pElement->GetGeometry()[i].FastGetSolutionStepValue(MESH_VELOCITY, 1)[k] = 0.0;
+                    pElement->GetGeometry()[i].FastGetSolutionStepValue(MESH_VELOCITY, 2)[k] = 0.0;
+                }
+            }
+            pElement->GetGeometry()[0].FastGetSolutionStepValue(DISTANCE) = -1.0;
+            pElement->GetGeometry()[1].FastGetSolutionStepValue(DISTANCE) =  1.0;
+            pElement->GetGeometry()[2].FastGetSolutionStepValue(DISTANCE) = -1.0;
+            pElement->GetGeometry()[3].FastGetSolutionStepValue(DISTANCE) =  1.0;
+
+            // Compute RHS and LHS
+            Vector RHS = ZeroVector(16);
+            Matrix LHS = ZeroMatrix(16,16);
+
+            const auto& r_process_info = modelPart.GetProcessInfo();
+            pElement->Initialize(r_process_info); // Initialize the element to initialize the constitutive law
+            pElement->CalculateLocalSystem(LHS, RHS, r_process_info);
+
+            // Check the RHS values (the RHS is computed as the LHS x previous_solution,
+            // hence, it is assumed that if the RHS is correct, the LHS is correct as well)
+
+            KRATOS_CHECK_NEAR(RHS(0), -119.5094945, 1e-7);
+            KRATOS_CHECK_NEAR(RHS(1), 13.86753717, 1e-7);
+            KRATOS_CHECK_NEAR(RHS(2), -264.4471963, 1e-7);
+            KRATOS_CHECK_NEAR(RHS(3), -0.008525833469, 1e-7);
+            KRATOS_CHECK_NEAR(RHS(4), 31.81898305, 1e-7);
+            KRATOS_CHECK_NEAR(RHS(5), -23.48989075, 1e-7);
+            KRATOS_CHECK_NEAR(RHS(6), -515.5487839, 1e-7);
+            KRATOS_CHECK_NEAR(RHS(7), 0.1753941423, 1e-7);
+            KRATOS_CHECK_NEAR(RHS(8), 52.86326183, 1e-7);
+            KRATOS_CHECK_NEAR(RHS(9), -58.7570097, 1e-7);
+            KRATOS_CHECK_NEAR(RHS(10), -510.5819917, 1e-7);
+            KRATOS_CHECK_NEAR(RHS(11), -0.03898369627, 1e-7);
+            KRATOS_CHECK_NEAR(RHS(12), 89.23040167, 1e-7);
+            KRATOS_CHECK_NEAR(RHS(13), -30.84418781, 1e-7);
+            KRATOS_CHECK_NEAR(RHS(14), -581.986129, 1e-7);
+            KRATOS_CHECK_NEAR(RHS(15), -0.2278846126, 1e-7);
+
+        }
+                // /** Checks the TwoFluidNavierStokesAlphaMethod3D4N element
+        //  * Checks the LHS and RHS for a cut element with surface tension
+        //  */
+        KRATOS_TEST_CASE_IN_SUITE(ElementTwoFluidNavierStokesSurfaceTensionAlphaMethod3D4N, FluidDynamicsApplicationFastSuite)
+        {
+            Model current_model;
+            ModelPart& modelPart = current_model.CreateModelPart("Main");
+            modelPart.SetBufferSize(2);
+
+            // Variables addition
+            modelPart.AddNodalSolutionStepVariable(BODY_FORCE);
+            modelPart.AddNodalSolutionStepVariable(DENSITY);
+            modelPart.AddNodalSolutionStepVariable(DYNAMIC_VISCOSITY);
+            modelPart.AddNodalSolutionStepVariable(DYNAMIC_TAU);
+            modelPart.AddNodalSolutionStepVariable(PRESSURE);
+            modelPart.AddNodalSolutionStepVariable(VELOCITY);
+            modelPart.AddNodalSolutionStepVariable(MESH_VELOCITY);
+            modelPart.AddNodalSolutionStepVariable(DISTANCE);
+
+            // Process info creation
+            double delta_time = 0.1;
+
+            modelPart.GetProcessInfo().SetValue(SPECTRAL_RADIUS_LIMIT, 0.0);
+            modelPart.GetProcessInfo().SetValue(DYNAMIC_TAU, 0.001);
+            modelPart.GetProcessInfo().SetValue(DELTA_TIME, delta_time);
+            modelPart.GetProcessInfo().SetValue(SURFACE_TENSION, true);
+            modelPart.GetProcessInfo().SetValue(VOLUME_ERROR, 0.0);
+
+            // Set the element properties
+            Properties::Pointer pElemProp = modelPart.CreateNewProperties(0);
+            pElemProp->SetValue(DENSITY, 1000.0);
+            pElemProp->SetValue(DYNAMIC_VISCOSITY, 1.0e-05);
+            pElemProp->SetValue(SURFACE_TENSION_COEFFICIENT, 1.0);
+            NewtonianTwoFluid3DLaw::Pointer pConsLaw(new NewtonianTwoFluid3DLaw());
+            pElemProp->SetValue(CONSTITUTIVE_LAW, pConsLaw);
+
+            // Geometry creation
+            modelPart.CreateNewNode(1, 0.0, 0.0, 0.0);
+            modelPart.CreateNewNode(2, 1.0, 0.0, 0.0);
+            modelPart.CreateNewNode(3, 0.0, 1.0, 0.0);
+            modelPart.CreateNewNode(4, 0.0, 0.0, 1.0);
+            std::vector<ModelPart::IndexType> elemNodes {1, 2, 3, 4};
+            modelPart.CreateNewElement("TwoFluidNavierStokesAlphaMethod3D4N", 1, elemNodes, pElemProp);
+
+            Element::Pointer pElement = modelPart.pGetElement(1);
+            // Fake time advance to set the previous ProcessInfo container
+            modelPart.CloneSolutionStep();
+
+            // Define the nodal values
+            Matrix vel_original(4,3);
+            vel_original(0,0) = 0.0; vel_original(0,1) = 0.1; vel_original(0,2) = 0.2;
+            vel_original(1,0) = 0.1; vel_original(1,1) = 0.2; vel_original(1,2) = 0.3;
+            vel_original(2,0) = 0.2; vel_original(2,1) = 0.3; vel_original(2,2) = 0.4;
+            vel_original(3,0) = 0.3; vel_original(3,1) = 0.4; vel_original(3,2) = 0.5;
+
+            // Set the nodal BODY_FORCE, DENSITY and DYNAMIC_VISCOSITY values
+            for (NodeIteratorType it_node=modelPart.NodesBegin(); it_node<modelPart.NodesEnd(); ++it_node){
+                it_node->FastGetSolutionStepValue(DENSITY) = pElemProp->GetValue(DENSITY);
+                it_node->FastGetSolutionStepValue(DYNAMIC_VISCOSITY) = pElemProp->GetValue(DYNAMIC_VISCOSITY);
+                it_node->FastGetSolutionStepValue(BODY_FORCE_Z) = -9.81;
+            }
+
+            for(unsigned int i=0; i<4; i++){
+                pElement->GetGeometry()[i].FastGetSolutionStepValue(PRESSURE)    = 0.0;
+                for(unsigned int k=0; k<3; k++){
+                    pElement->GetGeometry()[i].FastGetSolutionStepValue(VELOCITY)[k]    = vel_original(i,k);
+                    pElement->GetGeometry()[i].FastGetSolutionStepValue(VELOCITY, 1)[k] = 0.9*vel_original(i,k);
+                    pElement->GetGeometry()[i].FastGetSolutionStepValue(MESH_VELOCITY)[k]    = 0.0;
+                    pElement->GetGeometry()[i].FastGetSolutionStepValue(MESH_VELOCITY, 1)[k] = 0.0;
+            }
+            }
+
+            pElement->GetGeometry()[0].FastGetSolutionStepValue(DISTANCE) = -1.0;
+            pElement->GetGeometry()[1].FastGetSolutionStepValue(DISTANCE) =  1.0;
+            pElement->GetGeometry()[2].FastGetSolutionStepValue(DISTANCE) = -1.0;
+            pElement->GetGeometry()[3].FastGetSolutionStepValue(DISTANCE) =  1.0;
+
+            pElement->GetGeometry()[0].SetValue(CURVATURE, 1.0);
+            pElement->GetGeometry()[1].SetValue(CURVATURE, 1.0);
+            pElement->GetGeometry()[2].SetValue(CURVATURE, 1.0);
+            pElement->GetGeometry()[3].SetValue(CURVATURE, 1.0);
+
+            Vector inner_pressure_grad = ZeroVector(3);
+            Vector outer_pressure_grad = ZeroVector(3);
+
+            for(unsigned int k=0; k<3; k++){
+                inner_pressure_grad[k] = 0.5*k;
+                outer_pressure_grad[k] = 1.5*k + 1.0;
+            }
+
+            pElement->GetGeometry()[0].SetValue(PRESSURE_GRADIENT, inner_pressure_grad);
+            pElement->GetGeometry()[1].SetValue(PRESSURE_GRADIENT, outer_pressure_grad);
+            pElement->GetGeometry()[2].SetValue(PRESSURE_GRADIENT, inner_pressure_grad);
+            pElement->GetGeometry()[3].SetValue(PRESSURE_GRADIENT, outer_pressure_grad);
+
+            // Compute RHS and LHS
+            Vector RHS = ZeroVector(16);
+            Vector reference_RHS = ZeroVector(16);
+            Matrix LHS = ZeroMatrix(16,16);
+
+            const auto& r_process_info = modelPart.GetProcessInfo();
+
+            pElement->Initialize(r_process_info); // Initialize the element to initialize the constitutive law
+            pElement->CalculateLocalSystem(LHS, RHS, r_process_info);
+
+            reference_RHS[0] = -241.33267395784;
+            reference_RHS[1] = 17.632097705363;
+            reference_RHS[2]= -182.29720750899;
+            reference_RHS[3]= 0.020140666295797;
+            reference_RHS[4]= 101.35024256784;
+            reference_RHS[5]= -35.407695645367;
+            reference_RHS[6]= -564.88597999491;
+            reference_RHS[7]= 0.40838413082497;
+            reference_RHS[8]= 148.25438916454;
+            reference_RHS[9]= -52.14562036006;
+            reference_RHS[10]= -605.8561165501;
+            reference_RHS[11]= -0.070140666295799;
+            reference_RHS[12]= 185.67518738712;
+            reference_RHS[13]= -47.99651481075;
+            reference_RHS[14]= -658.07450777431;
+            reference_RHS[15]= -0.45838413082497;
+
+            // Check the RHS values (the RHS is computed as the LHS x previous_solution,
+            // hence, it is assumed that if the RHS is correct, the LHS is correct as well)
+            KRATOS_CHECK_VECTOR_NEAR(RHS, reference_RHS, 1e-7);
+
+        }
+       // /** Checks the TwoFluidNavierStokesAlphaMethod3D4N element
+        //  * Checks the LHS and RHS for a negative element (distance <= 0.0)
+        //  */
+        KRATOS_TEST_CASE_IN_SUITE(ElementTwoFluidNavierStokesNegativeSideAlphaMethod3D4N, FluidDynamicsApplicationFastSuite)
+        {
+            Model current_model;
+            ModelPart& modelPart = current_model.CreateModelPart("Main");
+            modelPart.SetBufferSize(2);
+
+            // Variables addition
+            modelPart.AddNodalSolutionStepVariable(BODY_FORCE);
+            modelPart.AddNodalSolutionStepVariable(DENSITY);
+            modelPart.AddNodalSolutionStepVariable(DYNAMIC_VISCOSITY);
+            modelPart.AddNodalSolutionStepVariable(DYNAMIC_TAU);
+            modelPart.AddNodalSolutionStepVariable(PRESSURE);
+            modelPart.AddNodalSolutionStepVariable(VELOCITY);
+            modelPart.AddNodalSolutionStepVariable(MESH_VELOCITY);
+            modelPart.AddNodalSolutionStepVariable(DISTANCE);
+
+            // Process info creation
+            double delta_time = 0.1;
+
+            modelPart.GetProcessInfo().SetValue(SPECTRAL_RADIUS_LIMIT, 0.0);
+            modelPart.GetProcessInfo().SetValue(DYNAMIC_TAU, 0.001);
+            modelPart.GetProcessInfo().SetValue(DELTA_TIME, delta_time);
+            modelPart.GetProcessInfo().SetValue(VOLUME_ERROR, 0.0);
+
+            // Set the element properties
+            Properties::Pointer pElemProp = modelPart.CreateNewProperties(0);
+            pElemProp->SetValue(DENSITY, 1000.0);
+            pElemProp->SetValue(DYNAMIC_VISCOSITY, 1.0e-05);
+            NewtonianTwoFluid3DLaw::Pointer pConsLaw(new NewtonianTwoFluid3DLaw());
+            pElemProp->SetValue(CONSTITUTIVE_LAW, pConsLaw);
+
+            // Geometry creation
+            modelPart.CreateNewNode(1, 0.0, 0.0, 0.0);
+            modelPart.CreateNewNode(2, 1.0, 0.0, 0.0);
+            modelPart.CreateNewNode(3, 0.0, 1.0, 0.0);
+            modelPart.CreateNewNode(4, 0.0, 0.0, 1.0);
+            std::vector<ModelPart::IndexType> elemNodes{ 1, 2, 3, 4 };
+            modelPart.CreateNewElement("TwoFluidNavierStokesAlphaMethod3D4N", 1, elemNodes, pElemProp);
+
+            Element::Pointer pElement = modelPart.pGetElement(1);
+            // Fake time advance to set the previous ProcessInfo container
+            modelPart.CloneSolutionStep();
+
+            // Define the nodal values
+            Matrix vel_original(4, 3);
+            vel_original(0, 0) = 0.0; vel_original(0, 1) = 0.1; vel_original(0, 2) = 0.2;
+            vel_original(1, 0) = 0.1; vel_original(1, 1) = 0.2; vel_original(1, 2) = 0.3;
+            vel_original(2, 0) = 0.2; vel_original(2, 1) = 0.3; vel_original(2, 2) = 0.4;
+            vel_original(3, 0) = 0.3; vel_original(3, 1) = 0.4; vel_original(3, 2) = 0.5;
+
+            // Set the nodal BODY_FORCE, DENSITY and DYNAMIC_VISCOSITY values
+            for (NodeIteratorType it_node = modelPart.NodesBegin(); it_node < modelPart.NodesEnd(); ++it_node) {
+                it_node->FastGetSolutionStepValue(DENSITY) = pElemProp->GetValue(DENSITY);
+                it_node->FastGetSolutionStepValue(DYNAMIC_VISCOSITY) = pElemProp->GetValue(DYNAMIC_VISCOSITY);
+                it_node->FastGetSolutionStepValue(BODY_FORCE_Z) = -9.81;
+            }
+
+            for (unsigned int i = 0; i < 4; i++) {
+                pElement->GetGeometry()[i].FastGetSolutionStepValue(PRESSURE) = 0.0;
+                for (unsigned int k = 0; k < 3; k++) {
+                    pElement->GetGeometry()[i].FastGetSolutionStepValue(VELOCITY)[k] = vel_original(i, k);
+                    pElement->GetGeometry()[i].FastGetSolutionStepValue(VELOCITY, 1)[k] = 0.9*vel_original(i, k);
+                    pElement->GetGeometry()[i].FastGetSolutionStepValue(MESH_VELOCITY)[k] = 0.0;
+                    pElement->GetGeometry()[i].FastGetSolutionStepValue(MESH_VELOCITY, 1)[k] = 0.0;
+                }
+            }
+            pElement->GetGeometry()[0].FastGetSolutionStepValue(DISTANCE) = -1.0;
+            pElement->GetGeometry()[1].FastGetSolutionStepValue(DISTANCE) = -1.0;
+            pElement->GetGeometry()[2].FastGetSolutionStepValue(DISTANCE) = -1.0;
+            pElement->GetGeometry()[3].FastGetSolutionStepValue(DISTANCE) = -1.0;
+
+            // Compute RHS and LHS
+            Vector RHS = ZeroVector(16);
+            Matrix LHS = ZeroMatrix(16, 16);
+
+            const auto& r_process_info = modelPart.GetProcessInfo();
+            pElement->Initialize(r_process_info); // Initialize the element to initialize the constitutive law
+            pElement->CalculateLocalSystem(LHS, RHS, r_process_info);
+
+            // Check the RHS values (the RHS is computed as the LHS x previous_solution,
+            // hence, it is assumed that if the RHS is correct, the LHS is correct as well)
+            KRATOS_CHECK_NEAR(RHS(0), 16.6700148724, 1e-7);
+            KRATOS_CHECK_NEAR(RHS(1), 17.5504263651, 1e-7);
+            KRATOS_CHECK_NEAR(RHS(2), 76.0097167815, 1e-7);
+            KRATOS_CHECK_NEAR(RHS(3),0.951210720699, 1e-7);
+            KRATOS_CHECK_NEAR(RHS(4), -35.762027016, 1e-7);
+            KRATOS_CHECK_NEAR(RHS(5), -35.3837331297, 1e-7);
+            KRATOS_CHECK_NEAR(RHS(6), -701.815365218, 1e-7);
+            KRATOS_CHECK_NEAR(RHS(7), -0.0572209011027, 1e-7);
+            KRATOS_CHECK_NEAR(RHS(8), -30.4898366163, 1e-7);
+            KRATOS_CHECK_NEAR(RHS(9), -52.0920660863, 1e-7);
+            KRATOS_CHECK_NEAR(RHS(10), -784.514819936, 1e-7);
+            KRATOS_CHECK_NEAR(RHS(11), -0.0700797902459, 1e-7);
+            KRATOS_CHECK_NEAR(RHS(12), -35.584025235, 1e-7);
+            KRATOS_CHECK_NEAR(RHS(13), -47.95583463, 1e-7);
+            KRATOS_CHECK_NEAR(RHS(14), -879.858882572, 1e-7);
+            KRATOS_CHECK_NEAR(RHS(15), -0.923910029351, 1e-7);
+
+        }
+
+        // /** Checks the TwoFluidNavierStokesAlphaMethod3D4N element
+        //  * Checks the LHS and RHS for a positive element (distance > 0.0)
+        //  */
+        KRATOS_TEST_CASE_IN_SUITE(ElementTwoFluidNavierStokesPositiveSideAlphaMethod3D4N, FluidDynamicsApplicationFastSuite)
+        {
+            Model current_model;
+            ModelPart& modelPart = current_model.CreateModelPart("Main");
+            modelPart.SetBufferSize(2);
+
+            // Variables addition
+            modelPart.AddNodalSolutionStepVariable(BODY_FORCE);
+            modelPart.AddNodalSolutionStepVariable(DENSITY);
+            modelPart.AddNodalSolutionStepVariable(DYNAMIC_VISCOSITY);
+            modelPart.AddNodalSolutionStepVariable(DYNAMIC_TAU);
+            modelPart.AddNodalSolutionStepVariable(PRESSURE);
+            modelPart.AddNodalSolutionStepVariable(VELOCITY);
+            modelPart.AddNodalSolutionStepVariable(MESH_VELOCITY);
+            modelPart.AddNodalSolutionStepVariable(DISTANCE);
+
+            // Process info creation
+            double delta_time = 0.1;
+            modelPart.GetProcessInfo().SetValue(SPECTRAL_RADIUS_LIMIT, 0.0);
+            modelPart.GetProcessInfo().SetValue(DYNAMIC_TAU, 0.001);
+            modelPart.GetProcessInfo().SetValue(DELTA_TIME, delta_time);
+            modelPart.GetProcessInfo().SetValue(VOLUME_ERROR, 0.0);
+
+            // Set the element properties
+            Properties::Pointer pElemProp = modelPart.CreateNewProperties(0);
+            pElemProp->SetValue(DENSITY, 1000.0);
+            pElemProp->SetValue(DYNAMIC_VISCOSITY, 1.0e-05);
+            NewtonianTwoFluid3DLaw::Pointer pConsLaw(new NewtonianTwoFluid3DLaw());
+            pElemProp->SetValue(CONSTITUTIVE_LAW, pConsLaw);
+
+            // Geometry creation
+            modelPart.CreateNewNode(1, 0.0, 0.0, 0.0);
+            modelPart.CreateNewNode(2, 1.0, 0.0, 0.0);
+            modelPart.CreateNewNode(3, 0.0, 1.0, 0.0);
+            modelPart.CreateNewNode(4, 0.0, 0.0, 1.0);
+            std::vector<ModelPart::IndexType> elemNodes{ 1, 2, 3, 4 };
+            modelPart.CreateNewElement("TwoFluidNavierStokesAlphaMethod3D4N", 1, elemNodes, pElemProp);
+
+            Element::Pointer pElement = modelPart.pGetElement(1);
+
+            // Fake time advance to set the previous ProcessInfo container
+            modelPart.CloneSolutionStep();
+
+            // Define the nodal values
+            Matrix vel_original(4, 3);
+            vel_original(0, 0) = 0.0; vel_original(0, 1) = 0.1; vel_original(0, 2) = 0.2;
+            vel_original(1, 0) = 0.1; vel_original(1, 1) = 0.2; vel_original(1, 2) = 0.3;
+            vel_original(2, 0) = 0.2; vel_original(2, 1) = 0.3; vel_original(2, 2) = 0.4;
+            vel_original(3, 0) = 0.3; vel_original(3, 1) = 0.4; vel_original(3, 2) = 0.5;
+
+            // Set the nodal BODY_FORCE, DENSITY and DYNAMIC_VISCOSITY values
+            for (NodeIteratorType it_node = modelPart.NodesBegin(); it_node < modelPart.NodesEnd(); ++it_node) {
+                it_node->FastGetSolutionStepValue(DENSITY) = pElemProp->GetValue(DENSITY);
+                it_node->FastGetSolutionStepValue(DYNAMIC_VISCOSITY) = pElemProp->GetValue(DYNAMIC_VISCOSITY);
+                it_node->FastGetSolutionStepValue(BODY_FORCE_Z) = -9.81;
+                it_node->FastGetSolutionStepValue(BODY_FORCE_Z, 1) = -9.81;
+            }
+
+            for (unsigned int i = 0; i < 4; i++) {
+                pElement->GetGeometry()[i].FastGetSolutionStepValue(PRESSURE) = 0.0;
+                for (unsigned int k = 0; k < 3; k++) {
+                    pElement->GetGeometry()[i].FastGetSolutionStepValue(VELOCITY)[k] = vel_original(i, k);
+                    pElement->GetGeometry()[i].FastGetSolutionStepValue(VELOCITY, 1)[k] = 0.9*vel_original(i, k);
+                    pElement->GetGeometry()[i].FastGetSolutionStepValue(MESH_VELOCITY)[k] = 0.0;
+                    pElement->GetGeometry()[i].FastGetSolutionStepValue(MESH_VELOCITY, 1)[k] = 0.0;
+
+                }
+            }
+            pElement->GetGeometry()[0].FastGetSolutionStepValue(DISTANCE) = 1.0;
+            pElement->GetGeometry()[1].FastGetSolutionStepValue(DISTANCE) = 1.0;
+            pElement->GetGeometry()[2].FastGetSolutionStepValue(DISTANCE) = 1.0;
+            pElement->GetGeometry()[3].FastGetSolutionStepValue(DISTANCE) = 1.0;
+
+            // Compute RHS and LHS
+            Vector RHS = ZeroVector(16);
+            Matrix LHS = ZeroMatrix(16, 16);
+
+            const auto& r_process_info = modelPart.GetProcessInfo();
+            pElement->Initialize(r_process_info); // Initialize the element to initialize the constitutive law
+            pElement->CalculateLocalSystem(LHS, RHS, r_process_info);
+
+            // Check the RHS values (the RHS is computed as the LHS x previous_solution,
+            // hence, it is assumed that if the RHS is correct, the LHS is correct as well)
+            KRATOS_CHECK_NEAR(RHS(0), 16.6700148724, 1e-7);
+            KRATOS_CHECK_NEAR(RHS(1), 17.5504263651, 1e-7);
+            KRATOS_CHECK_NEAR(RHS(2), 76.0097167815, 1e-7);
+            KRATOS_CHECK_NEAR(RHS(3), 0.951210720699, 1e-7);
+            KRATOS_CHECK_NEAR(RHS(4), -35.762027016, 1e-7);
+            KRATOS_CHECK_NEAR(RHS(5), -35.3837331297, 1e-7);
+            KRATOS_CHECK_NEAR(RHS(6),-701.815365218, 1e-7);
+            KRATOS_CHECK_NEAR(RHS(7), -0.0572209011027, 1e-7);
+            KRATOS_CHECK_NEAR(RHS(8), -30.4898366163, 1e-7);
+            KRATOS_CHECK_NEAR(RHS(9), -52.0920660863, 1e-7);
+            KRATOS_CHECK_NEAR(RHS(10), -784.514819936, 1e-7);
+            KRATOS_CHECK_NEAR(RHS(11),-0.0700797902459, 1e-7);
+            KRATOS_CHECK_NEAR(RHS(12), -35.584025235, 1e-7);
+            KRATOS_CHECK_NEAR(RHS(13), -47.95583463, 1e-7);
+            KRATOS_CHECK_NEAR(RHS(14), -879.858882572, 1e-7);
+            KRATOS_CHECK_NEAR(RHS(15), -0.923910029351, 1e-7);
+
+        }
+
+        /** Checks the TwoFluidNavierStokesAlphaMethod2D3N element in a hydrostatic case.
+         *  Checks the computation of the RHS
+         */
+        KRATOS_TEST_CASE_IN_SUITE(ElementTwoFluidNavierStokesAlphaMethod2D3NHydrostatic, FluidDynamicsApplicationFastSuite)
+        {
+
+            Model current_model;
+            ModelPart& modelPart = current_model.CreateModelPart("Main");
+            modelPart.SetBufferSize(2);
+
+            // Variables addition
+            modelPart.AddNodalSolutionStepVariable(BODY_FORCE);
+            modelPart.AddNodalSolutionStepVariable(DENSITY);
+            modelPart.AddNodalSolutionStepVariable(DYNAMIC_VISCOSITY);
+            modelPart.AddNodalSolutionStepVariable(DYNAMIC_TAU);
+            modelPart.AddNodalSolutionStepVariable(PRESSURE);
+            modelPart.AddNodalSolutionStepVariable(VELOCITY);
+            modelPart.AddNodalSolutionStepVariable(MESH_VELOCITY);
+            modelPart.AddNodalSolutionStepVariable(DISTANCE);
+
+            // Process info creation
+            double delta_time = 0.1;
+
+            modelPart.GetProcessInfo().SetValue(SPECTRAL_RADIUS_LIMIT, 0.0);
+            modelPart.GetProcessInfo().SetValue(DYNAMIC_TAU, 0.001);
+            modelPart.GetProcessInfo().SetValue(SOUND_VELOCITY, 1.0e+3);
+            modelPart.GetProcessInfo().SetValue(DELTA_TIME, delta_time);
+            modelPart.GetProcessInfo().SetValue(VOLUME_ERROR, 0.0);
+
+            // Set the element properties
+            Properties::Pointer pElemProp = modelPart.CreateNewProperties(0);
+            pElemProp->SetValue(DENSITY, 1000.0);
+            pElemProp->SetValue(DYNAMIC_VISCOSITY, 1.0e-03);
+            Newtonian2DLaw::Pointer pConsLaw(new Newtonian2DLaw());
+            pElemProp->SetValue(CONSTITUTIVE_LAW, pConsLaw);
+
+            // Geometry creation
+            modelPart.CreateNewNode(1, 2.0, 0.0, 0.0);  // 0 = node 1
+            modelPart.CreateNewNode(2, 2.0, 2.0, 0.0);	// 1 = node 2
+            modelPart.CreateNewNode(3, 0.0, 2.0, 0.0);	// 2 = node 3
+
+            std::vector<ModelPart::IndexType> elemNodes1 {1, 2, 3};
+
+            modelPart.CreateNewElement("TwoFluidNavierStokesAlphaMethod2D3N", 1, elemNodes1, pElemProp);
+
+            Element::Pointer pElement = modelPart.pGetElement(1);
+            // Fake time advance to set the previous ProcessInfo container
+            modelPart.CloneSolutionStep();
+
+            // Define the nodal values as 0 for hydrostatic case
+            Matrix vel_original(3,2);
+            vel_original(0,0) = 0.0; vel_original(0,1) = 0.0;
+            vel_original(1,0) = 0.0; vel_original(1,1) = 0.0;
+            vel_original(2,0) = 0.0; vel_original(2,1) = 0.0;
+
+            // Setting equal nodal values for DENSITY, DYNAMIC_VISCOSITY, BODY_FORCE
+            for (NodeIteratorType it_node=modelPart.NodesBegin(); it_node<modelPart.NodesEnd(); ++it_node){
+                it_node->FastGetSolutionStepValue(DENSITY) = pElemProp->GetValue(DENSITY);
+                it_node->FastGetSolutionStepValue(DYNAMIC_VISCOSITY) = pElemProp->GetValue(DYNAMIC_VISCOSITY);
+                it_node->FastGetSolutionStepValue(BODY_FORCE_X) = 0.0;
+                it_node->FastGetSolutionStepValue(BODY_FORCE_Y) = -10.0;
+                it_node->FastGetSolutionStepValue(BODY_FORCE_Z) = 0.0;
+            }
+
+            // Setting the density (different for nodes since element cut by surface)
+            pElement->GetGeometry()[0].FastGetSolutionStepValue(DENSITY) = 2.0;
+            pElement->GetGeometry()[1].FastGetSolutionStepValue(DENSITY) = 1.0;
+            pElement->GetGeometry()[2].FastGetSolutionStepValue(DENSITY) = 1.0;
+
+            for(unsigned int i=0; i<3; i++){
+                for(unsigned int k=0; k<2; k++){
+                    pElement->GetGeometry()[i].FastGetSolutionStepValue(VELOCITY)[k]    = vel_original(i,k);
+                    pElement->GetGeometry()[i].FastGetSolutionStepValue(VELOCITY, 1)[k] = vel_original(i,k);
+                    // pElement->GetGeometry()[i].Fix(VELOCITY);
+                    pElement->GetGeometry()[i].FastGetSolutionStepValue(MESH_VELOCITY)[k]    = 0.0;
+                    pElement->GetGeometry()[i].FastGetSolutionStepValue(MESH_VELOCITY, 1)[k] = 0.0;
+                }
+            }
+
+            pElement->GetGeometry()[0].Fix(VELOCITY_X);
+            pElement->GetGeometry()[0].Fix(VELOCITY_Y);
+
+            // Setting the density (different for nodes to define the position of the surface)
+            pElement->GetGeometry()[0].FastGetSolutionStepValue(DISTANCE) = -1.0;
+            pElement->GetGeometry()[1].FastGetSolutionStepValue(DISTANCE) = 1.0;
+            pElement->GetGeometry()[2].FastGetSolutionStepValue(DISTANCE) = 1.0;
+
+            // Simon : Setting the pressure
+            pElement->GetGeometry()[0].FastGetSolutionStepValue(PRESSURE) = 30.0;
+            pElement->GetGeometry()[1].FastGetSolutionStepValue(PRESSURE) = 0.0;
+            pElement->GetGeometry()[2].FastGetSolutionStepValue(PRESSURE) = 0.0;
+
+            pElement->GetGeometry()[0].Fix(PRESSURE);
+
+            // Compute RHS and LHS
+            Vector RHS = ZeroVector(9);
+            Matrix LHS = ZeroMatrix(9,9);
+
+            const auto& r_process_info = modelPart.GetProcessInfo();
+            pElement->Initialize(r_process_info); // Initialize the element to initialize the constitutive law
+            pElement->CalculateLocalSystem(LHS, RHS, r_process_info);
+
+            double det;
+            MathUtils<double>::InvertMatrix(LHS, LHS, det);
+
+            const Vector solVec = prod(LHS, RHS);
+
+            // The remaining residuals in the velocities have the size of the boundary integrals over the enriched pressure.
+            // If the "standard" pressure shape functions are used, the results do not hold.
+
+            KRATOS_CHECK_NEAR(RHS(0), 0.0, 1e-7);		// U_x at node 1
+            KRATOS_CHECK_NEAR(RHS(1), -17.5, 1e-7); 	// U_y at node 1
+            KRATOS_CHECK_NEAR(RHS(2), 0.0, 1e-7);		// P   at node 1
+
+            KRATOS_CHECK_NEAR(RHS(3), 7.5, 1e-7);		// U_x at node 2
+            KRATOS_CHECK_NEAR(RHS(4), 0.0, 1e-7);		// U_y at node 2
+            KRATOS_CHECK_NEAR(RHS(5), 0.0, 1e-7);		// P   at node 2
+
+            KRATOS_CHECK_NEAR(RHS(6), -7.5, 1e-7);		// U_x at node 3
+            KRATOS_CHECK_NEAR(RHS(7), -7.5, 1e-7);		// U_y at node 3
+            KRATOS_CHECK_NEAR(RHS(8), 0.0, 1e-7);		// P   at node 3
+        }
+
+        KRATOS_TEST_CASE_IN_SUITE(ElementTwoFluidNavierStokesDarcyAlphaMethod3D4N, FluidDynamicsApplicationFastSuite)
+        {
+            Model current_model;
+            ModelPart& modelPart = current_model.CreateModelPart("Main");
+            modelPart.SetBufferSize(2);
+
+            // Variables addition
+            modelPart.AddNodalSolutionStepVariable(BODY_FORCE);
+            modelPart.AddNodalSolutionStepVariable(DENSITY);
+            modelPart.AddNodalSolutionStepVariable(DYNAMIC_VISCOSITY);
+            modelPart.AddNodalSolutionStepVariable(DYNAMIC_TAU);
+            modelPart.AddNodalSolutionStepVariable(PRESSURE);
+            modelPart.AddNodalSolutionStepVariable(VELOCITY);
+            modelPart.AddNodalSolutionStepVariable(MESH_VELOCITY);
+            modelPart.AddNodalSolutionStepVariable(DISTANCE);
+
+            // Process info creation
+            double delta_time = 0.1;
+
+
+            modelPart.GetProcessInfo().SetValue(SPECTRAL_RADIUS_LIMIT,0.0);
+            modelPart.GetProcessInfo().SetValue(DYNAMIC_TAU, 0.001);
+            modelPart.GetProcessInfo().SetValue(DELTA_TIME, delta_time);
+            modelPart.GetProcessInfo().SetValue(VOLUME_ERROR, 0.0);
+
+            // Set the element properties
+            Properties::Pointer pElemProp = modelPart.CreateNewProperties(0);
+            pElemProp->SetValue(DENSITY, 1000.0);
+            pElemProp->SetValue(LIN_DARCY_COEF, 1.0 / 4.339E-08);
+            pElemProp->SetValue(NONLIN_DARCY_COEF, 1.0 / 5.086E-04);
+            pElemProp->SetValue(DYNAMIC_VISCOSITY, 1.0e-05);
+            NewtonianTwoFluid3DLaw::Pointer pConsLaw(new NewtonianTwoFluid3DLaw());
+            pElemProp->SetValue(CONSTITUTIVE_LAW, pConsLaw);
+
+            // Geometry creation
+            modelPart.CreateNewNode(1, 0.0, 0.0, 0.0);
+            modelPart.CreateNewNode(2, 1.0, 0.0, 0.0);
+            modelPart.CreateNewNode(3, 0.0, 1.0, 0.0);
+            modelPart.CreateNewNode(4, 0.0, 0.0, 1.0);
+            std::vector<ModelPart::IndexType> elemNodes{ 1, 2, 3, 4 };
+            modelPart.CreateNewElement("TwoFluidNavierStokesAlphaMethod3D4N", 1, elemNodes, pElemProp);
+
+            Element::Pointer pElement = modelPart.pGetElement(1);
+            // Fake time advance to set the previous ProcessInfo container
+            modelPart.CloneSolutionStep();
+
+            // Define the nodal values
+            Matrix vel_original(4, 3);
+            vel_original(0, 0) = 0.0; vel_original(0, 1) = 0.1; vel_original(0, 2) = 0.2;
+            vel_original(1, 0) = 0.1; vel_original(1, 1) = 0.2; vel_original(1, 2) = 0.3;
+            vel_original(2, 0) = 0.2; vel_original(2, 1) = 0.3; vel_original(2, 2) = 0.4;
+            vel_original(3, 0) = 0.3; vel_original(3, 1) = 0.4; vel_original(3, 2) = 0.5;
+
+            // Set the nodal BODY_FORCE, DENSITY and DYNAMIC_VISCOSITY values
+            for (NodeIteratorType it_node = modelPart.NodesBegin(); it_node < modelPart.NodesEnd(); ++it_node) {
+                it_node->FastGetSolutionStepValue(DENSITY) = pElemProp->GetValue(DENSITY);
+                it_node->FastGetSolutionStepValue(DYNAMIC_VISCOSITY) = pElemProp->GetValue(DYNAMIC_VISCOSITY);
+                it_node->FastGetSolutionStepValue(BODY_FORCE_Z) = -9.81;
+            }
+
+            for (unsigned int i = 0; i < 4; i++) {
+                pElement->GetGeometry()[i].FastGetSolutionStepValue(PRESSURE) = 0.0;
+                for (unsigned int k = 0; k < 3; k++) {
+                    pElement->GetGeometry()[i].FastGetSolutionStepValue(VELOCITY)[k] = vel_original(i, k);
+                    pElement->GetGeometry()[i].FastGetSolutionStepValue(VELOCITY, 1)[k] = 0.9*vel_original(i, k);
+                    pElement->GetGeometry()[i].FastGetSolutionStepValue(MESH_VELOCITY)[k] = 0.0;
+                    pElement->GetGeometry()[i].FastGetSolutionStepValue(MESH_VELOCITY, 1)[k] = 0.0;
+                }
+            }
+            pElement->GetGeometry()[0].FastGetSolutionStepValue(DISTANCE) = -1.0;
+            pElement->GetGeometry()[1].FastGetSolutionStepValue(DISTANCE) = 1.0;
+            pElement->GetGeometry()[2].FastGetSolutionStepValue(DISTANCE) = -1.0;
+            pElement->GetGeometry()[3].FastGetSolutionStepValue(DISTANCE) = 1.0;
+
+            // Compute RHS and LHS
+            Vector RHS = ZeroVector(16);
+            Matrix LHS = ZeroMatrix(16, 16);
+
+            const auto& r_process_info = modelPart.GetProcessInfo();
+            pElement->Initialize(r_process_info); // Initialize the element to initialize the constitutive law
+            pElement->CalculateLocalSystem(LHS, RHS, r_process_info);
+
+            // Check the RHS values (the RHS is computed as the LHS x previous_solution,
+            // hence, it is assumed that if the RHS is correct, the LHS is correct as well)
+
+
+            KRATOS_CHECK_NEAR(RHS(0), -119.5094945, 1e-7);
+            KRATOS_CHECK_NEAR(RHS(1), 13.86753717, 1e-7);
+            KRATOS_CHECK_NEAR(RHS(2), -264.4471963, 1e-7);
+            KRATOS_CHECK_NEAR(RHS(3), -0.008525833469, 1e-7);
+            KRATOS_CHECK_NEAR(RHS(4), 31.81898305, 1e-7);
+            KRATOS_CHECK_NEAR(RHS(5), -23.48989075, 1e-7);
+            KRATOS_CHECK_NEAR(RHS(6), -515.5487839, 1e-7);
+            KRATOS_CHECK_NEAR(RHS(7), 0.1753941423, 1e-7);
+            KRATOS_CHECK_NEAR(RHS(8), 52.86326183, 1e-7);
+            KRATOS_CHECK_NEAR(RHS(9), -58.7570097, 1e-7);
+            KRATOS_CHECK_NEAR(RHS(10), -510.5819917, 1e-7);
+            KRATOS_CHECK_NEAR(RHS(11), -0.03898369627, 1e-7);
+            KRATOS_CHECK_NEAR(RHS(12), 89.23040167, 1e-7);
+            KRATOS_CHECK_NEAR(RHS(13), -30.84418781, 1e-7);
+            KRATOS_CHECK_NEAR(RHS(14), -581.986129, 1e-7);
+            KRATOS_CHECK_NEAR(RHS(15), -0.2278846126, 1e-7);
+
+        }
+
+        // Giving a value different to zero to source term in order to test it.
+
+        // /** Checks the TwoFluidNavierStokesAlphaMethod2D3N element with a source term in mass conservation equation
+        //  * Checks the LHS and RHS for a cut element
+        //  */
+
+        KRATOS_TEST_CASE_IN_SUITE(ElementTwoFluidNavierStokesAlphaMethod2D3NError, FluidDynamicsApplicationFastSuite)
+        {
+             Model current_model;
+            ModelPart& modelPart = current_model.CreateModelPart("Main");
+            modelPart.SetBufferSize(2);
+
+            // Variables addition
+            modelPart.AddNodalSolutionStepVariable(BODY_FORCE);
+            modelPart.AddNodalSolutionStepVariable(DENSITY);
+            modelPart.AddNodalSolutionStepVariable(DYNAMIC_VISCOSITY);
+            modelPart.AddNodalSolutionStepVariable(DYNAMIC_TAU);
+            modelPart.AddNodalSolutionStepVariable(PRESSURE);
+            modelPart.AddNodalSolutionStepVariable(VELOCITY);
+            modelPart.AddNodalSolutionStepVariable(MESH_VELOCITY);
+            modelPart.AddNodalSolutionStepVariable(DISTANCE);
+
+
+            // Process info creation
+            double delta_time = 0.1;
+            modelPart.GetProcessInfo().SetValue(SPECTRAL_RADIUS_LIMIT, 0.0);
+            modelPart.GetProcessInfo().SetValue(DYNAMIC_TAU, 0.001);
+            modelPart.GetProcessInfo().SetValue(SOUND_VELOCITY, 1.0e+3);
+            modelPart.GetProcessInfo().SetValue(DELTA_TIME, delta_time);
+            modelPart.GetProcessInfo().SetValue(VOLUME_ERROR,10.0);
+
+
+            // Set the element properties
+            Properties::Pointer pElemProp = modelPart.CreateNewProperties(0);
+            pElemProp->SetValue(DENSITY, 1000.0);
+            pElemProp->SetValue(DYNAMIC_VISCOSITY, 1.0e-05);
+            Newtonian2DLaw::Pointer pConsLaw(new Newtonian2DLaw());
+            pElemProp->SetValue(CONSTITUTIVE_LAW, pConsLaw);
+
+            // Geometry creation
+            modelPart.CreateNewNode(1, 0.0, 0.0, 0.0);
+            modelPart.CreateNewNode(2, 1.0, 0.0, 0.0);
+            modelPart.CreateNewNode(3, 0.0, 1.0, 0.0);
+            std::vector<ModelPart::IndexType> elemNodes {1, 2, 3};
+            modelPart.CreateNewElement("TwoFluidNavierStokesAlphaMethod2D3N", 1, elemNodes, pElemProp);
+
+            Element::Pointer pElement = modelPart.pGetElement(1);
+            // Fake time advance to set the previous ProcessInfo container
+            modelPart.CloneSolutionStep();
+
+
+            // Define the nodal values
+            Matrix vel_original(3, 2);
+            vel_original(0, 0) = 0.0;
+            vel_original(0, 1) = 0.1;
+            vel_original(1, 0) = 0.1;
+            vel_original(1, 1) = 0.2;
+            vel_original(2, 0) = 0.2;
+            vel_original(2, 1) = 0.3;
+
+            // Set the nodal DENSITY and DYNAMIC_VISCOSITY values
+            for (NodeIteratorType it_node = modelPart.NodesBegin(); it_node < modelPart.NodesEnd(); ++it_node)
+            {
+                it_node->FastGetSolutionStepValue(DENSITY) = pElemProp->GetValue(DENSITY);
+                it_node->FastGetSolutionStepValue(DYNAMIC_VISCOSITY) = pElemProp->GetValue(DYNAMIC_VISCOSITY);
+                it_node->FastGetSolutionStepValue(BODY_FORCE_Z) = -9.81;
+            }
+
+            for (unsigned int i = 0; i < 3; i++)
+            {
+                pElement->GetGeometry()[i].FastGetSolutionStepValue(PRESSURE) = 0.0;
+                for (unsigned int k = 0; k < 2; k++)
+                {
+                    pElement->GetGeometry()[i].FastGetSolutionStepValue(VELOCITY)[k] = vel_original(i, k);
+                    pElement->GetGeometry()[i].FastGetSolutionStepValue(VELOCITY, 1)[k] = 0.9 * vel_original(i, k);
+                    pElement->GetGeometry()[i].FastGetSolutionStepValue(MESH_VELOCITY)[k] = 0.0;
+                    pElement->GetGeometry()[i].FastGetSolutionStepValue(MESH_VELOCITY, 1)[k] = 0.0;
+                }
+            }
+            pElement->GetGeometry()[0].FastGetSolutionStepValue(DISTANCE) = -1.0;
+            pElement->GetGeometry()[1].FastGetSolutionStepValue(DISTANCE) = -1.0;
+            pElement->GetGeometry()[2].FastGetSolutionStepValue(DISTANCE) = 0.5;
+
+            // Compute RHS and LHS
+            Vector RHS = ZeroVector(9);
+            Matrix LHS = ZeroMatrix(9, 9);
+
+            const auto &r_process_info = modelPart.GetProcessInfo();
+            pElement->Initialize(r_process_info); // Initialize the element to initialize the constitutive law
+            pElement->CalculateLocalSystem(LHS, RHS, r_process_info);
+
+            // Check the RHS values (the RHS is computed as the LHS x previous_solution,
+            // hence, it is assumed that if the RHS is correct, the LHS is correct as well)
+            Vector reference_RHS = ZeroVector(9);
+            reference_RHS[0] = 5836.450756;
+            reference_RHS[1] = 4764.408449;
+            reference_RHS[2] = -28.37919168;
+            reference_RHS[3] = -6019.528438;
+            reference_RHS[4] = 1996.025722;
+            reference_RHS[5] = -16.19446094;
+            reference_RHS[6] = 239.7394;
+            reference_RHS[7] = -3593.338385;
+            reference_RHS[8] = -5.576347377;
+
+            KRATOS_CHECK_VECTOR_NEAR(reference_RHS, RHS, 1e-2);
+        }
+
+        // /** Checks the TwoFluidNavierStokesAlphaMethod3D4N element with a source term in mass conservation equation
+        //  * Checks the LHS and RHS for a cut element
+        //  */
+
+        KRATOS_TEST_CASE_IN_SUITE(ElementTwoFluidNavierStokesAlphaMethodCut3D4NError, FluidDynamicsApplicationFastSuite)
+        {
+            Model current_model;
+            ModelPart& modelPart = current_model.CreateModelPart("Main");
+            modelPart.SetBufferSize(2);
+
+            // Variables addition
+            modelPart.AddNodalSolutionStepVariable(BODY_FORCE);
+            modelPart.AddNodalSolutionStepVariable(DENSITY);
+            modelPart.AddNodalSolutionStepVariable(DYNAMIC_VISCOSITY);
+            modelPart.AddNodalSolutionStepVariable(DYNAMIC_TAU);
+            modelPart.AddNodalSolutionStepVariable(PRESSURE);
+            modelPart.AddNodalSolutionStepVariable(VELOCITY);
+            modelPart.AddNodalSolutionStepVariable(MESH_VELOCITY);
+            modelPart.AddNodalSolutionStepVariable(DISTANCE);
+
+            // Process info creation
+            double delta_time = 0.1;
+
+            modelPart.GetProcessInfo().SetValue(SPECTRAL_RADIUS_LIMIT, 0.0);
+            modelPart.GetProcessInfo().SetValue(DYNAMIC_TAU, 0.001);
+            modelPart.GetProcessInfo().SetValue(DELTA_TIME, delta_time);
+            modelPart.GetProcessInfo().SetValue(VOLUME_ERROR, 10.0);
+
+            // Set the element properties
+            Properties::Pointer pElemProp = modelPart.CreateNewProperties(0);
+            pElemProp->SetValue(DENSITY, 1000.0);
+            pElemProp->SetValue(DYNAMIC_VISCOSITY, 1.0e-05);
+            NewtonianTwoFluid3DLaw::Pointer pConsLaw(new NewtonianTwoFluid3DLaw());
+            pElemProp->SetValue(CONSTITUTIVE_LAW, pConsLaw);
+
+            // Geometry creation
+            modelPart.CreateNewNode(1, 0.0, 0.0, 0.0);
+            modelPart.CreateNewNode(2, 1.0, 0.0, 0.0);
+            modelPart.CreateNewNode(3, 0.0, 1.0, 0.0);
+            modelPart.CreateNewNode(4, 0.0, 0.0, 1.0);
+            std::vector<ModelPart::IndexType> elemNodes {1, 2, 3, 4};
+            modelPart.CreateNewElement("TwoFluidNavierStokesAlphaMethod3D4N", 1, elemNodes, pElemProp);
+
+            Element::Pointer pElement = modelPart.pGetElement(1);
+             // Fake time advance to set the previous ProcessInfo container
+            modelPart.CloneSolutionStep();
+
+            // Define the nodal values
+            Matrix vel_original(4, 3);
+            vel_original(0, 0) = 0.0;
+            vel_original(0, 1) = 0.1;
+            vel_original(0, 2) = 0.2;
+            vel_original(1, 0) = 0.1;
+            vel_original(1, 1) = 0.2;
+            vel_original(1, 2) = 0.3;
+            vel_original(2, 0) = 0.2;
+            vel_original(2, 1) = 0.3;
+            vel_original(2, 2) = 0.4;
+            vel_original(3, 0) = 0.3;
+            vel_original(3, 1) = 0.4;
+            vel_original(3, 2) = 0.5;
+
+            // Set the nodal BODY_FORCE, DENSITY and DYNAMIC_VISCOSITY values
+            for (NodeIteratorType it_node = modelPart.NodesBegin(); it_node < modelPart.NodesEnd(); ++it_node)
+            {
+                it_node->FastGetSolutionStepValue(DENSITY) = pElemProp->GetValue(DENSITY);
+                it_node->FastGetSolutionStepValue(DYNAMIC_VISCOSITY) = pElemProp->GetValue(DYNAMIC_VISCOSITY);
+                it_node->FastGetSolutionStepValue(BODY_FORCE_Z) = -9.81;
+            }
+
+            for (unsigned int i = 0; i < 4; i++)
+            {
+                pElement->GetGeometry()[i].FastGetSolutionStepValue(PRESSURE) = 0.0;
+                for (unsigned int k = 0; k < 3; k++)
+                {
+                    pElement->GetGeometry()[i].FastGetSolutionStepValue(VELOCITY)[k] = vel_original(i, k);
+                    pElement->GetGeometry()[i].FastGetSolutionStepValue(VELOCITY, 1)[k] = 0.9 * vel_original(i, k);
+                    pElement->GetGeometry()[i].FastGetSolutionStepValue(MESH_VELOCITY)[k] = 0.0;
+                    pElement->GetGeometry()[i].FastGetSolutionStepValue(MESH_VELOCITY, 1)[k] = 0.0;
+                }
+            }
+            pElement->GetGeometry()[0].FastGetSolutionStepValue(DISTANCE) = -1.0;
+            pElement->GetGeometry()[1].FastGetSolutionStepValue(DISTANCE) = 1.0;
+            pElement->GetGeometry()[2].FastGetSolutionStepValue(DISTANCE) = -1.0;
+            pElement->GetGeometry()[3].FastGetSolutionStepValue(DISTANCE) = 1.0;
+
+            // Compute RHS and LHS
+            Vector RHS = ZeroVector(16);
+            Matrix LHS = ZeroMatrix(16, 16);
+
+            const auto &r_process_info = modelPart.GetProcessInfo();
+            pElement->Initialize(r_process_info); // Initialize the element to initialize the constitutive law
+            pElement->CalculateLocalSystem(LHS, RHS, r_process_info);
+            // std::cout << pElement->Info() << std::setprecision(10) << std::endl;
+
+            // Check the RHS values (the RHS is computed as the LHS x previous_solution,
+            // hence, it is assumed that if the RHS is correct, the LHS is correct as well)
+            Vector reference_RHS = ZeroVector(16);
+            reference_RHS[0] =3948.998936;
+            reference_RHS[1] = 2873.057834;
+            reference_RHS[2] = 3804.061234;
+            reference_RHS[3] = -5.479993813;
+            reference_RHS[4] = -3931.287229;
+            reference_RHS[5] = 473.7242468;
+            reference_RHS[6] = -728.3575273;
+            reference_RHS[7] = -3.988810599;
+            reference_RHS[8] = 130.4431454;
+            reference_RHS[9] = -3350.834823;
+            reference_RHS[10] = -433.0021081;
+            reference_RHS[11] = -2.9057729;
+            reference_RHS[12] = -92.27454488;
+            reference_RHS[13] = 684.7556692;
+            reference_RHS[14] = -4513.788544;
+            reference_RHS[15] = -4.392089354;
+            KRATOS_CHECK_VECTOR_NEAR(reference_RHS, RHS, 1e-2);
+        }
+
+        KRATOS_TEST_CASE_IN_SUITE(ElementTwoFluidNavierStokesAlphaMethodArtificialDynamicViscosity3D4N, FluidDynamicsApplicationFastSuite)
+        {
+            Model current_model;
+            ModelPart &r_model_part = current_model.CreateModelPart("Main");
+            r_model_part.SetBufferSize(3);
+
+            // Variables addition
+            r_model_part.AddNodalSolutionStepVariable(BODY_FORCE);
+            r_model_part.AddNodalSolutionStepVariable(DENSITY);
+            r_model_part.AddNodalSolutionStepVariable(DYNAMIC_VISCOSITY);
+            r_model_part.AddNodalSolutionStepVariable(DYNAMIC_TAU);
+            r_model_part.AddNodalSolutionStepVariable(PRESSURE);
+            r_model_part.AddNodalSolutionStepVariable(VELOCITY);
+            r_model_part.AddNodalSolutionStepVariable(MESH_VELOCITY);
+            r_model_part.AddNodalSolutionStepVariable(DISTANCE);
+
+            // Process info creation
+            double delta_time = 0.1;
+
+            r_model_part.GetProcessInfo().SetValue(SPECTRAL_RADIUS_LIMIT, 0.0);
+            r_model_part.GetProcessInfo().SetValue(DYNAMIC_TAU, 0.001);
+            r_model_part.GetProcessInfo().SetValue(DELTA_TIME, delta_time);
+            r_model_part.GetProcessInfo().SetValue(VOLUME_ERROR, 0.0);
+
+            // Set the element properties
+            auto p_elem_prop = r_model_part.CreateNewProperties(0);
+            p_elem_prop->SetValue(DENSITY, 1000.0);
+            p_elem_prop->SetValue(DYNAMIC_VISCOSITY, 1.0e-05);
+            auto p_cons_law = Kratos::make_shared<NewtonianTwoFluid3DLaw>();
+            p_elem_prop->SetValue(CONSTITUTIVE_LAW, p_cons_law);
+
+            // Geometry creation
+            r_model_part.CreateNewNode(1, 0.0, 0.0, 0.0);
+            r_model_part.CreateNewNode(2, 1.0, 0.0, 0.0);
+            r_model_part.CreateNewNode(3, 0.0, 1.0, 0.0);
+            r_model_part.CreateNewNode(4, 0.0, 0.0, 1.0);
+            std::vector<ModelPart::IndexType> elem_nodes{1, 2, 3, 4};
+            auto p_element = r_model_part.CreateNewElement("TwoFluidNavierStokesAlphaMethod3D4N", 1, elem_nodes, p_elem_prop);
+
+            // Fake time advance to set the previous ProcessInfo container
+            r_model_part.CloneSolutionStep();
+
+            array_1d<double,3> aux_v;
+            for (auto& r_node : r_model_part.Nodes()) {
+                aux_v[0] = r_node.Id();
+                aux_v[1] = 2.0*r_node.Id();
+                aux_v[2] = std::pow(r_node.Id(),2);
+                r_node.GetSolutionStepValue(VELOCITY) = aux_v;
+                r_node.GetSolutionStepValue(PRESSURE) = std::pow(r_node.Id(), 3.0);
+                r_node.GetSolutionStepValue(DISTANCE) = 1.0;
+                r_node.GetSolutionStepValue(DENSITY) = p_elem_prop->GetValue(DENSITY);
+                r_node.GetSolutionStepValue(DYNAMIC_VISCOSITY) = p_elem_prop->GetValue(DYNAMIC_VISCOSITY);
+            }
+
+            // The integration points
+            std::vector<double> art_dyn_visc;
+            const auto &r_process_info = r_model_part.GetProcessInfo();
+            p_element->Initialize(r_process_info); // Initialize the element to initialize the constitutive law
+
+            // Obtain the artificial dynamic viscosity in each gauss point.
+            p_element->CalculateOnIntegrationPoints(ARTIFICIAL_DYNAMIC_VISCOSITY, art_dyn_visc, r_process_info);
+
+            // for (auto val : art_dyn_visc) {
+            //     std::cout << std::setprecision(12) << val << std::endl;
+            // }
+
+            const double tolerance = 1.0e-8;
+            std::vector<double> exact_art_dyn_visc = { 2501.10848959, 3288.28103954, 4328.52239208, 1961.64629118};
+
+            KRATOS_CHECK_VECTOR_NEAR(art_dyn_visc, exact_art_dyn_visc, tolerance)
+        }
+
+        KRATOS_TEST_CASE_IN_SUITE(ElementTwoFluidNavierStokesAlphaMethodArtificialDynamicViscosity2D3N, FluidDynamicsApplicationFastSuite)
+        {
+            Model current_model;
+            ModelPart &r_model_part = current_model.CreateModelPart("Main");
+            r_model_part.SetBufferSize(3);
+
+            // Variables addition
+            r_model_part.AddNodalSolutionStepVariable(BODY_FORCE);
+            r_model_part.AddNodalSolutionStepVariable(DENSITY);
+            r_model_part.AddNodalSolutionStepVariable(DYNAMIC_VISCOSITY);
+            r_model_part.AddNodalSolutionStepVariable(DYNAMIC_TAU);
+            r_model_part.AddNodalSolutionStepVariable(PRESSURE);
+            r_model_part.AddNodalSolutionStepVariable(VELOCITY);
+            r_model_part.AddNodalSolutionStepVariable(MESH_VELOCITY);
+            r_model_part.AddNodalSolutionStepVariable(DISTANCE);
+
+            // Process info creation
+            double delta_time = 0.1;
+
+            r_model_part.GetProcessInfo().SetValue(SPECTRAL_RADIUS_LIMIT, 0.0);
+            r_model_part.GetProcessInfo().SetValue(DYNAMIC_TAU, 0.001);
+            r_model_part.GetProcessInfo().SetValue(DELTA_TIME, delta_time);
+            r_model_part.GetProcessInfo().SetValue(VOLUME_ERROR, 0.0);
+
+            // Set the element properties
+            auto p_elem_prop = r_model_part.CreateNewProperties(0);
+            p_elem_prop->SetValue(DENSITY, 1000.0);
+            p_elem_prop->SetValue(DYNAMIC_VISCOSITY, 1.0e-05);
+            auto p_cons_law = Kratos::make_shared<NewtonianTwoFluid3DLaw>();
+            p_elem_prop->SetValue(CONSTITUTIVE_LAW, p_cons_law);
+
+            // Geometry creation
+            r_model_part.CreateNewNode(1, 0.0, 0.0, 0.0);
+            r_model_part.CreateNewNode(2, 1.0, 0.0, 0.0);
+            r_model_part.CreateNewNode(3, 0.0, 1.0, 0.0);
+            std::vector<ModelPart::IndexType> elem_nodes{1, 2, 3};
+            auto p_element = r_model_part.CreateNewElement("TwoFluidNavierStokesAlphaMethod2D3N", 1, elem_nodes, p_elem_prop);
+
+            // Fake time advance to set the previous ProcessInfo container
+            r_model_part.CloneSolutionStep();
+
+            array_1d<double, 3> aux_v;
+            for (auto &r_node : r_model_part.Nodes())
+            {
+                aux_v[0] = r_node.Id();
+                aux_v[1] = 2.0 * r_node.Id();
+                aux_v[2] = std::pow(r_node.Id(), 2);
+                r_node.GetSolutionStepValue(VELOCITY) = aux_v;
+                r_node.GetSolutionStepValue(PRESSURE) = std::pow(r_node.Id(), 3.0);
+                r_node.GetSolutionStepValue(DISTANCE) = 1.0;
+                r_node.GetSolutionStepValue(DENSITY) = p_elem_prop->GetValue(DENSITY);
+                r_node.GetSolutionStepValue(DYNAMIC_VISCOSITY) = p_elem_prop->GetValue(DYNAMIC_VISCOSITY);
+            }
+
+            // The integration points
+            std::vector<double> art_dyn_visc;
+            const auto &r_process_info = r_model_part.GetProcessInfo();
+            p_element->Initialize(r_process_info); // Initialize the element to initialize the constitutive law
+
+            // Obtain the artificial dynamic viscosity in each gauss point.
+            p_element->CalculateOnIntegrationPoints(ARTIFICIAL_DYNAMIC_VISCOSITY, art_dyn_visc, r_process_info);
+
+            const double tolerance = 1.0e-8;
+            std::vector<double> exact_art_dyn_visc = {2829.53964846, 3772.34868778, 4715.15772801};
+
+            KRATOS_CHECK_VECTOR_NEAR(art_dyn_visc, exact_art_dyn_visc, tolerance)
+        }
+    } // namespace Testing
+}  // namespace Kratos.