# Importing the Kratos Library
import KratosMultiphysics as KM

if not KM.IsDistributedRun():
    raise Exception("This test script can only be executed in MPI!")

# Import Kratos "wrapper" for unittests
import KratosMultiphysics.KratosUnittest as KratosUnittest

# Import the tests or test_classes to create the suits

<<<<<<< HEAD
# Shell tests
from adjoint_fluid_test import AdjointFluidTest
=======
from adjoint_mpi_vms_sensitivity_2d import AdjointMPIVMSSensitivity
>>>>>>> 74ca6338

def AssembleTestSuites():
    ''' Populates the test suites to run.
    Populates the test suites to run. At least, it should pupulate the suites:
    "small", "nighlty" and "all"
    Return
    ------
    suites: A dictionary of suites
        The set of suites with its test_cases added.
    '''
    suites = KratosUnittest.KratosSuites

    ### Small MPI tests ########################################################
    smallMPISuite = suites['mpi_small']

    ### Nightly MPI tests ######################################################
    nightlyMPISuite = suites['mpi_nightly']
    nightlyMPISuite.addTest(AdjointFluidTest('testCylinder'))
    nightlyMPISuite.addTests(smallMPISuite)

    ### Full MPI set ###########################################################
    allMPISuite = suites['mpi_all']
    allMPISuite.addTests(nightlyMPISuite) # already contains the smallMPISuite

    return suites


if __name__ == '__main__':
    KratosUnittest.runTests(AssembleTestSuites())<|MERGE_RESOLUTION|>--- conflicted
+++ resolved
@@ -9,12 +9,8 @@
 
 # Import the tests or test_classes to create the suits
 
-<<<<<<< HEAD
 # Shell tests
 from adjoint_fluid_test import AdjointFluidTest
-=======
-from adjoint_mpi_vms_sensitivity_2d import AdjointMPIVMSSensitivity
->>>>>>> 74ca6338
 
 def AssembleTestSuites():
     ''' Populates the test suites to run.
