--- conflicted
+++ resolved
@@ -59,15 +59,6 @@
 
     void GetDofList(DofsVectorType& rConditionDofList, const ProcessInfo&) const override;
 
-<<<<<<< HEAD
-    void CalculateLocalSystem(MatrixType&        rLeftHandSideMatrix,
-                              VectorType&        rRightHandSideVector,
-                              const ProcessInfo& rCurrentProcessInfo) override;
-
-    void CalculateLeftHandSide(MatrixType& rLeftHandSideMatrix, const ProcessInfo& rCurrentProcessInfo) override;
-
-    void CalculateRightHandSide(VectorType& rRightHandSideVector, const ProcessInfo& rCurrentProcessInfo) override;
-=======
     void CalculateLocalSystem(Matrix&            rLeftHandSideMatrix,
                               Vector&            rRightHandSideVector,
                               const ProcessInfo& rCurrentProcessInfo) override;
@@ -75,33 +66,19 @@
     void CalculateLeftHandSide(Matrix& rLeftHandSideMatrix, const ProcessInfo& rCurrentProcessInfo) override;
 
     void CalculateRightHandSide(Vector& rRightHandSideVector, const ProcessInfo& rCurrentProcessInfo) override;
->>>>>>> 7161952a
 
     void EquationIdVector(EquationIdVectorType& rResult, const ProcessInfo&) const override;
 
     std::string Info() const override;
 
 protected:
-<<<<<<< HEAD
-    virtual void CalculateAll(MatrixType&        rLeftHandSideMatrix,
-                              VectorType&        rRightHandSideVector,
-                              const ProcessInfo& rCurrentProcessInfo);
-
-    virtual void CalculateRHS(VectorType& rRightHandSideVector, const ProcessInfo& rCurrentProcessInfo);
-=======
     virtual void CalculateAll(Matrix& rLeftHandSideMatrix, Vector& rRightHandSideVector, const ProcessInfo& rCurrentProcessInfo);
 
     virtual void CalculateRHS(Vector& rRightHandSideVector, const ProcessInfo& rCurrentProcessInfo);
->>>>>>> 7161952a
 
 private:
     [[nodiscard]] DofsVectorType GetDofs() const;
 
-<<<<<<< HEAD
-    // Serialization
-
-=======
->>>>>>> 7161952a
     friend class Serializer;
 
     void save(Serializer& rSerializer) const override
