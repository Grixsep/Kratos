--- conflicted
+++ resolved
@@ -32,46 +32,6 @@
 }
 
 template <unsigned int TDim, unsigned int TNumNodes>
-<<<<<<< HEAD
-void UPwNormalFaceLoadCondition<TDim, TNumNodes>::CalculateRHS(VectorType& rRightHandSideVector,
-                                                               const ProcessInfo& CurrentProcessInfo)
-{
-    // Previous definitions
-    const GeometryType&                             rGeom = this->GetGeometry();
-    const GeometryType::IntegrationPointsArrayType& IntegrationPoints =
-        rGeom.IntegrationPoints(this->GetIntegrationMethod());
-    const unsigned int NumGPoints = IntegrationPoints.size();
-    const unsigned int LocalDim   = rGeom.LocalSpaceDimension();
-
-    // Containers of variables at all integration points
-    const Matrix& NContainer = rGeom.ShapeFunctionsValues(this->GetIntegrationMethod());
-    GeometryType::JacobiansType JContainer(NumGPoints);
-    for (unsigned int i = 0; i < NumGPoints; ++i)
-        (JContainer[i]).resize(TDim, LocalDim, false);
-    rGeom.Jacobian(JContainer, this->GetIntegrationMethod());
-
-    // Condition variables
-    NormalFaceLoadVariables Variables;
-    this->InitializeConditionVariables(Variables, rGeom);
-    array_1d<double, TDim>                        TractionVector;
-    BoundedMatrix<double, TDim, TNumNodes * TDim> Nu = ZeroMatrix(TDim, TNumNodes * TDim);
-    array_1d<double, TNumNodes * TDim>            UVector;
-
-    // Loop over integration points
-    for (unsigned int GPoint = 0; GPoint < NumGPoints; ++GPoint) {
-        // Compute traction vector
-        this->CalculateTractionVector(TractionVector, JContainer[GPoint], NContainer, Variables, GPoint);
-
-        // Compute Nu Matrix
-        ConditionUtilities::CalculateNuMatrix<TDim, TNumNodes>(Nu, NContainer, GPoint);
-
-        // Compute weighting coefficient for integration
-        const double IntegrationCoefficient = this->CalculateIntegrationCoefficient(GPoint, IntegrationPoints);
-
-        // Contributions to the right hand side
-        noalias(UVector) = prod(trans(Nu), TractionVector) * IntegrationCoefficient;
-        GeoElementUtilities::AssembleUBlockVector(rRightHandSideVector, UVector);
-=======
 void UPwNormalFaceLoadCondition<TDim, TNumNodes>::CalculateRHS(Vector& rRightHandSideVector,
                                                                const ProcessInfo& CurrentProcessInfo)
 {
@@ -106,7 +66,6 @@
             rRightHandSideVector,
             prod(trans(nu), traction_vector) *
                 this->CalculateIntegrationCoefficient(integration_point, r_integration_points));
->>>>>>> 7161952a
     }
 }
 
@@ -114,22 +73,11 @@
 void UPwNormalFaceLoadCondition<TDim, TNumNodes>::InitializeConditionVariables(NormalFaceLoadVariables& rVariables,
                                                                                const GeometryType& rGeom)
 {
-<<<<<<< HEAD
-    std::transform(rGeom.begin(), rGeom.end(), rVariables.NormalStressVector.begin(), [](const auto& node) {
-        return node.FastGetSolutionStepValue(NORMAL_CONTACT_STRESS);
-    });
-
-    if constexpr (TDim == 2) {
-        std::transform(
-            rGeom.begin(), rGeom.end(), rVariables.TangentialStressVector.begin(),
-            [](const auto& node) { return node.FastGetSolutionStepValue(TANGENTIAL_CONTACT_STRESS); });
-=======
     VariablesUtilities::GetNodalValues(rGeom, NORMAL_CONTACT_STRESS, rVariables.NormalStressVector.begin());
 
     if constexpr (TDim == 2) {
         VariablesUtilities::GetNodalValues(rGeom, TANGENTIAL_CONTACT_STRESS,
                                            rVariables.TangentialStressVector.begin());
->>>>>>> 7161952a
     }
 }
 
@@ -147,20 +95,6 @@
 
     Vector normal_vector = ZeroVector(3);
     if constexpr (TDim == 2) {
-<<<<<<< HEAD
-        const double TangentialStress =
-            MathUtils<>::Dot(row(NContainer, GPoint), Variables.TangentialStressVector);
-        NormalVector       = column(Jacobian, 0);
-        rTractionVector[0] = TangentialStress * NormalVector[0] - NormalStress * NormalVector[1];
-        rTractionVector[1] = NormalStress * NormalVector[0] + TangentialStress * NormalVector[1];
-    } else if constexpr (TDim == 3) {
-        // Since the normal vector is pointing outwards for the 3D conditions, the normal stress
-        // should switch sign, such that positive normal contact stress is defined inwards.
-        NormalStress *= -1;
-
-        MathUtils<double>::CrossProduct(NormalVector, column(Jacobian, 0), column(Jacobian, 1));
-        rTractionVector = NormalStress * NormalVector;
-=======
         const auto tangential_stress =
             std::inner_product(shape_function_values.begin(), shape_function_values.end(),
                                Variables.TangentialStressVector.begin(), 0.0);
@@ -175,7 +109,6 @@
     } else if constexpr (TDim == 3) {
         MathUtils<>::CrossProduct(normal_vector, column(Jacobian, 0), column(Jacobian, 1));
         rTractionVector = -normal_stress * normal_vector;
->>>>>>> 7161952a
     }
 }
 
