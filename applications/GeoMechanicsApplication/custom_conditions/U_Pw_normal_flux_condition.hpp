--- conflicted
+++ resolved
@@ -20,10 +20,6 @@
 // Application includes
 #include "custom_conditions/U_Pw_condition.hpp"
 #include "custom_conditions/U_Pw_face_load_condition.hpp"
-<<<<<<< HEAD
-#include "custom_utilities/condition_utilities.hpp"
-=======
->>>>>>> 7161952a
 #include "custom_utilities/element_utilities.hpp"
 #include "geo_mechanics_application_variables.h"
 
@@ -39,16 +35,8 @@
 
     using IndexType      = std::size_t;
     using PropertiesType = Properties;
-<<<<<<< HEAD
-    using NodeType       = Node;
-    using GeometryType   = Geometry<NodeType>;
-    using NodesArrayType = GeometryType::PointsArrayType;
-    using VectorType     = Vector;
-    using MatrixType     = Matrix;
-=======
     using GeometryType   = Geometry<Node>;
     using NodesArrayType = GeometryType::PointsArrayType;
->>>>>>> 7161952a
 
     // Default constructor
     UPwNormalFluxCondition() : UPwFaceLoadCondition<TDim, TNumNodes>() {}
@@ -69,34 +57,12 @@
                               NodesArrayType const&   ThisNodes,
                               PropertiesType::Pointer pProperties) const override;
 
-<<<<<<< HEAD
-    std::string Info() const override;
-
-protected:
-    struct NormalFluxVariables {
-        double                      NormalFlux;
-        double                      IntegrationCoefficient;
-        array_1d<double, TNumNodes> Np;
-        array_1d<double, TNumNodes> PVector;
-    };
-
-    // Member Variables
-
-    void CalculateRHS(VectorType& rRightHandSideVector, const ProcessInfo& CurrentProcessInfo) override;
-
-    void CalculateAndAddRHS(VectorType& rRightHandSideVector, NormalFluxVariables& rVariables);
-
-private:
-    // Serialization
-
-=======
     [[nodiscard]] std::string Info() const override;
 
 protected:
     void CalculateRHS(Vector& rRightHandSideVector, const ProcessInfo&) override;
 
 private:
->>>>>>> 7161952a
     friend class Serializer;
 
     void save(Serializer& rSerializer) const override
