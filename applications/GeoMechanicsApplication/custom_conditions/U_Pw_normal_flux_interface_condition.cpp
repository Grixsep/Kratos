--- conflicted
+++ resolved
@@ -28,16 +28,9 @@
 }
 
 template <unsigned int TDim, unsigned int TNumNodes>
-<<<<<<< HEAD
-void UPwNormalFluxInterfaceCondition<TDim, TNumNodes>::CalculateRHS(VectorType& rRightHandSideVector,
-                                                                    const ProcessInfo& CurrentProcessInfo)
-{
-    // Previous definitions
-=======
 void UPwNormalFluxInterfaceCondition<TDim, TNumNodes>::CalculateRHS(Vector& rRightHandSideVector,
                                                                     const ProcessInfo& CurrentProcessInfo)
 {
->>>>>>> 7161952a
     const GeometryType&                             Geom = this->GetGeometry();
     const GeometryType::IntegrationPointsArrayType& IntegrationPoints =
         Geom.IntegrationPoints(this->GetIntegrationMethod());
