--- conflicted
+++ resolved
@@ -51,11 +51,7 @@
 }
 
 double AxisymmetricLineNormalFluidFlux2DDiffOrderCondition::CalculateIntegrationCoefficient(
-<<<<<<< HEAD
-    const IndexType                                 PointNumber,
-=======
     IndexType                                       PointNumber,
->>>>>>> 7161952a
     const GeometryType::JacobiansType&              JContainer,
     const GeometryType::IntegrationPointsArrayType& IntegrationPoints) const
 
