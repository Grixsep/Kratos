--- conflicted
+++ resolved
@@ -12,12 +12,7 @@
 //                   Vahid Galavi
 //
 
-<<<<<<< HEAD
-#if !defined(KRATOS_GEO_GENERAL_U_PW_DIFF_ORDER_CONDITION_H_INCLUDED)
-#define KRATOS_GEO_GENERAL_U_PW_DIFF_ORDER_CONDITION_H_INCLUDED
-=======
 #pragma once
->>>>>>> 7161952a
 
 // System includes
 #include <cmath>
@@ -38,16 +33,8 @@
 public:
     using IndexType      = std::size_t;
     using PropertiesType = Properties;
-<<<<<<< HEAD
-    using NodeType       = Node;
-    using GeometryType   = Geometry<NodeType>;
-    using NodesArrayType = GeometryType::PointsArrayType;
-    using VectorType     = Vector;
-    using MatrixType     = Matrix;
-=======
     using GeometryType   = Geometry<Node>;
     using NodesArrayType = GeometryType::PointsArrayType;
->>>>>>> 7161952a
 
     KRATOS_CLASS_INTRUSIVE_POINTER_DEFINITION(GeneralUPwDiffOrderCondition);
 
@@ -72,15 +59,6 @@
 
     void GetDofList(DofsVectorType& rConditionDofList, const ProcessInfo&) const override;
 
-<<<<<<< HEAD
-    void CalculateLocalSystem(MatrixType&        rLeftHandSideMatrix,
-                              VectorType&        rRightHandSideVector,
-                              const ProcessInfo& rCurrentProcessInfo) override;
-
-    void CalculateLeftHandSide(MatrixType& rLeftHandSideMatrix, const ProcessInfo& rCurrentProcessInfo) override;
-
-    void CalculateRightHandSide(VectorType& rRightHandSideVector, const ProcessInfo& rCurrentProcessInfo) override;
-=======
     void CalculateLocalSystem(Matrix&            rLeftHandSideMatrix,
                               Vector&            rRightHandSideVector,
                               const ProcessInfo& rCurrentProcessInfo) override;
@@ -88,7 +66,6 @@
     void CalculateLeftHandSide(Matrix& rLeftHandSideMatrix, const ProcessInfo& rCurrentProcessInfo) override;
 
     void CalculateRightHandSide(Vector& rRightHandSideVector, const ProcessInfo& rCurrentProcessInfo) override;
->>>>>>> 7161952a
 
     void EquationIdVector(EquationIdVectorType& rResult, const ProcessInfo&) const override;
 
@@ -113,19 +90,11 @@
     // Member Variables
     Geometry<Node>::Pointer mpPressureGeometry;
 
-<<<<<<< HEAD
-    void CalculateAll(MatrixType&        rLeftHandSideMatrix,
-                      VectorType&        rRightHandSideVector,
-                      const ProcessInfo& rCurrentProcessInfo,
-                      bool               CalculateLHSMatrixFlag,
-                      bool               CalculateResidualVectorFlag);
-=======
     void CalculateAll(const Matrix&,
                       Vector&            rRightHandSideVector,
                       const ProcessInfo& rCurrentProcessInfo,
                       bool,
                       bool CalculateResidualVectorFlag);
->>>>>>> 7161952a
 
     void InitializeConditionVariables(ConditionVariables& rVariables, const ProcessInfo& rCurrentProcessInfo);
 
@@ -133,17 +102,6 @@
 
     virtual void CalculateConditionVector(ConditionVariables& rVariables, unsigned int PointNumber);
 
-<<<<<<< HEAD
-    virtual double CalculateIntegrationCoefficient(const IndexType                    PointNumber,
-                                                   const GeometryType::JacobiansType& JContainer,
-                                                   const GeometryType::IntegrationPointsArrayType& IntegrationPoints) const;
-
-    void CalculateAndAddLHS(MatrixType& rLeftHandSideMatrix, ConditionVariables& rVariables);
-
-    void CalculateAndAddRHS(VectorType& rRightHandSideVector, ConditionVariables& rVariables);
-
-    virtual void CalculateAndAddConditionForce(VectorType& rRightHandSideVector, ConditionVariables& rVariables);
-=======
     virtual double CalculateIntegrationCoefficient(IndexType                          PointNumber,
                                                    const GeometryType::JacobiansType& JContainer,
                                                    const GeometryType::IntegrationPointsArrayType& IntegrationPoints) const;
@@ -151,7 +109,6 @@
     void CalculateAndAddRHS(Vector& rRightHandSideVector, ConditionVariables& rVariables);
 
     virtual void CalculateAndAddConditionForce(Vector& rRightHandSideVector, ConditionVariables& rVariables);
->>>>>>> 7161952a
 
 private:
     [[nodiscard]] DofsVectorType GetDofs() const;
