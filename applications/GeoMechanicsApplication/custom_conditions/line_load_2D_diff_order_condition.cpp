// KRATOS___
//     //   ) )
//    //         ___      ___
//   //  ____  //___) ) //   ) )
//  //    / / //       //   / /
// ((____/ / ((____   ((___/ /  MECHANICS
//
//  License:         geo_mechanics_application/license.txt
//
//
//  Main authors:    Ignasi de Pouplana,
//                   Vahid Galavi
//

// Project includes
#include "custom_conditions/line_load_2D_diff_order_condition.hpp"
#include "custom_utilities/condition_utilities.hpp"

namespace Kratos
{

// Default Constructor
LineLoad2DDiffOrderCondition::LineLoad2DDiffOrderCondition() : GeneralUPwDiffOrderCondition() {}

// Constructor 1
LineLoad2DDiffOrderCondition::LineLoad2DDiffOrderCondition(IndexType NewId, GeometryType::Pointer pGeometry)
    : GeneralUPwDiffOrderCondition(NewId, pGeometry)
{
}

// Constructor 2
LineLoad2DDiffOrderCondition::LineLoad2DDiffOrderCondition(IndexType               NewId,
                                                           GeometryType::Pointer   pGeometry,
                                                           PropertiesType::Pointer pProperties)
    : GeneralUPwDiffOrderCondition(NewId, pGeometry, pProperties)
{
}

Condition::Pointer LineLoad2DDiffOrderCondition::Create(IndexType               NewId,
                                                        NodesArrayType const&   ThisNodes,
                                                        PropertiesType::Pointer pProperties) const
{
    return Create(NewId, GetGeometry().Create(ThisNodes), pProperties);
}

Condition::Pointer LineLoad2DDiffOrderCondition::Create(IndexType               NewId,
                                                        GeometryType::Pointer   pGeom,
                                                        PropertiesType::Pointer pProperties) const
{
    return make_intrusive<LineLoad2DDiffOrderCondition>(NewId, pGeom, pProperties);
}

void LineLoad2DDiffOrderCondition::CalculateConditionVector(ConditionVariables& rVariables, unsigned int PointNumber)
{
    KRATOS_TRY

<<<<<<< HEAD
    const GeometryType& rGeom     = GetGeometry();
    const SizeType      NumUNodes = rGeom.PointsNumber();
    Vector              LineLoad  = ZeroVector(3);
    rVariables.ConditionVector.resize(2, false);
    noalias(rVariables.ConditionVector) = ZeroVector(2);

    for (SizeType i = 0; i < NumUNodes; ++i) {
        LineLoad = rGeom[i].FastGetSolutionStepValue(LINE_LOAD);

        rVariables.ConditionVector[0] += rVariables.Nu[i] * LineLoad[0];
        rVariables.ConditionVector[1] += rVariables.Nu[i] * LineLoad[1];
=======
    const GeometryType& r_geometry = GetGeometry();
    rVariables.ConditionVector.resize(2, false);
    noalias(rVariables.ConditionVector) = ZeroVector(2);
    for (SizeType i = 0; i < r_geometry.PointsNumber(); ++i) {
        auto line_load = r_geometry[i].FastGetSolutionStepValue(LINE_LOAD);
        rVariables.ConditionVector[0] += rVariables.Nu[i] * line_load[0];
        rVariables.ConditionVector[1] += rVariables.Nu[i] * line_load[1];
>>>>>>> 7161952a
    }

    KRATOS_CATCH("")
}

double LineLoad2DDiffOrderCondition::CalculateIntegrationCoefficient(
<<<<<<< HEAD
    const IndexType                                 PointNumber,
    const GeometryType::JacobiansType&              JContainer,
    const GeometryType::IntegrationPointsArrayType& IntegrationPoints) const

{
    KRATOS_TRY

    const double dx_dxi = JContainer[PointNumber](0, 0);
    const double dy_dxi = JContainer[PointNumber](1, 0);

    const double ds = sqrt(dx_dxi * dx_dxi + dy_dxi * dy_dxi);

    return ds * IntegrationPoints[PointNumber].Weight();

    KRATOS_CATCH("")
}

void LineLoad2DDiffOrderCondition::CalculateAndAddConditionForce(VectorType& rRightHandSideVector,
                                                                 ConditionVariables& rVariables)
{
    const SizeType NumUNodes = GetGeometry().PointsNumber();

    for (SizeType i = 0; i < NumUNodes; ++i) {
        SizeType Index = i * 2;

        rRightHandSideVector[Index] +=
            rVariables.Nu[i] * rVariables.ConditionVector[0] * rVariables.IntegrationCoefficient;
        rRightHandSideVector[Index + 1] +=
            rVariables.Nu[i] * rVariables.ConditionVector[1] * rVariables.IntegrationCoefficient;
=======
    IndexType                                       PointNumber,
    const GeometryType::JacobiansType&              JContainer,
    const GeometryType::IntegrationPointsArrayType& IntegrationPoints) const
{
    return ConditionUtilities::CalculateIntegrationCoefficient(
        JContainer[PointNumber], IntegrationPoints[PointNumber].Weight());
}

void LineLoad2DDiffOrderCondition::CalculateAndAddConditionForce(Vector& rRightHandSideVector,
                                                                 ConditionVariables& rVariables)
{
    for (SizeType node = 0; node < this->GetGeometry().PointsNumber(); ++node) {
        rRightHandSideVector[2 * node] +=
            rVariables.Nu[node] * rVariables.ConditionVector[0] * rVariables.IntegrationCoefficient;
        rRightHandSideVector[2 * node + 1] +=
            rVariables.Nu[node] * rVariables.ConditionVector[1] * rVariables.IntegrationCoefficient;
>>>>>>> 7161952a
    }
}

std::string LineLoad2DDiffOrderCondition::Info() const { return "LineLoad2DDiffOrderCondition"; }

} // Namespace Kratos.<|MERGE_RESOLUTION|>--- conflicted
+++ resolved
@@ -54,19 +54,6 @@
 {
     KRATOS_TRY
 
-<<<<<<< HEAD
-    const GeometryType& rGeom     = GetGeometry();
-    const SizeType      NumUNodes = rGeom.PointsNumber();
-    Vector              LineLoad  = ZeroVector(3);
-    rVariables.ConditionVector.resize(2, false);
-    noalias(rVariables.ConditionVector) = ZeroVector(2);
-
-    for (SizeType i = 0; i < NumUNodes; ++i) {
-        LineLoad = rGeom[i].FastGetSolutionStepValue(LINE_LOAD);
-
-        rVariables.ConditionVector[0] += rVariables.Nu[i] * LineLoad[0];
-        rVariables.ConditionVector[1] += rVariables.Nu[i] * LineLoad[1];
-=======
     const GeometryType& r_geometry = GetGeometry();
     rVariables.ConditionVector.resize(2, false);
     noalias(rVariables.ConditionVector) = ZeroVector(2);
@@ -74,44 +61,12 @@
         auto line_load = r_geometry[i].FastGetSolutionStepValue(LINE_LOAD);
         rVariables.ConditionVector[0] += rVariables.Nu[i] * line_load[0];
         rVariables.ConditionVector[1] += rVariables.Nu[i] * line_load[1];
->>>>>>> 7161952a
     }
 
     KRATOS_CATCH("")
 }
 
 double LineLoad2DDiffOrderCondition::CalculateIntegrationCoefficient(
-<<<<<<< HEAD
-    const IndexType                                 PointNumber,
-    const GeometryType::JacobiansType&              JContainer,
-    const GeometryType::IntegrationPointsArrayType& IntegrationPoints) const
-
-{
-    KRATOS_TRY
-
-    const double dx_dxi = JContainer[PointNumber](0, 0);
-    const double dy_dxi = JContainer[PointNumber](1, 0);
-
-    const double ds = sqrt(dx_dxi * dx_dxi + dy_dxi * dy_dxi);
-
-    return ds * IntegrationPoints[PointNumber].Weight();
-
-    KRATOS_CATCH("")
-}
-
-void LineLoad2DDiffOrderCondition::CalculateAndAddConditionForce(VectorType& rRightHandSideVector,
-                                                                 ConditionVariables& rVariables)
-{
-    const SizeType NumUNodes = GetGeometry().PointsNumber();
-
-    for (SizeType i = 0; i < NumUNodes; ++i) {
-        SizeType Index = i * 2;
-
-        rRightHandSideVector[Index] +=
-            rVariables.Nu[i] * rVariables.ConditionVector[0] * rVariables.IntegrationCoefficient;
-        rRightHandSideVector[Index + 1] +=
-            rVariables.Nu[i] * rVariables.ConditionVector[1] * rVariables.IntegrationCoefficient;
-=======
     IndexType                                       PointNumber,
     const GeometryType::JacobiansType&              JContainer,
     const GeometryType::IntegrationPointsArrayType& IntegrationPoints) const
@@ -128,7 +83,6 @@
             rVariables.Nu[node] * rVariables.ConditionVector[0] * rVariables.IntegrationCoefficient;
         rRightHandSideVector[2 * node + 1] +=
             rVariables.Nu[node] * rVariables.ConditionVector[1] * rVariables.IntegrationCoefficient;
->>>>>>> 7161952a
     }
 }
 
