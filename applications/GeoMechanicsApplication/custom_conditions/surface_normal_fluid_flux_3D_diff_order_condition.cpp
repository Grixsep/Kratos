// KRATOS___
//     //   ) )
//    //         ___      ___
//   //  ____  //___) ) //   ) )
//  //    / / //       //   / /
// ((____/ / ((____   ((___/ /  MECHANICS
//
//  License:         geo_mechanics_application/license.txt
//
//
//  Main authors:    Ignasi de Pouplana,
//                   Vahid Galavi
//

// Project includes
#include "custom_conditions/surface_normal_fluid_flux_3D_diff_order_condition.hpp"
#include "custom_utilities/variables_utilities.hpp"

#include <numeric>

namespace Kratos
{

// Default Constructor
SurfaceNormalFluidFlux3DDiffOrderCondition::SurfaceNormalFluidFlux3DDiffOrderCondition()
    : SurfaceLoad3DDiffOrderCondition()
{
}

// Constructor 1
SurfaceNormalFluidFlux3DDiffOrderCondition::SurfaceNormalFluidFlux3DDiffOrderCondition(IndexType NewId,
                                                                                       GeometryType::Pointer pGeometry)
    : SurfaceLoad3DDiffOrderCondition(NewId, pGeometry)
{
}
<<<<<<< HEAD

// Constructor 2
SurfaceNormalFluidFlux3DDiffOrderCondition::SurfaceNormalFluidFlux3DDiffOrderCondition(
    IndexType NewId, GeometryType::Pointer pGeometry, PropertiesType::Pointer pProperties)
    : SurfaceLoad3DDiffOrderCondition(NewId, pGeometry, pProperties)
{
}

Condition::Pointer SurfaceNormalFluidFlux3DDiffOrderCondition::Create(IndexType NewId,
                                                                      NodesArrayType const& ThisNodes,
                                                                      PropertiesType::Pointer pProperties) const
{
    return Create(NewId, GetGeometry().Create(ThisNodes), pProperties);
}

Condition::Pointer SurfaceNormalFluidFlux3DDiffOrderCondition::Create(IndexType             NewId,
                                                                      GeometryType::Pointer pGeom,
                                                                      PropertiesType::Pointer pProperties) const
{
    return make_intrusive<SurfaceNormalFluidFlux3DDiffOrderCondition>(NewId, pGeom, pProperties);
}

void SurfaceNormalFluidFlux3DDiffOrderCondition::CalculateConditionVector(ConditionVariables& rVariables,
                                                                          unsigned int PointNumber)
=======

// Constructor 2
SurfaceNormalFluidFlux3DDiffOrderCondition::SurfaceNormalFluidFlux3DDiffOrderCondition(
    IndexType NewId, GeometryType::Pointer pGeometry, PropertiesType::Pointer pProperties)
    : SurfaceLoad3DDiffOrderCondition(NewId, pGeometry, pProperties)
{
}

Condition::Pointer SurfaceNormalFluidFlux3DDiffOrderCondition::Create(IndexType NewId,
                                                                      NodesArrayType const& ThisNodes,
                                                                      PropertiesType::Pointer pProperties) const
{
    return Create(NewId, GetGeometry().Create(ThisNodes), pProperties);
}

Condition::Pointer SurfaceNormalFluidFlux3DDiffOrderCondition::Create(IndexType             NewId,
                                                                      GeometryType::Pointer pGeom,
                                                                      PropertiesType::Pointer pProperties) const
>>>>>>> 7161952a
{
    return make_intrusive<SurfaceNormalFluidFlux3DDiffOrderCondition>(NewId, pGeom, pProperties);
}

<<<<<<< HEAD
    const SizeType NumPNodes = mpPressureGeometry->PointsNumber();
    rVariables.ConditionVector.resize(1, false);
    rVariables.ConditionVector[0] = 0.0;

    for (SizeType i = 0; i < NumPNodes; ++i) {
        rVariables.ConditionVector[0] +=
            rVariables.Np[i] * GetGeometry()[i].FastGetSolutionStepValue(NORMAL_FLUID_FLUX);
    }

    KRATOS_CATCH("")
}

void SurfaceNormalFluidFlux3DDiffOrderCondition::CalculateAndAddConditionForce(VectorType& rRightHandSideVector,
                                                                               ConditionVariables& rVariables)
{
    const SizeType NumUNodes = GetGeometry().PointsNumber();
    const SizeType NumPNodes = mpPressureGeometry->PointsNumber();

    for (SizeType i = 0; i < NumPNodes; ++i) {
        rRightHandSideVector[NumUNodes * 3 + i] -=
            rVariables.Np[i] * rVariables.ConditionVector[0] * rVariables.IntegrationCoefficient;
    }
=======
void SurfaceNormalFluidFlux3DDiffOrderCondition::CalculateConditionVector(ConditionVariables& rVariables,
                                                                          unsigned int PointNumber)
{
    KRATOS_TRY
    Vector nodal_normal_fluid_flux_vector(mpPressureGeometry->PointsNumber());
    VariablesUtilities::GetNodalValues(*mpPressureGeometry, NORMAL_FLUID_FLUX,
                                       nodal_normal_fluid_flux_vector.begin());
    rVariables.ConditionVector =
        ScalarVector{1, std::inner_product(rVariables.Np.cbegin(), rVariables.Np.cend(),
                                           nodal_normal_fluid_flux_vector.cbegin(), 0.0)};
    KRATOS_CATCH("")
}

void SurfaceNormalFluidFlux3DDiffOrderCondition::CalculateAndAddConditionForce(Vector& rRightHandSideVector,
                                                                               ConditionVariables& rVariables)
{
    const SizeType num_u_nodes = GetGeometry().PointsNumber();
    for (SizeType node = 0; node < mpPressureGeometry->PointsNumber(); ++node) {
        rRightHandSideVector[num_u_nodes * 3 + node] -=
            rVariables.Np[node] * rVariables.ConditionVector[0] * rVariables.IntegrationCoefficient;
    }
}

std::string SurfaceNormalFluidFlux3DDiffOrderCondition::Info() const
{
    return "SurfaceNormalFluidFlux3DDiffOrderCondition";
>>>>>>> 7161952a
}

std::string SurfaceNormalFluidFlux3DDiffOrderCondition::Info() const
{
    return "SurfaceNormalFluidFlux3DDiffOrderCondition";
}

} // Namespace Kratos.<|MERGE_RESOLUTION|>--- conflicted
+++ resolved
@@ -33,7 +33,6 @@
     : SurfaceLoad3DDiffOrderCondition(NewId, pGeometry)
 {
 }
-<<<<<<< HEAD
 
 // Constructor 2
 SurfaceNormalFluidFlux3DDiffOrderCondition::SurfaceNormalFluidFlux3DDiffOrderCondition(
@@ -56,56 +55,6 @@
     return make_intrusive<SurfaceNormalFluidFlux3DDiffOrderCondition>(NewId, pGeom, pProperties);
 }
 
-void SurfaceNormalFluidFlux3DDiffOrderCondition::CalculateConditionVector(ConditionVariables& rVariables,
-                                                                          unsigned int PointNumber)
-=======
-
-// Constructor 2
-SurfaceNormalFluidFlux3DDiffOrderCondition::SurfaceNormalFluidFlux3DDiffOrderCondition(
-    IndexType NewId, GeometryType::Pointer pGeometry, PropertiesType::Pointer pProperties)
-    : SurfaceLoad3DDiffOrderCondition(NewId, pGeometry, pProperties)
-{
-}
-
-Condition::Pointer SurfaceNormalFluidFlux3DDiffOrderCondition::Create(IndexType NewId,
-                                                                      NodesArrayType const& ThisNodes,
-                                                                      PropertiesType::Pointer pProperties) const
-{
-    return Create(NewId, GetGeometry().Create(ThisNodes), pProperties);
-}
-
-Condition::Pointer SurfaceNormalFluidFlux3DDiffOrderCondition::Create(IndexType             NewId,
-                                                                      GeometryType::Pointer pGeom,
-                                                                      PropertiesType::Pointer pProperties) const
->>>>>>> 7161952a
-{
-    return make_intrusive<SurfaceNormalFluidFlux3DDiffOrderCondition>(NewId, pGeom, pProperties);
-}
-
-<<<<<<< HEAD
-    const SizeType NumPNodes = mpPressureGeometry->PointsNumber();
-    rVariables.ConditionVector.resize(1, false);
-    rVariables.ConditionVector[0] = 0.0;
-
-    for (SizeType i = 0; i < NumPNodes; ++i) {
-        rVariables.ConditionVector[0] +=
-            rVariables.Np[i] * GetGeometry()[i].FastGetSolutionStepValue(NORMAL_FLUID_FLUX);
-    }
-
-    KRATOS_CATCH("")
-}
-
-void SurfaceNormalFluidFlux3DDiffOrderCondition::CalculateAndAddConditionForce(VectorType& rRightHandSideVector,
-                                                                               ConditionVariables& rVariables)
-{
-    const SizeType NumUNodes = GetGeometry().PointsNumber();
-    const SizeType NumPNodes = mpPressureGeometry->PointsNumber();
-
-    for (SizeType i = 0; i < NumPNodes; ++i) {
-        rRightHandSideVector[NumUNodes * 3 + i] -=
-            rVariables.Np[i] * rVariables.ConditionVector[0] * rVariables.IntegrationCoefficient;
-    }
-=======
 void SurfaceNormalFluidFlux3DDiffOrderCondition::CalculateConditionVector(ConditionVariables& rVariables,
                                                                           unsigned int PointNumber)
 {
@@ -132,12 +81,6 @@
 std::string SurfaceNormalFluidFlux3DDiffOrderCondition::Info() const
 {
     return "SurfaceNormalFluidFlux3DDiffOrderCondition";
->>>>>>> 7161952a
-}
-
-std::string SurfaceNormalFluidFlux3DDiffOrderCondition::Info() const
-{
-    return "SurfaceNormalFluidFlux3DDiffOrderCondition";
 }
 
 } // Namespace Kratos.