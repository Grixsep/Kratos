// KRATOS___
//     //   ) )
//    //         ___      ___
//   //  ____  //___) ) //   ) )
//  //    / / //       //   / /
// ((____/ / ((____   ((___/ /  MECHANICS
//
//  License:         geo_mechanics_application/license.txt
//
//
//  Main authors:    Ignasi de Pouplana,
//                   Vahid Galavi
//

#pragma once

// Project includes
#include "custom_conditions/surface_load_3D_diff_order_condition.hpp"
#include "includes/serializer.h"

#include "geo_mechanics_application_variables.h"

namespace Kratos
{

class KRATOS_API(GEO_MECHANICS_APPLICATION) SurfaceNormalLoad3DDiffOrderCondition : public SurfaceLoad3DDiffOrderCondition
{
public:
    KRATOS_CLASS_INTRUSIVE_POINTER_DEFINITION(SurfaceNormalLoad3DDiffOrderCondition);

    // Default constructor
    SurfaceNormalLoad3DDiffOrderCondition();

    // Constructor 1
    SurfaceNormalLoad3DDiffOrderCondition(IndexType NewId, GeometryType::Pointer pGeometry);

    // Constructor 2
    SurfaceNormalLoad3DDiffOrderCondition(IndexType               NewId,
                                          GeometryType::Pointer   pGeometry,
                                          PropertiesType::Pointer pProperties);

    Condition::Pointer Create(IndexType               NewId,
                              NodesArrayType const&   ThisNodes,
                              PropertiesType::Pointer pProperties) const override;
    Condition::Pointer Create(IndexType NewId, GeometryType::Pointer pGeom, PropertiesType::Pointer pProperties) const override;

    std::string Info() const override;

protected:
<<<<<<< HEAD
    // Member Variables

    void CalculateConditionVector(ConditionVariables& rVariables, unsigned int PointNumber) override;

    double CalculateIntegrationCoefficient(const IndexType                    PointNumber,
                                           const GeometryType::JacobiansType& JContainer,
                                           const GeometryType::IntegrationPointsArrayType& IntegrationPoints) const override;

    void CalculateAndAddConditionForce(VectorType& rRightHandSideVector, ConditionVariables& rVariables) override;

private:
    // Serialization

=======
    void CalculateConditionVector(ConditionVariables& rVariables, unsigned int PointNumber) override;

    double CalculateIntegrationCoefficient(IndexType                          PointNumber,
                                           const GeometryType::JacobiansType& rJContainer,
                                           const GeometryType::IntegrationPointsArrayType& rIntegrationPoints) const override;

    void CalculateAndAddConditionForce(Vector& rRightHandSideVector, ConditionVariables& rVariables) override;

private:
>>>>>>> 7161952a
    friend class Serializer;

    void save(Serializer& rSerializer) const override
    {
        KRATOS_SERIALIZE_SAVE_BASE_CLASS(rSerializer, SurfaceLoad3DDiffOrderCondition)
    }

    void load(Serializer& rSerializer) override
    {
        KRATOS_SERIALIZE_LOAD_BASE_CLASS(rSerializer, SurfaceLoad3DDiffOrderCondition)
    }

}; // class SurfaceNormalLoad3DDiffOrderCondition.

} // namespace Kratos.<|MERGE_RESOLUTION|>--- conflicted
+++ resolved
@@ -47,21 +47,6 @@
     std::string Info() const override;
 
 protected:
-<<<<<<< HEAD
-    // Member Variables
-
-    void CalculateConditionVector(ConditionVariables& rVariables, unsigned int PointNumber) override;
-
-    double CalculateIntegrationCoefficient(const IndexType                    PointNumber,
-                                           const GeometryType::JacobiansType& JContainer,
-                                           const GeometryType::IntegrationPointsArrayType& IntegrationPoints) const override;
-
-    void CalculateAndAddConditionForce(VectorType& rRightHandSideVector, ConditionVariables& rVariables) override;
-
-private:
-    // Serialization
-
-=======
     void CalculateConditionVector(ConditionVariables& rVariables, unsigned int PointNumber) override;
 
     double CalculateIntegrationCoefficient(IndexType                          PointNumber,
@@ -71,7 +56,6 @@
     void CalculateAndAddConditionForce(Vector& rRightHandSideVector, ConditionVariables& rVariables) override;
 
 private:
->>>>>>> 7161952a
     friend class Serializer;
 
     void save(Serializer& rSerializer) const override
