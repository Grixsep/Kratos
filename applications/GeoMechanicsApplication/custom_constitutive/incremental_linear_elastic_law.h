// KRATOS___
//     //   ) )
//    //         ___      ___
//   //  ____  //___) ) //   ) )
//  //    / / //       //   / /
// ((____/ / ((____   ((___/ /  MECHANICS
//
//  License:         geo_mechanics_application/license.txt
//
//  Main authors:    Vahid Galavi
//

#pragma once

#include "custom_constitutive/linear_elastic_law.h"
#include "geo_mechanics_application_constants.h"

namespace Kratos
{

class ConstitutiveLawDimension;

/**
 * @class GeoIncrementalLinearElasticLaw
 * @ingroup GeoMechanicsApplication
 * @brief This class defines an incremental linear elastic constitutive model for plane strain and 3D cases
 * @author Vahid Galavi
 */
class KRATOS_API(GEO_MECHANICS_APPLICATION) GeoIncrementalLinearElasticLaw : public GeoLinearElasticLaw
{
public:
    using BaseType = GeoLinearElasticLaw;
    using SizeType = std::size_t;

    KRATOS_CLASS_POINTER_DEFINITION(GeoIncrementalLinearElasticLaw);
    GeoIncrementalLinearElasticLaw();

    explicit GeoIncrementalLinearElasticLaw(std::unique_ptr<ConstitutiveLawDimension> pConstitutiveDimension);
    GeoIncrementalLinearElasticLaw(const GeoIncrementalLinearElasticLaw& rOther);
    GeoIncrementalLinearElasticLaw& operator=(const GeoIncrementalLinearElasticLaw& rOther);

    GeoIncrementalLinearElasticLaw(GeoIncrementalLinearElasticLaw&& rOther) noexcept;
    GeoIncrementalLinearElasticLaw& operator=(GeoIncrementalLinearElasticLaw&& rOther) noexcept;
    ~GeoIncrementalLinearElasticLaw() override;

    [[nodiscard]] ConstitutiveLaw::Pointer Clone() const override;

    bool RequiresInitializeMaterialResponse() override;
    void InitializeMaterialResponseCauchy(ConstitutiveLaw::Parameters& rValues) override;

    bool RequiresFinalizeMaterialResponse() override;
    void FinalizeMaterialResponseCauchy(ConstitutiveLaw::Parameters& rValues) override;
    void FinalizeMaterialResponsePK2(ConstitutiveLaw::Parameters& rValues) override;

    /**
     * @brief This function is designed to be called once to check compatibility with element
     * @param rFeatures: The Features of the law
     */
    void GetLawFeatures(Features& rFeatures) override;

    /**
     * @brief Dimension of the law:
     * @return The dimension for which the law is working
     */
    SizeType WorkingSpaceDimension() override;

    /**
     * @brief Voigt tensor size:
     * @return The size of the strain vector in Voigt notation
     */
    [[nodiscard]] SizeType GetStrainSize() const override;

    bool IsIncremental() override;

    /**
     * @brief  It returns the value of a specified variable
     * @param rThisVariable the variable to be returned
     * @param rValue a reference to the returned value
     * @param rValue output: the value of the specified variable
     */
    bool& GetValue(const Variable<bool>& rThisVariable, bool& rValue) override;
    using ConstitutiveLaw::GetValue;

<<<<<<< HEAD
	/**
	 * @brief It resets all the member variables and flags
	 * @param rMaterialProperties the material properties
	 * @param rElementGeometry the element geometry
	 * @param rShapeFunctionsValues the shape function values for the current integration point
	 */
	void ResetMaterial(const Properties & rMaterialProperties,
		const GeometryType & rElementGeometry,
		const Vector & rShapeFunctionsValues) override;
=======
    /**
     * @brief It resets all the member variables and flags
     */
    void ResetMaterial(const Properties&, const GeometryType&, const Vector&) override;
>>>>>>> f84dab65

protected:
    /**
     * @brief It calculates the constitutive matrix C
     * @param C The constitutive matrix
     * @param rValues Parameters of the constitutive law
     */
    void CalculateElasticMatrix(Matrix& C, ConstitutiveLaw::Parameters& rValues) override;

    /**
     * @brief It calculates the stress vector
     * @param rStrainVector The strain vector in Voigt notation
     * @param rStressVector The stress vector in Voigt notation
     * @param rValues Parameters of the constitutive law
     */
    void CalculatePK2Stress(const Vector&                rStrainVector,
                            Vector&                      rStressVector,
                            ConstitutiveLaw::Parameters& rValues) override;

    ///@}

private:
    std::unique_ptr<ConstitutiveLawDimension> mpConstitutiveDimension;
    Vector                                    mStressVector;
    Vector                                    mStressVectorFinalized;
    Vector                                    mDeltaStrainVector;
    Vector                                    mStrainVectorFinalized;
    bool                                      mIsModelInitialized = false;

    friend class Serializer;
    void save(Serializer& rSerializer) const override;
    void load(Serializer& rSerializer) override;
}; // Class GeoIncrementalLinearElasticLaw

} // namespace Kratos<|MERGE_RESOLUTION|>--- conflicted
+++ resolved
@@ -81,22 +81,10 @@
     bool& GetValue(const Variable<bool>& rThisVariable, bool& rValue) override;
     using ConstitutiveLaw::GetValue;
 
-<<<<<<< HEAD
-	/**
-	 * @brief It resets all the member variables and flags
-	 * @param rMaterialProperties the material properties
-	 * @param rElementGeometry the element geometry
-	 * @param rShapeFunctionsValues the shape function values for the current integration point
-	 */
-	void ResetMaterial(const Properties & rMaterialProperties,
-		const GeometryType & rElementGeometry,
-		const Vector & rShapeFunctionsValues) override;
-=======
     /**
      * @brief It resets all the member variables and flags
      */
     void ResetMaterial(const Properties&, const GeometryType&, const Vector&) override;
->>>>>>> f84dab65
 
 protected:
     /**
