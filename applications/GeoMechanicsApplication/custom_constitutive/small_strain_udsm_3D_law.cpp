--- conflicted
+++ resolved
@@ -626,14 +626,6 @@
     }
 
     KRATOS_CATCH("")
-}
-
-int& SmallStrainUDSM3DLaw::GetValue(const Variable<int>& rThisVariable, int& rValue)
-{
-    if ( rThisVariable == PLASTICITY)
-        rValue = mPlastic;
-
-    return mPlastic;
 }
 
 void SmallStrainUDSM3DLaw::UpdateInternalDeltaStrainVector(ConstitutiveLaw::Parameters& rValues)
@@ -734,6 +726,7 @@
     double Zorigin(0.0);
     int    iElement          = 0;
     int    integrationNumber = 0;
+    int    iPlastic          = 0;
     int    isUndr            = 0;
 
     // variable to check if an error happened in the model:
@@ -743,22 +736,13 @@
     const auto umat_parameters = MakePropsVector(rMaterialProperties[UMAT_PARAMETERS]);
 
     mpUserMod(pIDTask, &modelNumber, &isUndr, &iStep, &iteration, &iElement, &integrationNumber,
-<<<<<<< HEAD
-              &Xorigin, &Yorigin, &Zorigin, &time, &deltaTime, &(MaterialParameters.data()[0]),
-              &(mStressVectorFinalized.data()[0]), &excessPorePressurePrevious,
-              &(mStateVariablesFinalized.data()[0]), &(mDeltaStrainVector.data()[0]),
-              (double**)mMatrixD, &bulkWater, &(mStressVector.data()[0]), &excessPorePressureCurrent,
-              &(mStateVariables.data()[0]), &mPlastic, &nStateVariables, &mAttributes[IS_NON_SYMMETRIC],
-=======
               &Xorigin, &Yorigin, &Zorigin, &time, &deltaTime, &(umat_parameters.data()[0]),
               &(mSig0.data()[0]), &excessPorePressurePrevious, &(mStateVariablesFinalized.data()[0]),
               &(mDeltaStrainVector.data()[0]), (double**)mMatrixD, &bulkWater,
               &(mStressVector.data()[0]), &excessPorePressureCurrent, &(mStateVariables.data()[0]),
               &iPlastic, &nStateVariables, &mAttributes[IS_NON_SYMMETRIC],
->>>>>>> dee94351
               &mAttributes[IS_STRESS_DEPENDENT], &mAttributes[IS_TIME_DEPENDENT],
               &mAttributes[USE_TANGENT_MATRIX], mProjectDirectory.data(), &nSizeProjectDirectory, &iAbort);
-
 
     if (iAbort != 0) {
         KRATOS_INFO("CallUDSM, iAbort !=0")
