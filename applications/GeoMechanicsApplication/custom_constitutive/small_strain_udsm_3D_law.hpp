// KRATOS___
//     //   ) )
//    //         ___      ___
//   //  ____  //___) ) //   ) )
//  //    / / //       //   / /
// ((____/ / ((____   ((___/ /  MECHANICS
//
//  License:         geo_mechanics_application/license.txt
//
//  Main authors:    Vahid Galavi
//

#pragma once

// System includes
#include "includes/define.h"
#include <iostream>
#include <string>

// Project includes
#include "includes/constitutive_law.h"
#include "includes/serializer.h"

// Application includes
#include "geo_mechanics_application_variables.h"

namespace Kratos
{
/*
   - structure of the functions in PLAXIS UDSM:
   - Function to get stress, stiffness matrix, attribute, number of state variables, ...
   void User_Mod(int *IDTASK, int *IMOD, int *ISUNDR,
                 int *ISTEP, int *ITER, int *IEL, int *INT,
                 double *X, double *Y, double *Z,
                 double *TIME0, double *DTIME,
                 double *PROPS, double *SIG0, double *SWP0, double *STVAR0,
                 double *DEPS, double **D, double *BULKW,
                 double *SIG, double *SWP, double *STVAR, int *IPL,
                 int *NSTAT, int *NONSYM, int *ISTRSDEP, int *ITIMEDEP, int *ITANG,
                 int *IPRDIR, int *IPRJLEN, int *IABORT);

   void GetParamCount(int *IMOD, int *NPARAM);
   void GetStateVarCount(int *IMOD, int *NSTVAR);
*/

using pF_GetParamCount    = void (*)(int*, int*);
using pF_GetStateVarCount = void (*)(int*, int*);
using pF_UserMod          = void (*)(int*,
                            int*,
                            int*,
                            int*,
                            int*,
                            int*,
                            int*,
                            double*,
                            double*,
                            double*,
                            double*,
                            double*,
                            const double*,
                            double*,
                            double*,
                            double*,
                            double*,
                            double**,
                            double*,
                            double*,
                            double*,
                            double*,
                            int*,
                            int*,
                            int*,
                            int*,
                            int*,
                            int*,
                            int*,
                            int*,
                            int*);

///@addtogroup ConstitutiveModelsApplication
///@{

///@name Kratos Globals
///@{

///@}
///@name Type Definitions
///@{

///@}
///@name  Enum's
///@{

///@}
///@name  Functions
///@{

///@}
///@name Kratos Classes
///@{

/// Short class definition.
/** Detail class definition.
 */

class KRATOS_API(GEO_MECHANICS_APPLICATION) SmallStrainUDSM3DLaw : public ConstitutiveLaw
{
public:
    /// The size type definition
    using SizeType = std::size_t;

    /// Static definition of the dimension
    static constexpr SizeType Dimension = N_DIM_3D;

    /// Static definition of the VoigtSize
    static constexpr SizeType VoigtSize = VOIGT_SIZE_3D;

    static constexpr SizeType Sig0Size                  = 20;
    static constexpr SizeType StressVectorSize          = 6;
    static constexpr SizeType StrainIncrementVectorSize = 12;

    /// Pointer definition of SmallStrainUDSM3DLaw
    KRATOS_CLASS_POINTER_DEFINITION(SmallStrainUDSM3DLaw);

    //@}
    //@name Life Cycle
    //@{

    /**
     * @brief Default constructor.
     */
    SmallStrainUDSM3DLaw() = default;

    /**
     * @brief Clone method
     */
    [[nodiscard]] ConstitutiveLaw::Pointer Clone() const override;

    /**
     * Copy constructor.
     */
    SmallStrainUDSM3DLaw(SmallStrainUDSM3DLaw const& rOther);

    /**
     * @brief Destructor.
     */
    ~SmallStrainUDSM3DLaw() override = default;

    // Assignment operator:
    SmallStrainUDSM3DLaw& operator=(SmallStrainUDSM3DLaw const& rOther);

    /**
     * @brief This function is designed to be called once to check compatibility with element
     * @param rFeatures The Features of the law
     */
    void GetLawFeatures(Features& rFeatures) override;

    /**
     * @brief Dimension of the law:
     */
    SizeType WorkingSpaceDimension() override { return Dimension; }

    /**
     * @brief Voigt tensor size:
     */
    [[nodiscard]] SizeType GetStrainSize() const override { return VoigtSize; }

    /**
     * @brief Returns the expected strain measure of this constitutive law (by default Green-Lagrange)
     * @return the expected strain measure
     */
    StrainMeasure GetStrainMeasure() override { return StrainMeasure_Infinitesimal; }

    /**
     * returns the stress measure of this constitutive law (by default 1st Piola-Kirchhoff stress in Voigt notation)
     * @return the expected stress measure
     */
    StressMeasure GetStressMeasure() override { return StressMeasure_Cauchy; }

    /**
     * @brief Computes the material response:
     * @details PK1 stresses and algorithmic ConstitutiveMatrix
     * @param rValues The internal values of the law
     * @see   Parameters
     */
    void CalculateMaterialResponsePK1(ConstitutiveLaw::Parameters& rValues) override;

    /**
     * @brief Computes the material response:
     * @details PK2 stresses and algorithmic ConstitutiveMatrix
     * @param rValues The internal values of the law
     * @see   Parameters
     */
    void CalculateMaterialResponsePK2(ConstitutiveLaw::Parameters& rValues) override;

    /**
     * @brief Computes the material response:
     * @details Kirchhoff stresses and algorithmic ConstitutiveMatrix
     * @param rValues The internal values of the law
     * @see   Parameters
     */
    void CalculateMaterialResponseKirchhoff(ConstitutiveLaw::Parameters& rValues) override;

    /**
     * @brief Computes the material response:
     * @details Cauchy stresses and algorithmic ConstitutiveMatrix
     * @param rValues The internal values of the law
     * @see   Parameters
     */
    void CalculateMaterialResponseCauchy(ConstitutiveLaw::Parameters& rValues) override;

    /**
     * @brief Updates the material response:
     * @details Cauchy stresses and Internal Variables
     * @param rValues The internal values of the law
     * @see   Parameters
     */
    void FinalizeMaterialResponseCauchy(ConstitutiveLaw::Parameters& rValues) override;
    void FinalizeMaterialResponsePK1(ConstitutiveLaw::Parameters& rValues) override;
    void FinalizeMaterialResponsePK2(ConstitutiveLaw::Parameters& rValues) override;
    void FinalizeMaterialResponseKirchhoff(ConstitutiveLaw::Parameters& rValues) override;

    /**
     * @brief It calculates the value of a specified variable (double case)
     * @param rParameterValues the needed parameters for the CL calculation
     * @param rThisVariable the variable to be returned
     * @param rValue a reference to the returned value
     * @return rValue output: the value of the specified variable
     */
    double& CalculateValue(ConstitutiveLaw::Parameters& rParameterValues,
                           const Variable<double>&      rThisVariable,
                           double&                      rValue) override;

    /**
     * @brief It calculates the value of a specified variable (Vector case)
     * @param rParameterValues the needed parameters for the CL calculation
     * @param rThisVariable the variable to be returned
     * @param rValue a reference to the returned value
     * @return rValue output: the value of the specified variable
     */
    Vector& CalculateValue(ConstitutiveLaw::Parameters& rParameterValues,
                           const Variable<Vector>&      rThisVariable,
                           Vector&                      rValue) override;

    /**
     * @brief It calculates the value of a specified variable (Matrix case)
     * @param rParameterValues the needed parameters for the CL calculation
     * @param rThisVariable the variable to be returned
     * @param rValue a reference to the returned value
     * @return rValue output: the value of the specified variable
     */
    Matrix& CalculateValue(ConstitutiveLaw::Parameters& rParameterValues,
                           const Variable<Matrix>&      rThisVariable,
                           Matrix&                      rValue) override;

    using ConstitutiveLaw::CalculateValue;

    // @brief This function provides the place to perform checks on the completeness of the input.
    // @details It is designed to be called only once (or anyway, not often) typically at the beginning
    //          of the calculations, so to verify that nothing is missing from the input or that
    //          no common error is found.
    [[nodiscard]] int Check(const Properties&   rMaterialProperties,
                            const GeometryType& rElementGeometry,
                            const ProcessInfo&  rCurrentProcessInfo) const override;

    /**
     * This is to be called at the very beginning of the calculation
     * (e.g. from InitializeElement) in order to initialize all relevant
     * attributes of the constitutive law
     * @param rMaterialProperties the Properties instance of the current element
     * @param rElementGeometry the geometry of the current element
     * @param rShapeFunctionsValues the shape functions values in the current integration point
     */
    void InitializeMaterial(const Properties&   rMaterialProperties,
                            const GeometryType& rElementGeometry,
                            const Vector&       rShapeFunctionsValues) override;

    /**
     * Initialize the material response in terms of Cauchy stresses
     * @see Parameters
     */
    void InitializeMaterialResponseCauchy(ConstitutiveLaw::Parameters& rValues) override;
    void InitializeMaterialResponsePK1(ConstitutiveLaw::Parameters& rValues) override;
    void InitializeMaterialResponsePK2(ConstitutiveLaw::Parameters& rValues) override;
    void InitializeMaterialResponseKirchhoff(ConstitutiveLaw::Parameters& rValues) override;

    /**
     * This can be used in order to reset all internal variables of the
     * constitutive law (e.g. if a model should be reset to its reference state)
     * @param rMaterialProperties the Properties instance of the current element
     * @param rElementGeometry the geometry of the current element
     * @param rShapeFunctionsValues the shape functions values in the current integration point
     */
    void ResetMaterial(const Properties&   rMaterialProperties,
                       const GeometryType& rElementGeometry,
                       const Vector&       rShapeFunctionsValues) override;

    double& GetValue(const Variable<double>& rThisVariable, double& rValue) override;
    Vector& GetValue(const Variable<Vector>& rThisVariable, Vector& rValue) override;
    using ConstitutiveLaw::GetValue;

    void SetValue(const Variable<double>& rVariable, const double& rValue, const ProcessInfo& rCurrentProcessInfo) override;
    void SetValue(const Variable<Vector>& rVariable, const Vector& rValue, const ProcessInfo& rCurrentProcessInfo) override;
    using ConstitutiveLaw::SetValue;

    ///@}
    ///@name Inquiry
    ///@{

    ///@}
    ///@name Input and output
    ///@{

    /// Turn back information as a string.
    [[nodiscard]] std::string Info() const override { return "SmallStrainUDSM3DLaw"; }

    /// Print information about this object.
    void PrintInfo(std::ostream& rOStream) const override { rOStream << Info(); }

    /// Print object's data.
    void PrintData(std::ostream& rOStream) const override
    {
        rOStream << "SmallStrainUDSM3DLaw Data";
    }

    ///@}
    ///@name Friends
    ///@{

    ///@}

protected:
    ///@name Protected static Member Variables
    ///@{
    enum IDTASK : int {
        INITIALISATION = 1,
        STRESS_CALCULATION,
        MATRIX_ELASTO_PLASTIC,
        NUMBER_OF_STATE_VARIABLES,
        ATTRIBUTES,
        MATRIX_ELASTIC
    };

    enum ATTRIBUTE : int {
        IS_NON_SYMMETRIC,
        IS_STRESS_DEPENDENT,
        IS_TIME_DEPENDENT,
        USE_TANGENT_MATRIX
    };

    ///@}
    ///@name Protected member Variables
    ///@{
    array_1d<double, VOIGT_SIZE_3D> mStressVector{VOIGT_SIZE_3D, 0.0};

<<<<<<< HEAD
    array_1d<double, VOIGT_SIZE_3D> mDeltaStrainVector;
    array_1d<double, VOIGT_SIZE_3D> mStrainVectorFinalized;
    int                             mPlastic = 0;
=======
    array_1d<double, StrainIncrementVectorSize> mDeltaStrainVector{StrainIncrementVectorSize, 0.0};
    array_1d<double, VOIGT_SIZE_3D>             mStrainVectorFinalized{VOIGT_SIZE_3D, 0.0};
>>>>>>> dee94351

public:
    int& GetValue(const Variable<int>& rThisVariable, int& rValue) override;

protected:
    double mMatrixD[VOIGT_SIZE_3D][VOIGT_SIZE_3D];

    ///@}
    ///@name Protected Operators
    ///@{

    ///@}
    ///@name Protected Operations
    ///@{

    ///@}
    ///@name Protected  Access
    ///@{
    virtual void UpdateInternalDeltaStrainVector(ConstitutiveLaw::Parameters& rValues);
    virtual void UpdateInternalStrainVectorFinalized(ConstitutiveLaw::Parameters& rValues);
    virtual void SetExternalStressVector(Vector& rStressVector);
    virtual void SetInternalStressVector(const Vector& rStressVector);
    virtual void SetInternalStrainVector(const Vector& rStrainVector);
    virtual void CopyConstitutiveMatrix(ConstitutiveLaw::Parameters& rValues, Matrix& rConstitutiveMatrix);

    void CalculateConstitutiveMatrix(ConstitutiveLaw::Parameters& rValues, Matrix& rConstitutiveMatrix);
    void CalculateStress(ConstitutiveLaw::Parameters& rValues, Vector& rStressVector);

    // returns 1 if the stiffness matrix of the material is non-symmetric
    int getIsNonSymmetric() { return mAttributes[IS_NON_SYMMETRIC]; }

    // returns 1 if the stiffness matrix of the material is stress dependent
    int getIsStressDependent() { return mAttributes[IS_STRESS_DEPENDENT]; }

    // returns 1 if material is time dependent
    int getIsTimeDependent() { return mAttributes[IS_TIME_DEPENDENT]; }

    // returns 1 if the stiffness matrix of the material is tangential
    int getUseTangentMatrix() { return mAttributes[USE_TANGENT_MATRIX]; }

    array_1d<double, Sig0Size>& GetSig0();

    ///@}
    ///@name Protected Inquiry
    ///@{

    ///@}
    ///@name Protected LifeCycle
    ///@{

    ///@}

private:
    ///@name Static Member Variables
    ///@{

    ///@}
    ///@name Member Variables
    ///@{
    pF_GetParamCount    mpGetParamCount    = nullptr;
    pF_GetStateVarCount mpGetStateVarCount = nullptr;
    pF_UserMod          mpUserMod          = nullptr;

    bool mIsModelInitialized = false;
    bool mIsUDSMLoaded       = false;

    // AttributesUDSM mAttributes;
    array_1d<int, 4> mAttributes;

    std::vector<int> mProjectDirectory;

    Vector mStateVariables;
    Vector mStateVariablesFinalized;

    // See section 16.2 "Implementation of User Defined (UD) soil Models in calculations program"
    // of the Plaxis documentation for the array sizes
    array_1d<double, Sig0Size> mSig0{Sig0Size, 0.0};

    ///@}
    ///@name Private Operators
    ///@{

    ///@}
    ///@name Private Operations
    ///@{

    ///@}
    ///@name Private  Access
    ///@{

    // to load UDSM and functions
    bool loadUDSM(const Properties& rMaterialProperties);
    bool loadUDSMWindows(const Properties& rMaterialProperties);
    bool loadUDSMLinux(const Properties& rMaterialProperties);

    // Set number of MaterialParameters
    void CallUDSM(int* IDTask, ConstitutiveLaw::Parameters& rValues);

    // Set state variables to zero
    void ResetStateVariables(const Properties& rMaterialProperties);

    // set number of StateVariables
    void SetAttributes(const Properties& rMaterialProperties);

    // set number of StateVariables
    int GetNumberOfStateVariablesFromUDSM(const Properties& rMaterialProperties);

    // get number of MaterialParameters
    SizeType          GetNumberOfMaterialParametersFromUDSM(const Properties& rMaterialProperties);
    [[nodiscard]] int GetStateVariableIndex(const Variable<double>& rThisVariable) const;

    ///@}
    ///@name Serialization
    ///@{
    friend class Serializer;

    void save(Serializer& rSerializer) const override
    {
        KRATOS_SERIALIZE_SAVE_BASE_CLASS(rSerializer, ConstitutiveLaw)
        rSerializer.save("InitializedModel", mIsModelInitialized);
        rSerializer.save("Attributes", mAttributes);
        rSerializer.save("Sig0", mSig0);
        rSerializer.save("StrainVectorFinalized", mStrainVectorFinalized);
        rSerializer.save("StateVariablesFinalized", mStateVariablesFinalized);
    }

    void load(Serializer& rSerializer) override
    {
        KRATOS_SERIALIZE_LOAD_BASE_CLASS(rSerializer, ConstitutiveLaw)
        rSerializer.load("InitializedModel", mIsModelInitialized);
        rSerializer.load("Attributes", mAttributes);
        rSerializer.load("Sig0", mSig0);
        rSerializer.load("StrainVectorFinalized", mStrainVectorFinalized);
        rSerializer.load("StateVariablesFinalized", mStateVariablesFinalized);
    }

    ///@}
    ///@name Private Inquiry
    ///@{

    ///@}
    ///@name Un accessible methods
    ///@{

    ///@}

}; // Class SmallStrainUDSM3DLaw

///@}

///@name Type Definitions
///@{

///@}
///@name Input and output
///@{

///@}

///@} addtogroup block

} // namespace Kratos<|MERGE_RESOLUTION|>--- conflicted
+++ resolved
@@ -353,19 +353,9 @@
     ///@{
     array_1d<double, VOIGT_SIZE_3D> mStressVector{VOIGT_SIZE_3D, 0.0};
 
-<<<<<<< HEAD
-    array_1d<double, VOIGT_SIZE_3D> mDeltaStrainVector;
-    array_1d<double, VOIGT_SIZE_3D> mStrainVectorFinalized;
-    int                             mPlastic = 0;
-=======
     array_1d<double, StrainIncrementVectorSize> mDeltaStrainVector{StrainIncrementVectorSize, 0.0};
     array_1d<double, VOIGT_SIZE_3D>             mStrainVectorFinalized{VOIGT_SIZE_3D, 0.0};
->>>>>>> dee94351
-
-public:
-    int& GetValue(const Variable<int>& rThisVariable, int& rValue) override;
-
-protected:
+
     double mMatrixD[VOIGT_SIZE_3D][VOIGT_SIZE_3D];
 
     ///@}
