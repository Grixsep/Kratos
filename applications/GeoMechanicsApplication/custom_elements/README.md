--- conflicted
+++ resolved
@@ -38,14 +38,6 @@
 and $H$ the permeability matrix. $f_u$ are forces on boundary and body and $f_p$ are fluxes on boundary and body.
 
 # Pw Elements
-<<<<<<< HEAD
-The governing equations in matrix form for the Pw elements are:
-```math
-C \dot{p} + H p = f_p
-```
-
-where the degree of freedom is water pressure $p_w$, their time gradient of pressure. $C$ the compressibility matrix and $H$ the permeability matrix.
-=======
 Conservation of mass for saturated soil
 
 ```math
@@ -152,7 +144,6 @@
 ```math
 \beta^* = \frac{1}{\rho^w g l_w} + \beta \quad \quad \quad \quad K^* = \frac{R^2}{8} \quad \quad \quad \quad Q^*_w = \frac{Q_w}{\pi R^2}
 ```
->>>>>>> 7161952a
 
 
 ## Steady State Pw Line Piping Element
