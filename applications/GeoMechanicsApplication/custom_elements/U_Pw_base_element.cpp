--- conflicted
+++ resolved
@@ -32,11 +32,7 @@
 
     // verify nodal variables and dofs
     for (unsigned int i = 0; i < this->GetGeometry().PointsNumber(); ++i) {
-<<<<<<< HEAD
-        if (rGeom[i].SolutionStepsDataHas(DISPLACEMENT) == false)
-=======
         if (!rGeom[i].SolutionStepsDataHas(DISPLACEMENT))
->>>>>>> 7161952a
             KRATOS_ERROR << "missing variable DISPLACEMENT on node " << rGeom[i].Id() << std::endl;
 
         if (!rGeom[i].SolutionStepsDataHas(VELOCITY))
@@ -84,14 +80,6 @@
         KRATOS_ERROR << "POROSITY has Key zero, is not defined or has an invalid value at element"
                      << this->Id() << std::endl;
 
-<<<<<<< HEAD
-    if (rProp.Has(POROSITY) == false || rProp[POROSITY] < 0.0 || rProp[POROSITY] > 1.0)
-        KRATOS_ERROR << "POROSITY has Key zero, is not defined or has an "
-                        "invalid value at element"
-                     << this->Id() << std::endl;
-
-=======
->>>>>>> 7161952a
     if (this->GetGeometry().WorkingSpaceDimension() == 2) {
         // If this is a 2D problem, nodes must be in XY plane
         for (unsigned int i = 0; i < this->GetGeometry().PointsNumber(); ++i) {
@@ -136,12 +124,6 @@
                                        ZeroVector(GetStressStatePolicy().GetVoigtSize()));
 
     mStateVariablesFinalized.resize(number_of_integration_points);
-<<<<<<< HEAD
-    if (r_properties[CONSTITUTIVE_LAW]->Has(STATE_VARIABLES)) {
-        for (unsigned int i = 0; i < mConstitutiveLawVector.size(); ++i) {
-            mConstitutiveLawVector[i]->SetValue(STATE_VARIABLES, mStateVariablesFinalized[i], rCurrentProcessInfo);
-        }
-=======
     ConstitutiveLaw::Parameters cl_values;
     cl_values.SetProcessInfo(rCurrentProcessInfo);
     cl_values.SetMaterialProperties(r_properties);
@@ -151,7 +133,6 @@
         if (r_properties[CONSTITUTIVE_LAW]->Has(STATE_VARIABLES))
             mConstitutiveLawVector[i]->SetValue(STATE_VARIABLES, mStateVariablesFinalized[i], rCurrentProcessInfo);
         mConstitutiveLawVector[i]->InitializeMaterialResponseCauchy(cl_values);
->>>>>>> 7161952a
     }
 
     KRATOS_CATCH("")
@@ -270,17 +251,10 @@
 
     MatrixType mass_matrix = ZeroMatrix{this->GetNumberOfDOF(), this->GetNumberOfDOF()};
     this->CalculateMassMatrix(mass_matrix, rCurrentProcessInfo);
-<<<<<<< HEAD
 
     MatrixType stiffness_matrix = ZeroMatrix{this->GetNumberOfDOF(), this->GetNumberOfDOF()};
     this->CalculateMaterialStiffnessMatrix(stiffness_matrix, rCurrentProcessInfo);
 
-=======
-
-    MatrixType stiffness_matrix = ZeroMatrix{this->GetNumberOfDOF(), this->GetNumberOfDOF()};
-    this->CalculateMaterialStiffnessMatrix(stiffness_matrix, rCurrentProcessInfo);
-
->>>>>>> 7161952a
     const auto& r_prop = this->GetProperties();
     rDampingMatrix     = GeoEquationOfMotionUtilities::CalculateDampingMatrix(
         r_prop.Has(RAYLEIGH_ALPHA) ? r_prop[RAYLEIGH_ALPHA] : rCurrentProcessInfo[RAYLEIGH_ALPHA],
@@ -450,11 +424,7 @@
 }
 
 void UPwBaseElement::CalculateDerivativesOnInitialConfiguration(
-<<<<<<< HEAD
-    double& detJ, Matrix& J0, Matrix& InvJ0, Matrix& DNu_DX0, unsigned int GPoint) const
-=======
     double& detJ, Matrix& J0, Matrix& InvJ0, Matrix& DNu_DX0, unsigned int IntegrationPointIndex) const
->>>>>>> 7161952a
 {
     KRATOS_TRY
 
