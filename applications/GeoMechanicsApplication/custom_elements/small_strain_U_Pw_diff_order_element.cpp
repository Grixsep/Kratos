--- conflicted
+++ resolved
@@ -167,24 +167,6 @@
     KRATOS_CATCH("")
 }
 
-<<<<<<< HEAD
-void SmallStrainUPwDiffOrderElement::Initialize(const ProcessInfo& rCurrentProcessInfo)
-{
-    KRATOS_TRY
-
-    UPwBaseElement::Initialize(rCurrentProcessInfo);
-
-    if (mpPressureGeometry == nullptr) {
-        this->SetUpPressureGeometryPointer();
-    }
-
-    mIsInitialised = true;
-
-    KRATOS_CATCH("")
-}
-
-=======
->>>>>>> cb6a8f99
 void SmallStrainUPwDiffOrderElement::InitializeSolutionStep(const ProcessInfo& rCurrentProcessInfo)
 {
     KRATOS_TRY
@@ -1554,38 +1536,6 @@
 
 void SmallStrainUPwDiffOrderElement::SetUpPressureGeometryPointer()
 {
-<<<<<<< HEAD
-    const auto& r_geometry = GetGeometry();
-    const auto number_of_U_nodes = r_geometry.PointsNumber();
-    const auto dimension = r_geometry.WorkingSpaceDimension();
-    switch (number_of_U_nodes) {
-        case 6: // 2D T6P3
-            mpPressureGeometry = make_shared<Triangle2D3<Node>>(r_geometry(0), r_geometry(1), r_geometry(2));
-            break;
-        case 8: // 2D Q8P4
-            mpPressureGeometry = make_shared<Quadrilateral2D4<Node>>(r_geometry(0), r_geometry(1), r_geometry(2), r_geometry(3));
-            break;
-        case 9: // 2D Q9P4
-            mpPressureGeometry = make_shared<Quadrilateral2D4<Node>>(r_geometry(0), r_geometry(1), r_geometry(2), r_geometry(3));
-            break;
-        case 10:
-            if (dimension == 3) // 3D T10P4
-                mpPressureGeometry = make_shared<Tetrahedra3D4<Node>>(r_geometry(0), r_geometry(1), r_geometry(2), r_geometry(3));
-            else if (dimension == 2) //2D T10P6
-                mpPressureGeometry = make_shared<Triangle2D6<Node>>(r_geometry(0), r_geometry(1), r_geometry(2), r_geometry(3), r_geometry(4), r_geometry(5));
-            break;
-        case 15: // 2D T15P10
-            mpPressureGeometry = make_shared<Triangle2D10<Node>>(r_geometry(0), r_geometry(1), r_geometry(2), r_geometry(3), r_geometry(4), r_geometry(5), r_geometry(6), r_geometry(7), r_geometry(8), r_geometry(9));
-            break;
-        case 20: // 3D H20P8
-            mpPressureGeometry = make_shared<Hexahedra3D8<Node>>(r_geometry(0), r_geometry(1), r_geometry(2), r_geometry(3), r_geometry(4), r_geometry(5), r_geometry(6), r_geometry(7));
-            break;
-        case 27: // 3D H27P8
-            mpPressureGeometry = make_shared<Hexahedra3D8<Node>>(r_geometry(0), r_geometry(1), r_geometry(2), r_geometry(3), r_geometry(4), r_geometry(5), r_geometry(6), r_geometry(7));
-            break;
-        default:
-            KRATOS_ERROR << "Unexpected geometry type for different order interpolation element " << this->Id() << std::endl;
-=======
     const auto& r_geometry        = GetGeometry();
     const auto  number_of_U_nodes = r_geometry.PointsNumber();
     const auto  dimension         = r_geometry.WorkingSpaceDimension();
@@ -1627,7 +1577,6 @@
     default:
         KRATOS_ERROR << "Unexpected geometry type for different order interpolation element "
                      << this->Id() << std::endl;
->>>>>>> cb6a8f99
     }
 }
 
