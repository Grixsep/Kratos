// KRATOS___
//     //   ) )
//    //         ___      ___
//   //  ____  //___) ) //   ) )
//  //    / / //       //   / /
// ((____/ / ((____   ((___/ /  MECHANICS
//
//  License:         geo_mechanics_application/license.txt
//
//  Main authors:    Vahid Galavi
//

// Application includes
#include "custom_elements/transient_Pw_element.hpp"
#include "custom_utilities/check_utilities.h"
#include "custom_utilities/dof_utilities.h"
#include "custom_utilities/transport_equation_utilities.hpp"
#include "includes/cfd_variables.h"

namespace Kratos
{

template <unsigned int TDim, unsigned int TNumNodes>
Element::Pointer TransientPwElement<TDim, TNumNodes>::Create(IndexType             NewId,
                                                             NodesArrayType const& ThisNodes,
                                                             PropertiesType::Pointer pProperties) const
{
    return Element::Pointer(new TransientPwElement(NewId, this->GetGeometry().Create(ThisNodes),
                                                   pProperties, this->GetStressStatePolicy().Clone(),
                                                   this->CloneIntegrationCoefficientModifier()));
}

template <unsigned int TDim, unsigned int TNumNodes>
Element::Pointer TransientPwElement<TDim, TNumNodes>::Create(IndexType             NewId,
                                                             GeometryType::Pointer pGeom,
                                                             PropertiesType::Pointer pProperties) const
{
    return Element::Pointer(new TransientPwElement(NewId, pGeom, pProperties,
                                                   this->GetStressStatePolicy().Clone(),
                                                   this->CloneIntegrationCoefficientModifier()));
}

template <unsigned int TDim, unsigned int TNumNodes>
void TransientPwElement<TDim, TNumNodes>::CalculateMassMatrix(MatrixType& rMassMatrix,
                                                              const ProcessInfo& rCurrentProcessInfo)
{
    KRATOS_TRY

    const unsigned int n_DoF = this->GetNumberOfDOF();

    // Resizing mass matrix
    if (rMassMatrix.size1() != n_DoF) rMassMatrix.resize(n_DoF, n_DoF, false);
    noalias(rMassMatrix) = ZeroMatrix(n_DoF, n_DoF);

    KRATOS_CATCH("")
}

template <unsigned int TDim, unsigned int TNumNodes>
void TransientPwElement<TDim, TNumNodes>::CalculateDampingMatrix(MatrixType& rDampingMatrix,
                                                                 const ProcessInfo& rCurrentProcessInfo)
{
    KRATOS_TRY

    const unsigned int n_DoF = this->GetNumberOfDOF();

    // Compute Damping Matrix
    if (rDampingMatrix.size1() != n_DoF) rDampingMatrix.resize(n_DoF, n_DoF, false);
    noalias(rDampingMatrix) = ZeroMatrix(n_DoF, n_DoF);

    KRATOS_CATCH("")
}

template <unsigned int TDim, unsigned int TNumNodes>
void TransientPwElement<TDim, TNumNodes>::GetValuesVector(Vector& rValues, int Step) const
{
    KRATOS_TRY

    const unsigned int n_DoF = this->GetNumberOfDOF();

    if (rValues.size() != n_DoF) rValues.resize(n_DoF, false);

    // Why are we constructing a zero vector here?
    for (unsigned int i = 0; i < TNumNodes; ++i) {
        rValues[i] = 0.0;
    }

    KRATOS_CATCH("")
}

template <unsigned int TDim, unsigned int TNumNodes>
void TransientPwElement<TDim, TNumNodes>::GetFirstDerivativesVector(Vector& rValues, int Step) const
{
    KRATOS_TRY

    const unsigned int n_DoF = this->GetNumberOfDOF();

    if (rValues.size() != n_DoF) rValues.resize(n_DoF, false);

    // Why are we constructing a zero vector here?
    for (unsigned int i = 0; i < TNumNodes; ++i) {
        rValues[i] = 0.0;
    }

    KRATOS_CATCH("")
}

template <unsigned int TDim, unsigned int TNumNodes>
void TransientPwElement<TDim, TNumNodes>::GetSecondDerivativesVector(Vector& rValues, int Step) const
{
    KRATOS_TRY

    const unsigned int n_DoF = this->GetNumberOfDOF();

    if (rValues.size() != n_DoF) rValues.resize(n_DoF, false);

    // Why are we constructing a zero vector here?
    for (unsigned int i = 0; i < TNumNodes; ++i) {
        rValues[i] = 0.0;
    }

    KRATOS_CATCH("")
}

template <unsigned int TDim, unsigned int TNumNodes>
void TransientPwElement<TDim, TNumNodes>::Initialize(const ProcessInfo& rCurrentProcessInfo)
{
    KRATOS_TRY

    const PropertiesType& r_properties = this->GetProperties();
    const GeometryType&   r_geom       = this->GetGeometry();
    const unsigned int    number_of_integration_points =
        r_geom.IntegrationPointsNumber(this->GetIntegrationMethod());

    if (mConstitutiveLawVector.size() != number_of_integration_points)
        mConstitutiveLawVector.resize(number_of_integration_points);
    for (auto& constitutive_law : mConstitutiveLawVector) {
        constitutive_law = nullptr;
    }

<<<<<<< HEAD
    if (mRetentionLawVector.size() != NumGPoints) mRetentionLawVector.resize(NumGPoints);
    for (unsigned int i = 0; i < mRetentionLawVector.size(); ++i) {
        mRetentionLawVector[i] = RetentionLawFactory::Clone(Prop);
=======
    if (mRetentionLawVector.size() != number_of_integration_points)
        mRetentionLawVector.resize(number_of_integration_points);
    for (auto& r_retention_law : mRetentionLawVector) {
        r_retention_law = RetentionLawFactory::Clone(r_properties);
>>>>>>> 5f9fda43
    }

    KRATOS_CATCH("")
}

template <unsigned int TDim, unsigned int TNumNodes>
int TransientPwElement<TDim, TNumNodes>::Check(const ProcessInfo& rCurrentProcessInfo) const
{
    KRATOS_TRY

    const PropertiesType& r_properties = this->GetProperties();
    const GeometryType&   r_geom       = this->GetGeometry();

    CheckUtilities::CheckDomainSize(r_geom.DomainSize(), this->Id());

    for (unsigned int i = 0; i < TNumNodes; ++i) {
        if (r_geom[i].SolutionStepsDataHas(WATER_PRESSURE) == false)
            KRATOS_ERROR << "Missing variable WATER_PRESSURE on node " << r_geom[i].Id() << std::endl;

        if (r_geom[i].SolutionStepsDataHas(DT_WATER_PRESSURE) == false)
            KRATOS_ERROR << "Missing variable DT_WATER_PRESSURE on node " << r_geom[i].Id() << std::endl;

        if (r_geom[i].SolutionStepsDataHas(VOLUME_ACCELERATION) == false)
            KRATOS_ERROR << "Missing variable VOLUME_ACCELERATION on node " << r_geom[i].Id() << std::endl;

        if (r_geom[i].HasDofFor(WATER_PRESSURE) == false)
            KRATOS_ERROR << "Missing variable WATER_PRESSURE on node " << r_geom[i].Id() << std::endl;
    }

    // Verify ProcessInfo variables

    // Verify properties
    if (r_properties.Has(DENSITY_WATER) == false || r_properties[DENSITY_WATER] < 0.0)
        KRATOS_ERROR << "DENSITY_WATER does not exist in the material "
                        "properties or has an invalid value at element "
                     << this->Id() << std::endl;

    if (r_properties.Has(BULK_MODULUS_SOLID) == false || r_properties[BULK_MODULUS_SOLID] < 0.0)
        KRATOS_ERROR << "BULK_MODULUS_SOLID does not exist in the material "
                        "properties or has an invalid value at element "
                     << this->Id() << std::endl;

    if (r_properties.Has(POROSITY) == false || r_properties[POROSITY] < 0.0 || r_properties[POROSITY] > 1.0)
        KRATOS_ERROR << "POROSITY does not exist in the material properties or "
                        "has an invalid value at element "
                     << this->Id() << std::endl;

    if (TDim == 2) {
        // If this is a 2D problem, nodes must be in XY plane
        for (unsigned int i = 0; i < TNumNodes; ++i) {
            if (r_geom[i].Z() != 0.0)
                KRATOS_ERROR << " Node with non-zero Z coordinate found. Id: " << r_geom[i].Id() << std::endl;
        }
    }

    // Verify specific properties
    if (r_properties.Has(BULK_MODULUS_FLUID) == false || r_properties[BULK_MODULUS_FLUID] < 0.0)
        KRATOS_ERROR << "BULK_MODULUS_FLUID does not exist in the material "
                        "properties or has an invalid value at element "
                     << this->Id() << std::endl;

    if (r_properties.Has(DYNAMIC_VISCOSITY) == false || r_properties[DYNAMIC_VISCOSITY] < 0.0)
        KRATOS_ERROR << "DYNAMIC_VISCOSITY does not exist in the material "
                        "properties or has an invalid value at element "
                     << this->Id() << std::endl;

    if (r_properties.Has(PERMEABILITY_XX) == false || r_properties[PERMEABILITY_XX] < 0.0)
        KRATOS_ERROR << "PERMEABILITY_XX does not exist in the material "
                        "properties or has an invalid value at element "
                     << this->Id() << std::endl;

    if (r_properties.Has(PERMEABILITY_YY) == false || r_properties[PERMEABILITY_YY] < 0.0)
        KRATOS_ERROR << "PERMEABILITY_YY does not exist in the material "
                        "properties or has an invalid value at element "
                     << this->Id() << std::endl;

    if (r_properties.Has(PERMEABILITY_XY) == false || r_properties[PERMEABILITY_XY] < 0.0)
        KRATOS_ERROR << "PERMEABILITY_XY does not exist in the material "
                        "properties or has an invalid value at element "
                     << this->Id() << std::endl;

    if (!r_properties.Has(BIOT_COEFFICIENT))
        KRATOS_ERROR << "BIOT_COEFFICIENT does not exist in the material "
                        "properties in element "
                     << this->Id() << std::endl;

    if constexpr (TDim > 2) {
        if (r_properties.Has(PERMEABILITY_ZZ) == false || r_properties[PERMEABILITY_ZZ] < 0.0)
            KRATOS_ERROR << "PERMEABILITY_ZZ does not exist in the material "
                            "properties or has an invalid value at element "
                         << this->Id() << std::endl;

        if (r_properties.Has(PERMEABILITY_YZ) == false || r_properties[PERMEABILITY_YZ] < 0.0)
            KRATOS_ERROR << "PERMEABILITY_YZ does not exist in the material "
                            "properties or has an invalid value at element "
                         << this->Id() << std::endl;

        if (r_properties.Has(PERMEABILITY_ZX) == false || r_properties[PERMEABILITY_ZX] < 0.0)
            KRATOS_ERROR << "PERMEABILITY_ZX does not exist in the material "
                            "properties or has an invalid value at element "
                         << this->Id() << std::endl;
    }

    if (!mRetentionLawVector.empty()) {
        return mRetentionLawVector[0]->Check(r_properties, rCurrentProcessInfo);
    }

    return 0;

    KRATOS_CATCH("")
}

template <unsigned int TDim, unsigned int TNumNodes>
void TransientPwElement<TDim, TNumNodes>::InitializeSolutionStep(const ProcessInfo& rCurrentProcessInfo)
{
    KRATOS_TRY

<<<<<<< HEAD
    if (!mIsInitialised) this->Initialize(rCurrentProcessInfo);

    // reset hydraulic discharge
=======
>>>>>>> 5f9fda43
    this->ResetHydraulicDischarge();

    KRATOS_CATCH("")
}

template <unsigned int TDim, unsigned int TNumNodes>
void TransientPwElement<TDim, TNumNodes>::InitializeNonLinearIteration(const ProcessInfo&)
{
    // nothing
}

template <unsigned int TDim, unsigned int TNumNodes>
void TransientPwElement<TDim, TNumNodes>::FinalizeNonLinearIteration(const ProcessInfo&)
{
    // nothing
}

template <unsigned int TDim, unsigned int TNumNodes>
void TransientPwElement<TDim, TNumNodes>::FinalizeSolutionStep(const ProcessInfo& rCurrentProcessInfo)
{
    KRATOS_TRY

    this->CalculateHydraulicDischarge(rCurrentProcessInfo);

    KRATOS_CATCH("")
}

template <unsigned int TDim, unsigned int TNumNodes>
void TransientPwElement<TDim, TNumNodes>::CalculateOnIntegrationPoints(const Variable<double>& rVariable,
                                                                       std::vector<double>& rOutput,
                                                                       const ProcessInfo& rCurrentProcessInfo)
{
    KRATOS_TRY

    if (rVariable == DEGREE_OF_SATURATION || rVariable == EFFECTIVE_SATURATION ||
        rVariable == BISHOP_COEFFICIENT || rVariable == DERIVATIVE_OF_SATURATION ||
        rVariable == RELATIVE_PERMEABILITY || rVariable == HYDRAULIC_HEAD) {
        BaseType::CalculateOnIntegrationPoints(rVariable, rOutput, rCurrentProcessInfo);
    } else {
        if (rOutput.size() != mRetentionLawVector.size())
            rOutput.resize(mRetentionLawVector.size());

        std::fill(rOutput.begin(), rOutput.end(), 0.0);
    }

    KRATOS_CATCH("")
}

template <unsigned int TDim, unsigned int TNumNodes>
void TransientPwElement<TDim, TNumNodes>::CalculateOnIntegrationPoints(const Variable<array_1d<double, 3>>& rVariable,
                                                                       std::vector<array_1d<double, 3>>& rOutput,
                                                                       const ProcessInfo& rCurrentProcessInfo)
{
    KRATOS_TRY

    const GeometryType& r_geom = this->GetGeometry();
    const IndexType     number_of_integration_points =
        r_geom.IntegrationPointsNumber(this->GetIntegrationMethod());
    if (rOutput.size() != number_of_integration_points)
        rOutput.resize(number_of_integration_points);

    if (rVariable == FLUID_FLUX_VECTOR) {
        std::vector<double> permeability_update_factors(number_of_integration_points, 1.0);
        const auto fluid_fluxes = this->CalculateFluidFluxes(permeability_update_factors, rCurrentProcessInfo);

        for (unsigned int integration_point = 0; integration_point < number_of_integration_points;
             ++integration_point) {
            GeoElementUtilities::FillArray1dOutput(rOutput[integration_point], fluid_fluxes[integration_point]);
        }
    } else {
        for (unsigned int integration_point = 0; integration_point < number_of_integration_points;
             ++integration_point) {
            noalias(rOutput[integration_point]) = ZeroVector(3);
        }
    }

    KRATOS_CATCH("")
}

template <unsigned int TDim, unsigned int TNumNodes>
void TransientPwElement<TDim, TNumNodes>::CalculateOnIntegrationPoints(const Variable<Matrix>& rVariable,
                                                                       std::vector<Matrix>& rOutput,
                                                                       const ProcessInfo& rCurrentProcessInfo)
{
    KRATOS_TRY

    if (rVariable == PERMEABILITY_MATRIX) {
        BaseType::CalculateOnIntegrationPoints(rVariable, rOutput, rCurrentProcessInfo);
    } else {
        if (rOutput.size() != mRetentionLawVector.size())
            rOutput.resize(mRetentionLawVector.size());

        for (unsigned int i = 0; i < mRetentionLawVector.size(); ++i) {
            rOutput[i].resize(TDim, TDim, false);
            noalias(rOutput[i]) = ZeroMatrix(TDim, TDim);
        }
    }

    KRATOS_CATCH("")
}

template <unsigned int TDim, unsigned int TNumNodes>
void TransientPwElement<TDim, TNumNodes>::CalculateAll(MatrixType&        rLeftHandSideMatrix,
                                                       VectorType&        rRightHandSideVector,
                                                       const ProcessInfo& rCurrentProcessInfo,
                                                       bool CalculateStiffnessMatrixFlag,
                                                       bool CalculateResidualVectorFlag)
{
    KRATOS_TRY

    // Previous definitions
    const PropertiesType&                           r_properties = this->GetProperties();
    const GeometryType&                             r_geom       = this->GetGeometry();
    const GeometryType::IntegrationPointsArrayType& IntegrationPoints =
        r_geom.IntegrationPoints(this->GetIntegrationMethod());
    const unsigned int number_of_integration_points = IntegrationPoints.size();

    // Element variables
    ElementVariables Variables;
    this->InitializeElementVariables(Variables, rCurrentProcessInfo);

    RetentionLaw::Parameters RetentionParameters(this->GetProperties());

    const auto fluid_pressures = GeoTransportEquationUtilities::CalculateFluidPressures(
        Variables.NContainer, Variables.PressureVector);
    const auto relative_permeability_values = this->CalculateRelativePermeabilityValues(fluid_pressures);
    const auto bishop_coefficients = this->CalculateBishopCoefficients(fluid_pressures);
    const auto integration_coefficients =
        this->CalculateIntegrationCoefficients(IntegrationPoints, Variables.detJContainer);
    std::vector<double> biot_coefficients(number_of_integration_points, r_properties[BIOT_COEFFICIENT]);
    const auto degrees_of_saturation     = this->CalculateDegreesOfSaturation(fluid_pressures);
    const auto derivatives_of_saturation = this->CalculateDerivativesOfSaturation(fluid_pressures);
    const auto biot_moduli_inverse = GeoTransportEquationUtilities::CalculateInverseBiotModuli(
        biot_coefficients, degrees_of_saturation, derivatives_of_saturation, r_properties);

    // Loop over integration points
    for (unsigned int integration_point = 0; integration_point < number_of_integration_points; ++integration_point) {
        // Compute GradNpT, B and StrainVector
        this->CalculateKinematics(Variables, integration_point);

        // Compute Nu and BodyAcceleration
        GeoElementUtilities::CalculateNuMatrix<TDim, TNumNodes>(Variables.Nu, Variables.NContainer, integration_point);
        GeoElementUtilities::InterpolateVariableWithComponents<TDim, TNumNodes>(
            Variables.BodyAcceleration, Variables.NContainer, Variables.VolumeAcceleration, integration_point);

        Variables.RelativePermeability = relative_permeability_values[integration_point];
        Variables.BishopCoefficient    = bishop_coefficients[integration_point];

        Variables.BiotCoefficient    = biot_coefficients[integration_point];
        Variables.BiotModulusInverse = biot_moduli_inverse[integration_point];
        Variables.DegreeOfSaturation = degrees_of_saturation[integration_point];

        Variables.IntegrationCoefficient = integration_coefficients[integration_point];

        // Contributions to the left hand side
        if (CalculateStiffnessMatrixFlag) this->CalculateAndAddLHS(rLeftHandSideMatrix, Variables);

        // Contributions to the right hand side
        if (CalculateResidualVectorFlag)
            this->CalculateAndAddRHS(rRightHandSideVector, Variables, integration_point);
    }

    KRATOS_CATCH("")
}

template <unsigned int TDim, unsigned int TNumNodes>
void TransientPwElement<TDim, TNumNodes>::InitializeElementVariables(ElementVariables& rVariables,
                                                                     const ProcessInfo& rCurrentProcessInfo)
{
    KRATOS_TRY

    // Properties variables
    this->InitializeProperties(rVariables);

    // ProcessInfo variables
    rVariables.DtPressureCoefficient = rCurrentProcessInfo[DT_PRESSURE_COEFFICIENT];

    // Nodal Variables
    this->InitializeNodalPorePressureVariables(rVariables);
    this->InitializeNodalVolumeAccelerationVariables(rVariables);

    // Variables computed at each GP
    noalias(rVariables.Nu) = ZeroMatrix(TDim, TNumNodes * TDim);
    rVariables.Np.resize(TNumNodes, false);
    rVariables.GradNpT.resize(TNumNodes, TDim, false);

    // General Variables
    const GeometryType& r_geom = this->GetGeometry();
    const unsigned int  number_of_integration_points =
        r_geom.IntegrationPointsNumber(this->GetIntegrationMethod());

    // shape functions
    (rVariables.NContainer).resize(number_of_integration_points, TNumNodes, false);
    rVariables.NContainer = r_geom.ShapeFunctionsValues(this->GetIntegrationMethod());

    // gradient of shape functions and determinant of Jacobian
    (rVariables.detJContainer).resize(number_of_integration_points, false);

    r_geom.ShapeFunctionsIntegrationPointsGradients(
        rVariables.DN_DXContainer, rVariables.detJContainer, this->GetIntegrationMethod());

    // Retention law
    rVariables.DegreeOfSaturation   = 1.0;
    rVariables.RelativePermeability = 1.0;
    rVariables.BishopCoefficient    = 1.0;

    KRATOS_CATCH("")
}

template <unsigned int TDim, unsigned int TNumNodes>
void TransientPwElement<TDim, TNumNodes>::CalculateAndAddLHS(MatrixType&       rLeftHandSideMatrix,
                                                             ElementVariables& rVariables)
{
    KRATOS_TRY

    this->CalculateAndAddCompressibilityMatrix(rLeftHandSideMatrix, rVariables);

    const auto permeability_matrix = GeoTransportEquationUtilities::CalculatePermeabilityMatrix<TDim, TNumNodes>(
        rVariables.GradNpT, rVariables.DynamicViscosityInverse, rVariables.PermeabilityMatrix,
        rVariables.RelativePermeability, rVariables.IntegrationCoefficient);
    rLeftHandSideMatrix += permeability_matrix;

    KRATOS_CATCH("")
}

template <unsigned int TDim, unsigned int TNumNodes>
void TransientPwElement<TDim, TNumNodes>::CalculateAndAddCompressibilityMatrix(MatrixType& rLeftHandSideMatrix,
                                                                               const ElementVariables& rVariables)
{
    KRATOS_TRY

    const auto compressibility_matrix = GeoTransportEquationUtilities::CalculateCompressibilityMatrix(
        rVariables.Np, rVariables.BiotModulusInverse, rVariables.IntegrationCoefficient);

    rLeftHandSideMatrix += compressibility_matrix * rVariables.DtPressureCoefficient;

    KRATOS_CATCH("")
}

template <unsigned int TDim, unsigned int TNumNodes>
void TransientPwElement<TDim, TNumNodes>::CalculateAndAddRHS(VectorType&       rRightHandSideVector,
                                                             ElementVariables& rVariables,
                                                             unsigned int)
{
    KRATOS_TRY

    this->CalculateAndAddCompressibilityFlow(rRightHandSideVector, rVariables);
    this->CalculateAndAddPermeabilityFlow(rRightHandSideVector, rVariables);
    this->CalculateAndAddFluidBodyFlow(rRightHandSideVector, rVariables);

    KRATOS_CATCH("")
}

template <unsigned int TDim, unsigned int TNumNodes>
void TransientPwElement<TDim, TNumNodes>::CalculateAndAddPermeabilityFlow(VectorType& rRightHandSideVector,
                                                                          const ElementVariables& rVariables)
{
    KRATOS_TRY

    rRightHandSideVector += this->CalculatePermeabilityFlow(rVariables);

    KRATOS_CATCH("")
}

template <unsigned int TDim, unsigned int TNumNodes>
void TransientPwElement<TDim, TNumNodes>::CalculateAndAddFluidBodyFlow(VectorType& rRightHandSideVector,
                                                                       const ElementVariables& rVariables)
{
    KRATOS_TRY

    noalias(rRightHandSideVector) += this->CalculateFluidBodyFlow(rVariables);

    KRATOS_CATCH("")
}

template <unsigned int TDim, unsigned int TNumNodes>
void TransientPwElement<TDim, TNumNodes>::CalculateAndAddCompressibilityFlow(VectorType& rRightHandSideVector,
                                                                             const ElementVariables& rVariables)
{
    KRATOS_TRY

    rRightHandSideVector += this->CalculateCompressibilityFlow(rVariables);

    KRATOS_CATCH("")
}

template <unsigned int TDim, unsigned int TNumNodes>
void TransientPwElement<TDim, TNumNodes>::CalculateKinematics(ElementVariables& rVariables,
                                                              unsigned int IntegrationPointIndex)

{
    KRATOS_TRY

    // Setting the vector of shape functions and the matrix of the shape functions global gradients
    noalias(rVariables.Np)      = row(rVariables.NContainer, IntegrationPointIndex);
    noalias(rVariables.GradNpT) = rVariables.DN_DXContainer[IntegrationPointIndex];

    rVariables.detJ = rVariables.detJContainer[IntegrationPointIndex];

    KRATOS_CATCH("")
}

template <unsigned int TDim, unsigned int TNumNodes>
std::size_t TransientPwElement<TDim, TNumNodes>::GetNumberOfDOF() const
{
    return TNumNodes;
}

template <unsigned int TDim, unsigned int TNumNodes>
Element::DofsVectorType TransientPwElement<TDim, TNumNodes>::GetDofs() const
{
    return Geo::DofUtilities::ExtractDofsFromNodes(this->GetGeometry(), WATER_PRESSURE);
}

template class TransientPwElement<2, 3>;
template class TransientPwElement<2, 4>;
template class TransientPwElement<3, 4>;
template class TransientPwElement<3, 8>;

template class TransientPwElement<2, 6>;
template class TransientPwElement<2, 8>;
template class TransientPwElement<2, 9>;
template class TransientPwElement<2, 10>;
template class TransientPwElement<2, 15>;
template class TransientPwElement<3, 10>;
template class TransientPwElement<3, 20>;
template class TransientPwElement<3, 27>;

} // Namespace Kratos<|MERGE_RESOLUTION|>--- conflicted
+++ resolved
@@ -137,16 +137,10 @@
         constitutive_law = nullptr;
     }
 
-<<<<<<< HEAD
-    if (mRetentionLawVector.size() != NumGPoints) mRetentionLawVector.resize(NumGPoints);
-    for (unsigned int i = 0; i < mRetentionLawVector.size(); ++i) {
-        mRetentionLawVector[i] = RetentionLawFactory::Clone(Prop);
-=======
     if (mRetentionLawVector.size() != number_of_integration_points)
         mRetentionLawVector.resize(number_of_integration_points);
     for (auto& r_retention_law : mRetentionLawVector) {
         r_retention_law = RetentionLawFactory::Clone(r_properties);
->>>>>>> 5f9fda43
     }
 
     KRATOS_CATCH("")
@@ -264,12 +258,6 @@
 {
     KRATOS_TRY
 
-<<<<<<< HEAD
-    if (!mIsInitialised) this->Initialize(rCurrentProcessInfo);
-
-    // reset hydraulic discharge
-=======
->>>>>>> 5f9fda43
     this->ResetHydraulicDischarge();
 
     KRATOS_CATCH("")
