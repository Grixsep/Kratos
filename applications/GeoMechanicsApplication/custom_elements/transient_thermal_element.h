// KRATOS___
//     //   ) )
//    //         ___      ___
//   //  ____  //___) ) //   ) )
//  //    / / //       //   / /
// ((____/ / ((____   ((___/ /  MECHANICS
//
//  License:         geo_mechanics_application/license.txt
//
//  Main authors:    Mohamed Nabi
//                   John van Esch
//                   Gennady Markelov
//

#pragma once

#include "custom_constitutive/thermal_dispersion_law.h"
<<<<<<< HEAD
#include "custom_utilities/thermal_utilities.hpp"
=======
#include "custom_constitutive/thermal_filter_law.h"
>>>>>>> 281c6d3c
#include "custom_retention/retention_law_factory.h"
#include "custom_utilities/dof_utilities.h"
#include "geo_mechanics_application_variables.h"
#include "includes/element.h"
#include "includes/serializer.h"

namespace Kratos
{

template <unsigned int TDim, unsigned int TNumNodes>
class KRATOS_API(GEO_MECHANICS_APPLICATION) TransientThermalElement : public Element
{
private:
    bool mIsPressureCoupled = false;
    bool mUpdateDensityViscosity = true;
    Vector mWaterDensity;
    Vector mWaterViscosity;

public:
    KRATOS_CLASS_INTRUSIVE_POINTER_DEFINITION(TransientThermalElement);

    explicit TransientThermalElement(IndexType NewId = 0) : Element(NewId) {}

    TransientThermalElement(IndexType NewId, GeometryType::Pointer pGeometry)
        : Element(NewId, pGeometry)
    {
    }

    TransientThermalElement(IndexType NewId, GeometryType::Pointer pGeometry, PropertiesType::Pointer pProperties)
        : Element(NewId, pGeometry, pProperties)
    {
    }

    Element::Pointer Create(IndexType NewId, const NodesArrayType& rThisNodes, PropertiesType::Pointer pProperties) const override
    {
        return make_intrusive<TransientThermalElement>(NewId, GetGeometry().Create(rThisNodes), pProperties);
    }

    Element::Pointer Create(IndexType NewId, GeometryType::Pointer pGeom, PropertiesType::Pointer pProperties) const override
    {
        return make_intrusive<TransientThermalElement>(NewId, pGeom, pProperties);
    }

    void GetDofList(DofsVectorType& rElementalDofList, const ProcessInfo&) const override
    {
        rElementalDofList = GetDofs();
    }

    void EquationIdVector(EquationIdVectorType& rResult, const ProcessInfo&) const override
    {
        rResult = Geo::DofUtilities::ExtractEquationIdsFrom(GetDofs());
    }

    void CalculateLocalSystem(MatrixType&        rLeftHandSideMatrix,
                              VectorType&        rRightHandSideVector,
                              const ProcessInfo& rCurrentProcessInfo) override
    {
        KRATOS_TRY

        GeometryType::ShapeFunctionsGradientsType dN_dX_container;
        Vector                                    det_J_container;

        // ShapreFunctionsIntegrationsPointsGradients does not allow for the line element in 2D/3D configuration
        // and will produce errors. To circumvent this, the dN_dX_container is separately computed with correct
        // dimensions for the line element.
        if (GetGeometry().LocalSpaceDimension() == 1) {
            GetGeometry().DeterminantOfJacobian(det_J_container, this->GetIntegrationMethod());
            dN_dX_container = GetGeometry().ShapeFunctionsLocalGradients(this->GetIntegrationMethod());
            std::transform(dN_dX_container.begin(), dN_dX_container.end(), det_J_container.begin(),
                           dN_dX_container.begin(), std::divides<>());
        } 
        else {
            GetGeometry().ShapeFunctionsIntegrationPointsGradients(dN_dX_container, det_J_container,
                                                                   GetIntegrationMethod());
        }
        
        const auto integration_coefficients = CalculateIntegrationCoefficients(det_J_container);

        BoundedMatrix<double, TNumNodes, TNumNodes> convection_matrix = ZeroMatrix(TNumNodes, TNumNodes);
        if (mIsPressureCoupled) {
            if (mUpdateDensityViscosity) {
                this->UpdateMaterialProperties();
            }
            convection_matrix = CalculateConvectionMatrix(dN_dX_container, integration_coefficients);
        }

        const auto conductivity_matrix =
            CalculateConductivityMatrix(dN_dX_container, integration_coefficients, rCurrentProcessInfo);
        const auto capacity_matrix = CalculateCapacityMatrix(integration_coefficients, rCurrentProcessInfo);

        AddContributionsToLhsMatrix(rLeftHandSideMatrix, conductivity_matrix, capacity_matrix, convection_matrix,
                                    rCurrentProcessInfo[DT_TEMPERATURE_COEFFICIENT]);
        AddContributionsToRhsVector(rRightHandSideVector, conductivity_matrix, capacity_matrix, convection_matrix);

        KRATOS_CATCH("")
    }

    GeometryData::IntegrationMethod GetIntegrationMethod() const override
    {
        if (GetGeometry().LocalSpaceDimension() == 1)
        {
            switch (TNumNodes) {
            case 2:
            case 3:
                return GeometryData::IntegrationMethod::GI_GAUSS_2;
            case 4:
                return GeometryData::IntegrationMethod::GI_GAUSS_3;
            case 5:
                return GeometryData::IntegrationMethod::GI_GAUSS_5;
            default:
                KRATOS_ERROR << "Can't return integration method: unexpected number of nodes: " << TNumNodes
                             << std::endl;
            }
        }

        switch (TNumNodes) {
        case 3:
        case 4:
        case 6:
        case 8:
        case 9:
        case 20:
        case 27:
            return GeometryData::IntegrationMethod::GI_GAUSS_2;
        case 10:
            return GeometryData::IntegrationMethod::GI_GAUSS_4;
        case 15:
            return GeometryData::IntegrationMethod::GI_GAUSS_5;
        default:
            KRATOS_ERROR << "Can't return integration method: unexpected number of nodes: "
                         << TNumNodes << std::endl;
        }
    }

    int Check(const ProcessInfo&) const override
    {
        KRATOS_TRY

        CheckDomainSize();
        CheckHasSolutionStepsDataFor(TEMPERATURE);
        CheckHasSolutionStepsDataFor(DT_TEMPERATURE);
        CheckHasDofsFor(TEMPERATURE);
        CheckProperties();
        CheckForNonZeroZCoordinateIn2D();

        KRATOS_CATCH("")

        return 0;
    }

private:
    void CheckDomainSize() const
    {
        constexpr auto min_domain_size = 1.0e-15;
        KRATOS_ERROR_IF(GetGeometry().DomainSize() < min_domain_size)
            << "DomainSize smaller than " << min_domain_size << " for element " << Id() << std::endl;
    }

    void CheckHasSolutionStepsDataFor(const Variable<double>& rVariable) const
    {
        for (const auto& node : GetGeometry()) {
            KRATOS_ERROR_IF_NOT(node.SolutionStepsDataHas(rVariable))
                << "Missing variable " << rVariable.Name() << " on node " << node.Id() << std::endl;
        }
    }

    void CheckHasDofsFor(const Variable<double>& rVariable) const
    {
        for (const auto& node : GetGeometry()) {
            KRATOS_ERROR_IF_NOT(node.HasDofFor(rVariable))
                << "Missing degree of freedom for " << rVariable.Name() << " on node " << node.Id()
                << std::endl;
        }
    }

    void CheckProperties() const
    {
        CheckProperty(DENSITY_WATER);
        CheckProperty(POROSITY);
        CheckProperty(RETENTION_LAW, "SaturatedLaw");
        CheckProperty(SATURATED_SATURATION);
        CheckProperty(DENSITY_SOLID);
        CheckProperty(SPECIFIC_HEAT_CAPACITY_WATER);
        CheckProperty(SPECIFIC_HEAT_CAPACITY_SOLID);
        CheckProperty(THERMAL_CONDUCTIVITY_WATER);
        CheckProperty(THERMAL_CONDUCTIVITY_SOLID_XX);
        CheckProperty(THERMAL_CONDUCTIVITY_SOLID_YY);
        CheckProperty(THERMAL_CONDUCTIVITY_SOLID_XY);

        if constexpr (TDim == 3) {
            CheckProperty(THERMAL_CONDUCTIVITY_SOLID_ZZ);
            CheckProperty(THERMAL_CONDUCTIVITY_SOLID_YZ);
            CheckProperty(THERMAL_CONDUCTIVITY_SOLID_XZ);
        }
    }

    void CheckProperty(const Kratos::Variable<double>& rVariable) const
    {
        KRATOS_ERROR_IF_NOT(GetProperties().Has(rVariable))
            << rVariable.Name() << " does not exist in the thermal element's properties" << std::endl;
        KRATOS_ERROR_IF(GetProperties()[rVariable] < 0.0)
            << rVariable.Name() << " has an invalid value at element " << Id() << std::endl;
    }

    void CheckProperty(const Kratos::Variable<std::string>& rVariable, const std::string& rName) const
    {
        KRATOS_ERROR_IF_NOT(GetProperties().Has(rVariable))
            << rVariable.Name() << " does not exist in the thermal element's properties" << std::endl;
        KRATOS_ERROR_IF_NOT(GetProperties()[rVariable] == rName)
            << rVariable.Name() << " has a value of (" << GetProperties()[rVariable]
            << ") instead of (" << rName << ") at element " << Id() << std::endl;
    }

    void CheckForNonZeroZCoordinateIn2D() const
    {
        if constexpr (TDim == 2) {
            const auto& r_geometry = GetGeometry();
            auto        pos        = std::find_if(r_geometry.begin(), r_geometry.end(),
                                                  [](const auto& node) { return node.Z() != 0.0; });
            KRATOS_ERROR_IF_NOT(pos == r_geometry.end())
                << " Node with non-zero Z coordinate found. Id: " << pos->Id() << std::endl;
        }
    }

    static void AddContributionsToLhsMatrix(MatrixType& rLeftHandSideMatrix,
                                            const BoundedMatrix<double, TNumNodes, TNumNodes>& rConductivityMatrix,
                                            const BoundedMatrix<double, TNumNodes, TNumNodes>& rCapacityMatrix,
                                            const BoundedMatrix<double, TNumNodes, TNumNodes>& rConvectionMatrix,
                                            double DtTemperatureCoefficient)
    {
        rLeftHandSideMatrix = rConductivityMatrix;
        rLeftHandSideMatrix += (DtTemperatureCoefficient * rCapacityMatrix);
        rLeftHandSideMatrix += rConvectionMatrix;
    }

    void AddContributionsToRhsVector(VectorType& rRightHandSideVector,
                                     const BoundedMatrix<double, TNumNodes, TNumNodes>& rConductivityMatrix,
                                     const BoundedMatrix<double, TNumNodes, TNumNodes>& rCapacityMatrix,
                                     const BoundedMatrix<double, TNumNodes, TNumNodes>& rConvectionMatrix) const
    {
        const auto capacity_vector =
            array_1d<double, TNumNodes>{-prod(rCapacityMatrix, GetNodalValuesOf(DT_TEMPERATURE))};
        rRightHandSideVector = capacity_vector;
        const auto conductivity_vector =
            array_1d<double, TNumNodes>{-prod(rConductivityMatrix, GetNodalValuesOf(TEMPERATURE))};
        rRightHandSideVector += conductivity_vector;

        const auto convection_vector =
            array_1d<double, TNumNodes>{-prod(rConvectionMatrix, GetNodalValuesOf(TEMPERATURE))};
        rRightHandSideVector += convection_vector;
    }

    Vector CalculateIntegrationCoefficients(const Vector& rDetJContainer) const
    {
        const auto& r_properties = GetProperties();
        const auto& r_integration_points = GetGeometry().IntegrationPoints(GetIntegrationMethod());

        auto result = Vector{r_integration_points.size()};
        for (unsigned int integration_point_index = 0;
             integration_point_index < r_integration_points.size(); ++integration_point_index) {
            result[integration_point_index] = r_integration_points[integration_point_index].Weight() *
                                              rDetJContainer[integration_point_index];
            if (GetGeometry().LocalSpaceDimension() == 1) {
                result[integration_point_index] *= r_properties[CROSS_AREA];
            }
        }

        return result;
    }

    BoundedMatrix<double, TNumNodes, TNumNodes> CalculateConductivityMatrix(
        const GeometryType::ShapeFunctionsGradientsType& rShapeFunctionGradients,
        const Vector&                                    rIntegrationCoefficients,
        const ProcessInfo&                               rCurrentProcessInfo) const
    {
<<<<<<< HEAD
        GeoThermalDispersionLaw law{TDim};

        Vector discharge_vector = ZeroVector(TDim);
        Matrix constitutive_matrix = law.CalculateThermalDispersionMatrix(GetProperties(), rCurrentProcessInfo);
=======
        const auto law = CreateThermalLaw();
        const auto constitutive_matrix = law->CalculateThermalDispersionMatrix(GetProperties(), rCurrentProcessInfo);
>>>>>>> 281c6d3c

        auto result = BoundedMatrix<double, TNumNodes, TNumNodes>{ZeroMatrix{TNumNodes, TNumNodes}};
        for (unsigned int integration_point_index = 0;
             integration_point_index < GetGeometry().IntegrationPointsNumber(GetIntegrationMethod());
             ++integration_point_index) {

             if (mIsPressureCoupled) {
                 discharge_vector = this->CalculateDischargeVector(rShapeFunctionGradients, integration_point_index);
                 constitutive_matrix = law.CalculateThermalDispersionMatrix(GetProperties(), rCurrentProcessInfo, discharge_vector);
             }
 
            BoundedMatrix<double, TDim, TNumNodes> Temp =
                prod(constitutive_matrix, trans(rShapeFunctionGradients[integration_point_index]));
            result += prod(rShapeFunctionGradients[integration_point_index], Temp) *
                      rIntegrationCoefficients[integration_point_index];
        }

        return result;
    }

    BoundedMatrix<double, TNumNodes, TNumNodes> CalculateCapacityMatrix(const Vector& rIntegrationCoefficients,
                                                                        const ProcessInfo& rCurrentProcessInfo) const
    {
        const auto&              r_properties = GetProperties();
        RetentionLaw::Parameters parameters(r_properties, rCurrentProcessInfo);
<<<<<<< HEAD
        auto retention_law      = RetentionLawFactory::Clone(r_properties);
        const double saturation = retention_law->CalculateSaturation(parameters);
        //const auto c_water = r_properties[POROSITY] * saturation * r_properties[DENSITY_WATER] *
        //                    r_properties[SPECIFIC_HEAT_CAPACITY_WATER];
=======
        auto                     retention_law = RetentionLawFactory::Clone(r_properties);
        const double             saturation    = retention_law->CalculateSaturation(parameters);
        const auto c_water = r_properties[POROSITY] * saturation * r_properties[DENSITY_WATER] *
                             r_properties[SPECIFIC_HEAT_CAPACITY_WATER];
>>>>>>> 281c6d3c
        const auto c_solid = (1.0 - r_properties[POROSITY]) * r_properties[DENSITY_SOLID] *
                             r_properties[SPECIFIC_HEAT_CAPACITY_SOLID];

        auto result = BoundedMatrix<double, TNumNodes, TNumNodes>{ZeroMatrix{TNumNodes, TNumNodes}};
        const auto& r_N_container = GetGeometry().ShapeFunctionsValues(GetIntegrationMethod());
        for (unsigned int integration_point_index = 0;
             integration_point_index < GetGeometry().IntegrationPointsNumber(GetIntegrationMethod());
             ++integration_point_index) {
            const auto N = Vector{row(r_N_container, integration_point_index)};

            const auto c_water = r_properties[POROSITY] * saturation * mWaterDensity[integration_point_index] *
                                 r_properties[SPECIFIC_HEAT_CAPACITY_WATER];

            result += (c_water + c_solid) * outer_prod(N, N) * rIntegrationCoefficients[integration_point_index];
        }

        return result;
    }

    array_1d<double, TNumNodes> GetNodalValuesOf(const Variable<double>& rNodalVariable) const
    {
        auto        result     = array_1d<double, TNumNodes>{};
        const auto& r_geometry = GetGeometry();
        std::transform(r_geometry.begin(), r_geometry.end(), result.begin(), [&rNodalVariable](const auto& node) {
            return node.FastGetSolutionStepValue(rNodalVariable);
        });
        return result;
    }

<<<<<<< HEAD
    // ============================================================================================
    // ============================================================================================
    BoundedMatrix<double, TNumNodes, TNumNodes> CalculateConvectionMatrix(
        const GeometryType::ShapeFunctionsGradientsType& rShapeFunctionGradients,
        const Vector& rIntegrationCoefficients) const
    {
        const auto& r_properties = GetProperties();
        auto result = BoundedMatrix<double, TNumNodes, TNumNodes>{ZeroMatrix{TNumNodes, TNumNodes}};
        const auto& r_N_container = GetGeometry().ShapeFunctionsValues(GetIntegrationMethod());
        for (unsigned int integration_point_index = 0;
             integration_point_index < GetGeometry().IntegrationPointsNumber(GetIntegrationMethod());
             ++integration_point_index) {

            auto discharge_vector = this->CalculateDischargeVector(rShapeFunctionGradients, integration_point_index);

            array_1d<double, TNumNodes> Temp =
                prod(rShapeFunctionGradients[integration_point_index], discharge_vector);
            const auto N = Vector{row(r_N_container, integration_point_index)};
            result += outer_prod(N, Temp) * rIntegrationCoefficients[integration_point_index] *
                      mWaterDensity[integration_point_index] * r_properties[SPECIFIC_HEAT_CAPACITY_WATER];
        }
        return result;
    }

    // ============================================================================================
    // ============================================================================================
    Vector CalculateDischargeVector(const GeometryType::ShapeFunctionsGradientsType& rShapeFunctionGradients,
                                                    unsigned int integration_point_index) const
    {
        const GeometryType& rGeom = this->GetGeometry();
        array_1d<double, TNumNodes> pressure_vector;
        for (unsigned int i = 0; i < TNumNodes; ++i) {
            pressure_vector[i] = -rGeom[i].FastGetSolutionStepValue(WATER_PRESSURE);
        }
        array_1d<double, TDim> pressure_gradient = prod(trans(rShapeFunctionGradients[integration_point_index]), pressure_vector);

        array_1d<double, TDim> weight_vector = rGeom[0].FastGetSolutionStepValue(VOLUME_ACCELERATION) *
                                               mWaterDensity[integration_point_index];
        pressure_gradient = pressure_gradient - weight_vector;

        auto permeability_matrix = this->CalculatePermeabilityMatrix();
        array_1d<double, TDim> result = -prod(permeability_matrix, pressure_gradient) / mWaterViscosity[integration_point_index];

        return result;
    }

    // ============================================================================================
    // ============================================================================================
    BoundedMatrix<double, TDim, TDim> CalculatePermeabilityMatrix() const
    {
        const PropertiesType& rProp = this->GetProperties();
        BoundedMatrix<double, TDim, TDim> C;

        C(0, 0) = rProp[PERMEABILITY_XX];
        C(0, 1) = rProp[PERMEABILITY_XY];
        C(1, 0) = rProp[PERMEABILITY_XY];
        C(1, 1) = rProp[PERMEABILITY_YY];
        
        if (TDim == 3) {
            C(2, 2) = rProp[PERMEABILITY_ZZ];
            C(1, 2) = rProp[PERMEABILITY_YZ];
            C(2, 1) = rProp[PERMEABILITY_YZ];
            C(0, 2) = rProp[PERMEABILITY_ZX];
            C(2, 0) = rProp[PERMEABILITY_ZX];
        }
        return C;
    }

    // ============================================================================================
    // ============================================================================================
    void Initialize(const ProcessInfo& rCurrentProcessInfo) override
    {
        KRATOS_TRY

        const GeometryType& rGeom     = this->GetGeometry();
        const unsigned int NumGPoints = rGeom.IntegrationPointsNumber(this->GetIntegrationMethod());
        const PropertiesType& rProp   = this->GetProperties();

        mIsPressureCoupled      = rGeom[0].SolutionStepsDataHas(WATER_PRESSURE);
        mUpdateDensityViscosity = rCurrentProcessInfo[UPDATE_DENSITY_VISCOSITY];
        mWaterDensity           = ZeroVector(NumGPoints);
        mWaterViscosity         = ZeroVector(NumGPoints);

        if (!mIsPressureCoupled || !mUpdateDensityViscosity) {
            for (unsigned int integration_point_index = 0;
                 integration_point_index < GetGeometry().IntegrationPointsNumber(GetIntegrationMethod());
                 ++integration_point_index) {
                 mWaterDensity[integration_point_index]   = rProp[DENSITY_WATER];
                 mWaterViscosity[integration_point_index] = rProp[DYNAMIC_VISCOSITY];
            }
        }

        KRATOS_CATCH("")
    }

    // ============================================================================================
    // ============================================================================================
    void UpdateMaterialProperties() 
    {
        const GeometryType& rGeom  = this->GetGeometry();
        const auto& r_N_container = GetGeometry().ShapeFunctionsValues(GetIntegrationMethod());

        for (unsigned int integration_point_index = 0;
             integration_point_index < GetGeometry().IntegrationPointsNumber(GetIntegrationMethod());
             ++integration_point_index) {

            const auto N = Vector{row(r_N_container, integration_point_index)};

            mWaterDensity[integration_point_index] =
                ThermalUtilities::CalculateWaterDensityOnIntegrationPoints(N, rGeom);

            mWaterViscosity[integration_point_index] =
                ThermalUtilities::CalculateWaterViscosityOnIntegrationPoints(N, rGeom);
        }
    
    }



=======
    std::unique_ptr<GeoThermalLaw> CreateThermalLaw() const
    {
        const std::size_t number_of_dimensions = GetGeometry().LocalSpaceDimension();
        std::unique_ptr<GeoThermalLaw> law;
        
        if (GetProperties().Has(THERMAL_LAW_NAME)) {
            const std::string& rThermalLawName = GetProperties()[THERMAL_LAW_NAME];
            if (rThermalLawName == "GeoThermalDispersionLaw") {
                law = std::make_unique<GeoThermalDispersionLaw>(number_of_dimensions);
            } 
            else if (rThermalLawName == "GeoThermalFilterLaw") {
                law = std::make_unique<GeoThermalFilterLaw>();
            } 
            else {
                KRATOS_ERROR << "Undefined THERMAL_LAW_NAME! " << rThermalLawName << std::endl;
            }
        } 
        else {
            law = std::make_unique<GeoThermalDispersionLaw>(number_of_dimensions);
        }
        return law;
    }

    [[nodiscard]] DofsVectorType GetDofs() const
    {
        return Geo::DofUtilities::ExtractDofsFromNodes(GetGeometry(), TEMPERATURE);
    }

>>>>>>> 281c6d3c
    friend class Serializer;

    void save(Serializer& rSerializer) const override
    {
        KRATOS_SERIALIZE_SAVE_BASE_CLASS(rSerializer, Element)
    }

    void load(Serializer& rSerializer) override
    {
        KRATOS_SERIALIZE_LOAD_BASE_CLASS(rSerializer, Element)
    }
};

} // namespace Kratos<|MERGE_RESOLUTION|>--- conflicted
+++ resolved
@@ -15,11 +15,8 @@
 #pragma once
 
 #include "custom_constitutive/thermal_dispersion_law.h"
-<<<<<<< HEAD
 #include "custom_utilities/thermal_utilities.hpp"
-=======
 #include "custom_constitutive/thermal_filter_law.h"
->>>>>>> 281c6d3c
 #include "custom_retention/retention_law_factory.h"
 #include "custom_utilities/dof_utilities.h"
 #include "geo_mechanics_application_variables.h"
@@ -295,15 +292,10 @@
         const Vector&                                    rIntegrationCoefficients,
         const ProcessInfo&                               rCurrentProcessInfo) const
     {
-<<<<<<< HEAD
-        GeoThermalDispersionLaw law{TDim};
-
         Vector discharge_vector = ZeroVector(TDim);
-        Matrix constitutive_matrix = law.CalculateThermalDispersionMatrix(GetProperties(), rCurrentProcessInfo);
-=======
+
         const auto law = CreateThermalLaw();
-        const auto constitutive_matrix = law->CalculateThermalDispersionMatrix(GetProperties(), rCurrentProcessInfo);
->>>>>>> 281c6d3c
+        auto constitutive_matrix = law->CalculateThermalDispersionMatrix(GetProperties(), rCurrentProcessInfo);
 
         auto result = BoundedMatrix<double, TNumNodes, TNumNodes>{ZeroMatrix{TNumNodes, TNumNodes}};
         for (unsigned int integration_point_index = 0;
@@ -312,7 +304,7 @@
 
              if (mIsPressureCoupled) {
                  discharge_vector = this->CalculateDischargeVector(rShapeFunctionGradients, integration_point_index);
-                 constitutive_matrix = law.CalculateThermalDispersionMatrix(GetProperties(), rCurrentProcessInfo, discharge_vector);
+                 constitutive_matrix = law->CalculateThermalDispersionMatrix(GetProperties(), rCurrentProcessInfo, discharge_vector);
              }
  
             BoundedMatrix<double, TDim, TNumNodes> Temp =
@@ -329,17 +321,9 @@
     {
         const auto&              r_properties = GetProperties();
         RetentionLaw::Parameters parameters(r_properties, rCurrentProcessInfo);
-<<<<<<< HEAD
-        auto retention_law      = RetentionLawFactory::Clone(r_properties);
-        const double saturation = retention_law->CalculateSaturation(parameters);
-        //const auto c_water = r_properties[POROSITY] * saturation * r_properties[DENSITY_WATER] *
-        //                    r_properties[SPECIFIC_HEAT_CAPACITY_WATER];
-=======
         auto                     retention_law = RetentionLawFactory::Clone(r_properties);
         const double             saturation    = retention_law->CalculateSaturation(parameters);
-        const auto c_water = r_properties[POROSITY] * saturation * r_properties[DENSITY_WATER] *
-                             r_properties[SPECIFIC_HEAT_CAPACITY_WATER];
->>>>>>> 281c6d3c
+
         const auto c_solid = (1.0 - r_properties[POROSITY]) * r_properties[DENSITY_SOLID] *
                              r_properties[SPECIFIC_HEAT_CAPACITY_SOLID];
 
@@ -369,7 +353,6 @@
         return result;
     }
 
-<<<<<<< HEAD
     // ============================================================================================
     // ============================================================================================
     BoundedMatrix<double, TNumNodes, TNumNodes> CalculateConvectionMatrix(
@@ -420,13 +403,16 @@
     // ============================================================================================
     BoundedMatrix<double, TDim, TDim> CalculatePermeabilityMatrix() const
     {
-        const PropertiesType& rProp = this->GetProperties();
+        const PropertiesType&             rProp = this->GetProperties();
         BoundedMatrix<double, TDim, TDim> C;
 
         C(0, 0) = rProp[PERMEABILITY_XX];
-        C(0, 1) = rProp[PERMEABILITY_XY];
-        C(1, 0) = rProp[PERMEABILITY_XY];
-        C(1, 1) = rProp[PERMEABILITY_YY];
+
+        if (TDim == 2) {
+            C(0, 1) = rProp[PERMEABILITY_XY];
+            C(1, 0) = rProp[PERMEABILITY_XY];
+            C(1, 1) = rProp[PERMEABILITY_YY];
+        }
         
         if (TDim == 3) {
             C(2, 2) = rProp[PERMEABILITY_ZZ];
@@ -484,12 +470,9 @@
             mWaterViscosity[integration_point_index] =
                 ThermalUtilities::CalculateWaterViscosityOnIntegrationPoints(N, rGeom);
         }
-    
-    }
-
-
-
-=======
+    }
+
+
     std::unique_ptr<GeoThermalLaw> CreateThermalLaw() const
     {
         const std::size_t number_of_dimensions = GetGeometry().LocalSpaceDimension();
@@ -518,7 +501,6 @@
         return Geo::DofUtilities::ExtractDofsFromNodes(GetGeometry(), TEMPERATURE);
     }
 
->>>>>>> 281c6d3c
     friend class Serializer;
 
     void save(Serializer& rSerializer) const override
