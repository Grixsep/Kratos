// KRATOS___
//     //   ) )
//    //         ___      ___
//   //  ____  //___) ) //   ) )
//  //    / / //       //   / /
// ((____/ / ((____   ((___/ /  MECHANICS
//
//  License:         geo_mechanics_application/license.txt
//
//  Main authors:    Vahid Galavi
//

// External includes

// Project includes
#include "custom_elements/updated_lagrangian_U_Pw_diff_order_element.hpp"
#include "custom_utilities/math_utilities.h"
#include "utilities/math_utils.h"

namespace Kratos
{

//----------------------------------------------------------------------------------------
Element::Pointer UpdatedLagrangianUPwDiffOrderElement::Create(IndexType             NewId,
                                                              NodesArrayType const& ThisNodes,
                                                              PropertiesType::Pointer pProperties) const
{
    return Element::Pointer(new UpdatedLagrangianUPwDiffOrderElement(
        NewId, this->GetGeometry().Create(ThisNodes), pProperties, this->GetStressStatePolicy().Clone()));
}

//----------------------------------------------------------------------------------------
Element::Pointer UpdatedLagrangianUPwDiffOrderElement::Create(IndexType             NewId,
                                                              GeometryType::Pointer pGeom,
                                                              PropertiesType::Pointer pProperties) const
{
    return Element::Pointer(new UpdatedLagrangianUPwDiffOrderElement(
        NewId, pGeom, pProperties, this->GetStressStatePolicy().Clone()));
}

//----------------------------------------------------------------------------------------
void UpdatedLagrangianUPwDiffOrderElement::CalculateAll(MatrixType&        rLeftHandSideMatrix,
                                                        VectorType&        rRightHandSideVector,
                                                        const ProcessInfo& rCurrentProcessInfo,
                                                        bool CalculateStiffnessMatrixFlag,
                                                        bool CalculateResidualVectorFlag)
{
    KRATOS_TRY

    const GeometryType&   rGeom = GetGeometry();
    const PropertiesType& rProp = this->GetProperties();

    // Definition of variables
    ElementVariables Variables;
    this->InitializeElementVariables(Variables, rCurrentProcessInfo);

    // Create constitutive law parameters:
    ConstitutiveLaw::Parameters ConstitutiveParameters(rGeom, rProp, rCurrentProcessInfo);
    ConstitutiveParameters.GetOptions().Set(ConstitutiveLaw::USE_ELEMENT_PROVIDED_STRAIN);

    // Stiffness matrix is always needed to calculate Biot coefficient
    ConstitutiveParameters.GetOptions().Set(ConstitutiveLaw::COMPUTE_CONSTITUTIVE_TENSOR);
    if (CalculateResidualVectorFlag)
        ConstitutiveParameters.GetOptions().Set(ConstitutiveLaw::COMPUTE_STRESS);

    // create general parameters of retention law
    RetentionLaw::Parameters RetentionParameters(rProp, rCurrentProcessInfo);

    // Loop over integration points
    const GeometryType::IntegrationPointsArrayType& IntegrationPoints =
        rGeom.IntegrationPoints(this->GetIntegrationMethod());

    const bool hasBiotCoefficient = rProp.Has(BIOT_COEFFICIENT);
    const auto b_matrices = this->CalculateBMatrices(Variables.DNu_DXContainer, Variables.NuContainer);
    const auto deformation_gradients = this->CalculateDeformationGradients();
    const auto integration_coefficients =
        this->CalculateIntegrationCoefficients(IntegrationPoints, Variables.detJuContainer);
<<<<<<< HEAD
    const auto strain_vectors = StressStrainUtilities::CalculateStrains(
        deformation_gradients, b_matrices, Variables.DisplacementVector, Variables.UseHenckyStrain,
        this->GetVoigtSize());
=======
    auto strain_vectors = this->CalculateStrains(
        deformation_gradients, b_matrices, Variables.DisplacementVector, Variables.UseHenckyStrain);
    std::vector<Matrix> constitutive_matrices;
    this->CalculateAnyOfMaterialResponse(deformation_gradients, ConstitutiveParameters,
                                         Variables.NuContainer, Variables.DNu_DXContainer,
                                         strain_vectors, mStressVector, constitutive_matrices);
>>>>>>> d759e7f2

    // Computing in all integrations points
    for (IndexType GPoint = 0; GPoint < IntegrationPoints.size(); ++GPoint) {
        // Compute element kinematics B, F, DNu_DX ...
        this->CalculateKinematics(Variables, GPoint);
        Variables.B = b_matrices[GPoint];

        // Compute strain
        Variables.F                  = deformation_gradients[GPoint];
        Variables.StrainVector       = strain_vectors[GPoint];
        Variables.ConstitutiveMatrix = constitutive_matrices[GPoint];

        CalculateRetentionResponse(Variables, RetentionParameters, GPoint);

        // calculate Bulk modulus from stiffness matrix
        this->InitializeBiotCoefficients(Variables, hasBiotCoefficient);

        Variables.IntegrationCoefficient = integration_coefficients[GPoint];

        Variables.IntegrationCoefficientInitialConfiguration = this->CalculateIntegrationCoefficient(
            IntegrationPoints[GPoint], Variables.detJInitialConfiguration);

        if (CalculateStiffnessMatrixFlag) {
            // Contributions to stiffness matrix calculated on the reference config
            /* Material stiffness matrix */
            this->CalculateAndAddLHS(rLeftHandSideMatrix, Variables);

            /* Geometric stiffness matrix */
            if (Variables.ConsiderGeometricStiffness)
                this->CalculateAndAddGeometricStiffnessMatrix(rLeftHandSideMatrix, Variables, GPoint);
        }

        if (CalculateResidualVectorFlag) {
            // Contributions to the right hand side
            this->CalculateAndAddRHS(rRightHandSideVector, Variables, GPoint);
        }
    }

    KRATOS_CATCH("")
}

//----------------------------------------------------------------------------------------
void UpdatedLagrangianUPwDiffOrderElement::CalculateAndAddGeometricStiffnessMatrix(MatrixType& rLeftHandSideMatrix,
                                                                                   ElementVariables& rVariables,
                                                                                   unsigned int GPoint)
{
    KRATOS_TRY

    const GeometryType& rGeom     = GetGeometry();
    const SizeType      NumUNodes = rGeom.PointsNumber();
    const SizeType      Dim       = rGeom.WorkingSpaceDimension();

    Matrix StressTensor = MathUtils<double>::StressVectorToTensor(mStressVector[GPoint]);

    Matrix ReducedKgMatrix =
        prod(rVariables.DNu_DX,
             rVariables.IntegrationCoefficient * Matrix(prod(StressTensor, trans(rVariables.DNu_DX)))); // to be optimized

    Matrix UUMatrix(NumUNodes * Dim, NumUNodes * Dim);
    noalias(UUMatrix) = ZeroMatrix(NumUNodes * Dim, NumUNodes * Dim);
    MathUtils<double>::ExpandAndAddReducedMatrix(UUMatrix, ReducedKgMatrix, Dim);

    // Distribute stiffness block matrix into the elemental matrix
    GeoElementUtilities::AssembleUUBlockMatrix(rLeftHandSideMatrix, UUMatrix);

    KRATOS_CATCH("")
}

//----------------------------------------------------------------------------------------
void UpdatedLagrangianUPwDiffOrderElement::CalculateOnIntegrationPoints(const Variable<double>& rVariable,
                                                                        std::vector<double>& rOutput,
                                                                        const ProcessInfo& rCurrentProcessInfo)
{
    if (rVariable == REFERENCE_DEFORMATION_GRADIENT_DETERMINANT) {
        rOutput = GeoMechanicsMathUtilities::CalculateDeterminants(this->CalculateDeformationGradients());
    } else {
        SmallStrainUPwDiffOrderElement::CalculateOnIntegrationPoints(rVariable, rOutput, rCurrentProcessInfo);
    }
}

//----------------------------------------------------------------------------------------------------------------------------------------------------------------------------------
void UpdatedLagrangianUPwDiffOrderElement::CalculateOnIntegrationPoints(const Variable<Vector>& rVariable,
                                                                        std::vector<Vector>& rOutput,
                                                                        const ProcessInfo& rCurrentProcessInfo)
{
    KRATOS_TRY

    rOutput.resize(this->GetGeometry().IntegrationPointsNumber(this->GetIntegrationMethod()));

    if (rVariable == GREEN_LAGRANGE_STRAIN_VECTOR) {
        const auto deformation_gradients = this->CalculateDeformationGradients();

        std::transform(deformation_gradients.begin(), deformation_gradients.end(), rOutput.begin(),
                       [this](const Matrix& rDeformationGradient) {
            return this->CalculateGreenLagrangeStrain(rDeformationGradient);
        });
    } else {
        SmallStrainUPwDiffOrderElement::CalculateOnIntegrationPoints(rVariable, rOutput, rCurrentProcessInfo);
    }

    KRATOS_CATCH("")
}

//----------------------------------------------------------------------------------------
void UpdatedLagrangianUPwDiffOrderElement::CalculateOnIntegrationPoints(const Variable<Matrix>& rVariable,
                                                                        std::vector<Matrix>& rOutput,
                                                                        const ProcessInfo& rCurrentProcessInfo)
{
    rOutput.resize(mConstitutiveLawVector.size());

    if (rVariable == REFERENCE_DEFORMATION_GRADIENT) {
        rOutput = this->CalculateDeformationGradients();
    } else {
        SmallStrainUPwDiffOrderElement::CalculateOnIntegrationPoints(rVariable, rOutput, rCurrentProcessInfo);
    }
}

//----------------------------------------------------------------------------------------
void UpdatedLagrangianUPwDiffOrderElement::save(Serializer& rSerializer) const
{
    KRATOS_SERIALIZE_SAVE_BASE_CLASS(rSerializer, SmallStrainUPwDiffOrderElement)
}

//----------------------------------------------------------------------------------------
void UpdatedLagrangianUPwDiffOrderElement::load(Serializer& rSerializer)
{
    KRATOS_SERIALIZE_LOAD_BASE_CLASS(rSerializer, SmallStrainUPwDiffOrderElement)
}

} // Namespace Kratos
<|MERGE_RESOLUTION|>--- conflicted
+++ resolved
@@ -1,219 +1,214 @@
-// KRATOS___
-//     //   ) )
-//    //         ___      ___
-//   //  ____  //___) ) //   ) )
-//  //    / / //       //   / /
-// ((____/ / ((____   ((___/ /  MECHANICS
-//
-//  License:         geo_mechanics_application/license.txt
-//
-//  Main authors:    Vahid Galavi
-//
-
-// External includes
-
-// Project includes
-#include "custom_elements/updated_lagrangian_U_Pw_diff_order_element.hpp"
-#include "custom_utilities/math_utilities.h"
-#include "utilities/math_utils.h"
-
-namespace Kratos
-{
-
-//----------------------------------------------------------------------------------------
-Element::Pointer UpdatedLagrangianUPwDiffOrderElement::Create(IndexType             NewId,
-                                                              NodesArrayType const& ThisNodes,
-                                                              PropertiesType::Pointer pProperties) const
-{
-    return Element::Pointer(new UpdatedLagrangianUPwDiffOrderElement(
-        NewId, this->GetGeometry().Create(ThisNodes), pProperties, this->GetStressStatePolicy().Clone()));
-}
-
-//----------------------------------------------------------------------------------------
-Element::Pointer UpdatedLagrangianUPwDiffOrderElement::Create(IndexType             NewId,
-                                                              GeometryType::Pointer pGeom,
-                                                              PropertiesType::Pointer pProperties) const
-{
-    return Element::Pointer(new UpdatedLagrangianUPwDiffOrderElement(
-        NewId, pGeom, pProperties, this->GetStressStatePolicy().Clone()));
-}
-
-//----------------------------------------------------------------------------------------
-void UpdatedLagrangianUPwDiffOrderElement::CalculateAll(MatrixType&        rLeftHandSideMatrix,
-                                                        VectorType&        rRightHandSideVector,
-                                                        const ProcessInfo& rCurrentProcessInfo,
-                                                        bool CalculateStiffnessMatrixFlag,
-                                                        bool CalculateResidualVectorFlag)
-{
-    KRATOS_TRY
-
-    const GeometryType&   rGeom = GetGeometry();
-    const PropertiesType& rProp = this->GetProperties();
-
-    // Definition of variables
-    ElementVariables Variables;
-    this->InitializeElementVariables(Variables, rCurrentProcessInfo);
-
-    // Create constitutive law parameters:
-    ConstitutiveLaw::Parameters ConstitutiveParameters(rGeom, rProp, rCurrentProcessInfo);
-    ConstitutiveParameters.GetOptions().Set(ConstitutiveLaw::USE_ELEMENT_PROVIDED_STRAIN);
-
-    // Stiffness matrix is always needed to calculate Biot coefficient
-    ConstitutiveParameters.GetOptions().Set(ConstitutiveLaw::COMPUTE_CONSTITUTIVE_TENSOR);
-    if (CalculateResidualVectorFlag)
-        ConstitutiveParameters.GetOptions().Set(ConstitutiveLaw::COMPUTE_STRESS);
-
-    // create general parameters of retention law
-    RetentionLaw::Parameters RetentionParameters(rProp, rCurrentProcessInfo);
-
-    // Loop over integration points
-    const GeometryType::IntegrationPointsArrayType& IntegrationPoints =
-        rGeom.IntegrationPoints(this->GetIntegrationMethod());
-
-    const bool hasBiotCoefficient = rProp.Has(BIOT_COEFFICIENT);
-    const auto b_matrices = this->CalculateBMatrices(Variables.DNu_DXContainer, Variables.NuContainer);
-    const auto deformation_gradients = this->CalculateDeformationGradients();
-    const auto integration_coefficients =
-        this->CalculateIntegrationCoefficients(IntegrationPoints, Variables.detJuContainer);
-<<<<<<< HEAD
-    const auto strain_vectors = StressStrainUtilities::CalculateStrains(
-        deformation_gradients, b_matrices, Variables.DisplacementVector, Variables.UseHenckyStrain,
-        this->GetVoigtSize());
-=======
-    auto strain_vectors = this->CalculateStrains(
-        deformation_gradients, b_matrices, Variables.DisplacementVector, Variables.UseHenckyStrain);
-    std::vector<Matrix> constitutive_matrices;
-    this->CalculateAnyOfMaterialResponse(deformation_gradients, ConstitutiveParameters,
-                                         Variables.NuContainer, Variables.DNu_DXContainer,
-                                         strain_vectors, mStressVector, constitutive_matrices);
->>>>>>> d759e7f2
-
-    // Computing in all integrations points
-    for (IndexType GPoint = 0; GPoint < IntegrationPoints.size(); ++GPoint) {
-        // Compute element kinematics B, F, DNu_DX ...
-        this->CalculateKinematics(Variables, GPoint);
-        Variables.B = b_matrices[GPoint];
-
-        // Compute strain
-        Variables.F                  = deformation_gradients[GPoint];
-        Variables.StrainVector       = strain_vectors[GPoint];
-        Variables.ConstitutiveMatrix = constitutive_matrices[GPoint];
-
-        CalculateRetentionResponse(Variables, RetentionParameters, GPoint);
-
-        // calculate Bulk modulus from stiffness matrix
-        this->InitializeBiotCoefficients(Variables, hasBiotCoefficient);
-
-        Variables.IntegrationCoefficient = integration_coefficients[GPoint];
-
-        Variables.IntegrationCoefficientInitialConfiguration = this->CalculateIntegrationCoefficient(
-            IntegrationPoints[GPoint], Variables.detJInitialConfiguration);
-
-        if (CalculateStiffnessMatrixFlag) {
-            // Contributions to stiffness matrix calculated on the reference config
-            /* Material stiffness matrix */
-            this->CalculateAndAddLHS(rLeftHandSideMatrix, Variables);
-
-            /* Geometric stiffness matrix */
-            if (Variables.ConsiderGeometricStiffness)
-                this->CalculateAndAddGeometricStiffnessMatrix(rLeftHandSideMatrix, Variables, GPoint);
-        }
-
-        if (CalculateResidualVectorFlag) {
-            // Contributions to the right hand side
-            this->CalculateAndAddRHS(rRightHandSideVector, Variables, GPoint);
-        }
-    }
-
-    KRATOS_CATCH("")
-}
-
-//----------------------------------------------------------------------------------------
-void UpdatedLagrangianUPwDiffOrderElement::CalculateAndAddGeometricStiffnessMatrix(MatrixType& rLeftHandSideMatrix,
-                                                                                   ElementVariables& rVariables,
-                                                                                   unsigned int GPoint)
-{
-    KRATOS_TRY
-
-    const GeometryType& rGeom     = GetGeometry();
-    const SizeType      NumUNodes = rGeom.PointsNumber();
-    const SizeType      Dim       = rGeom.WorkingSpaceDimension();
-
-    Matrix StressTensor = MathUtils<double>::StressVectorToTensor(mStressVector[GPoint]);
-
-    Matrix ReducedKgMatrix =
-        prod(rVariables.DNu_DX,
-             rVariables.IntegrationCoefficient * Matrix(prod(StressTensor, trans(rVariables.DNu_DX)))); // to be optimized
-
-    Matrix UUMatrix(NumUNodes * Dim, NumUNodes * Dim);
-    noalias(UUMatrix) = ZeroMatrix(NumUNodes * Dim, NumUNodes * Dim);
-    MathUtils<double>::ExpandAndAddReducedMatrix(UUMatrix, ReducedKgMatrix, Dim);
-
-    // Distribute stiffness block matrix into the elemental matrix
-    GeoElementUtilities::AssembleUUBlockMatrix(rLeftHandSideMatrix, UUMatrix);
-
-    KRATOS_CATCH("")
-}
-
-//----------------------------------------------------------------------------------------
-void UpdatedLagrangianUPwDiffOrderElement::CalculateOnIntegrationPoints(const Variable<double>& rVariable,
-                                                                        std::vector<double>& rOutput,
-                                                                        const ProcessInfo& rCurrentProcessInfo)
-{
-    if (rVariable == REFERENCE_DEFORMATION_GRADIENT_DETERMINANT) {
-        rOutput = GeoMechanicsMathUtilities::CalculateDeterminants(this->CalculateDeformationGradients());
-    } else {
-        SmallStrainUPwDiffOrderElement::CalculateOnIntegrationPoints(rVariable, rOutput, rCurrentProcessInfo);
-    }
-}
-
-//----------------------------------------------------------------------------------------------------------------------------------------------------------------------------------
-void UpdatedLagrangianUPwDiffOrderElement::CalculateOnIntegrationPoints(const Variable<Vector>& rVariable,
-                                                                        std::vector<Vector>& rOutput,
-                                                                        const ProcessInfo& rCurrentProcessInfo)
-{
-    KRATOS_TRY
-
-    rOutput.resize(this->GetGeometry().IntegrationPointsNumber(this->GetIntegrationMethod()));
-
-    if (rVariable == GREEN_LAGRANGE_STRAIN_VECTOR) {
-        const auto deformation_gradients = this->CalculateDeformationGradients();
-
-        std::transform(deformation_gradients.begin(), deformation_gradients.end(), rOutput.begin(),
-                       [this](const Matrix& rDeformationGradient) {
-            return this->CalculateGreenLagrangeStrain(rDeformationGradient);
-        });
-    } else {
-        SmallStrainUPwDiffOrderElement::CalculateOnIntegrationPoints(rVariable, rOutput, rCurrentProcessInfo);
-    }
-
-    KRATOS_CATCH("")
-}
-
-//----------------------------------------------------------------------------------------
-void UpdatedLagrangianUPwDiffOrderElement::CalculateOnIntegrationPoints(const Variable<Matrix>& rVariable,
-                                                                        std::vector<Matrix>& rOutput,
-                                                                        const ProcessInfo& rCurrentProcessInfo)
-{
-    rOutput.resize(mConstitutiveLawVector.size());
-
-    if (rVariable == REFERENCE_DEFORMATION_GRADIENT) {
-        rOutput = this->CalculateDeformationGradients();
-    } else {
-        SmallStrainUPwDiffOrderElement::CalculateOnIntegrationPoints(rVariable, rOutput, rCurrentProcessInfo);
-    }
-}
-
-//----------------------------------------------------------------------------------------
-void UpdatedLagrangianUPwDiffOrderElement::save(Serializer& rSerializer) const
-{
-    KRATOS_SERIALIZE_SAVE_BASE_CLASS(rSerializer, SmallStrainUPwDiffOrderElement)
-}
-
-//----------------------------------------------------------------------------------------
-void UpdatedLagrangianUPwDiffOrderElement::load(Serializer& rSerializer)
-{
-    KRATOS_SERIALIZE_LOAD_BASE_CLASS(rSerializer, SmallStrainUPwDiffOrderElement)
-}
-
-} // Namespace Kratos
+// KRATOS___
+//     //   ) )
+//    //         ___      ___
+//   //  ____  //___) ) //   ) )
+//  //    / / //       //   / /
+// ((____/ / ((____   ((___/ /  MECHANICS
+//
+//  License:         geo_mechanics_application/license.txt
+//
+//  Main authors:    Vahid Galavi
+//
+
+// External includes
+
+// Project includes
+#include "custom_elements/updated_lagrangian_U_Pw_diff_order_element.hpp"
+#include "custom_utilities/math_utilities.h"
+#include "utilities/math_utils.h"
+
+namespace Kratos
+{
+
+//----------------------------------------------------------------------------------------
+Element::Pointer UpdatedLagrangianUPwDiffOrderElement::Create(IndexType             NewId,
+                                                              NodesArrayType const& ThisNodes,
+                                                              PropertiesType::Pointer pProperties) const
+{
+    return Element::Pointer(new UpdatedLagrangianUPwDiffOrderElement(
+        NewId, this->GetGeometry().Create(ThisNodes), pProperties, this->GetStressStatePolicy().Clone()));
+}
+
+//----------------------------------------------------------------------------------------
+Element::Pointer UpdatedLagrangianUPwDiffOrderElement::Create(IndexType             NewId,
+                                                              GeometryType::Pointer pGeom,
+                                                              PropertiesType::Pointer pProperties) const
+{
+    return Element::Pointer(new UpdatedLagrangianUPwDiffOrderElement(
+        NewId, pGeom, pProperties, this->GetStressStatePolicy().Clone()));
+}
+
+//----------------------------------------------------------------------------------------
+void UpdatedLagrangianUPwDiffOrderElement::CalculateAll(MatrixType&        rLeftHandSideMatrix,
+                                                        VectorType&        rRightHandSideVector,
+                                                        const ProcessInfo& rCurrentProcessInfo,
+                                                        bool CalculateStiffnessMatrixFlag,
+                                                        bool CalculateResidualVectorFlag)
+{
+    KRATOS_TRY
+
+    const GeometryType&   rGeom = GetGeometry();
+    const PropertiesType& rProp = this->GetProperties();
+
+    // Definition of variables
+    ElementVariables Variables;
+    this->InitializeElementVariables(Variables, rCurrentProcessInfo);
+
+    // Create constitutive law parameters:
+    ConstitutiveLaw::Parameters ConstitutiveParameters(rGeom, rProp, rCurrentProcessInfo);
+    ConstitutiveParameters.GetOptions().Set(ConstitutiveLaw::USE_ELEMENT_PROVIDED_STRAIN);
+
+    // Stiffness matrix is always needed to calculate Biot coefficient
+    ConstitutiveParameters.GetOptions().Set(ConstitutiveLaw::COMPUTE_CONSTITUTIVE_TENSOR);
+    if (CalculateResidualVectorFlag)
+        ConstitutiveParameters.GetOptions().Set(ConstitutiveLaw::COMPUTE_STRESS);
+
+    // create general parameters of retention law
+    RetentionLaw::Parameters RetentionParameters(rProp, rCurrentProcessInfo);
+
+    // Loop over integration points
+    const GeometryType::IntegrationPointsArrayType& IntegrationPoints =
+        rGeom.IntegrationPoints(this->GetIntegrationMethod());
+
+    const bool hasBiotCoefficient = rProp.Has(BIOT_COEFFICIENT);
+    const auto b_matrices = this->CalculateBMatrices(Variables.DNu_DXContainer, Variables.NuContainer);
+    const auto deformation_gradients = this->CalculateDeformationGradients();
+    const auto integration_coefficients =
+        this->CalculateIntegrationCoefficients(IntegrationPoints, Variables.detJuContainer);
+    auto strain_vectors = StressStrainUtilities::CalculateStrains(
+        deformation_gradients, b_matrices, Variables.DisplacementVector, Variables.UseHenckyStrain,
+        this->GetVoigtSize());
+    std::vector<Matrix> constitutive_matrices;
+    this->CalculateAnyOfMaterialResponse(deformation_gradients, ConstitutiveParameters,
+                                         Variables.NuContainer, Variables.DNu_DXContainer,
+                                         strain_vectors, mStressVector, constitutive_matrices);
+
+    // Computing in all integrations points
+    for (IndexType GPoint = 0; GPoint < IntegrationPoints.size(); ++GPoint) {
+        // Compute element kinematics B, F, DNu_DX ...
+        this->CalculateKinematics(Variables, GPoint);
+        Variables.B = b_matrices[GPoint];
+
+        // Compute strain
+        Variables.F                  = deformation_gradients[GPoint];
+        Variables.StrainVector       = strain_vectors[GPoint];
+        Variables.ConstitutiveMatrix = constitutive_matrices[GPoint];
+
+        CalculateRetentionResponse(Variables, RetentionParameters, GPoint);
+
+        // calculate Bulk modulus from stiffness matrix
+        this->InitializeBiotCoefficients(Variables, hasBiotCoefficient);
+
+        Variables.IntegrationCoefficient = integration_coefficients[GPoint];
+
+        Variables.IntegrationCoefficientInitialConfiguration = this->CalculateIntegrationCoefficient(
+            IntegrationPoints[GPoint], Variables.detJInitialConfiguration);
+
+        if (CalculateStiffnessMatrixFlag) {
+            // Contributions to stiffness matrix calculated on the reference config
+            /* Material stiffness matrix */
+            this->CalculateAndAddLHS(rLeftHandSideMatrix, Variables);
+
+            /* Geometric stiffness matrix */
+            if (Variables.ConsiderGeometricStiffness)
+                this->CalculateAndAddGeometricStiffnessMatrix(rLeftHandSideMatrix, Variables, GPoint);
+        }
+
+        if (CalculateResidualVectorFlag) {
+            // Contributions to the right hand side
+            this->CalculateAndAddRHS(rRightHandSideVector, Variables, GPoint);
+        }
+    }
+
+    KRATOS_CATCH("")
+}
+
+//----------------------------------------------------------------------------------------
+void UpdatedLagrangianUPwDiffOrderElement::CalculateAndAddGeometricStiffnessMatrix(MatrixType& rLeftHandSideMatrix,
+                                                                                   ElementVariables& rVariables,
+                                                                                   unsigned int GPoint)
+{
+    KRATOS_TRY
+
+    const GeometryType& rGeom     = GetGeometry();
+    const SizeType      NumUNodes = rGeom.PointsNumber();
+    const SizeType      Dim       = rGeom.WorkingSpaceDimension();
+
+    Matrix StressTensor = MathUtils<double>::StressVectorToTensor(mStressVector[GPoint]);
+
+    Matrix ReducedKgMatrix =
+        prod(rVariables.DNu_DX,
+             rVariables.IntegrationCoefficient * Matrix(prod(StressTensor, trans(rVariables.DNu_DX)))); // to be optimized
+
+    Matrix UUMatrix(NumUNodes * Dim, NumUNodes * Dim);
+    noalias(UUMatrix) = ZeroMatrix(NumUNodes * Dim, NumUNodes * Dim);
+    MathUtils<double>::ExpandAndAddReducedMatrix(UUMatrix, ReducedKgMatrix, Dim);
+
+    // Distribute stiffness block matrix into the elemental matrix
+    GeoElementUtilities::AssembleUUBlockMatrix(rLeftHandSideMatrix, UUMatrix);
+
+    KRATOS_CATCH("")
+}
+
+//----------------------------------------------------------------------------------------
+void UpdatedLagrangianUPwDiffOrderElement::CalculateOnIntegrationPoints(const Variable<double>& rVariable,
+                                                                        std::vector<double>& rOutput,
+                                                                        const ProcessInfo& rCurrentProcessInfo)
+{
+    if (rVariable == REFERENCE_DEFORMATION_GRADIENT_DETERMINANT) {
+        rOutput = GeoMechanicsMathUtilities::CalculateDeterminants(this->CalculateDeformationGradients());
+    } else {
+        SmallStrainUPwDiffOrderElement::CalculateOnIntegrationPoints(rVariable, rOutput, rCurrentProcessInfo);
+    }
+}
+
+//----------------------------------------------------------------------------------------------------------------------------------------------------------------------------------
+void UpdatedLagrangianUPwDiffOrderElement::CalculateOnIntegrationPoints(const Variable<Vector>& rVariable,
+                                                                        std::vector<Vector>& rOutput,
+                                                                        const ProcessInfo& rCurrentProcessInfo)
+{
+    KRATOS_TRY
+
+    rOutput.resize(this->GetGeometry().IntegrationPointsNumber(this->GetIntegrationMethod()));
+
+    if (rVariable == GREEN_LAGRANGE_STRAIN_VECTOR) {
+        const auto deformation_gradients = this->CalculateDeformationGradients();
+
+        std::transform(deformation_gradients.begin(), deformation_gradients.end(), rOutput.begin(),
+                       [this](const Matrix& rDeformationGradient) {
+            return this->CalculateGreenLagrangeStrain(rDeformationGradient);
+        });
+    } else {
+        SmallStrainUPwDiffOrderElement::CalculateOnIntegrationPoints(rVariable, rOutput, rCurrentProcessInfo);
+    }
+
+    KRATOS_CATCH("")
+}
+
+//----------------------------------------------------------------------------------------
+void UpdatedLagrangianUPwDiffOrderElement::CalculateOnIntegrationPoints(const Variable<Matrix>& rVariable,
+                                                                        std::vector<Matrix>& rOutput,
+                                                                        const ProcessInfo& rCurrentProcessInfo)
+{
+    rOutput.resize(mConstitutiveLawVector.size());
+
+    if (rVariable == REFERENCE_DEFORMATION_GRADIENT) {
+        rOutput = this->CalculateDeformationGradients();
+    } else {
+        SmallStrainUPwDiffOrderElement::CalculateOnIntegrationPoints(rVariable, rOutput, rCurrentProcessInfo);
+    }
+}
+
+//----------------------------------------------------------------------------------------
+void UpdatedLagrangianUPwDiffOrderElement::save(Serializer& rSerializer) const
+{
+    KRATOS_SERIALIZE_SAVE_BASE_CLASS(rSerializer, SmallStrainUPwDiffOrderElement)
+}
+
+//----------------------------------------------------------------------------------------
+void UpdatedLagrangianUPwDiffOrderElement::load(Serializer& rSerializer)
+{
+    KRATOS_SERIALIZE_LOAD_BASE_CLASS(rSerializer, SmallStrainUPwDiffOrderElement)
+}
+
+} // Namespace Kratos