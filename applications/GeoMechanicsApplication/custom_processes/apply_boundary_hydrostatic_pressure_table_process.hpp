// KRATOS___
//     //   ) )
//    //         ___      ___
//   //  ____  //___) ) //   ) )
//  //    / / //       //   / /
// ((____/ / ((____   ((___/ /  MECHANICS
//
//  License:         geo_mechanics_application/license.txt
//
//  Main authors:    Ignasi de Pouplana,
//                   Vahid Galavi
//

#if !defined(KRATOS_GEO_APPLY_BOUNDARY_HYDROSTATIC_PRESSURE_TABLE_PROCESS )
#define  KRATOS_GEO_APPLY_BOUNDARY_HYDROSTATIC_PRESSURE_TABLE_PROCESS

#include "includes/table.h"

#include "custom_processes/apply_constant_boundary_hydrostatic_pressure_process.hpp"
#include "geo_mechanics_application_variables.h"

namespace Kratos
{

class ApplyBoundaryHydrostaticPressureTableProcess : public ApplyConstantBoundaryHydrostaticPressureProcess
{

public:

    KRATOS_CLASS_POINTER_DEFINITION(ApplyBoundaryHydrostaticPressureTableProcess);

    /// Defining a table with double argument and result type as table type.
    typedef Table<double,double> TableType;

///----------------------------------------------------------------------------------------------------------------------------------------------------------------------------------

    /// Constructor
    ApplyBoundaryHydrostaticPressureTableProcess(ModelPart& model_part,
                                                 Parameters rParameters
                                                 ) : ApplyConstantBoundaryHydrostaticPressureProcess(model_part, rParameters)
    {
        KRATOS_TRY

        unsigned int TableId = rParameters["table"].GetInt();
        mpTable = model_part.pGetTable(TableId);
        mTimeUnitConverter = model_part.GetProcessInfo()[TIME_UNIT_CONVERTER];

        KRATOS_CATCH("");
    }

    ///------------------------------------------------------------------------------------

    /// Destructor
    ~ApplyBoundaryHydrostaticPressureTableProcess() override {}

///----------------------------------------------------------------------------------------------------------------------------------------------------------------------------------

    /// Execute method is used to execute the ApplyBoundaryHydrostaticPressureTableProcess algorithms.
    void Execute() override
    {
    }

    /// this function will be executed at every time step BEFORE performing the solve phase
    void ExecuteInitializeSolutionStep() override
    {
        KRATOS_TRY

        if (mrModelPart.NumberOfNodes() > 0) {
            const Variable<double> &var = KratosComponents< Variable<double> >::Get(mVariableName);
            const double Time = mrModelPart.GetProcessInfo()[TIME]/mTimeUnitConverter;
            const double deltaH = mpTable->GetValue(Time);

            block_for_each(mrModelPart.Nodes(), [&deltaH, &var, this](Node<3>& rNode){
                const double distance = mReferenceCoordinate - rNode.Coordinates()[mGravityDirection];
                const double pressure = mSpecificWeight * (distance + deltaH);

                if (pressure > 0.0) {
<<<<<<< HEAD
                    it->FastGetSolutionStepValue(var) = pressure;
                } else {
                    it->FastGetSolutionStepValue(var) = 0.0;
                }
            }
=======
                    rNode.FastGetSolutionStepValue(var) = pressure;
                } else {
                    rNode.FastGetSolutionStepValue(var) = 0.0;
                }
            });
>>>>>>> f93382b9
        }

        KRATOS_CATCH("")
    }

    /// Turn back information as a string.
    std::string Info() const override
    {
        return "ApplyBoundaryHydrostaticPressureTableProcess";
    }

    /// Print information about this object.
    void PrintInfo(std::ostream& rOStream) const override
    {
        rOStream << "ApplyBoundaryHydrostaticPressureTableProcess";
    }

    /// Print object's data.
    void PrintData(std::ostream& rOStream) const override
    {
    }

///----------------------------------------------------------------------------------------------------------------------------------------------------------------------------------

protected:

    /// Member Variables

    TableType::Pointer mpTable;
    double mTimeUnitConverter;

///----------------------------------------------------------------------------------------------------------------------------------------------------------------------------------

private:

    /// Assignment operator.
    ApplyBoundaryHydrostaticPressureTableProcess& operator=(ApplyBoundaryHydrostaticPressureTableProcess const& rOther);

    /// Copy constructor.
    //ApplyBoundaryHydrostaticPressureTableProcess(ApplyBoundaryHydrostaticPressureTableProcess const& rOther);
}; // Class ApplyBoundaryHydrostaticPressureTableProcess

/// input stream function
inline std::istream& operator >> (std::istream& rIStream,
                                  ApplyBoundaryHydrostaticPressureTableProcess& rThis);

/// output stream function
inline std::ostream& operator << (std::ostream& rOStream,
                                  const ApplyBoundaryHydrostaticPressureTableProcess& rThis)
{
    rThis.PrintInfo(rOStream);
    rOStream << std::endl;
    rThis.PrintData(rOStream);

    return rOStream;
}


} // namespace Kratos.

#endif /* KRATOS_GEO_APPLY_BOUNDARY_BOUNDARY_HYDROSTATIC_PRESSURE_TABLE_PROCESS defined */<|MERGE_RESOLUTION|>--- conflicted
+++ resolved
@@ -75,19 +75,11 @@
                 const double pressure = mSpecificWeight * (distance + deltaH);
 
                 if (pressure > 0.0) {
-<<<<<<< HEAD
-                    it->FastGetSolutionStepValue(var) = pressure;
-                } else {
-                    it->FastGetSolutionStepValue(var) = 0.0;
-                }
-            }
-=======
                     rNode.FastGetSolutionStepValue(var) = pressure;
                 } else {
                     rNode.FastGetSolutionStepValue(var) = 0.0;
                 }
             });
->>>>>>> f93382b9
         }
 
         KRATOS_CATCH("")
