--- conflicted
+++ resolved
@@ -22,10 +22,7 @@
 #include "custom_processes/apply_boundary_hydrostatic_pressure_table_process.hpp"
 #include "custom_processes/apply_boundary_phreatic_line_pressure_table_process.hpp"
 #include "custom_processes/apply_boundary_phreatic_surface_pressure_table_process.hpp"
-<<<<<<< HEAD
-=======
 #include "custom_processes/apply_c_phi_reduction_process.h"
->>>>>>> 4ef6e057
 #include "custom_processes/apply_component_table_process.hpp"
 #include "custom_processes/apply_constant_boundary_hydrostatic_pressure_process.hpp"
 #include "custom_processes/apply_constant_boundary_phreatic_line_pressure_process.hpp"
@@ -48,10 +45,7 @@
 #include "custom_processes/calculate_incremental_displacement_process.h"
 #include "custom_processes/deactivate_conditions_on_inactive_elements_process.hpp"
 #include "custom_processes/find_neighbour_elements_of_conditions_process.hpp"
-<<<<<<< HEAD
-=======
 #include "custom_processes/geo_extrapolate_integration_point_values_to_nodes_process.h"
->>>>>>> 4ef6e057
 #include "custom_processes/set_absorbing_boundary_parameters_process.hpp"
 #include "custom_processes/set_multiple_moving_loads.h"
 #include "custom_processes/set_parameter_field_process.hpp"
@@ -70,7 +64,6 @@
     py::class_<ApplyConstantHydrostaticPressureProcess, ApplyConstantHydrostaticPressureProcess::Pointer, Process>(
         m, "ApplyConstantHydrostaticPressureProcess", py::module_local())
         .def(py::init<ModelPart&, Parameters>());
-<<<<<<< HEAD
 
     py::class_<ApplyHydrostaticPressureTableProcess, ApplyHydrostaticPressureTableProcess::Pointer, Process>(
         m, "ApplyHydrostaticPressureTableProcess", py::module_local())
@@ -160,97 +153,6 @@
         m, "SetMultipleMovingLoadsProcess")
         .def(py::init<ModelPart&, Parameters>());
 
-=======
-
-    py::class_<ApplyHydrostaticPressureTableProcess, ApplyHydrostaticPressureTableProcess::Pointer, Process>(
-        m, "ApplyHydrostaticPressureTableProcess", py::module_local())
-        .def(py::init<ModelPart&, Parameters>());
-
-    py::class_<ApplyBoundaryHydrostaticPressureTableProcess, ApplyBoundaryHydrostaticPressureTableProcess::Pointer, Process>(
-        m, "ApplyBoundaryHydrostaticPressureTableProcess")
-        .def(py::init<ModelPart&, Parameters>());
-
-    py::class_<ApplyConstantBoundaryHydrostaticPressureProcess, ApplyConstantBoundaryHydrostaticPressureProcess::Pointer, Process>(
-        m, "ApplyConstantBoundaryHydrostaticPressureProcess")
-        .def(py::init<ModelPart&, Parameters>());
-
-    py::class_<ApplyConstantPhreaticLinePressureProcess, ApplyConstantPhreaticLinePressureProcess::Pointer, Process>(
-        m, "ApplyConstantPhreaticLinePressureProcess")
-        .def(py::init<ModelPart&, Parameters>());
-
-    py::class_<ApplyConstantInterpolateLinePressureProcess, ApplyConstantInterpolateLinePressureProcess::Pointer, Process>(
-        m, "ApplyConstantInterpolateLinePressureProcess")
-        .def(py::init<ModelPart&, Parameters>());
-
-    py::class_<ApplyPhreaticLinePressureTableProcess, ApplyPhreaticLinePressureTableProcess::Pointer, Process>(
-        m, "ApplyPhreaticLinePressureTableProcess")
-        .def(py::init<ModelPart&, Parameters>());
-
-    py::class_<ApplyConstantPhreaticMultiLinePressureProcess, ApplyConstantPhreaticMultiLinePressureProcess::Pointer, Process>(
-        m, "ApplyConstantPhreaticMultiLinePressureProcess")
-        .def(py::init<ModelPart&, Parameters>());
-
-    py::class_<ApplyBoundaryPhreaticLinePressureTableProcess, ApplyBoundaryPhreaticLinePressureTableProcess::Pointer, Process>(
-        m, "ApplyBoundaryPhreaticLinePressureTableProcess")
-        .def(py::init<ModelPart&, Parameters>());
-
-    py::class_<ApplyConstantBoundaryPhreaticLinePressureProcess, ApplyConstantBoundaryPhreaticLinePressureProcess::Pointer, Process>(
-        m, "ApplyConstantBoundaryPhreaticLinePressureProcess")
-        .def(py::init<ModelPart&, Parameters>());
-
-    py::class_<ApplyConstantPhreaticSurfacePressureProcess, ApplyConstantPhreaticSurfacePressureProcess::Pointer, Process>(
-        m, "ApplyConstantPhreaticSurfacePressureProcess")
-        .def(py::init<ModelPart&, Parameters>());
-
-    py::class_<ApplyPhreaticMultiLinePressureTableProcess, ApplyPhreaticMultiLinePressureTableProcess::Pointer, Process>(
-        m, "ApplyPhreaticMultiLinePressureTableProcess")
-        .def(py::init<ModelPart&, Parameters>());
-
-    py::class_<ApplyPhreaticSurfacePressureTableProcess, ApplyPhreaticSurfacePressureTableProcess::Pointer, Process>(
-        m, "ApplyPhreaticSurfacePressureTableProcess")
-        .def(py::init<ModelPart&, Parameters>());
-
-    py::class_<ApplyBoundaryPhreaticSurfacePressureTableProcess, ApplyBoundaryPhreaticSurfacePressureTableProcess::Pointer, Process>(
-        m, "ApplyBoundaryPhreaticSurfacePressureTableProcess")
-        .def(py::init<ModelPart&, Parameters>());
-
-    py::class_<ApplyConstantBoundaryPhreaticSurfacePressureProcess, ApplyConstantBoundaryPhreaticSurfacePressureProcess::Pointer, Process>(
-        m, "ApplyConstantBoundaryPhreaticSurfacePressureProcess")
-        .def(py::init<ModelPart&, Parameters>());
-
-    py::class_<ApplyExcavationProcess, ApplyExcavationProcess::Pointer, Process>(
-        m, "ApplyExcavationProcess")
-        .def(py::init<ModelPart&, const Parameters&>());
-
-    py::class_<ApplyWriteScalarProcess, ApplyWriteScalarProcess::Pointer, Process>(
-        m, "ApplyWriteScalarProcess")
-        .def(py::init<ModelPart&, Parameters&>());
-
-    py::class_<ApplyK0ProcedureProcess, ApplyK0ProcedureProcess::Pointer, Process>(
-        m, "ApplyK0ProcedureProcess")
-        .def(py::init<ModelPart&, Parameters&>());
-
-    py::class_<FindNeighbourElementsOfConditionsProcess, FindNeighbourElementsOfConditionsProcess::Pointer, Process>(
-        m, "FindNeighbourElementsOfConditionsProcess")
-        .def(py::init<ModelPart&>());
-
-    py::class_<DeactivateConditionsOnInactiveElements, DeactivateConditionsOnInactiveElements::Pointer, Process>(
-        m, "DeactivateConditionsOnInactiveElements")
-        .def(py::init<ModelPart&>());
-
-    py::class_<SetAbsorbingBoundaryParametersProcess, SetAbsorbingBoundaryParametersProcess::Pointer, Process>(
-        m, "SetAbsorbingBoundaryParametersProcess")
-        .def(py::init<ModelPart&, Parameters&>());
-
-    py::class_<SetParameterFieldProcess, SetParameterFieldProcess::Pointer, Process>(
-        m, "SetParameterFieldProcess")
-        .def(py::init<ModelPart&, Parameters>());
-
-    py::class_<SetMultipleMovingLoadsProcess, SetMultipleMovingLoadsProcess::Pointer, Process>(
-        m, "SetMultipleMovingLoadsProcess")
-        .def(py::init<ModelPart&, Parameters>());
-
->>>>>>> 4ef6e057
     py::class_<ApplyVectorConstraintTableProcess, ApplyVectorConstraintTableProcess::Pointer, Process>(
         m, "ApplyVectorConstraintTableProcess")
         .def(py::init<ModelPart&, const Parameters&>());
@@ -263,8 +165,6 @@
         m, "ApplyNormalLoadTableProcess")
         .def(py::init<ModelPart&, const Parameters&>());
 
-<<<<<<< HEAD
-=======
     py::class_<GeoExtrapolateIntegrationPointValuesToNodesProcess, GeoExtrapolateIntegrationPointValuesToNodesProcess::Pointer, Process>(
         m, "GeoExtrapolateIntegrationPointValuesToNodesProcess")
         .def(py::init<ModelPart&, const Parameters&>());
@@ -273,7 +173,6 @@
         m, "ApplyCPhiReductionProcess")
         .def(py::init<ModelPart&, const Parameters>());
 
->>>>>>> 4ef6e057
     py::class_<CalculateIncrementalDisplacementProcess, CalculateIncrementalDisplacementProcess::Pointer, Process>(
         m, "CalculateIncrementalDisplacementProcess")
         .def(py::init<ModelPart&, const Parameters&>());
