// KRATOS___
//     //   ) )
//    //         ___      ___
//   //  ____  //___) ) //   ) )
//  //    / / //       //   / /
// ((____/ / ((____   ((___/ /  MECHANICS
//
//  License:         geo_mechanics_application/license.txt
//
//  Main authors:    Ignasi de Pouplana,
//                   Vahid Galavi
//

// External includes

// Project includes
#include "custom_python/add_custom_processes_to_python.h"
#include "includes/kratos_parameters.h"
#include "includes/model_part.h"
#include "processes/process.h"

#include "custom_processes/apply_boundary_hydrostatic_pressure_table_process.hpp"
#include "custom_processes/apply_boundary_phreatic_line_pressure_table_process.hpp"
#include "custom_processes/apply_boundary_phreatic_surface_pressure_table_process.hpp"
#include "custom_processes/apply_c_phi_reduction_process.h"
#include "custom_processes/apply_component_table_process.hpp"
#include "custom_processes/apply_constant_boundary_hydrostatic_pressure_process.hpp"
#include "custom_processes/apply_constant_boundary_phreatic_line_pressure_process.hpp"
#include "custom_processes/apply_constant_boundary_phreatic_surface_pressure_process.hpp"
#include "custom_processes/apply_constant_hydrostatic_pressure_process.hpp"
#include "custom_processes/apply_constant_interpolate_line_pressure_process.hpp"
#include "custom_processes/apply_constant_phreatic_line_pressure_process.hpp"
#include "custom_processes/apply_constant_phreatic_multi_line_pressure_process.h"
#include "custom_processes/apply_constant_phreatic_surface_pressure_process.hpp"
#include "custom_processes/apply_excavation_process.h"
#include "custom_processes/apply_hydrostatic_pressure_table_process.hpp"
#include "custom_processes/apply_k0_procedure_process.h"
#include "custom_processes/apply_normal_load_table_process.h"
#include "custom_processes/apply_phreatic_line_pressure_table_process.hpp"
#include "custom_processes/apply_phreatic_multi_line_pressure_table_process.h"
#include "custom_processes/apply_phreatic_surface_pressure_table_process.hpp"
#include "custom_processes/apply_scalar_constraint_table_process.h"
#include "custom_processes/apply_vector_constraint_table_process.h"
#include "custom_processes/apply_write_result_scalar_process.hpp"
#include "custom_processes/deactivate_conditions_on_inactive_elements_process.hpp"
#include "custom_processes/find_neighbour_elements_of_conditions_process.hpp"
#include "custom_processes/geo_extrapolate_integration_point_values_to_nodes_process.h"
#include "custom_processes/set_absorbing_boundary_parameters_process.hpp"
#include "custom_processes/set_multiple_moving_loads.h"
<<<<<<< HEAD
#include "custom_processes/apply_vector_constraint_table_process.h"
#include "custom_processes/apply_scalar_constraint_table_process.h"
#include "custom_processes/apply_normal_load_table_process.h"
#include "custom_processes/calculate_incremental_displacement_process.h"
=======
#include "custom_processes/set_parameter_field_process.hpp"
>>>>>>> c748ee7c

namespace Kratos::Python
{

void AddCustomProcessesToPython(pybind11::module& m)
{
    namespace py = pybind11;

    py::class_<ApplyComponentTableProcess, ApplyComponentTableProcess::Pointer, Process>(
        m, "ApplyComponentTableProcess", py::module_local())
        .def(py::init<ModelPart&, Parameters>());

    py::class_<ApplyConstantHydrostaticPressureProcess, ApplyConstantHydrostaticPressureProcess::Pointer, Process>(
        m, "ApplyConstantHydrostaticPressureProcess", py::module_local())
        .def(py::init<ModelPart&, Parameters>());

    py::class_<ApplyHydrostaticPressureTableProcess, ApplyHydrostaticPressureTableProcess::Pointer, Process>(
        m, "ApplyHydrostaticPressureTableProcess", py::module_local())
        .def(py::init<ModelPart&, Parameters>());

    py::class_<ApplyBoundaryHydrostaticPressureTableProcess, ApplyBoundaryHydrostaticPressureTableProcess::Pointer, Process>(
        m, "ApplyBoundaryHydrostaticPressureTableProcess")
        .def(py::init<ModelPart&, Parameters>());

    py::class_<ApplyConstantBoundaryHydrostaticPressureProcess, ApplyConstantBoundaryHydrostaticPressureProcess::Pointer, Process>(
        m, "ApplyConstantBoundaryHydrostaticPressureProcess")
        .def(py::init<ModelPart&, Parameters>());

    py::class_<ApplyConstantPhreaticLinePressureProcess, ApplyConstantPhreaticLinePressureProcess::Pointer, Process>(
        m, "ApplyConstantPhreaticLinePressureProcess")
        .def(py::init<ModelPart&, Parameters>());

    py::class_<ApplyConstantInterpolateLinePressureProcess, ApplyConstantInterpolateLinePressureProcess::Pointer, Process>(
        m, "ApplyConstantInterpolateLinePressureProcess")
        .def(py::init<ModelPart&, Parameters>());

    py::class_<ApplyPhreaticLinePressureTableProcess, ApplyPhreaticLinePressureTableProcess::Pointer, Process>(
        m, "ApplyPhreaticLinePressureTableProcess")
        .def(py::init<ModelPart&, Parameters>());

    py::class_<ApplyConstantPhreaticMultiLinePressureProcess, ApplyConstantPhreaticMultiLinePressureProcess::Pointer, Process>(
        m, "ApplyConstantPhreaticMultiLinePressureProcess")
        .def(py::init<ModelPart&, Parameters>());

    py::class_<ApplyBoundaryPhreaticLinePressureTableProcess, ApplyBoundaryPhreaticLinePressureTableProcess::Pointer, Process>(
        m, "ApplyBoundaryPhreaticLinePressureTableProcess")
        .def(py::init<ModelPart&, Parameters>());

    py::class_<ApplyConstantBoundaryPhreaticLinePressureProcess, ApplyConstantBoundaryPhreaticLinePressureProcess::Pointer, Process>(
        m, "ApplyConstantBoundaryPhreaticLinePressureProcess")
        .def(py::init<ModelPart&, Parameters>());

    py::class_<ApplyConstantPhreaticSurfacePressureProcess, ApplyConstantPhreaticSurfacePressureProcess::Pointer, Process>(
        m, "ApplyConstantPhreaticSurfacePressureProcess")
        .def(py::init<ModelPart&, Parameters>());

    py::class_<ApplyPhreaticMultiLinePressureTableProcess, ApplyPhreaticMultiLinePressureTableProcess::Pointer, Process>(
        m, "ApplyPhreaticMultiLinePressureTableProcess")
        .def(py::init<ModelPart&, Parameters>());

    py::class_<ApplyPhreaticSurfacePressureTableProcess, ApplyPhreaticSurfacePressureTableProcess::Pointer, Process>(
        m, "ApplyPhreaticSurfacePressureTableProcess")
        .def(py::init<ModelPart&, Parameters>());

    py::class_<ApplyBoundaryPhreaticSurfacePressureTableProcess, ApplyBoundaryPhreaticSurfacePressureTableProcess::Pointer, Process>(
        m, "ApplyBoundaryPhreaticSurfacePressureTableProcess")
        .def(py::init<ModelPart&, Parameters>());

    py::class_<ApplyConstantBoundaryPhreaticSurfacePressureProcess, ApplyConstantBoundaryPhreaticSurfacePressureProcess::Pointer, Process>(
        m, "ApplyConstantBoundaryPhreaticSurfacePressureProcess")
        .def(py::init<ModelPart&, Parameters>());

    py::class_<ApplyExcavationProcess, ApplyExcavationProcess::Pointer, Process>(
        m, "ApplyExcavationProcess")
        .def(py::init<ModelPart&, const Parameters&>());

    py::class_<ApplyWriteScalarProcess, ApplyWriteScalarProcess::Pointer, Process>(
        m, "ApplyWriteScalarProcess")
        .def(py::init<ModelPart&, Parameters&>());

    py::class_<ApplyK0ProcedureProcess, ApplyK0ProcedureProcess::Pointer, Process>(
        m, "ApplyK0ProcedureProcess")
        .def(py::init<ModelPart&, Parameters&>());

    py::class_<FindNeighbourElementsOfConditionsProcess, FindNeighbourElementsOfConditionsProcess::Pointer, Process>(
        m, "FindNeighbourElementsOfConditionsProcess")
        .def(py::init<ModelPart&>());

    py::class_<DeactivateConditionsOnInactiveElements, DeactivateConditionsOnInactiveElements::Pointer, Process>(
        m, "DeactivateConditionsOnInactiveElements")
        .def(py::init<ModelPart&>());

    py::class_<SetAbsorbingBoundaryParametersProcess, SetAbsorbingBoundaryParametersProcess::Pointer, Process>(
        m, "SetAbsorbingBoundaryParametersProcess")
        .def(py::init<ModelPart&, Parameters&>());

    py::class_<SetParameterFieldProcess, SetParameterFieldProcess::Pointer, Process>(
        m, "SetParameterFieldProcess")
        .def(py::init<ModelPart&, Parameters>());

<<<<<<< HEAD
    py::class_<SetParameterFieldProcess, SetParameterFieldProcess::Pointer, Process>
        (m, "SetParameterFieldProcess")
        .def(py::init < ModelPart&, Parameters>());
        
    py::class_<SetMultipleMovingLoadsProcess, SetMultipleMovingLoadsProcess::Pointer, Process>
        (m, "SetMultipleMovingLoadsProcess")
        .def(py::init < ModelPart&, Parameters>());
=======
    py::class_<SetMultipleMovingLoadsProcess, SetMultipleMovingLoadsProcess::Pointer, Process>(
        m, "SetMultipleMovingLoadsProcess")
        .def(py::init<ModelPart&, Parameters>());
>>>>>>> c748ee7c

    py::class_<ApplyVectorConstraintTableProcess, ApplyVectorConstraintTableProcess::Pointer, Process>(
        m, "ApplyVectorConstraintTableProcess")
        .def(py::init<ModelPart&, const Parameters&>());

    py::class_<ApplyScalarConstraintTableProcess, ApplyScalarConstraintTableProcess::Pointer, Process>(
        m, "ApplyScalarConstraintTableProcess")
        .def(py::init<ModelPart&, const Parameters&>());

    py::class_<ApplyNormalLoadTableProcess, ApplyNormalLoadTableProcess::Pointer, Process>(
        m, "ApplyNormalLoadTableProcess")
        .def(py::init<ModelPart&, const Parameters&>());

<<<<<<< HEAD
    py::class_<CalculateIncrementalDisplacementProcess, CalculateIncrementalDisplacementProcess::Pointer, Process>
        (m, "CalculateIncrementalDisplacementProcess")
        .def(py::init<ModelPart&, const Parameters&>());
=======
    py::class_<GeoExtrapolateIntegrationPointValuesToNodesProcess, GeoExtrapolateIntegrationPointValuesToNodesProcess::Pointer, Process>(
        m, "GeoExtrapolateIntegrationPointValuesToNodesProcess")
        .def(py::init<ModelPart&, const Parameters&>());

    py::class_<ApplyCPhiReductionProcess, ApplyCPhiReductionProcess::Pointer, Process>(
        m, "ApplyCPhiReductionProcess")
        .def(py::init<ModelPart&, const Parameters>());
>>>>>>> c748ee7c
}

} // Namespace Kratos::Python.<|MERGE_RESOLUTION|>--- conflicted
+++ resolved
@@ -42,19 +42,13 @@
 #include "custom_processes/apply_scalar_constraint_table_process.h"
 #include "custom_processes/apply_vector_constraint_table_process.h"
 #include "custom_processes/apply_write_result_scalar_process.hpp"
+#include "custom_processes/calculate_incremental_displacement_process.h"
 #include "custom_processes/deactivate_conditions_on_inactive_elements_process.hpp"
 #include "custom_processes/find_neighbour_elements_of_conditions_process.hpp"
 #include "custom_processes/geo_extrapolate_integration_point_values_to_nodes_process.h"
 #include "custom_processes/set_absorbing_boundary_parameters_process.hpp"
 #include "custom_processes/set_multiple_moving_loads.h"
-<<<<<<< HEAD
-#include "custom_processes/apply_vector_constraint_table_process.h"
-#include "custom_processes/apply_scalar_constraint_table_process.h"
-#include "custom_processes/apply_normal_load_table_process.h"
-#include "custom_processes/calculate_incremental_displacement_process.h"
-=======
 #include "custom_processes/set_parameter_field_process.hpp"
->>>>>>> c748ee7c
 
 namespace Kratos::Python
 {
@@ -155,19 +149,9 @@
         m, "SetParameterFieldProcess")
         .def(py::init<ModelPart&, Parameters>());
 
-<<<<<<< HEAD
-    py::class_<SetParameterFieldProcess, SetParameterFieldProcess::Pointer, Process>
-        (m, "SetParameterFieldProcess")
-        .def(py::init < ModelPart&, Parameters>());
-        
-    py::class_<SetMultipleMovingLoadsProcess, SetMultipleMovingLoadsProcess::Pointer, Process>
-        (m, "SetMultipleMovingLoadsProcess")
-        .def(py::init < ModelPart&, Parameters>());
-=======
     py::class_<SetMultipleMovingLoadsProcess, SetMultipleMovingLoadsProcess::Pointer, Process>(
         m, "SetMultipleMovingLoadsProcess")
         .def(py::init<ModelPart&, Parameters>());
->>>>>>> c748ee7c
 
     py::class_<ApplyVectorConstraintTableProcess, ApplyVectorConstraintTableProcess::Pointer, Process>(
         m, "ApplyVectorConstraintTableProcess")
@@ -181,11 +165,6 @@
         m, "ApplyNormalLoadTableProcess")
         .def(py::init<ModelPart&, const Parameters&>());
 
-<<<<<<< HEAD
-    py::class_<CalculateIncrementalDisplacementProcess, CalculateIncrementalDisplacementProcess::Pointer, Process>
-        (m, "CalculateIncrementalDisplacementProcess")
-        .def(py::init<ModelPart&, const Parameters&>());
-=======
     py::class_<GeoExtrapolateIntegrationPointValuesToNodesProcess, GeoExtrapolateIntegrationPointValuesToNodesProcess::Pointer, Process>(
         m, "GeoExtrapolateIntegrationPointValuesToNodesProcess")
         .def(py::init<ModelPart&, const Parameters&>());
@@ -193,7 +172,12 @@
     py::class_<ApplyCPhiReductionProcess, ApplyCPhiReductionProcess::Pointer, Process>(
         m, "ApplyCPhiReductionProcess")
         .def(py::init<ModelPart&, const Parameters>());
->>>>>>> c748ee7c
+
+    py::class_<CalculateIncrementalDisplacementProcess, CalculateIncrementalDisplacementProcess::Pointer, Process>
+        (m, "CalculateIncrementalDisplacementProcess")
+        .def(py::init<ModelPart&, const Parameters&>());
+
+
 }
 
 } // Namespace Kratos::Python.