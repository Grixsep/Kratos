// KRATOS___
//     //   ) )
//    //         ___      ___
//   //  ____  //___) ) //   ) )
//  //    / / //       //   / /
// ((____/ / ((____   ((___/ /  MECHANICS
//
//  License:         geo_mechanics_application/license.txt
//
//  Main authors:    Ignasi de Pouplana,
//                   Vahid Galavi
//

// External includes
#include "spaces/ublas_space.h"

// Project includes
#include "custom_python/add_custom_strategies_to_python.h"
#include "includes/kratos_parameters.h"

// strategies
#include "custom_strategies/strategies/geo_mechanics_newton_raphson_erosion_process_strategy.hpp"
#include "custom_strategies/strategies/geo_mechanics_newton_raphson_strategy.hpp"
<<<<<<< HEAD
#include "custom_strategies/strategies/geo_mechanics_ramm_arc_length_strategy.hpp"
#include "custom_strategies/strategies/residualbased_newton_raphson_strategy_linear_elastic_dynamic.hpp"
=======
>>>>>>> ed9b6583
#include "solving_strategies/strategies/solving_strategy.h"

// builders and solvers
#include "custom_strategies/builder_and_solvers/residualbased_block_builder_and_solver_linear_elastic_dynamic.h"
#include "custom_strategies/builder_and_solvers/residualbased_block_builder_and_solver_with_mass_and_damping.h"

// schemes
#include "custom_strategies/schemes/backward_euler_T_scheme.hpp"
#include "custom_strategies/schemes/backward_euler_quasistatic_Pw_scheme.hpp"
#include "custom_strategies/schemes/backward_euler_quasistatic_U_Pw_scheme.hpp"
#include "custom_strategies/schemes/generalized_newmark_T_scheme.hpp"
#include "custom_strategies/schemes/incremental_newmark_linear_elastic_U_scheme.hpp"
#include "custom_strategies/schemes/newmark_dynamic_U_Pw_scheme.hpp"
#include "custom_strategies/schemes/newmark_quasistatic_Pw_scheme.hpp"
#include "custom_strategies/schemes/newmark_quasistatic_U_Pw_scheme.hpp"
#include "custom_strategies/schemes/newmark_quasistatic_damped_U_Pw_scheme.hpp"

// linear solvers
#include "linear_solvers/linear_solver.h"

namespace Kratos::Python
{

void AddCustomStrategiesToPython(const pybind11::module& m)
{
    namespace py = pybind11;

    using SparseSpaceType = UblasSpace<double, CompressedMatrix, Vector>;
    using LocalSpaceType  = UblasSpace<double, Matrix, Vector>;

    using LinearSolverType = LinearSolver<SparseSpaceType, LocalSpaceType>;
    using BaseSolvingStrategyType = ImplicitSolvingStrategy<SparseSpaceType, LocalSpaceType, LinearSolverType>;
    using BaseSchemeType = Scheme<SparseSpaceType, LocalSpaceType>;
    using BuilderAndSolverType = BuilderAndSolver<SparseSpaceType, LocalSpaceType, LinearSolverType>;
    using ConvergenceCriteriaType = ConvergenceCriteria<SparseSpaceType, LocalSpaceType>;

    using NewmarkQuasistaticUPwSchemeType = NewmarkQuasistaticUPwScheme<SparseSpaceType, LocalSpaceType>;
    using NewmarkQuasistaticDampedUPwSchemeType =
        NewmarkQuasistaticDampedUPwScheme<SparseSpaceType, LocalSpaceType>;
    using NewmarkDynamicUPwSchemeType = NewmarkDynamicUPwScheme<SparseSpaceType, LocalSpaceType>;
    using IncrementalNewmarkLinearElasticUSchemeType =
        IncrementalNewmarkLinearElasticUScheme<SparseSpaceType, LocalSpaceType>;
    using NewmarkQuasistaticPwSchemeType = NewmarkQuasistaticPwScheme<SparseSpaceType, LocalSpaceType>;
    using NewmarkQuasistaticTSchemeType = GeneralizedNewmarkTScheme<SparseSpaceType, LocalSpaceType>;

    using BackwardEulerQuasistaticUPwSchemeType =
        BackwardEulerQuasistaticUPwScheme<SparseSpaceType, LocalSpaceType>;
    using BackwardEulerQuasistaticPwSchemeType =
        BackwardEulerQuasistaticPwScheme<SparseSpaceType, LocalSpaceType>;
    using BackwardEulerQuasistaticTSchemeType = BackwardEulerTScheme<SparseSpaceType, LocalSpaceType>;

    using GeoMechanicsNewtonRaphsonStrategyType =
        GeoMechanicsNewtonRaphsonStrategy<SparseSpaceType, LocalSpaceType, LinearSolverType>;
    using GeoMechanicsNewtonRaphsonErosionProcessStrategyType =
        GeoMechanicsNewtonRaphsonErosionProcessStrategy<SparseSpaceType, LocalSpaceType, LinearSolverType>;
    using GeoMechanicNewtonRaphsonStrategyLinearElasticDynamicType =
        GeoMechanicNewtonRaphsonStrategyLinearElasticDynamic<SparseSpaceType, LocalSpaceType, LinearSolverType>;

    py::class_<NewmarkQuasistaticUPwSchemeType, typename NewmarkQuasistaticUPwSchemeType::Pointer, BaseSchemeType>(
        m, "NewmarkQuasistaticUPwScheme", py::module_local())
        .def(py::init<double, double, double>());

    py::class_<NewmarkQuasistaticDampedUPwSchemeType, typename NewmarkQuasistaticDampedUPwSchemeType::Pointer, BaseSchemeType>(
        m, "NewmarkQuasistaticDampedUPwScheme", py::module_local())
        .def(py::init<double, double, double>());

    py::class_<NewmarkDynamicUPwSchemeType, typename NewmarkDynamicUPwSchemeType::Pointer, BaseSchemeType>(
        m, "NewmarkDynamicUPwScheme", py::module_local())
        .def(py::init<double, double, double>());

    py::class_<IncrementalNewmarkLinearElasticUSchemeType, typename IncrementalNewmarkLinearElasticUSchemeType::Pointer, BaseSchemeType>(
        m, "IncrementalNewmarkLinearElasticUScheme", py::module_local())
        .def(py::init<double, double>());

    py::class_<NewmarkQuasistaticPwSchemeType, typename NewmarkQuasistaticPwSchemeType::Pointer, BaseSchemeType>(
        m, "NewmarkQuasistaticPwScheme")
        .def(py::init<double>());

    py::class_<NewmarkQuasistaticTSchemeType, typename NewmarkQuasistaticTSchemeType::Pointer, BaseSchemeType>(
        m, "GeneralizedNewmarkTScheme")
        .def(py::init<double>());

    py::class_<BackwardEulerQuasistaticUPwSchemeType, typename BackwardEulerQuasistaticUPwSchemeType::Pointer, BaseSchemeType>(
        m, "BackwardEulerQuasistaticUPwScheme")
        .def(py::init<>());

    py::class_<BackwardEulerQuasistaticPwSchemeType, typename BackwardEulerQuasistaticPwSchemeType::Pointer, BaseSchemeType>(
        m, "BackwardEulerQuasistaticPwScheme")
        .def(py::init<>());

    py::class_<BackwardEulerQuasistaticTSchemeType, typename BackwardEulerQuasistaticTSchemeType::Pointer, BaseSchemeType>(
        m, "BackwardEulerTScheme")
        .def(py::init<>());

    py::class_<GeoMechanicsNewtonRaphsonStrategyType, typename GeoMechanicsNewtonRaphsonStrategyType::Pointer, BaseSolvingStrategyType>(
        m, "GeoMechanicsNewtonRaphsonStrategy")
        .def(py::init<ModelPart&, BaseSchemeType::Pointer, ConvergenceCriteriaType::Pointer,
                      BuilderAndSolverType::Pointer, Parameters&, int, bool, bool, bool>());

    py::class_<GeoMechanicsNewtonRaphsonErosionProcessStrategyType,
               typename GeoMechanicsNewtonRaphsonErosionProcessStrategyType::Pointer, BaseSolvingStrategyType>(
        m, "GeoMechanicsNewtonRaphsonErosionProcessStrategy")
        .def(py::init<ModelPart&, BaseSchemeType::Pointer, ConvergenceCriteriaType::Pointer,
                      BuilderAndSolverType::Pointer, Parameters&, int, bool, bool, bool>());

<<<<<<< HEAD
    py::class_<GeoMechanicsRammArcLengthStrategyType, typename GeoMechanicsRammArcLengthStrategyType::Pointer, BaseSolvingStrategyType>(
        m, "GeoMechanicsRammArcLengthStrategy")
        .def(py::init<ModelPart&, BaseSchemeType::Pointer, ConvergenceCriteriaType::Pointer,
                      BuilderAndSolverType::Pointer, Parameters&, int, bool, bool, bool>())
        .def("UpdateLoads", &GeoMechanicsRammArcLengthStrategyType::UpdateLoads);

    py::class_<GeoMechanicNewtonRaphsonStrategyLinearElasticDynamicType,
               typename GeoMechanicNewtonRaphsonStrategyLinearElasticDynamicType::Pointer, BaseSolvingStrategyType>(
        m, "GeoMechanicNewtonRaphsonStrategyLinearElasticDynamic")
        .def(py::init<ModelPart&, BaseSchemeType::Pointer, ConvergenceCriteriaType::Pointer,
                      BuilderAndSolverType::Pointer, int, bool, bool>());

=======
>>>>>>> ed9b6583
    using ResidualBasedBlockBuilderAndSolverWithMassAndDampingType =
        ResidualBasedBlockBuilderAndSolverWithMassAndDamping<SparseSpaceType, LocalSpaceType, LinearSolverType>;
    py::class_<ResidualBasedBlockBuilderAndSolverWithMassAndDampingType,
               ResidualBasedBlockBuilderAndSolverWithMassAndDampingType::Pointer, BuilderAndSolverType>(
        m, "ResidualBasedBlockBuilderAndSolverWithMassAndDamping")
        .def(py::init<LinearSolverType::Pointer>())
        .def(py::init<LinearSolverType::Pointer, Parameters>());

    using ResidualBasedBlockBuilderAndSolverLinearElasticDynamicType =
        ResidualBasedBlockBuilderAndSolverLinearElasticDynamic<SparseSpaceType, LocalSpaceType, LinearSolverType>;
    py::class_<ResidualBasedBlockBuilderAndSolverLinearElasticDynamicType,
               ResidualBasedBlockBuilderAndSolverLinearElasticDynamicType::Pointer, BuilderAndSolverType>(
        m, "ResidualBasedBlockBuilderAndSolverLinearElasticDynamic")
        .def(py::init<LinearSolverType::Pointer, double, double, bool>());
}

} // Namespace Kratos::Python<|MERGE_RESOLUTION|>--- conflicted
+++ resolved
@@ -21,11 +21,7 @@
 // strategies
 #include "custom_strategies/strategies/geo_mechanics_newton_raphson_erosion_process_strategy.hpp"
 #include "custom_strategies/strategies/geo_mechanics_newton_raphson_strategy.hpp"
-<<<<<<< HEAD
-#include "custom_strategies/strategies/geo_mechanics_ramm_arc_length_strategy.hpp"
 #include "custom_strategies/strategies/residualbased_newton_raphson_strategy_linear_elastic_dynamic.hpp"
-=======
->>>>>>> ed9b6583
 #include "solving_strategies/strategies/solving_strategy.h"
 
 // builders and solvers
@@ -131,21 +127,12 @@
         .def(py::init<ModelPart&, BaseSchemeType::Pointer, ConvergenceCriteriaType::Pointer,
                       BuilderAndSolverType::Pointer, Parameters&, int, bool, bool, bool>());
 
-<<<<<<< HEAD
-    py::class_<GeoMechanicsRammArcLengthStrategyType, typename GeoMechanicsRammArcLengthStrategyType::Pointer, BaseSolvingStrategyType>(
-        m, "GeoMechanicsRammArcLengthStrategy")
-        .def(py::init<ModelPart&, BaseSchemeType::Pointer, ConvergenceCriteriaType::Pointer,
-                      BuilderAndSolverType::Pointer, Parameters&, int, bool, bool, bool>())
-        .def("UpdateLoads", &GeoMechanicsRammArcLengthStrategyType::UpdateLoads);
-
     py::class_<GeoMechanicNewtonRaphsonStrategyLinearElasticDynamicType,
                typename GeoMechanicNewtonRaphsonStrategyLinearElasticDynamicType::Pointer, BaseSolvingStrategyType>(
         m, "GeoMechanicNewtonRaphsonStrategyLinearElasticDynamic")
         .def(py::init<ModelPart&, BaseSchemeType::Pointer, ConvergenceCriteriaType::Pointer,
                       BuilderAndSolverType::Pointer, int, bool, bool>());
 
-=======
->>>>>>> ed9b6583
     using ResidualBasedBlockBuilderAndSolverWithMassAndDampingType =
         ResidualBasedBlockBuilderAndSolverWithMassAndDamping<SparseSpaceType, LocalSpaceType, LinearSolverType>;
     py::class_<ResidualBasedBlockBuilderAndSolverWithMassAndDampingType,
