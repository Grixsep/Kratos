// KRATOS___
//     //   ) )
//    //         ___      ___
//   //  ____  //___) ) //   ) )
//  //    / / //       //   / /
// ((____/ / ((____   ((___/ /  MECHANICS
//
//  License:         geo_mechanics_application/license.txt
//
//  Main authors:    Ignasi de Pouplana,
//                   Vahid Galavi
//

#if !defined(KRATOS_NEWMARK_QUASISTATIC_U_PW_SCHEME )
#define  KRATOS_NEWMARK_QUASISTATIC_U_PW_SCHEME

// Project includes
#include "includes/define.h"
#include "includes/model_part.h"
#include "solving_strategies/schemes/scheme.h"
#include "utilities/parallel_utilities.h"

// Application includes
#include "geo_mechanics_application_variables.h"

namespace Kratos
{

template<class TSparseSpace, class TDenseSpace>

class NewmarkQuasistaticUPwScheme : public Scheme<TSparseSpace,TDenseSpace>
{

public:

    KRATOS_CLASS_POINTER_DEFINITION( NewmarkQuasistaticUPwScheme );

    typedef Scheme<TSparseSpace,TDenseSpace>                      BaseType;
    typedef typename BaseType::DofsArrayType                 DofsArrayType;
    typedef typename BaseType::TSystemMatrixType         TSystemMatrixType;
    typedef typename BaseType::TSystemVectorType         TSystemVectorType;
    typedef typename BaseType::LocalSystemVectorType LocalSystemVectorType;
    typedef typename BaseType::LocalSystemMatrixType LocalSystemMatrixType;

//----------------------------------------------------------------------------------------------------------------------------------------------------------------------------------

    ///Constructor
    NewmarkQuasistaticUPwScheme(double beta, double gamma, double theta) : Scheme<TSparseSpace,TDenseSpace>()
    {
        mBeta = beta;
        mGamma = gamma;
        mTheta = theta;
    }

    //------------------------------------------------------------------------------------

    ///Destructor
    ~NewmarkQuasistaticUPwScheme() override {}

//----------------------------------------------------------------------------------------------------------------------------------------------------------------------------------

    int Check(const ModelPart& rModelPart) const override
    {
        KRATOS_TRY

        BaseType::Check(rModelPart);

        //check that variables are correctly allocated
        for (ModelPart::NodesContainerType::const_iterator it=rModelPart.NodesBegin(); it!=rModelPart.NodesEnd(); it++)
        {
            if(it->SolutionStepsDataHas(DISPLACEMENT) == false)
                KRATOS_ERROR << "DISPLACEMENT variable is not allocated for node "
                             << it->Id()
                             << std::endl;

            if(it->SolutionStepsDataHas(VELOCITY) == false)
                KRATOS_ERROR << "VELOCITY variable is not allocated for node "
                             << it->Id()
                             << std::endl;

            if(it->SolutionStepsDataHas(ACCELERATION) == false)
                KRATOS_ERROR << "ACCELERATION variable is not allocated for node "
                             << it->Id()
                             << std::endl;

            if(it->SolutionStepsDataHas(WATER_PRESSURE) == false)
                KRATOS_ERROR << "WATER_PRESSURE variable is not allocated for node "
                             << it->Id()
                             << std::endl;

            if(it->SolutionStepsDataHas(DT_WATER_PRESSURE) == false)
                KRATOS_ERROR << "DT_WATER_PRESSURE variable is not allocated for node "
                             << it->Id()
                             << std::endl;

            if(it->HasDofFor(DISPLACEMENT_X) == false)
                KRATOS_ERROR << "missing DISPLACEMENT_X dof on node "
                             << it->Id()
                             << std::endl;

            if(it->HasDofFor(DISPLACEMENT_Y) == false)
                KRATOS_ERROR << "missing DISPLACEMENT_Y dof on node "
                             << it->Id()
                             << std::endl;

            if(it->HasDofFor(DISPLACEMENT_Z) == false)
                KRATOS_ERROR << "missing DISPLACEMENT_Z dof on node "
                             << it->Id()
                             << std::endl;

            if(it->HasDofFor(WATER_PRESSURE) == false)
                KRATOS_ERROR << "missing WATER_PRESSURE dof on node "
                             << it->Id()
                             << std::endl;
        }

        //check for minimum value of the buffer index.
<<<<<<< HEAD
        if (r_model_part.GetBufferSize() < 2)
            KRATOS_ERROR << "insufficient buffer size. Buffer size should be greater than 2. Current size is"
                         << r_model_part.GetBufferSize()
=======
        if (rModelPart.GetBufferSize() < 2)
            KRATOS_ERROR << "insufficient buffer size. Buffer size should be greater than 2. Current size is"
                         << rModelPart.GetBufferSize()
>>>>>>> 0df63d60
                         << std::endl;

        // Check beta, gamma and theta
        if (mBeta <= 0.0 || mGamma<= 0.0 || mTheta <= 0.0)
            KRATOS_ERROR << "Some of the scheme variables: beta, gamma or theta has an invalid value"
                         << std::endl;

        return 0;

        KRATOS_CATCH( "" )
    }

//----------------------------------------------------------------------------------------------------------------------------------------------------------------------------------

    void Initialize(ModelPart& rModelPart) override
    {
        KRATOS_TRY

        mDeltaTime = rModelPart.GetProcessInfo()[DELTA_TIME];
        rModelPart.GetProcessInfo()[VELOCITY_COEFFICIENT] = mGamma/(mBeta*mDeltaTime);
        rModelPart.GetProcessInfo()[DT_PRESSURE_COEFFICIENT] = 1.0/(mTheta*mDeltaTime);

        BaseType::mSchemeIsInitialized = true;

        KRATOS_CATCH("")
    }

//----------------------------------------------------------------------------------------------------------------------------------------------------------------------------------
    void InitializeSolutionStep(
        ModelPart& rModelPart,
        TSystemMatrixType& A,
        TSystemVectorType& Dx,
        TSystemVectorType& b) override
    {
        KRATOS_TRY

        mDeltaTime = rModelPart.GetProcessInfo()[DELTA_TIME];
        rModelPart.GetProcessInfo()[VELOCITY_COEFFICIENT] = mGamma/(mBeta*mDeltaTime);
        rModelPart.GetProcessInfo()[DT_PRESSURE_COEFFICIENT] = 1.0/(mTheta*mDeltaTime);

        const ProcessInfo& rCurrentProcessInfo = rModelPart.GetProcessInfo();

        block_for_each(rModelPart.Elements(), [&rCurrentProcessInfo](Element& rElement) {
            const bool isActive = (rElement.IsDefined(ACTIVE)) ? rElement.Is(ACTIVE) : true;
            if (isActive) rElement.InitializeSolutionStep(rCurrentProcessInfo);
        });

<<<<<<< HEAD
        #pragma omp parallel for
        for(int i = 0; i < NElems; i++)
        {
            ModelPart::ElementsContainerType::iterator it = el_begin + i;
            const bool entity_is_active = (it->IsDefined(ACTIVE)) ? it->Is(ACTIVE) : true;
            if (entity_is_active) {
                it -> InitializeSolutionStep(CurrentProcessInfo);
            }
        }

        int NCons = static_cast<int>(r_model_part.Conditions().size());
        ModelPart::ConditionsContainerType::iterator con_begin = r_model_part.ConditionsBegin();

        #pragma omp parallel for
        for(int i = 0; i < NCons; i++)
        {
            ModelPart::ConditionsContainerType::iterator it = con_begin + i;
            const bool entity_is_active = (it->IsDefined(ACTIVE)) ? it->Is(ACTIVE) : true;
            if (entity_is_active) {
                it -> InitializeSolutionStep(CurrentProcessInfo);
            }
        }
=======
        block_for_each(rModelPart.Conditions(), [&rCurrentProcessInfo](Condition& rCondition) {
            const bool isActive = (rCondition.IsDefined(ACTIVE)) ? rCondition.Is(ACTIVE) : true;
            if (isActive) rCondition.InitializeSolutionStep(rCurrentProcessInfo);
        });
>>>>>>> 0df63d60

        KRATOS_CATCH("")
    }

//----------------------------------------------------------------------------------------------------------------------------------------------------------------------------------
    void Predict(
        ModelPart& rModelPart,
        DofsArrayType& rDofSet,
        TSystemMatrixType& A,
        TSystemVectorType& Dx,
        TSystemVectorType& b) override
    {
        this->UpdateVariablesDerivatives(rModelPart);
    }

//----------------------------------------------------------------------------------------------------------------------------------------------------------------------------------

    void InitializeNonLinIteration(
        ModelPart& rModelPart,
        TSystemMatrixType& A,
        TSystemVectorType& Dx,
        TSystemVectorType& b) override
    {
        KRATOS_TRY

<<<<<<< HEAD
        const ProcessInfo& CurrentProcessInfo = r_model_part.GetProcessInfo();

        int NElems = static_cast<int>(r_model_part.Elements().size());
        ModelPart::ElementsContainerType::iterator el_begin = r_model_part.ElementsBegin();

        #pragma omp parallel for
        for(int i = 0; i < NElems; i++)
        {
            ModelPart::ElementsContainerType::iterator it = el_begin + i;
            const bool entity_is_active = (it->IsDefined(ACTIVE)) ? it->Is(ACTIVE) : true;
            if (entity_is_active) {
                it -> InitializeNonLinearIteration(CurrentProcessInfo);
            }
        }
=======
        const ProcessInfo& rCurrentProcessInfo = rModelPart.GetProcessInfo();
>>>>>>> 0df63d60

        block_for_each(rModelPart.Elements(), [&rCurrentProcessInfo](Element& rElement) {
            const bool isActive = (rElement.IsDefined(ACTIVE)) ? rElement.Is(ACTIVE) : true;
            if (isActive) rElement.InitializeNonLinearIteration(rCurrentProcessInfo);
        });

<<<<<<< HEAD
        #pragma omp parallel for
        for(int i = 0; i < NCons; i++)
        {
            ModelPart::ConditionsContainerType::iterator it = con_begin + i;
            const bool entity_is_active = (it->IsDefined(ACTIVE)) ? it->Is(ACTIVE) : true;
            if (entity_is_active) {
                it -> InitializeNonLinearIteration(CurrentProcessInfo);
            }
        }
=======
        block_for_each(rModelPart.Conditions(), [&rCurrentProcessInfo](Condition& rCondition) {
            const bool isActive = (rCondition.IsDefined(ACTIVE)) ? rCondition.Is(ACTIVE) : true;
            if (isActive) rCondition.InitializeNonLinearIteration(rCurrentProcessInfo);
        });
>>>>>>> 0df63d60

        KRATOS_CATCH("")
    }

//----------------------------------------------------------------------------------------------------------------------------------------------------------------------------------

    void FinalizeNonLinIteration(
        ModelPart& rModelPart,
        TSystemMatrixType& A,
        TSystemVectorType& Dx,
        TSystemVectorType& b) override
    {
        KRATOS_TRY

        const ProcessInfo& rCurrentProcessInfo = rModelPart.GetProcessInfo();

        block_for_each(rModelPart.Elements(), [&rCurrentProcessInfo](Element& rElement) {
            const bool isActive = (rElement.IsDefined(ACTIVE)) ? rElement.Is(ACTIVE) : true;
            if (isActive) rElement.FinalizeNonLinearIteration(rCurrentProcessInfo);
        });

<<<<<<< HEAD
        #pragma omp parallel for
        for(int i = 0; i < NElems; i++)
        {
            ModelPart::ElementsContainerType::iterator it = el_begin + i;
            const bool entity_is_active = (it->IsDefined(ACTIVE)) ? it->Is(ACTIVE) : true;
            if (entity_is_active) {
                it -> FinalizeNonLinearIteration(CurrentProcessInfo);
            }
        }

        int NCons = static_cast<int>(r_model_part.Conditions().size());
        ModelPart::ConditionsContainerType::iterator con_begin = r_model_part.ConditionsBegin();

        #pragma omp parallel for
        for(int i = 0; i < NCons; i++)
        {
            ModelPart::ConditionsContainerType::iterator it = con_begin + i;
            const bool entity_is_active = (it->IsDefined(ACTIVE)) ? it->Is(ACTIVE) : true;
            if (entity_is_active) {
                it -> FinalizeNonLinearIteration(CurrentProcessInfo);
            }
        }
=======
        block_for_each(rModelPart.Conditions(), [&rCurrentProcessInfo](Condition& rCondition) {
            const bool isActive = (rCondition.IsDefined(ACTIVE)) ? rCondition.Is(ACTIVE) : true;
            if (isActive) rCondition.FinalizeNonLinearIteration(rCurrentProcessInfo);
        });
>>>>>>> 0df63d60

        KRATOS_CATCH("")
    }

//----------------------------------------------------------------------------------------------------------------------------------------------------------------------------------

    void FinalizeSolutionStep(
        ModelPart& rModelPart,
        TSystemMatrixType& A,
        TSystemVectorType& Dx,
        TSystemVectorType& b) override
    {
        KRATOS_TRY

        if (rModelPart.GetProcessInfo()[NODAL_SMOOTHING] == true)
        {
            unsigned int Dim = rModelPart.GetProcessInfo()[DOMAIN_SIZE];

            SizeType StressTensorSize = STRESS_TENSOR_SIZE_2D;
            if (Dim == N_DIM_3D) StressTensorSize = STRESS_TENSOR_SIZE_3D; 

            // Clear nodal variables
            block_for_each(rModelPart.Nodes(), [&StressTensorSize](Node<3>& rNode) {
                rNode.FastGetSolutionStepValue(NODAL_AREA) = 0.0;
                Matrix& rNodalStress = rNode.FastGetSolutionStepValue(NODAL_CAUCHY_STRESS_TENSOR);
                if (rNodalStress.size1() != StressTensorSize)
                    rNodalStress.resize(StressTensorSize,StressTensorSize,false);
                noalias(rNodalStress) = ZeroMatrix(StressTensorSize, StressTensorSize);
                rNode.FastGetSolutionStepValue(NODAL_DAMAGE_VARIABLE) = 0.0;
                rNode.FastGetSolutionStepValue(NODAL_JOINT_AREA) = 0.0;
                rNode.FastGetSolutionStepValue(NODAL_JOINT_WIDTH) = 0.0;
                rNode.FastGetSolutionStepValue(NODAL_JOINT_DAMAGE) = 0.0;
            });

<<<<<<< HEAD
            FinalizeSolutionStepActiveEntities(rModelPart,A,Dx,b);
=======
>>>>>>> 0df63d60

            FinalizeSolutionStepActiveEntities(rModelPart,A,Dx,b);


            // Compute smoothed nodal variables
            block_for_each(rModelPart.Nodes(), [&](Node<3>& rNode) {
                const double& NodalArea = rNode.FastGetSolutionStepValue(NODAL_AREA);
                if (NodalArea > 1.0e-20)
                {
                    const double InvNodalArea = 1.0/NodalArea;
                    Matrix& rNodalStress = rNode.FastGetSolutionStepValue(NODAL_CAUCHY_STRESS_TENSOR);
                    for(unsigned int i = 0; i < rNodalStress.size1(); i++)
                    {
                        for(unsigned int j = 0; j < rNodalStress.size2(); j++)
                        {
                            rNodalStress(i,j) *= InvNodalArea;
                        }
                    }
                    rNode.FastGetSolutionStepValue(NODAL_DAMAGE_VARIABLE) *= InvNodalArea;
                }

                const double& NodalJointArea = rNode.FastGetSolutionStepValue(NODAL_JOINT_AREA);
                if (NodalJointArea > 1.0e-20)
                {
                    const double InvNodalJointArea = 1.0/NodalJointArea;
                    rNode.FastGetSolutionStepValue(NODAL_JOINT_WIDTH)  *= InvNodalJointArea;
                    rNode.FastGetSolutionStepValue(NODAL_JOINT_DAMAGE) *= InvNodalJointArea;
                }
            });

        }
        else
        {
            FinalizeSolutionStepActiveEntities(rModelPart,A,Dx,b);
<<<<<<< HEAD
        }

        KRATOS_CATCH("")
    }

    //------------------------------------------------------------------------------------------
    void FinalizeSolutionStepActiveEntities(
        ModelPart& r_model_part,
        TSystemMatrixType& A,
        TSystemVectorType& Dx,
        TSystemVectorType& b)
    {
        KRATOS_TRY

        const ProcessInfo& CurrentProcessInfo = r_model_part.GetProcessInfo();

        int NElems = static_cast<int>(r_model_part.Elements().size());
        ModelPart::ElementsContainerType::iterator el_begin = r_model_part.ElementsBegin();

        #pragma omp parallel for
        for(int i = 0; i < NElems; i++)
        {
            ModelPart::ElementsContainerType::iterator it = el_begin + i;
            const bool entity_is_active = (it->IsDefined(ACTIVE)) ? it->Is(ACTIVE) : true;
            if (entity_is_active) {
                it -> FinalizeSolutionStep(CurrentProcessInfo);
            }
        }

        int NCons = static_cast<int>(r_model_part.Conditions().size());
        ModelPart::ConditionsContainerType::iterator con_begin = r_model_part.ConditionsBegin();

        #pragma omp parallel for
        for(int i = 0; i < NCons; i++)
        {
            ModelPart::ConditionsContainerType::iterator it = con_begin + i;
            const bool entity_is_active = (it->IsDefined(ACTIVE)) ? it->Is(ACTIVE) : true;
            if (entity_is_active) {
                it -> FinalizeSolutionStep(CurrentProcessInfo);
            }
=======
>>>>>>> 0df63d60
        }

        KRATOS_CATCH("")
    }

    //------------------------------------------------------------------------------------------
    void FinalizeSolutionStepActiveEntities(
        ModelPart& rModelPart,
        TSystemMatrixType& A,
        TSystemVectorType& Dx,
        TSystemVectorType& b)
    {
        KRATOS_TRY

        const ProcessInfo& rCurrentProcessInfo = rModelPart.GetProcessInfo();

        block_for_each(rModelPart.Elements(), [&rCurrentProcessInfo](Element& rElement) {
            const bool isActive = (rElement.IsDefined(ACTIVE)) ? rElement.Is(ACTIVE) : true;
            if (isActive) rElement.FinalizeSolutionStep(rCurrentProcessInfo);
        });

        block_for_each(rModelPart.Conditions(), [&rCurrentProcessInfo](Condition& rCondition) {
            const bool isActive = (rCondition.IsDefined(ACTIVE)) ? rCondition.Is(ACTIVE) : true;
            if (isActive) rCondition.FinalizeSolutionStep(rCurrentProcessInfo);
        });

        KRATOS_CATCH("")
    }

//----------------------------------------------------------------------------------------------------------------------------------------------------------------------------------

// Note: this is in a parallel loop
    void CalculateSystemContributions(
        Element& rCurrentElement,
        LocalSystemMatrixType& LHS_Contribution,
        LocalSystemVectorType& RHS_Contribution,
        Element::EquationIdVectorType& EquationId,
        const ProcessInfo& CurrentProcessInfo) override
    {
        KRATOS_TRY

        (rCurrentElement).CalculateLocalSystem(LHS_Contribution,RHS_Contribution,CurrentProcessInfo);

        (rCurrentElement).EquationIdVector(EquationId,CurrentProcessInfo);

        KRATOS_CATCH( "" )
    }

//----------------------------------------------------------------------------------------------------------------------------------------------------------------------------------

// Note: this is in a parallel loop

    void CalculateSystemContributions(
        Condition& rCurrentCondition,
        LocalSystemMatrixType& LHS_Contribution,
        LocalSystemVectorType& RHS_Contribution,
        Element::EquationIdVectorType& EquationId,
        const ProcessInfo& CurrentProcessInfo) override
    {
        KRATOS_TRY

        (rCurrentCondition).CalculateLocalSystem(LHS_Contribution,RHS_Contribution,CurrentProcessInfo);

        (rCurrentCondition).EquationIdVector(EquationId,CurrentProcessInfo);

        KRATOS_CATCH( "" )
    }

//----------------------------------------------------------------------------------------------------------------------------------------------------------------------------------

// Note: this is in a parallel loop

    void CalculateRHSContribution(
        Element &rCurrentElement,
        LocalSystemVectorType& RHS_Contribution,
        Element::EquationIdVectorType& EquationId,
        const ProcessInfo& CurrentProcessInfo) override
    {
        KRATOS_TRY

        (rCurrentElement).CalculateRightHandSide(RHS_Contribution,CurrentProcessInfo);

        (rCurrentElement).EquationIdVector(EquationId,CurrentProcessInfo);

        KRATOS_CATCH( "" )
    }

//----------------------------------------------------------------------------------------------------------------------------------------------------------------------------------

// Note: this is in a parallel loop

    void CalculateRHSContribution(
        Condition &rCurrentCondition,
        LocalSystemVectorType& RHS_Contribution,
        Element::EquationIdVectorType& EquationId,
        const ProcessInfo& CurrentProcessInfo) override
    {
        KRATOS_TRY

        (rCurrentCondition).CalculateRightHandSide(RHS_Contribution, CurrentProcessInfo);

        (rCurrentCondition).EquationIdVector(EquationId, CurrentProcessInfo);

        KRATOS_CATCH( "" )
    }

//----------------------------------------------------------------------------------------------------------------------------------------------------------------------------------

// Note: this is in a parallel loop

    void CalculateLHSContribution(
        Element &rCurrentElement,
        LocalSystemMatrixType& LHS_Contribution,
        Element::EquationIdVectorType& EquationId,
        const ProcessInfo& CurrentProcessInfo) override
    {
        KRATOS_TRY

        (rCurrentElement).CalculateLeftHandSide(LHS_Contribution,CurrentProcessInfo);

        (rCurrentElement).EquationIdVector(EquationId,CurrentProcessInfo);

        KRATOS_CATCH( "" )
    }

//----------------------------------------------------------------------------------------------------------------------------------------------------------------------------------

// Note: this is in a parallel loop

    void CalculateLHSContribution(
        Condition &rCurrentCondition,
        LocalSystemMatrixType& LHS_Contribution,
        Element::EquationIdVectorType& EquationId,
        const ProcessInfo& CurrentProcessInfo) override
    {
        KRATOS_TRY

        (rCurrentCondition).CalculateLeftHandSide(LHS_Contribution, CurrentProcessInfo);

        (rCurrentCondition).EquationIdVector(EquationId, CurrentProcessInfo);

        KRATOS_CATCH( "" )
    }

//----------------------------------------------------------------------------------------------------------------------------------------------------------------------------------

    void Update(
        ModelPart& rModelPart,
        DofsArrayType& rDofSet,
        TSystemMatrixType& A,
        TSystemVectorType& Dx,
        TSystemVectorType& b) override
    {
        KRATOS_TRY

        int NumThreads = ParallelUtilities::GetNumThreads();
        OpenMPUtils::PartitionVector DofSetPartition;
        OpenMPUtils::DivideInPartitions(rDofSet.size(), NumThreads, DofSetPartition);

        #pragma omp parallel
        {
            int k = OpenMPUtils::ThisThread();

            typename DofsArrayType::iterator DofsBegin = rDofSet.begin() + DofSetPartition[k];
            typename DofsArrayType::iterator DofsEnd = rDofSet.begin() + DofSetPartition[k+1];

            //Update Displacement and Pressure (DOFs)
            for (typename DofsArrayType::iterator itDof = DofsBegin; itDof != DofsEnd; ++itDof)
            {
                if (itDof->IsFree())
                    itDof->GetSolutionStepValue() += TSparseSpace::GetValue(Dx, itDof->EquationId());
            }
        }

        this->UpdateVariablesDerivatives(rModelPart);

        KRATOS_CATCH( "" )
    }

//----------------------------------------------------------------------------------------------------------------------------------------------------------------------------------

protected:

    /// Member Variables

    double mBeta;
    double mGamma;
    double mTheta;
    double mDeltaTime;

//----------------------------------------------------------------------------------------------------------------------------------------------------------------------------------
    NewmarkQuasistaticUPwScheme() : Scheme<TSparseSpace,TDenseSpace>()
    {
        mBeta = 0.25;
        mGamma = 0.5;
        mTheta = 0.5;
    }

<<<<<<< HEAD
    virtual inline void UpdateVariablesDerivatives(ModelPart& r_model_part)
=======
    virtual inline void UpdateVariablesDerivatives(ModelPart& rModelPart)
>>>>>>> 0df63d60
    {
        KRATOS_TRY

        //Update Acceleration, Velocity and DtPressure
<<<<<<< HEAD

        array_1d<double,3> DeltaDisplacement;
        double DeltaPressure;

        const int NNodes = static_cast<int>(r_model_part.Nodes().size());
        ModelPart::NodesContainerType::iterator node_begin = r_model_part.NodesBegin();

        #pragma omp parallel for private(DeltaDisplacement,DeltaPressure)
        for(int i = 0; i < NNodes; i++)
        {
            ModelPart::NodesContainerType::iterator itNode = node_begin + i;

            array_1d<double,3>& CurrentAcceleration = itNode->FastGetSolutionStepValue(ACCELERATION);
            array_1d<double,3>& CurrentVelocity = itNode->FastGetSolutionStepValue(VELOCITY);
            noalias(DeltaDisplacement) = itNode->FastGetSolutionStepValue(DISPLACEMENT) - itNode->FastGetSolutionStepValue(DISPLACEMENT, 1);
            const array_1d<double,3>& PreviousAcceleration = itNode->FastGetSolutionStepValue(ACCELERATION, 1);
            const array_1d<double,3>& PreviousVelocity = itNode->FastGetSolutionStepValue(VELOCITY, 1);

            noalias(CurrentAcceleration) =  (  DeltaDisplacement
                                             - mDeltaTime*PreviousVelocity 
                                             - (0.5-mBeta)*mDeltaTime*mDeltaTime*PreviousAcceleration )
                                          / (mBeta*mDeltaTime*mDeltaTime);

            noalias(CurrentVelocity) =  PreviousVelocity
                                      + (1.0-mGamma)*mDeltaTime*PreviousAcceleration
                                      + mGamma*mDeltaTime*CurrentAcceleration;

            double& CurrentDtPressure = itNode->FastGetSolutionStepValue(DT_WATER_PRESSURE);
            DeltaPressure = itNode->FastGetSolutionStepValue(WATER_PRESSURE) - itNode->FastGetSolutionStepValue(WATER_PRESSURE, 1);
            const double& PreviousDtPressure = itNode->FastGetSolutionStepValue(DT_WATER_PRESSURE, 1);

            CurrentDtPressure = (DeltaPressure - (1.0-mTheta)*mDeltaTime*PreviousDtPressure) / (mTheta*mDeltaTime);
        }
=======
        block_for_each(rModelPart.Nodes(), [&](Node<3>& rNode) {
            noalias(rNode.FastGetSolutionStepValue(ACCELERATION)) =  ((  rNode.FastGetSolutionStepValue(DISPLACEMENT)
                                                                      - rNode.FastGetSolutionStepValue(DISPLACEMENT, 1))
                                                                   - mDeltaTime * rNode.FastGetSolutionStepValue(VELOCITY, 1) 
                                                                   - (0.5-mBeta) * mDeltaTime * mDeltaTime
                                                                   * rNode.FastGetSolutionStepValue(ACCELERATION, 1) )
                                                                   / (mBeta*mDeltaTime*mDeltaTime);

            noalias(rNode.FastGetSolutionStepValue(VELOCITY)) =  rNode.FastGetSolutionStepValue(VELOCITY, 1)
                                                                + (1.0-mGamma)*mDeltaTime
                                                                * rNode.FastGetSolutionStepValue(ACCELERATION, 1)
                                                                + mGamma * mDeltaTime
                                                                * rNode.FastGetSolutionStepValue(ACCELERATION);

            const double DeltaPressure =  rNode.FastGetSolutionStepValue(WATER_PRESSURE)
                                        - rNode.FastGetSolutionStepValue(WATER_PRESSURE, 1);

            rNode.FastGetSolutionStepValue(DT_WATER_PRESSURE) = ( DeltaPressure
                                                                 - (1.0-mTheta) * mDeltaTime
                                                                  * rNode.FastGetSolutionStepValue(DT_WATER_PRESSURE, 1))
                                                                / (mTheta*mDeltaTime);
        });
>>>>>>> 0df63d60

        KRATOS_CATCH( "" )
    }

}; // Class NewmarkQuasistaticUPwScheme
}  // namespace Kratos

#endif // KRATOS_NEWMARK_QUASISTATIC_U_PW_SCHEME defined<|MERGE_RESOLUTION|>--- conflicted
+++ resolved
@@ -115,15 +115,9 @@
         }
 
         //check for minimum value of the buffer index.
-<<<<<<< HEAD
-        if (r_model_part.GetBufferSize() < 2)
-            KRATOS_ERROR << "insufficient buffer size. Buffer size should be greater than 2. Current size is"
-                         << r_model_part.GetBufferSize()
-=======
         if (rModelPart.GetBufferSize() < 2)
             KRATOS_ERROR << "insufficient buffer size. Buffer size should be greater than 2. Current size is"
                          << rModelPart.GetBufferSize()
->>>>>>> 0df63d60
                          << std::endl;
 
         // Check beta, gamma and theta
@@ -171,35 +165,10 @@
             if (isActive) rElement.InitializeSolutionStep(rCurrentProcessInfo);
         });
 
-<<<<<<< HEAD
-        #pragma omp parallel for
-        for(int i = 0; i < NElems; i++)
-        {
-            ModelPart::ElementsContainerType::iterator it = el_begin + i;
-            const bool entity_is_active = (it->IsDefined(ACTIVE)) ? it->Is(ACTIVE) : true;
-            if (entity_is_active) {
-                it -> InitializeSolutionStep(CurrentProcessInfo);
-            }
-        }
-
-        int NCons = static_cast<int>(r_model_part.Conditions().size());
-        ModelPart::ConditionsContainerType::iterator con_begin = r_model_part.ConditionsBegin();
-
-        #pragma omp parallel for
-        for(int i = 0; i < NCons; i++)
-        {
-            ModelPart::ConditionsContainerType::iterator it = con_begin + i;
-            const bool entity_is_active = (it->IsDefined(ACTIVE)) ? it->Is(ACTIVE) : true;
-            if (entity_is_active) {
-                it -> InitializeSolutionStep(CurrentProcessInfo);
-            }
-        }
-=======
         block_for_each(rModelPart.Conditions(), [&rCurrentProcessInfo](Condition& rCondition) {
             const bool isActive = (rCondition.IsDefined(ACTIVE)) ? rCondition.Is(ACTIVE) : true;
             if (isActive) rCondition.InitializeSolutionStep(rCurrentProcessInfo);
         });
->>>>>>> 0df63d60
 
         KRATOS_CATCH("")
     }
@@ -225,46 +194,17 @@
     {
         KRATOS_TRY
 
-<<<<<<< HEAD
-        const ProcessInfo& CurrentProcessInfo = r_model_part.GetProcessInfo();
-
-        int NElems = static_cast<int>(r_model_part.Elements().size());
-        ModelPart::ElementsContainerType::iterator el_begin = r_model_part.ElementsBegin();
-
-        #pragma omp parallel for
-        for(int i = 0; i < NElems; i++)
-        {
-            ModelPart::ElementsContainerType::iterator it = el_begin + i;
-            const bool entity_is_active = (it->IsDefined(ACTIVE)) ? it->Is(ACTIVE) : true;
-            if (entity_is_active) {
-                it -> InitializeNonLinearIteration(CurrentProcessInfo);
-            }
-        }
-=======
         const ProcessInfo& rCurrentProcessInfo = rModelPart.GetProcessInfo();
->>>>>>> 0df63d60
 
         block_for_each(rModelPart.Elements(), [&rCurrentProcessInfo](Element& rElement) {
             const bool isActive = (rElement.IsDefined(ACTIVE)) ? rElement.Is(ACTIVE) : true;
             if (isActive) rElement.InitializeNonLinearIteration(rCurrentProcessInfo);
         });
 
-<<<<<<< HEAD
-        #pragma omp parallel for
-        for(int i = 0; i < NCons; i++)
-        {
-            ModelPart::ConditionsContainerType::iterator it = con_begin + i;
-            const bool entity_is_active = (it->IsDefined(ACTIVE)) ? it->Is(ACTIVE) : true;
-            if (entity_is_active) {
-                it -> InitializeNonLinearIteration(CurrentProcessInfo);
-            }
-        }
-=======
         block_for_each(rModelPart.Conditions(), [&rCurrentProcessInfo](Condition& rCondition) {
             const bool isActive = (rCondition.IsDefined(ACTIVE)) ? rCondition.Is(ACTIVE) : true;
             if (isActive) rCondition.InitializeNonLinearIteration(rCurrentProcessInfo);
         });
->>>>>>> 0df63d60
 
         KRATOS_CATCH("")
     }
@@ -286,35 +226,10 @@
             if (isActive) rElement.FinalizeNonLinearIteration(rCurrentProcessInfo);
         });
 
-<<<<<<< HEAD
-        #pragma omp parallel for
-        for(int i = 0; i < NElems; i++)
-        {
-            ModelPart::ElementsContainerType::iterator it = el_begin + i;
-            const bool entity_is_active = (it->IsDefined(ACTIVE)) ? it->Is(ACTIVE) : true;
-            if (entity_is_active) {
-                it -> FinalizeNonLinearIteration(CurrentProcessInfo);
-            }
-        }
-
-        int NCons = static_cast<int>(r_model_part.Conditions().size());
-        ModelPart::ConditionsContainerType::iterator con_begin = r_model_part.ConditionsBegin();
-
-        #pragma omp parallel for
-        for(int i = 0; i < NCons; i++)
-        {
-            ModelPart::ConditionsContainerType::iterator it = con_begin + i;
-            const bool entity_is_active = (it->IsDefined(ACTIVE)) ? it->Is(ACTIVE) : true;
-            if (entity_is_active) {
-                it -> FinalizeNonLinearIteration(CurrentProcessInfo);
-            }
-        }
-=======
         block_for_each(rModelPart.Conditions(), [&rCurrentProcessInfo](Condition& rCondition) {
             const bool isActive = (rCondition.IsDefined(ACTIVE)) ? rCondition.Is(ACTIVE) : true;
             if (isActive) rCondition.FinalizeNonLinearIteration(rCurrentProcessInfo);
         });
->>>>>>> 0df63d60
 
         KRATOS_CATCH("")
     }
@@ -349,10 +264,6 @@
                 rNode.FastGetSolutionStepValue(NODAL_JOINT_DAMAGE) = 0.0;
             });
 
-<<<<<<< HEAD
-            FinalizeSolutionStepActiveEntities(rModelPart,A,Dx,b);
-=======
->>>>>>> 0df63d60
 
             FinalizeSolutionStepActiveEntities(rModelPart,A,Dx,b);
 
@@ -387,49 +298,6 @@
         else
         {
             FinalizeSolutionStepActiveEntities(rModelPart,A,Dx,b);
-<<<<<<< HEAD
-        }
-
-        KRATOS_CATCH("")
-    }
-
-    //------------------------------------------------------------------------------------------
-    void FinalizeSolutionStepActiveEntities(
-        ModelPart& r_model_part,
-        TSystemMatrixType& A,
-        TSystemVectorType& Dx,
-        TSystemVectorType& b)
-    {
-        KRATOS_TRY
-
-        const ProcessInfo& CurrentProcessInfo = r_model_part.GetProcessInfo();
-
-        int NElems = static_cast<int>(r_model_part.Elements().size());
-        ModelPart::ElementsContainerType::iterator el_begin = r_model_part.ElementsBegin();
-
-        #pragma omp parallel for
-        for(int i = 0; i < NElems; i++)
-        {
-            ModelPart::ElementsContainerType::iterator it = el_begin + i;
-            const bool entity_is_active = (it->IsDefined(ACTIVE)) ? it->Is(ACTIVE) : true;
-            if (entity_is_active) {
-                it -> FinalizeSolutionStep(CurrentProcessInfo);
-            }
-        }
-
-        int NCons = static_cast<int>(r_model_part.Conditions().size());
-        ModelPart::ConditionsContainerType::iterator con_begin = r_model_part.ConditionsBegin();
-
-        #pragma omp parallel for
-        for(int i = 0; i < NCons; i++)
-        {
-            ModelPart::ConditionsContainerType::iterator it = con_begin + i;
-            const bool entity_is_active = (it->IsDefined(ACTIVE)) ? it->Is(ACTIVE) : true;
-            if (entity_is_active) {
-                it -> FinalizeSolutionStep(CurrentProcessInfo);
-            }
-=======
->>>>>>> 0df63d60
         }
 
         KRATOS_CATCH("")
@@ -628,50 +496,11 @@
         mTheta = 0.5;
     }
 
-<<<<<<< HEAD
-    virtual inline void UpdateVariablesDerivatives(ModelPart& r_model_part)
-=======
     virtual inline void UpdateVariablesDerivatives(ModelPart& rModelPart)
->>>>>>> 0df63d60
     {
         KRATOS_TRY
 
         //Update Acceleration, Velocity and DtPressure
-<<<<<<< HEAD
-
-        array_1d<double,3> DeltaDisplacement;
-        double DeltaPressure;
-
-        const int NNodes = static_cast<int>(r_model_part.Nodes().size());
-        ModelPart::NodesContainerType::iterator node_begin = r_model_part.NodesBegin();
-
-        #pragma omp parallel for private(DeltaDisplacement,DeltaPressure)
-        for(int i = 0; i < NNodes; i++)
-        {
-            ModelPart::NodesContainerType::iterator itNode = node_begin + i;
-
-            array_1d<double,3>& CurrentAcceleration = itNode->FastGetSolutionStepValue(ACCELERATION);
-            array_1d<double,3>& CurrentVelocity = itNode->FastGetSolutionStepValue(VELOCITY);
-            noalias(DeltaDisplacement) = itNode->FastGetSolutionStepValue(DISPLACEMENT) - itNode->FastGetSolutionStepValue(DISPLACEMENT, 1);
-            const array_1d<double,3>& PreviousAcceleration = itNode->FastGetSolutionStepValue(ACCELERATION, 1);
-            const array_1d<double,3>& PreviousVelocity = itNode->FastGetSolutionStepValue(VELOCITY, 1);
-
-            noalias(CurrentAcceleration) =  (  DeltaDisplacement
-                                             - mDeltaTime*PreviousVelocity 
-                                             - (0.5-mBeta)*mDeltaTime*mDeltaTime*PreviousAcceleration )
-                                          / (mBeta*mDeltaTime*mDeltaTime);
-
-            noalias(CurrentVelocity) =  PreviousVelocity
-                                      + (1.0-mGamma)*mDeltaTime*PreviousAcceleration
-                                      + mGamma*mDeltaTime*CurrentAcceleration;
-
-            double& CurrentDtPressure = itNode->FastGetSolutionStepValue(DT_WATER_PRESSURE);
-            DeltaPressure = itNode->FastGetSolutionStepValue(WATER_PRESSURE) - itNode->FastGetSolutionStepValue(WATER_PRESSURE, 1);
-            const double& PreviousDtPressure = itNode->FastGetSolutionStepValue(DT_WATER_PRESSURE, 1);
-
-            CurrentDtPressure = (DeltaPressure - (1.0-mTheta)*mDeltaTime*PreviousDtPressure) / (mTheta*mDeltaTime);
-        }
-=======
         block_for_each(rModelPart.Nodes(), [&](Node<3>& rNode) {
             noalias(rNode.FastGetSolutionStepValue(ACCELERATION)) =  ((  rNode.FastGetSolutionStepValue(DISPLACEMENT)
                                                                       - rNode.FastGetSolutionStepValue(DISPLACEMENT, 1))
@@ -694,7 +523,6 @@
                                                                   * rNode.FastGetSolutionStepValue(DT_WATER_PRESSURE, 1))
                                                                 / (mTheta*mDeltaTime);
         });
->>>>>>> 0df63d60
 
         KRATOS_CATCH( "" )
     }
