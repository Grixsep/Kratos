--- conflicted
+++ resolved
@@ -74,73 +74,26 @@
     const auto global_to_local_mapping = NodeUtilities::CreateGlobalToLocalNodeIndexMap(rGeometry.Points());
 
     rExtrapolationMatrix.resize(rGeometry.PointsNumber(), rExtrapolationMatrix.size2());
-<<<<<<< HEAD
-
-    if (rGeometry.GetGeometryFamily() == GeometryData::KratosGeometryFamily::Kratos_Triangle ||
-        rGeometry.GetGeometryFamily() == GeometryData::KratosGeometryFamily::Kratos_Quadrilateral) {
-        for (size_t i_row = 0; i_row < rGeometry.PointsNumber() - n_filled; ++i_row) {
-            row(rExtrapolationMatrix, n_filled + i_row) =
-                0.5 * (row(rExtrapolationMatrix, i_row) + row(rExtrapolationMatrix, (i_row + 1) % n_filled));
-        }
-    } else if (rGeometry.GetGeometryFamily() == GeometryData::KratosGeometryFamily::Kratos_Tetrahedra &&
-               rGeometry.size() == 10) {
-        row(rExtrapolationMatrix, 4) = 0.5 * (row(rExtrapolationMatrix, 0) + row(rExtrapolationMatrix, 1));
-        row(rExtrapolationMatrix, 5) = 0.5 * (row(rExtrapolationMatrix, 1) + row(rExtrapolationMatrix, 2));
-        row(rExtrapolationMatrix, 6) = 0.5 * (row(rExtrapolationMatrix, 2) + row(rExtrapolationMatrix, 0));
-        row(rExtrapolationMatrix, 7) = 0.5 * (row(rExtrapolationMatrix, 0) + row(rExtrapolationMatrix, 3));
-        row(rExtrapolationMatrix, 8) = 0.5 * (row(rExtrapolationMatrix, 1) + row(rExtrapolationMatrix, 3));
-        row(rExtrapolationMatrix, 9) = 0.5 * (row(rExtrapolationMatrix, 2) + row(rExtrapolationMatrix, 3));
-    } else if (rGeometry.GetGeometryFamily() == GeometryData::KratosGeometryFamily::Kratos_Hexahedra &&
-               rGeometry.size() == 20) {
-        row(rExtrapolationMatrix, 8) = 0.5 * (row(rExtrapolationMatrix, 0) + row(rExtrapolationMatrix, 1));
-        row(rExtrapolationMatrix, 9) = 0.5 * (row(rExtrapolationMatrix, 1) + row(rExtrapolationMatrix, 2));
-        row(rExtrapolationMatrix, 10) = 0.5 * (row(rExtrapolationMatrix, 2) + row(rExtrapolationMatrix, 3));
-        row(rExtrapolationMatrix, 11) = 0.5 * (row(rExtrapolationMatrix, 3) + row(rExtrapolationMatrix, 0));
-        row(rExtrapolationMatrix, 12) = 0.5 * (row(rExtrapolationMatrix, 0) + row(rExtrapolationMatrix, 4));
-        row(rExtrapolationMatrix, 13) = 0.5 * (row(rExtrapolationMatrix, 1) + row(rExtrapolationMatrix, 5));
-        row(rExtrapolationMatrix, 14) = 0.5 * (row(rExtrapolationMatrix, 2) + row(rExtrapolationMatrix, 6));
-        row(rExtrapolationMatrix, 15) = 0.5 * (row(rExtrapolationMatrix, 3) + row(rExtrapolationMatrix, 7));
-        row(rExtrapolationMatrix, 16) = 0.5 * (row(rExtrapolationMatrix, 4) + row(rExtrapolationMatrix, 5));
-        row(rExtrapolationMatrix, 17) = 0.5 * (row(rExtrapolationMatrix, 5) + row(rExtrapolationMatrix, 6));
-        row(rExtrapolationMatrix, 18) = 0.5 * (row(rExtrapolationMatrix, 6) + row(rExtrapolationMatrix, 7));
-        row(rExtrapolationMatrix, 19) = 0.5 * (row(rExtrapolationMatrix, 7) + row(rExtrapolationMatrix, 4));
-    } else {
-        KRATOS_ERROR << "Unexpected geometry type for AddRowsForMidsideNodes" << std::endl;
-=======
     for (const auto& edge : rGeometry.GenerateEdges()) {
         row(rExtrapolationMatrix, global_to_local_mapping.at(edge[2].GetId())) =
             0.5 * (row(rExtrapolationMatrix, global_to_local_mapping.at(edge[0].GetId())) +
                    row(rExtrapolationMatrix, global_to_local_mapping.at(edge[1].GetId())));
->>>>>>> 21dac14b
     }
 }
 
 std::unique_ptr<LinearNodalExtrapolator::GeometryType> LinearNodalExtrapolator::CreateLowerOrderGeometry(const GeometryType& rGeometry)
 {
-<<<<<<< HEAD
-    // Sofar this works for 3, 4, 6 and 8 node planar elements and 4, 8, 10 and 20 node volume elements
-    // for 2 and 3 node line elements the extension is straightforward.
-=======
     // Sofar this works for 3, 4, 6 and 8 node planar elements and 4, 8, 10 and 20 node volume
     // elements for 2 and 3 node line elements the extension is straightforward.
->>>>>>> 21dac14b
     switch (rGeometry.size()) {
     case 6:
         return std::make_unique<Triangle2D3<Node>>(rGeometry(0), rGeometry(1), rGeometry(2));
     case 8:
         // HexaHedra3D8 also has 8 nodes, this should not create a Quadrilateral2D4
-<<<<<<< HEAD
-        if (rGeometry.GetGeometryFamily() == GeometryData::KratosGeometryFamily::Kratos_Quadrilateral) {
-            return std::make_unique<Quadrilateral2D4<Node>>(rGeometry(0), rGeometry(1), rGeometry(2),
-                rGeometry(3));
-        }
-        else {
-=======
         if (rGeometry.GetGeometryOrderType() == GeometryData::Kratos_Quadratic_Order) {
             return std::make_unique<Quadrilateral2D4<Node>>(rGeometry(0), rGeometry(1),
                                                             rGeometry(2), rGeometry(3));
         } else {
->>>>>>> 21dac14b
             return nullptr;
         }
     case 10:
