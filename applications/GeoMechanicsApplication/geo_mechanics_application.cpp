// KRATOS___
//     //   ) )
//    //         ___      ___
//   //  ____  //___) ) //   ) )
//  //    / / //       //   / /
// ((____/ / ((____   ((___/ /  MECHANICS
//
//  License:         geo_mechanics_application/license.txt
//
//  Main authors:    Vahid Galavi,
//                   Aron Noordam
//


// System includes


// External includes

// Project includes
#include "includes/define.h"
#include "geometries/triangle_2d_3.h"
#include "geometries/triangle_2d_6.h"
#include "geometries/quadrilateral_2d_4.h"
#include "geometries/quadrilateral_2d_8.h"
#include "geometries/quadrilateral_2d_9.h"
#include "geometries/quadrilateral_interface_2d_4.h"
#include "geometries/tetrahedra_3d_4.h"
#include "geometries/tetrahedra_3d_10.h"
#include "geometries/prism_interface_3d_6.h"
#include "geometries/hexahedra_3d_8.h"
#include "geometries/hexahedra_3d_20.h"
#include "geometries/hexahedra_3d_27.h"
#include "geometries/hexahedra_interface_3d_8.h"
#include "geometries/point_2d.h"
#include "geometries/point_3d.h"
#include "geometries/line_2d_2.h"
#include "geometries/line_2d_3.h"
#include "geometries/triangle_3d_3.h"
#include "geometries/triangle_3d_6.h"
#include "geometries/quadrilateral_3d_4.h"
#include "geometries/quadrilateral_3d_8.h"
#include "geometries/quadrilateral_3d_9.h"
#include "geometries/quadrilateral_interface_3d_4.h"
#include "includes/variables.h"


// Application includes
#include "geo_mechanics_application.h"
#include "geo_mechanics_application_variables.h"


namespace Kratos {
// We define the node type
typedef Node<3> NodeType;

KratosGeoMechanicsApplication::KratosGeoMechanicsApplication():
    KratosApplication("GeoMechanicsApplication"),

    // transient one-phase flow elements:
    mTransientPwElement2D3N( 0, Element::GeometryType::Pointer( new Triangle2D3 <NodeType >( Element::GeometryType::PointsArrayType(3)))),
    mTransientPwElement2D4N( 0, Element::GeometryType::Pointer( new Quadrilateral2D4 <NodeType >( Element::GeometryType::PointsArrayType(4)))),
    mTransientPwElement3D4N( 0, Element::GeometryType::Pointer( new Tetrahedra3D4 <NodeType >( Element::GeometryType::PointsArrayType(4)))),
    mTransientPwElement3D8N( 0, Element::GeometryType::Pointer( new Hexahedra3D8 <NodeType >( Element::GeometryType::PointsArrayType(8)))),

    mTransientPwElement2D6N( 0, Element::GeometryType::Pointer( new Triangle2D6 <NodeType >( Element::GeometryType::PointsArrayType(6)))),
    mTransientPwElement2D8N( 0, Element::GeometryType::Pointer( new Quadrilateral2D8 <NodeType >( Element::GeometryType::PointsArrayType(8)))),
    mTransientPwElement2D9N( 0, Element::GeometryType::Pointer( new Quadrilateral2D9 <NodeType >( Element::GeometryType::PointsArrayType(9)))),
    mTransientPwElement3D10N( 0, Element::GeometryType::Pointer( new Tetrahedra3D10 <NodeType >( Element::GeometryType::PointsArrayType(10)))),
    mTransientPwElement3D20N( 0, Element::GeometryType::Pointer( new Hexahedra3D20 <NodeType >( Element::GeometryType::PointsArrayType(20)))),
    mTransientPwElement3D27N( 0, Element::GeometryType::Pointer( new Hexahedra3D27 <NodeType >( Element::GeometryType::PointsArrayType(27)))),

    mTransientPwInterfaceElement2D4N( 0, Element::GeometryType::Pointer( new QuadrilateralInterface2D4 <NodeType >( Element::GeometryType::PointsArrayType(4)))),
    mTransientPwInterfaceElement3D6N( 0, Element::GeometryType::Pointer( new PrismInterface3D6 <NodeType >( Element::GeometryType::PointsArrayType(6)))),
    mTransientPwInterfaceElement3D8N( 0, Element::GeometryType::Pointer( new HexahedraInterface3D8 <NodeType >( Element::GeometryType::PointsArrayType(8)))),

    // Steady-State one-phase flow elements:
    mSteadyStatePwElement2D3N( 0, Element::GeometryType::Pointer( new Triangle2D3 <NodeType >( Element::GeometryType::PointsArrayType(3)))),
    mSteadyStatePwElement2D4N( 0, Element::GeometryType::Pointer( new Quadrilateral2D4 <NodeType >( Element::GeometryType::PointsArrayType(4)))),
    mSteadyStatePwElement3D4N( 0, Element::GeometryType::Pointer( new Tetrahedra3D4 <NodeType >( Element::GeometryType::PointsArrayType(4)))),
    mSteadyStatePwElement3D8N( 0, Element::GeometryType::Pointer( new Hexahedra3D8 <NodeType >( Element::GeometryType::PointsArrayType(8)))),

    mSteadyStatePwElement2D6N( 0, Element::GeometryType::Pointer( new Triangle2D6 <NodeType >( Element::GeometryType::PointsArrayType(6)))),
    mSteadyStatePwElement2D8N( 0, Element::GeometryType::Pointer( new Quadrilateral2D8 <NodeType >( Element::GeometryType::PointsArrayType(8)))),
    mSteadyStatePwElement2D9N( 0, Element::GeometryType::Pointer( new Quadrilateral2D9 <NodeType >( Element::GeometryType::PointsArrayType(9)))),
    mSteadyStatePwElement3D10N( 0, Element::GeometryType::Pointer( new Tetrahedra3D10 <NodeType >( Element::GeometryType::PointsArrayType(10)))),
    mSteadyStatePwElement3D20N( 0, Element::GeometryType::Pointer( new Hexahedra3D20 <NodeType >( Element::GeometryType::PointsArrayType(20)))),
    mSteadyStatePwElement3D27N( 0, Element::GeometryType::Pointer( new Hexahedra3D27 <NodeType >( Element::GeometryType::PointsArrayType(27)))),

    mSteadyStatePwInterfaceElement2D4N( 0, Element::GeometryType::Pointer( new QuadrilateralInterface2D4 <NodeType >( Element::GeometryType::PointsArrayType(4)))),
    mSteadyStatePwInterfaceElement3D6N( 0, Element::GeometryType::Pointer( new PrismInterface3D6 <NodeType >( Element::GeometryType::PointsArrayType(6)))),
    mSteadyStatePwInterfaceElement3D8N( 0, Element::GeometryType::Pointer( new HexahedraInterface3D8 <NodeType >( Element::GeometryType::PointsArrayType(8)))),

    mSteadyStatePwPipingElement2D4N(0, Element::GeometryType::Pointer(new QuadrilateralInterface2D4 <NodeType >(Element::GeometryType::PointsArrayType(4)))),
    mSteadyStatePwPipingElement3D6N(0, Element::GeometryType::Pointer(new PrismInterface3D6 <NodeType >(Element::GeometryType::PointsArrayType(6)))),
    mSteadyStatePwPipingElement3D8N(0, Element::GeometryType::Pointer(new HexahedraInterface3D8 <NodeType >(Element::GeometryType::PointsArrayType(8)))),


    // small strain elements
    mUPwSmallStrainElement2D3N( 0, Element::GeometryType::Pointer( new Triangle2D3 <NodeType >( Element::GeometryType::PointsArrayType(3)))),
    mUPwSmallStrainElement2D4N( 0, Element::GeometryType::Pointer( new Quadrilateral2D4 <NodeType >( Element::GeometryType::PointsArrayType(4)))),
    mUPwSmallStrainElement3D4N( 0, Element::GeometryType::Pointer( new Tetrahedra3D4 <NodeType >( Element::GeometryType::PointsArrayType(4)))),
    mUPwSmallStrainElement3D8N( 0, Element::GeometryType::Pointer( new Hexahedra3D8 <NodeType >( Element::GeometryType::PointsArrayType(8)))),

    mUPwSmallStrainElement2D6N( 0, Element::GeometryType::Pointer( new Triangle2D6 <NodeType >( Element::GeometryType::PointsArrayType(6)))),
    mUPwSmallStrainElement2D8N( 0, Element::GeometryType::Pointer( new Quadrilateral2D8 <NodeType >( Element::GeometryType::PointsArrayType(8)))),
    mUPwSmallStrainElement2D9N( 0, Element::GeometryType::Pointer( new Quadrilateral2D9 <NodeType >( Element::GeometryType::PointsArrayType(9)))),
    mUPwSmallStrainElement3D10N( 0, Element::GeometryType::Pointer( new Tetrahedra3D10 <NodeType >( Element::GeometryType::PointsArrayType(10)))),
    mUPwSmallStrainElement3D20N( 0, Element::GeometryType::Pointer( new Hexahedra3D20 <NodeType >( Element::GeometryType::PointsArrayType(20)))),
    mUPwSmallStrainElement3D27N( 0, Element::GeometryType::Pointer( new Hexahedra3D27 <NodeType >( Element::GeometryType::PointsArrayType(27)))),

    // drained small strain elements
    mDrainedUPwSmallStrainElement2D3N( 0, Element::GeometryType::Pointer( new Triangle2D3 <NodeType >( Element::GeometryType::PointsArrayType(3)))),
    mDrainedUPwSmallStrainElement2D4N( 0, Element::GeometryType::Pointer( new Quadrilateral2D4 <NodeType >( Element::GeometryType::PointsArrayType(4)))),
    mDrainedUPwSmallStrainElement3D4N( 0, Element::GeometryType::Pointer( new Tetrahedra3D4 <NodeType >( Element::GeometryType::PointsArrayType(4)))),
    mDrainedUPwSmallStrainElement3D8N( 0, Element::GeometryType::Pointer( new Hexahedra3D8 <NodeType >( Element::GeometryType::PointsArrayType(8)))),

    // undrained small strain elements
    mUndrainedUPwSmallStrainElement2D3N( 0, Element::GeometryType::Pointer( new Triangle2D3 <NodeType >( Element::GeometryType::PointsArrayType(3)))),
    mUndrainedUPwSmallStrainElement2D4N( 0, Element::GeometryType::Pointer( new Quadrilateral2D4 <NodeType >( Element::GeometryType::PointsArrayType(4)))),
    mUndrainedUPwSmallStrainElement3D4N( 0, Element::GeometryType::Pointer( new Tetrahedra3D4 <NodeType >( Element::GeometryType::PointsArrayType(4)))),
    mUndrainedUPwSmallStrainElement3D8N( 0, Element::GeometryType::Pointer( new Hexahedra3D8 <NodeType >( Element::GeometryType::PointsArrayType(8)))),

    // small strain FIC elements
    mUPwSmallStrainFICElement2D3N( 0, Element::GeometryType::Pointer( new Triangle2D3 <NodeType >( Element::GeometryType::PointsArrayType(3)))),
    mUPwSmallStrainFICElement2D4N( 0, Element::GeometryType::Pointer( new Quadrilateral2D4 <NodeType >( Element::GeometryType::PointsArrayType(4)))),
    mUPwSmallStrainFICElement3D4N( 0, Element::GeometryType::Pointer( new Tetrahedra3D4 <NodeType >( Element::GeometryType::PointsArrayType(4)))),
    mUPwSmallStrainFICElement3D8N( 0, Element::GeometryType::Pointer( new Hexahedra3D8 <NodeType >( Element::GeometryType::PointsArrayType(8)))),

    // small strain different order elements
    mSmallStrainUPwDiffOrderElement2D6N( 0, Element::GeometryType::Pointer( new Triangle2D6 <NodeType >( Element::GeometryType::PointsArrayType(6)))),
    mSmallStrainUPwDiffOrderElement2D8N( 0, Element::GeometryType::Pointer( new Quadrilateral2D8 <NodeType >( Element::GeometryType::PointsArrayType(8)))),
    mSmallStrainUPwDiffOrderElement2D9N( 0, Element::GeometryType::Pointer( new Quadrilateral2D9 <NodeType >( Element::GeometryType::PointsArrayType(9)))),
    mSmallStrainUPwDiffOrderElement3D10N( 0, Element::GeometryType::Pointer( new Tetrahedra3D10 <NodeType >( Element::GeometryType::PointsArrayType(10)))),
    mSmallStrainUPwDiffOrderElement3D20N( 0, Element::GeometryType::Pointer( new Hexahedra3D20 <NodeType >( Element::GeometryType::PointsArrayType(20)))),
    mSmallStrainUPwDiffOrderElement3D27N( 0, Element::GeometryType::Pointer( new Hexahedra3D27 <NodeType >( Element::GeometryType::PointsArrayType(27)))),

    // small strain axisymmtric elements:
    mUPwSmallStrainAxisymmetricElement2D3N( 0, Element::GeometryType::Pointer( new Triangle2D3 <NodeType >( Element::GeometryType::PointsArrayType(3)))),
    mUPwSmallStrainAxisymmetricElement2D4N( 0, Element::GeometryType::Pointer( new Quadrilateral2D4 <NodeType >( Element::GeometryType::PointsArrayType(4)))),
    mUPwSmallStrainAxisymmetricElement2D6N( 0, Element::GeometryType::Pointer( new Triangle2D6 <NodeType >( Element::GeometryType::PointsArrayType(6)))),
    mUPwSmallStrainAxisymmetricElement2D8N( 0, Element::GeometryType::Pointer( new Quadrilateral2D8 <NodeType >( Element::GeometryType::PointsArrayType(8)))),
    mUPwSmallStrainAxisymmetricElement2D9N( 0, Element::GeometryType::Pointer( new Quadrilateral2D9 <NodeType >( Element::GeometryType::PointsArrayType(9)))),
    mUPwSmallStrainAxisymmetricFICElement2D3N( 0, Element::GeometryType::Pointer( new Triangle2D3 <NodeType >( Element::GeometryType::PointsArrayType(3)))),
    mUPwSmallStrainAxisymmetricFICElement2D4N( 0, Element::GeometryType::Pointer( new Quadrilateral2D4 <NodeType >( Element::GeometryType::PointsArrayType(4)))),
    mSmallStrainUPwDiffOrderAxisymmetricElement2D6N( 0, Element::GeometryType::Pointer( new Triangle2D6 <NodeType >( Element::GeometryType::PointsArrayType(6)))),
    mSmallStrainUPwDiffOrderAxisymmetricElement2D8N( 0, Element::GeometryType::Pointer( new Quadrilateral2D8 <NodeType >( Element::GeometryType::PointsArrayType(8)))),
    mSmallStrainUPwDiffOrderAxisymmetricElement2D9N( 0, Element::GeometryType::Pointer( new Quadrilateral2D9 <NodeType >( Element::GeometryType::PointsArrayType(9)))),

    // small strain interface elements
    mUPwSmallStrainInterfaceElement2D4N( 0, Element::GeometryType::Pointer( new QuadrilateralInterface2D4 <NodeType >( Element::GeometryType::PointsArrayType(4)))),
    mUPwSmallStrainInterfaceElement3D6N( 0, Element::GeometryType::Pointer( new PrismInterface3D6 <NodeType >( Element::GeometryType::PointsArrayType(6)))),
    mUPwSmallStrainInterfaceElement3D8N( 0, Element::GeometryType::Pointer( new HexahedraInterface3D8 <NodeType >( Element::GeometryType::PointsArrayType(8)))),

    mUPwSmallStrainLinkInterfaceElement2D4N( 0, Element::GeometryType::Pointer( new QuadrilateralInterface2D4 <NodeType >( Element::GeometryType::PointsArrayType(4)))),
    mUPwSmallStrainLinkInterfaceElement3D6N( 0, Element::GeometryType::Pointer( new PrismInterface3D6 <NodeType >( Element::GeometryType::PointsArrayType(6)))),
    mUPwSmallStrainLinkInterfaceElement3D8N( 0, Element::GeometryType::Pointer( new HexahedraInterface3D8 <NodeType >( Element::GeometryType::PointsArrayType(8)))),

    // Updated-Lagrangian elements
    mUPwUpdatedLagrangianElement2D3N( 0, Element::GeometryType::Pointer( new Triangle2D3 <NodeType >( Element::GeometryType::PointsArrayType(3)))),
    mUPwUpdatedLagrangianElement2D4N( 0, Element::GeometryType::Pointer( new Quadrilateral2D4 <NodeType >( Element::GeometryType::PointsArrayType(4)))),
    mUPwUpdatedLagrangianElement3D4N( 0, Element::GeometryType::Pointer( new Tetrahedra3D4 <NodeType >( Element::GeometryType::PointsArrayType(4)))),
    mUPwUpdatedLagrangianElement3D8N( 0, Element::GeometryType::Pointer( new Hexahedra3D8 <NodeType >( Element::GeometryType::PointsArrayType(8)))),

    mUPwUpdatedLagrangianElement2D6N( 0, Element::GeometryType::Pointer( new Triangle2D6 <NodeType >( Element::GeometryType::PointsArrayType(6)))),
    mUPwUpdatedLagrangianElement2D8N( 0, Element::GeometryType::Pointer( new Quadrilateral2D8 <NodeType >( Element::GeometryType::PointsArrayType(8)))),
    mUPwUpdatedLagrangianElement2D9N( 0, Element::GeometryType::Pointer( new Quadrilateral2D9 <NodeType >( Element::GeometryType::PointsArrayType(9)))),
    mUPwUpdatedLagrangianElement3D10N( 0, Element::GeometryType::Pointer( new Tetrahedra3D10 <NodeType >( Element::GeometryType::PointsArrayType(10)))),
    mUPwUpdatedLagrangianElement3D20N( 0, Element::GeometryType::Pointer( new Hexahedra3D20 <NodeType >( Element::GeometryType::PointsArrayType(20)))),
    mUPwUpdatedLagrangianElement3D27N( 0, Element::GeometryType::Pointer( new Hexahedra3D27 <NodeType >( Element::GeometryType::PointsArrayType(27)))),

    mUPwUpdatedLagrangianFICElement2D3N( 0, Element::GeometryType::Pointer( new Triangle2D3 <NodeType >( Element::GeometryType::PointsArrayType(3)))),
    mUPwUpdatedLagrangianFICElement2D4N( 0, Element::GeometryType::Pointer( new Quadrilateral2D4 <NodeType >( Element::GeometryType::PointsArrayType(4)))),
    mUPwUpdatedLagrangianFICElement3D4N( 0, Element::GeometryType::Pointer( new Tetrahedra3D4 <NodeType >( Element::GeometryType::PointsArrayType(4)))),
    mUPwUpdatedLagrangianFICElement3D8N( 0, Element::GeometryType::Pointer( new Hexahedra3D8 <NodeType >( Element::GeometryType::PointsArrayType(8)))),

    mUpdatedLagrangianUPwDiffOrderElement2D6N( 0, Element::GeometryType::Pointer( new Triangle2D6 <NodeType >( Element::GeometryType::PointsArrayType(6)))),
    mUpdatedLagrangianUPwDiffOrderElement2D8N( 0, Element::GeometryType::Pointer( new Quadrilateral2D8 <NodeType >( Element::GeometryType::PointsArrayType(8)))),
    mUpdatedLagrangianUPwDiffOrderElement2D9N( 0, Element::GeometryType::Pointer( new Quadrilateral2D9 <NodeType >( Element::GeometryType::PointsArrayType(9)))),
    mUpdatedLagrangianUPwDiffOrderElement3D10N( 0, Element::GeometryType::Pointer( new Tetrahedra3D10 <NodeType >( Element::GeometryType::PointsArrayType(10)))),
    mUpdatedLagrangianUPwDiffOrderElement3D20N( 0, Element::GeometryType::Pointer( new Hexahedra3D20 <NodeType >( Element::GeometryType::PointsArrayType(20)))),
    mUpdatedLagrangianUPwDiffOrderElement3D27N( 0, Element::GeometryType::Pointer( new Hexahedra3D27 <NodeType >( Element::GeometryType::PointsArrayType(27)))),

    // Updated-Lagrangian axisymmetric elements:
    mUPwUpdatedLagrangianAxisymmetricElement2D3N( 0, Element::GeometryType::Pointer( new Triangle2D3 <NodeType >( Element::GeometryType::PointsArrayType(3)))),
    mUPwUpdatedLagrangianAxisymmetricElement2D4N( 0, Element::GeometryType::Pointer( new Quadrilateral2D4 <NodeType >( Element::GeometryType::PointsArrayType(4)))),
    mUPwUpdatedLagrangianAxisymmetricElement2D6N( 0, Element::GeometryType::Pointer( new Triangle2D6 <NodeType >( Element::GeometryType::PointsArrayType(6)))),
    mUPwUpdatedLagrangianAxisymmetricElement2D8N( 0, Element::GeometryType::Pointer( new Quadrilateral2D8 <NodeType >( Element::GeometryType::PointsArrayType(8)))),
    mUPwUpdatedLagrangianAxisymmetricElement2D9N( 0, Element::GeometryType::Pointer( new Quadrilateral2D9 <NodeType >( Element::GeometryType::PointsArrayType(9)))),
    mUpdatedLagrangianUPwDiffOrderAxisymmetricElement2D6N( 0, Element::GeometryType::Pointer( new Triangle2D6 <NodeType >( Element::GeometryType::PointsArrayType(6)))),
    mUpdatedLagrangianUPwDiffOrderAxisymmetricElement2D8N( 0, Element::GeometryType::Pointer( new Quadrilateral2D8 <NodeType >( Element::GeometryType::PointsArrayType(8)))),
    mUpdatedLagrangianUPwDiffOrderAxisymmetricElement2D9N( 0, Element::GeometryType::Pointer( new Quadrilateral2D9 <NodeType >( Element::GeometryType::PointsArrayType(9)))),
    mUPwUpdatedLagrangianAxisymmetricFICElement2D3N( 0, Element::GeometryType::Pointer( new Triangle2D3 <NodeType >( Element::GeometryType::PointsArrayType(3)))),
    mUPwUpdatedLagrangianAxisymmetricFICElement2D4N( 0, Element::GeometryType::Pointer( new Quadrilateral2D4 <NodeType >( Element::GeometryType::PointsArrayType(4)))),

    // geo structural elements
    mGeoCrBeamElement2D2N(0, Element::GeometryType::Pointer(new Line2D2<NodeType >(Element::GeometryType::PointsArrayType(2)))),
    mGeoCrBeamElement3D2N(0, Element::GeometryType::Pointer(new Line3D2<NodeType >(Element::GeometryType::PointsArrayType(2)))),
    mGeoCrBeamElementLinear2D2N(0, Element::GeometryType::Pointer(new Line2D2<NodeType >(Element::GeometryType::PointsArrayType(2)))),
    mGeoCrBeamElementLinear3D2N(0, Element::GeometryType::Pointer(new Line3D2<NodeType >(Element::GeometryType::PointsArrayType(2)))),
    mGeoTrussElement2D2N(0, Element::GeometryType::Pointer(new Line2D2<NodeType >(Element::GeometryType::PointsArrayType(2)))),
    mGeoTrussElement3D2N(0, Element::GeometryType::Pointer(new Line3D2<NodeType >(Element::GeometryType::PointsArrayType(2)))),
    mGeoLinearTrussElement2D2N(0, Element::GeometryType::Pointer(new Line2D2<NodeType >(Element::GeometryType::PointsArrayType(2)))),
    mGeoLinearTrussElement3D2N(0, Element::GeometryType::Pointer(new Line3D2<NodeType >(Element::GeometryType::PointsArrayType(2)))),
    mGeoCableElement2D2N(0, Element::GeometryType::Pointer(new Line2D2<NodeType >(Element::GeometryType::PointsArrayType(2)))),
    mGeoCableElement3D2N(0, Element::GeometryType::Pointer(new Line3D2<NodeType >(Element::GeometryType::PointsArrayType(2)))),
    mGeoCurvedBeamElement2D3N(0, Element::GeometryType::Pointer(new Line2D3<NodeType >(Element::GeometryType::PointsArrayType(3)))),

    // conditions
    mUPwForceCondition2D1N( 0, Condition::GeometryType::Pointer( new Point2D<NodeType >( Condition::GeometryType::PointsArrayType(1)))),
    mUPwForceCondition3D1N( 0, Condition::GeometryType::Pointer( new Point3D<NodeType >( Condition::GeometryType::PointsArrayType(1)))),
    mUPwFaceLoadCondition2D2N( 0, Condition::GeometryType::Pointer( new Line2D2<NodeType >( Condition::GeometryType::PointsArrayType(2)))),
    mUPwFaceLoadCondition3D3N( 0, Condition::GeometryType::Pointer( new Triangle3D3 <NodeType >( Condition::GeometryType::PointsArrayType(3)))),
    mUPwFaceLoadCondition3D4N( 0, Condition::GeometryType::Pointer( new Quadrilateral3D4 <NodeType >( Condition::GeometryType::PointsArrayType(4)))),
    mUPwNormalFaceLoadCondition2D2N( 0, Condition::GeometryType::Pointer( new Line2D2<NodeType >( Condition::GeometryType::PointsArrayType(2)))),
    mUPwNormalFaceLoadCondition3D3N( 0, Condition::GeometryType::Pointer( new Triangle3D3 <NodeType >( Condition::GeometryType::PointsArrayType(3)))),
    mUPwNormalFaceLoadCondition3D4N( 0, Condition::GeometryType::Pointer( new Quadrilateral3D4 <NodeType >( Condition::GeometryType::PointsArrayType(4)))),
    mUPwNormalFluxCondition2D2N( 0, Condition::GeometryType::Pointer( new Line2D2<NodeType >( Condition::GeometryType::PointsArrayType(2)))),
    mUPwNormalFluxCondition3D3N( 0, Condition::GeometryType::Pointer( new Triangle3D3 <NodeType >( Condition::GeometryType::PointsArrayType(3)))),
    mUPwNormalFluxCondition3D4N( 0, Condition::GeometryType::Pointer( new Quadrilateral3D4 <NodeType >( Condition::GeometryType::PointsArrayType(4)))),
    mPwNormalFluxCondition2D2N(0, Condition::GeometryType::Pointer(new Line2D2<NodeType >(Condition::GeometryType::PointsArrayType(2)))),
    mPwNormalFluxCondition3D3N(0, Condition::GeometryType::Pointer(new Triangle3D3 <NodeType >(Condition::GeometryType::PointsArrayType(3)))),
    mPwNormalFluxCondition3D4N(0, Condition::GeometryType::Pointer(new Quadrilateral3D4 <NodeType >(Condition::GeometryType::PointsArrayType(4)))),

    mUPwFaceLoadCondition2D3N( 0, Condition::GeometryType::Pointer( new Line2D3<NodeType >( Condition::GeometryType::PointsArrayType(3)))),

    mUPwFaceLoadInterfaceCondition2D2N( 0, Condition::GeometryType::Pointer( new Line2D2<NodeType >( Condition::GeometryType::PointsArrayType(2)))),
    mUPwFaceLoadInterfaceCondition3D4N( 0, Condition::GeometryType::Pointer( new QuadrilateralInterface3D4 <NodeType >( Condition::GeometryType::PointsArrayType(4)))),
    mUPwNormalFluxInterfaceCondition2D2N( 0, Condition::GeometryType::Pointer( new Line2D2<NodeType >( Condition::GeometryType::PointsArrayType(2)))),
    mUPwNormalFluxInterfaceCondition3D4N( 0, Condition::GeometryType::Pointer( new QuadrilateralInterface3D4 <NodeType >( Condition::GeometryType::PointsArrayType(4)))),

    mUPwNormalFluxFICCondition2D2N( 0, Condition::GeometryType::Pointer( new Line2D2<NodeType >( Condition::GeometryType::PointsArrayType(2)))),
    mUPwNormalFluxFICCondition3D3N( 0, Condition::GeometryType::Pointer( new Triangle3D3 <NodeType >( Condition::GeometryType::PointsArrayType(3)))),
    mUPwNormalFluxFICCondition3D4N( 0, Condition::GeometryType::Pointer( new Quadrilateral3D4 <NodeType >( Condition::GeometryType::PointsArrayType(4)))),

    mLineLoadDiffOrderCondition2D3N( 0, Condition::GeometryType::Pointer( new Line2D3<NodeType >( Condition::GeometryType::PointsArrayType(3)))),
    mLineNormalLoadDiffOrderCondition2D3N( 0, Condition::GeometryType::Pointer( new Line2D3<NodeType >( Condition::GeometryType::PointsArrayType(3)))),
    mLineNormalFluidFluxDiffOrderCondition2D3N( 0, Condition::GeometryType::Pointer( new Line2D3<NodeType >( Condition::GeometryType::PointsArrayType(3)))),
    mSurfaceLoadDiffOrderCondition3D6N( 0, Condition::GeometryType::Pointer( new Triangle3D6 <NodeType >( Condition::GeometryType::PointsArrayType(6)))),
    mSurfaceLoadDiffOrderCondition3D8N( 0, Condition::GeometryType::Pointer( new Quadrilateral3D8 <NodeType >( Condition::GeometryType::PointsArrayType(8)))),
    mSurfaceLoadDiffOrderCondition3D9N( 0, Condition::GeometryType::Pointer( new Quadrilateral3D9 <NodeType >( Condition::GeometryType::PointsArrayType(9)))),
    mSurfaceNormalLoadDiffOrderCondition3D6N( 0, Condition::GeometryType::Pointer( new Triangle3D6 <NodeType >( Condition::GeometryType::PointsArrayType(6)))),
    mSurfaceNormalLoadDiffOrderCondition3D8N( 0, Condition::GeometryType::Pointer( new Quadrilateral3D8 <NodeType >( Condition::GeometryType::PointsArrayType(8)))),
    mSurfaceNormalLoadDiffOrderCondition3D9N( 0, Condition::GeometryType::Pointer( new Quadrilateral3D9 <NodeType >( Condition::GeometryType::PointsArrayType(9)))),
    mSurfaceNormalFluidFluxDiffOrderCondition3D6N( 0, Condition::GeometryType::Pointer( new Triangle3D6 <NodeType >( Condition::GeometryType::PointsArrayType(6)))),
    mSurfaceNormalFluidFluxDiffOrderCondition3D8N( 0, Condition::GeometryType::Pointer( new Quadrilateral3D8 <NodeType >( Condition::GeometryType::PointsArrayType(8)))),
    mSurfaceNormalFluidFluxDiffOrderCondition3D9N( 0, Condition::GeometryType::Pointer( new Quadrilateral3D9 <NodeType >( Condition::GeometryType::PointsArrayType(9)))),

    mAxisymmetricUPwNormalFaceLoadCondition2D2N( 0, Condition::GeometryType::Pointer( new Line2D2<NodeType >( Condition::GeometryType::PointsArrayType(2)))),
    mAxisymmetricLineNormalLoadDiffOrderCondition2D3N( 0, Condition::GeometryType::Pointer( new Line2D3<NodeType >( Condition::GeometryType::PointsArrayType(3)))),
    mAxisymmetricLineNormalFluidFluxDiffOrderCondition2D3N( 0, Condition::GeometryType::Pointer( new Line2D3<NodeType >( Condition::GeometryType::PointsArrayType(3)))),

    mUPwLysmerAbsorbingCondition2D2N(0, Condition::GeometryType::Pointer(new Line2D2<NodeType >(Condition::GeometryType::PointsArrayType(2)))),
    mUPwLysmerAbsorbingCondition2D3N(0, Condition::GeometryType::Pointer(new Line2D3<NodeType >(Condition::GeometryType::PointsArrayType(3)))),
    mUPwLysmerAbsorbingCondition3D3N(0, Condition::GeometryType::Pointer(new Triangle3D3 <NodeType >(Condition::GeometryType::PointsArrayType(3)))),
    mUPwLysmerAbsorbingCondition3D4N(0, Condition::GeometryType::Pointer(new Quadrilateral3D4 <NodeType >(Condition::GeometryType::PointsArrayType(4))))

    {}

void KratosGeoMechanicsApplication::Register() {
    // calling base class register to register Kratos components
    KratosApplication::Register();
    KRATOS_INFO("") << " KRATOS___                             \n"
                    << "     //   ) )                          \n"
                    << "    //         ___      ___            \n"
                    << "   //  ____  //___) ) //   ) )         \n"
                    << "  //    / / //       //   / /          \n"
                    << " ((____/ / ((____   ((___/ /  MECHANICS\n"
                    << " Initializing KratosGeoMechanicsApplication..." << std::endl;



    //Register Elements
    // transient one-phase flow elements:
    KRATOS_REGISTER_ELEMENT( "TransientPwElement2D3N", mTransientPwElement2D3N )
    KRATOS_REGISTER_ELEMENT( "TransientPwElement2D4N", mTransientPwElement2D4N )
    KRATOS_REGISTER_ELEMENT( "TransientPwElement3D4N", mTransientPwElement3D4N )
    KRATOS_REGISTER_ELEMENT( "TransientPwElement3D8N", mTransientPwElement3D8N )

    KRATOS_REGISTER_ELEMENT( "TransientPwElement2D6N", mTransientPwElement2D6N )
    KRATOS_REGISTER_ELEMENT( "TransientPwElement2D8N", mTransientPwElement2D8N )
    KRATOS_REGISTER_ELEMENT( "TransientPwElement2D9N", mTransientPwElement2D9N )
    KRATOS_REGISTER_ELEMENT( "TransientPwElement3D10N", mTransientPwElement3D10N )
    KRATOS_REGISTER_ELEMENT( "TransientPwElement3D20N", mTransientPwElement3D20N )
    KRATOS_REGISTER_ELEMENT( "TransientPwElement3D27N", mTransientPwElement3D27N )

    KRATOS_REGISTER_ELEMENT( "TransientPwInterfaceElement2D4N", mTransientPwInterfaceElement2D4N )
    KRATOS_REGISTER_ELEMENT( "TransientPwInterfaceElement3D6N", mTransientPwInterfaceElement3D6N )
    KRATOS_REGISTER_ELEMENT( "TransientPwInterfaceElement3D8N", mTransientPwInterfaceElement3D8N )

    // Steady-State one-phase flow elements:
    KRATOS_REGISTER_ELEMENT( "SteadyStatePwElement2D3N", mSteadyStatePwElement2D3N )
    KRATOS_REGISTER_ELEMENT( "SteadyStatePwElement2D4N", mSteadyStatePwElement2D4N )
    KRATOS_REGISTER_ELEMENT( "SteadyStatePwElement3D4N", mSteadyStatePwElement3D4N )
    KRATOS_REGISTER_ELEMENT( "SteadyStatePwElement3D8N", mSteadyStatePwElement3D8N )

    KRATOS_REGISTER_ELEMENT( "SteadyStatePwElement2D6N", mSteadyStatePwElement2D6N )
    KRATOS_REGISTER_ELEMENT( "SteadyStatePwElement2D8N", mSteadyStatePwElement2D8N )
    KRATOS_REGISTER_ELEMENT( "SteadyStatePwElement2D9N", mSteadyStatePwElement2D9N )
    KRATOS_REGISTER_ELEMENT( "SteadyStatePwElement3D10N", mSteadyStatePwElement3D10N )
    KRATOS_REGISTER_ELEMENT( "SteadyStatePwElement3D20N", mSteadyStatePwElement3D20N )
    KRATOS_REGISTER_ELEMENT( "SteadyStatePwElement3D27N", mSteadyStatePwElement3D27N )

    KRATOS_REGISTER_ELEMENT( "SteadyStatePwInterfaceElement2D4N", mSteadyStatePwInterfaceElement2D4N )
    KRATOS_REGISTER_ELEMENT( "SteadyStatePwInterfaceElement3D6N", mSteadyStatePwInterfaceElement3D6N )
    KRATOS_REGISTER_ELEMENT( "SteadyStatePwInterfaceElement3D8N", mSteadyStatePwInterfaceElement3D8N )

    KRATOS_REGISTER_ELEMENT("SteadyStatePwPipingElement2D4N", mSteadyStatePwPipingElement2D4N)
    KRATOS_REGISTER_ELEMENT("SteadyStatePwPipingElement3D6N", mSteadyStatePwPipingElement3D6N)
    KRATOS_REGISTER_ELEMENT("SteadyStatePwPipingElement3D8N", mSteadyStatePwPipingElement3D8N) 

    // Small strain elements
    KRATOS_REGISTER_ELEMENT( "UPwSmallStrainElement2D3N", mUPwSmallStrainElement2D3N )
    KRATOS_REGISTER_ELEMENT( "UPwSmallStrainElement2D4N", mUPwSmallStrainElement2D4N )
    KRATOS_REGISTER_ELEMENT( "UPwSmallStrainElement3D4N", mUPwSmallStrainElement3D4N )
    KRATOS_REGISTER_ELEMENT( "UPwSmallStrainElement3D8N", mUPwSmallStrainElement3D8N )

    KRATOS_REGISTER_ELEMENT( "UPwSmallStrainElement2D6N", mUPwSmallStrainElement2D6N )
    KRATOS_REGISTER_ELEMENT( "UPwSmallStrainElement2D8N", mUPwSmallStrainElement2D8N )
    KRATOS_REGISTER_ELEMENT( "UPwSmallStrainElement2D9N", mUPwSmallStrainElement2D9N )
    KRATOS_REGISTER_ELEMENT( "UPwSmallStrainElement3D10N", mUPwSmallStrainElement3D10N )
    KRATOS_REGISTER_ELEMENT( "UPwSmallStrainElement3D20N", mUPwSmallStrainElement3D20N )
    KRATOS_REGISTER_ELEMENT( "UPwSmallStrainElement3D27N", mUPwSmallStrainElement3D27N )

    // Drained small strain elements
    KRATOS_REGISTER_ELEMENT( "DrainedUPwSmallStrainElement2D3N", mDrainedUPwSmallStrainElement2D3N )
    KRATOS_REGISTER_ELEMENT( "DrainedUPwSmallStrainElement2D4N", mDrainedUPwSmallStrainElement2D4N )
    KRATOS_REGISTER_ELEMENT( "DrainedUPwSmallStrainElement3D4N", mDrainedUPwSmallStrainElement3D4N )
    KRATOS_REGISTER_ELEMENT( "DrainedUPwSmallStrainElement3D8N", mDrainedUPwSmallStrainElement3D8N )

    // Undrained small strain elements
    KRATOS_REGISTER_ELEMENT( "UndrainedUPwSmallStrainElement2D3N", mUndrainedUPwSmallStrainElement2D3N )
    KRATOS_REGISTER_ELEMENT( "UndrainedUPwSmallStrainElement2D4N", mUndrainedUPwSmallStrainElement2D4N )
    KRATOS_REGISTER_ELEMENT( "UndrainedUPwSmallStrainElement3D4N", mUndrainedUPwSmallStrainElement3D4N )
    KRATOS_REGISTER_ELEMENT( "UndrainedUPwSmallStrainElement3D8N", mUndrainedUPwSmallStrainElement3D8N )

    // Small strain FIC elements
    KRATOS_REGISTER_ELEMENT( "UPwSmallStrainFICElement2D3N", mUPwSmallStrainFICElement2D3N )
    KRATOS_REGISTER_ELEMENT( "UPwSmallStrainFICElement2D4N", mUPwSmallStrainFICElement2D4N )
    KRATOS_REGISTER_ELEMENT( "UPwSmallStrainFICElement3D4N", mUPwSmallStrainFICElement3D4N )
    KRATOS_REGISTER_ELEMENT( "UPwSmallStrainFICElement3D8N", mUPwSmallStrainFICElement3D8N )

    // Small strain different order elements
    KRATOS_REGISTER_ELEMENT( "SmallStrainUPwDiffOrderElement2D6N", mSmallStrainUPwDiffOrderElement2D6N )
    KRATOS_REGISTER_ELEMENT( "SmallStrainUPwDiffOrderElement2D8N", mSmallStrainUPwDiffOrderElement2D8N )
    KRATOS_REGISTER_ELEMENT( "SmallStrainUPwDiffOrderElement2D9N", mSmallStrainUPwDiffOrderElement2D9N )
    KRATOS_REGISTER_ELEMENT( "SmallStrainUPwDiffOrderElement3D10N", mSmallStrainUPwDiffOrderElement3D10N )
    KRATOS_REGISTER_ELEMENT( "SmallStrainUPwDiffOrderElement3D20N", mSmallStrainUPwDiffOrderElement3D20N )
    KRATOS_REGISTER_ELEMENT( "SmallStrainUPwDiffOrderElement3D27N", mSmallStrainUPwDiffOrderElement3D27N )

    // small strain axisymmtric elements:
    KRATOS_REGISTER_ELEMENT( "UPwSmallStrainAxisymmetricElement2D3N", mUPwSmallStrainAxisymmetricElement2D3N )
    KRATOS_REGISTER_ELEMENT( "UPwSmallStrainAxisymmetricElement2D4N", mUPwSmallStrainAxisymmetricElement2D4N )
    KRATOS_REGISTER_ELEMENT( "UPwSmallStrainAxisymmetricElement2D6N", mUPwSmallStrainAxisymmetricElement2D6N )
    KRATOS_REGISTER_ELEMENT( "UPwSmallStrainAxisymmetricElement2D8N", mUPwSmallStrainAxisymmetricElement2D8N )
    KRATOS_REGISTER_ELEMENT( "UPwSmallStrainAxisymmetricElement2D9N", mUPwSmallStrainAxisymmetricElement2D9N )

    KRATOS_REGISTER_ELEMENT( "UPwSmallStrainAxisymmetricFICElement2D3N", mUPwSmallStrainAxisymmetricFICElement2D3N )
    KRATOS_REGISTER_ELEMENT( "UPwSmallStrainAxisymmetricFICElement2D4N", mUPwSmallStrainAxisymmetricFICElement2D4N )

    KRATOS_REGISTER_ELEMENT( "SmallStrainUPwDiffOrderAxisymmetricElement2D6N", mSmallStrainUPwDiffOrderAxisymmetricElement2D6N )
    KRATOS_REGISTER_ELEMENT( "SmallStrainUPwDiffOrderAxisymmetricElement2D8N", mSmallStrainUPwDiffOrderAxisymmetricElement2D8N )
    KRATOS_REGISTER_ELEMENT( "SmallStrainUPwDiffOrderAxisymmetricElement2D9N", mSmallStrainUPwDiffOrderAxisymmetricElement2D9N )

    // Small strain interface elements
    KRATOS_REGISTER_ELEMENT( "UPwSmallStrainInterfaceElement2D4N", mUPwSmallStrainInterfaceElement2D4N )
    KRATOS_REGISTER_ELEMENT( "UPwSmallStrainInterfaceElement3D6N", mUPwSmallStrainInterfaceElement3D6N )
    KRATOS_REGISTER_ELEMENT( "UPwSmallStrainInterfaceElement3D8N", mUPwSmallStrainInterfaceElement3D8N )

    KRATOS_REGISTER_ELEMENT( "UPwSmallStrainLinkInterfaceElement2D4N", mUPwSmallStrainLinkInterfaceElement2D4N )
    KRATOS_REGISTER_ELEMENT( "UPwSmallStrainLinkInterfaceElement3D6N", mUPwSmallStrainLinkInterfaceElement3D6N )
    KRATOS_REGISTER_ELEMENT( "UPwSmallStrainLinkInterfaceElement3D8N", mUPwSmallStrainLinkInterfaceElement3D8N )

    // Updated-Lagranian elements
    KRATOS_REGISTER_ELEMENT( "UPwUpdatedLagrangianElement2D3N", mUPwUpdatedLagrangianElement2D3N )
    KRATOS_REGISTER_ELEMENT( "UPwUpdatedLagrangianElement2D4N", mUPwUpdatedLagrangianElement2D4N )
    KRATOS_REGISTER_ELEMENT( "UPwUpdatedLagrangianElement3D4N", mUPwUpdatedLagrangianElement3D4N )
    KRATOS_REGISTER_ELEMENT( "UPwUpdatedLagrangianElement3D8N", mUPwUpdatedLagrangianElement3D8N )

    KRATOS_REGISTER_ELEMENT( "UPwUpdatedLagrangianElement2D6N", mUPwUpdatedLagrangianElement2D6N )
    KRATOS_REGISTER_ELEMENT( "UPwUpdatedLagrangianElement2D8N", mUPwUpdatedLagrangianElement2D8N )
    KRATOS_REGISTER_ELEMENT( "UPwUpdatedLagrangianElement2D9N", mUPwUpdatedLagrangianElement2D9N )
    KRATOS_REGISTER_ELEMENT( "UPwUpdatedLagrangianElement3D10N", mUPwUpdatedLagrangianElement3D10N )
    KRATOS_REGISTER_ELEMENT( "UPwUpdatedLagrangianElement3D20N", mUPwUpdatedLagrangianElement3D20N )
    KRATOS_REGISTER_ELEMENT( "UPwUpdatedLagrangianElement3D27N", mUPwUpdatedLagrangianElement3D27N )

    KRATOS_REGISTER_ELEMENT( "UPwUpdatedLagrangianFICElement2D3N", mUPwUpdatedLagrangianFICElement2D3N )
    KRATOS_REGISTER_ELEMENT( "UPwUpdatedLagrangianFICElement2D4N", mUPwUpdatedLagrangianFICElement2D4N )
    KRATOS_REGISTER_ELEMENT( "UPwUpdatedLagrangianFICElement3D4N", mUPwUpdatedLagrangianFICElement3D4N )
    KRATOS_REGISTER_ELEMENT( "UPwUpdatedLagrangianFICElement3D8N", mUPwUpdatedLagrangianFICElement3D8N )

    KRATOS_REGISTER_ELEMENT( "UpdatedLagrangianUPwDiffOrderElement2D6N", mUpdatedLagrangianUPwDiffOrderElement2D6N )
    KRATOS_REGISTER_ELEMENT( "UpdatedLagrangianUPwDiffOrderElement2D8N", mUpdatedLagrangianUPwDiffOrderElement2D8N )
    KRATOS_REGISTER_ELEMENT( "UpdatedLagrangianUPwDiffOrderElement2D9N", mUpdatedLagrangianUPwDiffOrderElement2D9N )
    KRATOS_REGISTER_ELEMENT( "UpdatedLagrangianUPwDiffOrderElement3D10N", mUpdatedLagrangianUPwDiffOrderElement3D10N )
    KRATOS_REGISTER_ELEMENT( "UpdatedLagrangianUPwDiffOrderElement3D20N", mUpdatedLagrangianUPwDiffOrderElement3D20N )
    KRATOS_REGISTER_ELEMENT( "UpdatedLagrangianUPwDiffOrderElement3D27N", mUpdatedLagrangianUPwDiffOrderElement3D27N )

    // Updated-Lagrangian axisymmetric elements
    KRATOS_REGISTER_ELEMENT( "UPwUpdatedLagrangianAxisymmetricElement2D3N", mUPwUpdatedLagrangianAxisymmetricElement2D3N )
    KRATOS_REGISTER_ELEMENT( "UPwUpdatedLagrangianAxisymmetricElement2D4N", mUPwUpdatedLagrangianAxisymmetricElement2D4N )
    KRATOS_REGISTER_ELEMENT( "UPwUpdatedLagrangianAxisymmetricElement2D6N", mUPwUpdatedLagrangianAxisymmetricElement2D6N )
    KRATOS_REGISTER_ELEMENT( "UPwUpdatedLagrangianAxisymmetricElement2D8N", mUPwUpdatedLagrangianAxisymmetricElement2D8N )
    KRATOS_REGISTER_ELEMENT( "UPwUpdatedLagrangianAxisymmetricElement2D9N", mUPwUpdatedLagrangianAxisymmetricElement2D9N )

    KRATOS_REGISTER_ELEMENT( "UpdatedLagrangianUPwDiffOrderAxisymmetricElement2D6N", mUpdatedLagrangianUPwDiffOrderAxisymmetricElement2D6N )
    KRATOS_REGISTER_ELEMENT( "UpdatedLagrangianUPwDiffOrderAxisymmetricElement2D8N", mUpdatedLagrangianUPwDiffOrderAxisymmetricElement2D8N )
    KRATOS_REGISTER_ELEMENT( "UpdatedLagrangianUPwDiffOrderAxisymmetricElement2D9N", mUpdatedLagrangianUPwDiffOrderAxisymmetricElement2D9N )

    KRATOS_REGISTER_ELEMENT( "UPwUpdatedLagrangianAxisymmetricFICElement2D3N", mUPwUpdatedLagrangianAxisymmetricFICElement2D3N )
    KRATOS_REGISTER_ELEMENT( "UPwUpdatedLagrangianAxisymmetricFICElement2D4N", mUPwUpdatedLagrangianAxisymmetricFICElement2D4N )

    // Register geo structural elements
    KRATOS_REGISTER_ELEMENT("GeoTrussElement2D2N", mGeoTrussElement2D2N)
    KRATOS_REGISTER_ELEMENT("GeoTrussElement3D2N", mGeoTrussElement3D2N)
    KRATOS_REGISTER_ELEMENT("GeoLinearTrussElement2D2N", mGeoLinearTrussElement2D2N)
    KRATOS_REGISTER_ELEMENT("GeoLinearTrussElement3D2N", mGeoLinearTrussElement3D2N)
    KRATOS_REGISTER_ELEMENT("GeoCableElement2D2N", mGeoCableElement2D2N)
    KRATOS_REGISTER_ELEMENT("GeoCableElement3D2N", mGeoCableElement3D2N)
    KRATOS_REGISTER_ELEMENT("GeoCrBeamElement3D2N", mGeoCrBeamElement3D2N)
    KRATOS_REGISTER_ELEMENT("GeoCrBeamElement2D2N", mGeoCrBeamElement2D2N)
    KRATOS_REGISTER_ELEMENT("GeoCrBeamElementLinear2D2N", mGeoCrBeamElementLinear2D2N)
    KRATOS_REGISTER_ELEMENT("GeoCrBeamElementLinear3D2N", mGeoCrBeamElementLinear3D2N)
    KRATOS_REGISTER_ELEMENT("GeoCurvedBeamElement2D3N", mGeoCurvedBeamElement2D3N)

    //Register Conditions
    KRATOS_REGISTER_CONDITION( "UPwForceCondition2D1N", mUPwForceCondition2D1N )
    KRATOS_REGISTER_CONDITION( "UPwForceCondition3D1N", mUPwForceCondition3D1N )
    KRATOS_REGISTER_CONDITION( "UPwFaceLoadCondition2D2N", mUPwFaceLoadCondition2D2N )
    KRATOS_REGISTER_CONDITION( "UPwFaceLoadCondition3D3N", mUPwFaceLoadCondition3D3N )
    KRATOS_REGISTER_CONDITION( "UPwFaceLoadCondition3D4N", mUPwFaceLoadCondition3D4N )
    KRATOS_REGISTER_CONDITION( "UPwNormalFaceLoadCondition2D2N", mUPwNormalFaceLoadCondition2D2N )
    KRATOS_REGISTER_CONDITION( "UPwNormalFaceLoadCondition3D3N", mUPwNormalFaceLoadCondition3D3N )
    KRATOS_REGISTER_CONDITION( "UpwNormalFaceLoadCondition3D4N", mUPwNormalFaceLoadCondition3D4N )
    KRATOS_REGISTER_CONDITION( "UPwNormalFluxCondition2D2N", mUPwNormalFluxCondition2D2N )
    KRATOS_REGISTER_CONDITION( "UPwNormalFluxCondition3D3N", mUPwNormalFluxCondition3D3N )
    KRATOS_REGISTER_CONDITION( "UPwNormalFluxCondition3D4N", mUPwNormalFluxCondition3D4N )
    KRATOS_REGISTER_CONDITION( "PwNormalFluxCondition2D2N", mPwNormalFluxCondition2D2N)
    KRATOS_REGISTER_CONDITION( "PwNormalFluxCondition3D3N", mPwNormalFluxCondition3D3N)
    KRATOS_REGISTER_CONDITION( "PwNormalFluxCondition3D4N", mPwNormalFluxCondition3D4N)

    KRATOS_REGISTER_CONDITION( "UPwFaceLoadCondition2D3N", mUPwFaceLoadCondition2D3N )

    KRATOS_REGISTER_CONDITION( "UPwFaceLoadInterfaceCondition2D2N", mUPwFaceLoadInterfaceCondition2D2N )
    KRATOS_REGISTER_CONDITION( "UPwFaceLoadInterfaceCondition3D4N", mUPwFaceLoadInterfaceCondition3D4N )
    KRATOS_REGISTER_CONDITION( "UPwNormalFluxInterfaceCondition2D2N", mUPwNormalFluxInterfaceCondition2D2N )
    KRATOS_REGISTER_CONDITION( "UPwNormalFluxInterfaceCondition3D4N", mUPwNormalFluxInterfaceCondition3D4N )

    KRATOS_REGISTER_CONDITION( "UPwNormalFluxFICCondition2D2N", mUPwNormalFluxFICCondition2D2N )
    KRATOS_REGISTER_CONDITION( "UPwNormalFluxFICCondition3D3N", mUPwNormalFluxFICCondition3D3N )
    KRATOS_REGISTER_CONDITION( "UPwNormalFluxFICCondition3D4N", mUPwNormalFluxFICCondition3D4N )

    KRATOS_REGISTER_CONDITION( "LineLoadDiffOrderCondition2D3N", mLineLoadDiffOrderCondition2D3N )
    KRATOS_REGISTER_CONDITION( "LineNormalLoadDiffOrderCondition2D3N", mLineNormalLoadDiffOrderCondition2D3N )
    KRATOS_REGISTER_CONDITION( "LineNormalFluidFluxDiffOrderCondition2D3N", mLineNormalFluidFluxDiffOrderCondition2D3N )
    KRATOS_REGISTER_CONDITION( "SurfaceLoadDiffOrderCondition3D6N", mSurfaceLoadDiffOrderCondition3D6N )
    KRATOS_REGISTER_CONDITION( "SurfaceLoadDiffOrderCondition3D8N", mSurfaceLoadDiffOrderCondition3D8N )
    KRATOS_REGISTER_CONDITION( "SurfaceLoadDiffOrderCondition3D9N", mSurfaceLoadDiffOrderCondition3D9N )
    KRATOS_REGISTER_CONDITION( "SurfaceNormalLoadDiffOrderCondition3D6N", mSurfaceNormalLoadDiffOrderCondition3D6N )
    KRATOS_REGISTER_CONDITION( "SurfaceNormalLoadDiffOrderCondition3D8N", mSurfaceNormalLoadDiffOrderCondition3D8N )
    KRATOS_REGISTER_CONDITION( "SurfaceNormalLoadDiffOrderCondition3D9N", mSurfaceNormalLoadDiffOrderCondition3D9N )
    KRATOS_REGISTER_CONDITION( "SurfaceNormalFluidFluxDiffOrderCondition3D6N", mSurfaceNormalFluidFluxDiffOrderCondition3D6N )
    KRATOS_REGISTER_CONDITION( "SurfaceNormalFluidFluxDiffOrderCondition3D8N", mSurfaceNormalFluidFluxDiffOrderCondition3D8N )
    KRATOS_REGISTER_CONDITION( "SurfaceNormalFluidFluxDiffOrderCondition3D9N", mSurfaceNormalFluidFluxDiffOrderCondition3D9N )

    KRATOS_REGISTER_CONDITION( "AxisymmetricUPwNormalFaceLoadCondition2D2N",            mAxisymmetricUPwNormalFaceLoadCondition2D2N )
    KRATOS_REGISTER_CONDITION( "AxisymmetricLineNormalLoadDiffOrderCondition2D3N",      mAxisymmetricLineNormalLoadDiffOrderCondition2D3N )
    KRATOS_REGISTER_CONDITION( "AxisymmetricLineNormalFluidFluxDiffOrderCondition2D3N", mAxisymmetricLineNormalFluidFluxDiffOrderCondition2D3N )

    KRATOS_REGISTER_CONDITION("UPwLysmerAbsorbingCondition2D2N", mUPwLysmerAbsorbingCondition2D2N)
    KRATOS_REGISTER_CONDITION("UPwLysmerAbsorbingCondition2D3N", mUPwLysmerAbsorbingCondition2D3N)
    KRATOS_REGISTER_CONDITION("UPwLysmerAbsorbingCondition3D3N", mUPwLysmerAbsorbingCondition3D3N)
    KRATOS_REGISTER_CONDITION("UPwLysmerAbsorbingCondition3D4N", mUPwLysmerAbsorbingCondition3D4N)

    //Register Constitutive Laws
    KRATOS_REGISTER_CONSTITUTIVE_LAW("BilinearCohesive3DLaw",           mBilinearCohesive3DLaw)
    KRATOS_REGISTER_CONSTITUTIVE_LAW("BilinearCohesive2DLaw",           mBilinearCohesive2DLaw)

    KRATOS_REGISTER_CONSTITUTIVE_LAW("LinearElasticPlaneStrainK02DLaw",  mLinearPlaneStrainK0Law)
    KRATOS_REGISTER_CONSTITUTIVE_LAW("LinearElasticK03DLaw",             mElasticIsotropicK03DLaw)
    KRATOS_REGISTER_CONSTITUTIVE_LAW("GeoLinearElasticPlaneStrain2DLaw", mLinearElasticPlaneStrain2DLaw)

    KRATOS_REGISTER_CONSTITUTIVE_LAW("GeoLinearElasticPlaneStress2DLaw", mLinearElasticPlaneStress2DLaw)

    KRATOS_REGISTER_CONSTITUTIVE_LAW("SmallStrainUDSM3DLaw",            mSmallStrainUDSM3DLaw)
    KRATOS_REGISTER_CONSTITUTIVE_LAW("SmallStrainUDSM2DPlaneStrainLaw", mSmallStrainUDSM2DPlaneStrainLaw)
    KRATOS_REGISTER_CONSTITUTIVE_LAW("SmallStrainUDSM2DInterfaceLaw",   mSmallStrainUDSM2DInterfaceLaw)
    KRATOS_REGISTER_CONSTITUTIVE_LAW("SmallStrainUDSM3DInterfaceLaw",   mSmallStrainUDSM3DInterfaceLaw)

    KRATOS_REGISTER_CONSTITUTIVE_LAW("SmallStrainUMAT3DLaw",            mSmallStrainUMAT3DLaw)
    KRATOS_REGISTER_CONSTITUTIVE_LAW("SmallStrainUMAT2DPlaneStrainLaw", mSmallStrainUMAT2DPlaneStrainLaw)
    KRATOS_REGISTER_CONSTITUTIVE_LAW("SmallStrainUMAT2DInterfaceLaw",   mSmallStrainUMAT2DInterfaceLaw)
    KRATOS_REGISTER_CONSTITUTIVE_LAW("SmallStrainUMAT3DInterfaceLaw",   mSmallStrainUMAT3DInterfaceLaw)

    KRATOS_REGISTER_CONSTITUTIVE_LAW("LinearElastic2DInterfaceLaw",   mLinearElastic2DInterfaceLaw)
    KRATOS_REGISTER_CONSTITUTIVE_LAW("LinearElastic3DInterfaceLaw",   mLinearElastic3DInterfaceLaw)

    KRATOS_REGISTER_CONSTITUTIVE_LAW("LinearElastic2DBeamLaw",        mLinearElastic2DBeamLaw)

    //Register Variables
    KRATOS_REGISTER_VARIABLE( VELOCITY_COEFFICIENT )
    KRATOS_REGISTER_VARIABLE( DT_PRESSURE_COEFFICIENT )

    KRATOS_REGISTER_VARIABLE( DT_WATER_PRESSURE )
    KRATOS_REGISTER_VARIABLE( NORMAL_FLUID_FLUX )

    KRATOS_REGISTER_VARIABLE( HYDRAULIC_HEAD )

    KRATOS_REGISTER_VARIABLE( HYDRAULIC_DISCHARGE )

    KRATOS_REGISTER_VARIABLE( DENSITY_SOLID )
    KRATOS_REGISTER_VARIABLE( BULK_MODULUS_SOLID )
    KRATOS_REGISTER_VARIABLE( BULK_MODULUS_FLUID )

    KRATOS_REGISTER_VARIABLE( K0_MAIN_DIRECTION )
    KRATOS_REGISTER_VARIABLE( K0_VALUE_XX )
    KRATOS_REGISTER_VARIABLE( K0_VALUE_YY )
    KRATOS_REGISTER_VARIABLE( K0_VALUE_ZZ )

    KRATOS_REGISTER_VARIABLE( PERMEABILITY_XX )
    KRATOS_REGISTER_VARIABLE( PERMEABILITY_YY )
    KRATOS_REGISTER_VARIABLE( PERMEABILITY_ZZ )
    KRATOS_REGISTER_VARIABLE( PERMEABILITY_XY )
    KRATOS_REGISTER_VARIABLE( PERMEABILITY_YZ )
    KRATOS_REGISTER_VARIABLE( PERMEABILITY_ZX )
    KRATOS_REGISTER_VARIABLE( PERMEABILITY_CHANGE_INVERSE_FACTOR )

    KRATOS_REGISTER_VARIABLE( MINIMUM_JOINT_WIDTH )
    KRATOS_REGISTER_VARIABLE( TRANSVERSAL_PERMEABILITY )
    KRATOS_REGISTER_3D_VARIABLE_WITH_COMPONENTS( FLUID_FLUX_VECTOR )
    KRATOS_REGISTER_3D_VARIABLE_WITH_COMPONENTS( LOCAL_FLUID_FLUX_VECTOR )
    KRATOS_REGISTER_3D_VARIABLE_WITH_COMPONENTS( LOCAL_STRESS_VECTOR )
    KRATOS_REGISTER_3D_VARIABLE_WITH_COMPONENTS( LOCAL_RELATIVE_DISPLACEMENT_VECTOR )
    KRATOS_REGISTER_VARIABLE( PERMEABILITY_MATRIX )
    KRATOS_REGISTER_VARIABLE( LOCAL_PERMEABILITY_MATRIX )

    KRATOS_REGISTER_VARIABLE( CRITICAL_DISPLACEMENT )
    KRATOS_REGISTER_3D_VARIABLE_WITH_COMPONENTS( TOTAL_DISPLACEMENT )

    KRATOS_REGISTER_VARIABLE( IS_CONVERGED )

    KRATOS_REGISTER_VARIABLE( TOTAL_STRESS_TENSOR )
    KRATOS_REGISTER_VARIABLE( TOTAL_STRESS_VECTOR )

    KRATOS_REGISTER_VARIABLE( CAUCHY_STRAIN_TENSOR )
    KRATOS_REGISTER_VARIABLE( CAUCHY_STRAIN_VECTOR )

    KRATOS_REGISTER_VARIABLE( STATE_VARIABLE )
    KRATOS_REGISTER_VARIABLE( ARC_LENGTH_LAMBDA )
    KRATOS_REGISTER_VARIABLE( ARC_LENGTH_RADIUS_FACTOR )

    KRATOS_REGISTER_VARIABLE( TIME_UNIT_CONVERTER )

    KRATOS_REGISTER_VARIABLE( LOCAL_EQUIVALENT_STRAIN )
    KRATOS_REGISTER_VARIABLE( NONLOCAL_EQUIVALENT_STRAIN )

    KRATOS_REGISTER_VARIABLE( JOINT_WIDTH )

    KRATOS_REGISTER_VARIABLE( NODAL_SMOOTHING )
    KRATOS_REGISTER_VARIABLE( NODAL_CAUCHY_STRESS_TENSOR )
    KRATOS_REGISTER_VARIABLE( ENGINEERING_STRAIN_TENSOR )
    KRATOS_REGISTER_VARIABLE( ENGINEERING_STRAIN_VECTOR )
    KRATOS_REGISTER_VARIABLE( NODAL_DAMAGE_VARIABLE )
    KRATOS_REGISTER_VARIABLE( NODAL_JOINT_AREA )
    KRATOS_REGISTER_VARIABLE( NODAL_JOINT_WIDTH )
    KRATOS_REGISTER_VARIABLE( NODAL_JOINT_DAMAGE )

    KRATOS_REGISTER_VARIABLE( BIOT_COEFFICIENT )
    KRATOS_REGISTER_VARIABLE( PLATE_SHAPE_CORRECTION_FACTOR )

    KRATOS_REGISTER_VARIABLE( RESET_DISPLACEMENTS )
    KRATOS_REGISTER_VARIABLE( CONSIDER_GEOMETRIC_STIFFNESS )

    KRATOS_REGISTER_VARIABLE( CONSIDER_GAP_CLOSURE )

    KRATOS_REGISTER_VARIABLE( USE_CONSISTENT_MASS_MATRIX)

    KRATOS_REGISTER_VARIABLE( IGNORE_UNDRAINED )
    KRATOS_REGISTER_VARIABLE( USE_HENCKY_STRAIN )

    KRATOS_REGISTER_VARIABLE( MEAN_EFFECTIVE_STRESS )
    KRATOS_REGISTER_VARIABLE( MEAN_STRESS )
    KRATOS_REGISTER_VARIABLE( ENGINEERING_VOLUMETRIC_STRAIN )
    KRATOS_REGISTER_VARIABLE( ENGINEERING_VON_MISES_STRAIN )
    KRATOS_REGISTER_VARIABLE( GREEN_LAGRANGE_VOLUMETRIC_STRAIN )
    KRATOS_REGISTER_VARIABLE( GREEN_LAGRANGE_VON_MISES_STRAIN )

    KRATOS_REGISTER_VARIABLE( SATURATED_SATURATION )
    KRATOS_REGISTER_VARIABLE( RESIDUAL_SATURATION )
    KRATOS_REGISTER_VARIABLE( VAN_GENUCHTEN_AIR_ENTRY_PRESSURE )
    KRATOS_REGISTER_VARIABLE( VAN_GENUCHTEN_GN )
    KRATOS_REGISTER_VARIABLE( VAN_GENUCHTEN_GL )
    KRATOS_REGISTER_VARIABLE( MINIMUM_RELATIVE_PERMEABILITY )

    KRATOS_REGISTER_VARIABLE( RETENTION_LAW )
    KRATOS_REGISTER_VARIABLE( DEGREE_OF_SATURATION )
    KRATOS_REGISTER_VARIABLE( EFFECTIVE_SATURATION )
    KRATOS_REGISTER_VARIABLE( BISHOP_COEFFICIENT )
    KRATOS_REGISTER_VARIABLE( DERIVATIVE_OF_SATURATION )
    KRATOS_REGISTER_VARIABLE( RELATIVE_PERMEABILITY )

<<<<<<< HEAD
    KRATOS_REGISTER_VARIABLE( IS_PIPING_CONVERGED )
    KRATOS_REGISTER_VARIABLE( PIPE_ETA )
    KRATOS_REGISTER_VARIABLE( PIPE_THETA )
    KRATOS_REGISTER_VARIABLE( PIPE_D_70 )
	KRATOS_REGISTER_VARIABLE( PIPE_START_ELEMENT )
    KRATOS_REGISTER_VARIABLE( PIPE_ELEMENT_LENGTH )
    KRATOS_REGISTER_VARIABLE( PIPE_IN_EQUILIBRIUM )
    KRATOS_REGISTER_VARIABLE( PIPE_MODIFIED_D )
    KRATOS_REGISTER_VARIABLE( PIPE_MODEL_FACTOR )
    KRATOS_REGISTER_VARIABLE( PIPE_HEIGHT )
    KRATOS_REGISTER_VARIABLE( PREV_PIPE_HEIGHT )
    KRATOS_REGISTER_VARIABLE( DIFF_PIPE_HEIGHT )
    KRATOS_REGISTER_VARIABLE( PIPE_EROSION )
    KRATOS_REGISTER_VARIABLE( PIPE_ACTIVE )
=======
    KRATOS_REGISTER_VARIABLE( ABSORBING_FACTORS )
    KRATOS_REGISTER_VARIABLE( VIRTUAL_THICKNESS )

    KRATOS_REGISTER_VARIABLE(CONFINED_STIFFNESS)
    KRATOS_REGISTER_VARIABLE(SHEAR_STIFFNESS)
>>>>>>> f8ac8c6f

    // UDSM
    KRATOS_REGISTER_VARIABLE( UDSM_NAME )       // Also for UMAT
    KRATOS_REGISTER_VARIABLE( UDSM_NUMBER )
    KRATOS_REGISTER_VARIABLE( IS_FORTRAN_UDSM ) // Also for UMAT

    KRATOS_REGISTER_VARIABLE( UMAT_PARAMETERS )

    KRATOS_REGISTER_VARIABLE(NUMBER_OF_UMAT_STATE_VARIABLES)
    KRATOS_REGISTER_VARIABLE(NUMBER_OF_UMAT_PARAMETERS)

    KRATOS_REGISTER_VARIABLE( STATE_VARIABLES )

    KRATOS_REGISTER_VARIABLE( STATE_VARIABLE_1 )
    KRATOS_REGISTER_VARIABLE( STATE_VARIABLE_2 )
    KRATOS_REGISTER_VARIABLE( STATE_VARIABLE_3 )
    KRATOS_REGISTER_VARIABLE( STATE_VARIABLE_4 )
    KRATOS_REGISTER_VARIABLE( STATE_VARIABLE_5 )
    KRATOS_REGISTER_VARIABLE( STATE_VARIABLE_6 )
    KRATOS_REGISTER_VARIABLE( STATE_VARIABLE_7 )
    KRATOS_REGISTER_VARIABLE( STATE_VARIABLE_8 )
    KRATOS_REGISTER_VARIABLE( STATE_VARIABLE_9 )
    KRATOS_REGISTER_VARIABLE( STATE_VARIABLE_10 )

    KRATOS_REGISTER_VARIABLE( STATE_VARIABLE_11 )
    KRATOS_REGISTER_VARIABLE( STATE_VARIABLE_12 )
    KRATOS_REGISTER_VARIABLE( STATE_VARIABLE_13 )
    KRATOS_REGISTER_VARIABLE( STATE_VARIABLE_14 )
    KRATOS_REGISTER_VARIABLE( STATE_VARIABLE_15 )
    KRATOS_REGISTER_VARIABLE( STATE_VARIABLE_16 )
    KRATOS_REGISTER_VARIABLE( STATE_VARIABLE_17 )
    KRATOS_REGISTER_VARIABLE( STATE_VARIABLE_18 )
    KRATOS_REGISTER_VARIABLE( STATE_VARIABLE_19 )
    KRATOS_REGISTER_VARIABLE( STATE_VARIABLE_20 )

    KRATOS_REGISTER_VARIABLE( STATE_VARIABLE_21 )
    KRATOS_REGISTER_VARIABLE( STATE_VARIABLE_22 )
    KRATOS_REGISTER_VARIABLE( STATE_VARIABLE_23 )
    KRATOS_REGISTER_VARIABLE( STATE_VARIABLE_24 )
    KRATOS_REGISTER_VARIABLE( STATE_VARIABLE_25 )
    KRATOS_REGISTER_VARIABLE( STATE_VARIABLE_26 )
    KRATOS_REGISTER_VARIABLE( STATE_VARIABLE_27 )
    KRATOS_REGISTER_VARIABLE( STATE_VARIABLE_28 )
    KRATOS_REGISTER_VARIABLE( STATE_VARIABLE_29 )
    KRATOS_REGISTER_VARIABLE( STATE_VARIABLE_30 )

    KRATOS_REGISTER_VARIABLE( STATE_VARIABLE_31 )
    KRATOS_REGISTER_VARIABLE( STATE_VARIABLE_32 )
    KRATOS_REGISTER_VARIABLE( STATE_VARIABLE_33 )
    KRATOS_REGISTER_VARIABLE( STATE_VARIABLE_34 )
    KRATOS_REGISTER_VARIABLE( STATE_VARIABLE_35 )
    KRATOS_REGISTER_VARIABLE( STATE_VARIABLE_36 )
    KRATOS_REGISTER_VARIABLE( STATE_VARIABLE_37 )
    KRATOS_REGISTER_VARIABLE( STATE_VARIABLE_38 )
    KRATOS_REGISTER_VARIABLE( STATE_VARIABLE_39 )
    KRATOS_REGISTER_VARIABLE( STATE_VARIABLE_40 )

    KRATOS_REGISTER_VARIABLE( STATE_VARIABLE_41 )
    KRATOS_REGISTER_VARIABLE( STATE_VARIABLE_42 )
    KRATOS_REGISTER_VARIABLE( STATE_VARIABLE_43 )
    KRATOS_REGISTER_VARIABLE( STATE_VARIABLE_44 )
    KRATOS_REGISTER_VARIABLE( STATE_VARIABLE_45 )
    KRATOS_REGISTER_VARIABLE( STATE_VARIABLE_46 )
    KRATOS_REGISTER_VARIABLE( STATE_VARIABLE_47 )
    KRATOS_REGISTER_VARIABLE( STATE_VARIABLE_48 )
    KRATOS_REGISTER_VARIABLE( STATE_VARIABLE_49 )
    KRATOS_REGISTER_VARIABLE( STATE_VARIABLE_50 )

   }
}  // namespace Kratos.<|MERGE_RESOLUTION|>--- conflicted
+++ resolved
@@ -599,7 +599,12 @@
     KRATOS_REGISTER_VARIABLE( DERIVATIVE_OF_SATURATION )
     KRATOS_REGISTER_VARIABLE( RELATIVE_PERMEABILITY )
 
-<<<<<<< HEAD
+    KRATOS_REGISTER_VARIABLE( ABSORBING_FACTORS )
+    KRATOS_REGISTER_VARIABLE( VIRTUAL_THICKNESS )
+
+    KRATOS_REGISTER_VARIABLE(CONFINED_STIFFNESS)
+    KRATOS_REGISTER_VARIABLE(SHEAR_STIFFNESS)
+    
     KRATOS_REGISTER_VARIABLE( IS_PIPING_CONVERGED )
     KRATOS_REGISTER_VARIABLE( PIPE_ETA )
     KRATOS_REGISTER_VARIABLE( PIPE_THETA )
@@ -614,13 +619,6 @@
     KRATOS_REGISTER_VARIABLE( DIFF_PIPE_HEIGHT )
     KRATOS_REGISTER_VARIABLE( PIPE_EROSION )
     KRATOS_REGISTER_VARIABLE( PIPE_ACTIVE )
-=======
-    KRATOS_REGISTER_VARIABLE( ABSORBING_FACTORS )
-    KRATOS_REGISTER_VARIABLE( VIRTUAL_THICKNESS )
-
-    KRATOS_REGISTER_VARIABLE(CONFINED_STIFFNESS)
-    KRATOS_REGISTER_VARIABLE(SHEAR_STIFFNESS)
->>>>>>> f8ac8c6f
 
     // UDSM
     KRATOS_REGISTER_VARIABLE( UDSM_NAME )       // Also for UMAT
