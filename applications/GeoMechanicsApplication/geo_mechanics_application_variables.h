--- conflicted
+++ resolved
@@ -65,14 +65,11 @@
     KRATOS_DEFINE_APPLICATION_VARIABLE( GEO_MECHANICS_APPLICATION, double, DT_TEMPERATURE_COEFFICIENT )
     KRATOS_DEFINE_APPLICATION_VARIABLE( GEO_MECHANICS_APPLICATION, double, DT_TEMPERATURE )
     KRATOS_DEFINE_APPLICATION_VARIABLE( GEO_MECHANICS_APPLICATION, double, NORMAL_HEAT_FLUX )
-<<<<<<< HEAD
     KRATOS_DEFINE_APPLICATION_VARIABLE( GEO_MECHANICS_APPLICATION, double, LONGITUDINAL_DISPERSIVITY )
     KRATOS_DEFINE_APPLICATION_VARIABLE( GEO_MECHANICS_APPLICATION, double, TRANSVERSE_DISPERSIVITY )
     KRATOS_DEFINE_APPLICATION_VARIABLE( GEO_MECHANICS_APPLICATION, bool,   THERMO_HYDRO_COUPLED )
     KRATOS_DEFINE_APPLICATION_VARIABLE( GEO_MECHANICS_APPLICATION, bool,   UPDATE_DENSITY_VISCOSITY )
-=======
     KRATOS_DEFINE_APPLICATION_VARIABLE( GEO_MECHANICS_APPLICATION, std::string, THERMAL_LAW_NAME )
->>>>>>> 281c6d3c
 
     // Variables for Micro-Climate boundary
     KRATOS_DEFINE_APPLICATION_VARIABLE( GEO_MECHANICS_APPLICATION, double, AIR_TEMPERATURE )
