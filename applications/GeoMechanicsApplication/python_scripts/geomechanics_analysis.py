import time as timer
import os
import sys

sys.path.append(os.path.join('..','..','..'))

import KratosMultiphysics as Kratos
import KratosMultiphysics.StructuralMechanicsApplication
import KratosMultiphysics.GeoMechanicsApplication as KratosGeo

from KratosMultiphysics.analysis_stage import AnalysisStage
from KratosMultiphysics.GeoMechanicsApplication import geomechanics_solvers_wrapper

<<<<<<< HEAD
class GeoMechanicsAnalysisBase(AnalysisStage):
    '''Main script for geomechanics simulations.'''

    def __init__(self,model,parameters):
=======

class GeoMechanicsAnalysis(AnalysisStage):
    def __init__(self, model, project_parameters):
>>>>>>> 7161952a
        # Time monitoring
        KratosMultiphysics.Logger.PrintInfo(self._GetSimulationName(),timer.ctime())
        self.initial_time = timer.perf_counter()

        problem_data_settings = project_parameters["problem_data"]
        number_of_threads = problem_data_settings["number_of_threads"].GetInt() if problem_data_settings.Has("number_of_threads") else 1
        Kratos.ParallelUtilities.SetNumThreads(number_of_threads)

        parallel_configuration = problem_data_settings["parallel_type"].GetString()
        KratosMultiphysics.Logger.PrintInfo(self._GetSimulationName(), f"{parallel_configuration} parallel configuration | number of threads = {Kratos.ParallelUtilities.GetNumThreads()}")

        # Creating solver and model part and adding variables
        super().__init__(model, project_parameters)

<<<<<<< HEAD
    def ResetIfHasNodalSolutionStepVariable(self, variable):
        if self._GetSolver().main_model_part.HasNodalSolutionStepVariable(variable):
            zero_vector = Kratos.Array3([0.0, 0.0, 0.0])
            KratosGeo.NodeUtilities.AssignUpdatedVectorVariableToNonFixedComponentsOfNodes(
                self._GetSolver().GetComputingModelPart().Nodes, variable, zero_vector, 0)
            KratosGeo.NodeUtilities.AssignUpdatedVectorVariableToNonFixedComponentsOfNodes(
                self._GetSolver().GetComputingModelPart().Nodes, variable, zero_vector, 1)
=======
        # time step related stuff
        self.start_time          = problem_data_settings["start_time"].GetDouble()
        self.end_time            = problem_data_settings["end_time"].GetDouble()

        solver_settings = project_parameters["solver_settings"]
        self.delta_time          = min(solver_settings["time_stepping"]["time_step"].GetDouble(), self.end_time - self.start_time)
        self.initial_delta_time  = self.delta_time
        self.reduction_factor    = solver_settings["reduction_factor"].GetDouble()
        self.increase_factor     = solver_settings["increase_factor"].GetDouble()
        self.min_iterations      = solver_settings["min_iterations"].GetInt()
        self.max_delta_time_factor = solver_settings["time_stepping"]["max_delta_time_factor"].GetDouble() if solver_settings["time_stepping"].Has("max_delta_time_factor") else 1000.0
        self.max_delta_time      = self.delta_time * self.max_delta_time_factor
        self.min_delta_time      = solver_settings["time_stepping"]["minimum_allowable_value"].GetDouble() if solver_settings["time_stepping"].Has("minimum_allowable_value") else None
        self.number_cycles       = solver_settings["number_cycles"].GetInt()
        self.max_iterations      = solver_settings["max_iterations"].GetInt()
        self.solution_type       = solver_settings["solution_type"].GetString()
        self.reset_displacements = solver_settings["reset_displacements"].GetBool()
        self.rebuild_level       = solver_settings["rebuild_level"].GetInt()
>>>>>>> 7161952a

    def Initialize(self):
        super().Initialize()

        self._GetSolver().main_model_part.ProcessInfo[KratosGeo.RESET_DISPLACEMENTS] = self.reset_displacements
        if self.reset_displacements:
            self.ResetIfHasNodalSolutionStepVariable(KratosMultiphysics.DISPLACEMENT)
            self.ResetIfHasNodalSolutionStepVariable(KratosMultiphysics.ROTATION)

            KratosMultiphysics.VariableUtils().UpdateCurrentToInitialConfiguration(self._GetSolver().GetComputingModelPart().Nodes)

    def Finalize(self):
        super().Finalize()

        # Finalizing strategy
        if self.parallel_type == "OpenMP":
            self._GetSolver().Clear()

        # Time control
        KratosMultiphysics.Logger.PrintInfo(self._GetSimulationName(),"Analysis Completed. Elapsed Time = %.3f" % (timer.perf_counter() - self.initial_time)," seconds.")
        KratosMultiphysics.Logger.PrintInfo(self._GetSimulationName(),timer.ctime())

    def FinalizeSolutionStep(self):
        super().FinalizeSolutionStep()

        if self._GetSolver().GetComputingModelPart().ProcessInfo[KratosMultiphysics.NL_ITERATION_NUMBER] > self.max_iterations:
            raise RuntimeError("max_number_of_iterations_exceeded")

    def _CheckDeltaTimeSize(self):
        min_delta_time = self._GetMinDeltaTimeValueOrDefault()
        if self.delta_time < min_delta_time:
            origin_of_value = "given" if self.min_delta_time is not None else "default"
            KratosMultiphysics.Logger.PrintInfo(self._GetSimulationName(), f"The time step {self.delta_time} is smaller than a {origin_of_value} minimum value of {min_delta_time}")
            KratosMultiphysics.Logger.PrintInfo(self._GetSimulationName(), "Please check settings in Project Parameters and Materials files.")
            raise RuntimeError('The time step is too small!')

    def RunSolutionLoop(self):
        """This function executes the solution loop of the AnalysisStage
        It can be overridden by derived classes
        """

        # store total displacement field for reset_displacements
        if self._GetSolver().settings["reset_displacements"].GetBool():
            old_total_displacements = [node.GetSolutionStepValue(KratosGeo.TOTAL_DISPLACEMENT)
                                       for node in self._GetSolver().GetComputingModelPart().Nodes]

        self._GetSolver().solver.SetRebuildLevel(self.rebuild_level)

        while self.KeepAdvancingSolutionLoop():
            # check against max_delta_time should only be necessary here when the very first increment exceeds the maximum increment.
            if self.delta_time > self.max_delta_time:
                self.delta_time = self.max_delta_time
                KratosMultiphysics.Logger.PrintInfo(self._GetSimulationName(), "Reducing delta_time to max_delta_time: ", self.max_delta_time)

            # maximize delta_time to avoid exceeding the end_time
            t               = self._GetSolver().GetComputingModelPart().ProcessInfo[KratosMultiphysics.TIME]
            self.delta_time = min(self.delta_time, self.end_time - t)
            new_time        = t + self.delta_time

            # avoid very small remaining time steps
            if self.end_time - new_time < self._GetMinDeltaTimeValueOrDefault():
                new_time = self.end_time
                self.delta_time = new_time - t
                KratosMultiphysics.Logger.PrintInfo(self._GetSimulationName(), "Up-scaling to reach end_time without small increments: ", self.delta_time)

            self._CheckDeltaTimeSize()

            # start the new step
            self._GetSolver().GetComputingModelPart().ProcessInfo[KratosMultiphysics.STEP] += 1
            self._GetSolver().main_model_part.CloneTimeStep(new_time)

            KratosMultiphysics.Logger.PrintInfo(self._GetSimulationName(), "--------------------------------------", " ")

            converged = False
            number_cycle = 0
            while not converged and number_cycle < self.number_cycles:

                number_cycle += 1
                KratosMultiphysics.Logger.PrintInfo(self._GetSimulationName(), "cycle: ", number_cycle)

                # set new_time and delta_time in the nonlinear solver
                new_time = t + self.delta_time
                self._GetSolver().GetComputingModelPart().ProcessInfo[KratosMultiphysics.TIME]             = new_time
                self._GetSolver().GetComputingModelPart().ProcessInfo[KratosMultiphysics.DELTA_TIME]       = self.delta_time
                self._GetSolver().GetComputingModelPart().ProcessInfo[KratosMultiphysics.NUMBER_OF_CYCLES] = number_cycle

                # do the nonlinear solver iterations
                self.InitializeSolutionStep()
                self._GetSolver().Predict()
                converged = self._GetSolver().SolveSolutionStep()
                self._GetSolver().solver.SetStiffnessMatrixIsBuilt(True)

                if converged:
                    # scale next step if desired
                    if new_time < self.end_time:
                        if self._GetSolver().GetComputingModelPart().ProcessInfo[KratosMultiphysics.NL_ITERATION_NUMBER] < self.min_iterations:
                            # scale up next step
                            self.delta_time = min(self.increase_factor * self.delta_time, self.max_delta_time)
                            if new_time + self.delta_time <= self.end_time:
                                KratosMultiphysics.Logger.PrintInfo(self._GetSimulationName(), "Up-scaling to delta time: ", self.delta_time)
                            else:
                                KratosMultiphysics.Logger.PrintInfo(self._GetSimulationName(), "Up-scaling to reach end_time: ", self.delta_time)
                                self.delta_time = self.end_time - new_time
                        elif self._GetSolver().GetComputingModelPart().ProcessInfo[KratosMultiphysics.NL_ITERATION_NUMBER] == self.max_iterations:
                            # converged, but max_iterations reached, scale down next step
                            self.delta_time *= self.reduction_factor
                            KratosMultiphysics.Logger.PrintInfo(self._GetSimulationName(), "Down-scaling with factor: ", self.reduction_factor)
                else:
                    # scale down step and restart
                    KratosMultiphysics.Logger.PrintInfo(self._GetSimulationName(), "Down-scaling with factor: ", self.reduction_factor)
                    self.delta_time *= self.reduction_factor
                    self._CheckDeltaTimeSize()
                    # Reset displacements to the initial
                    KratosMultiphysics.VariableUtils().UpdateCurrentPosition(self._GetSolver().GetComputingModelPart().Nodes, KratosMultiphysics.DISPLACEMENT,1)
                    for node in self._GetSolver().GetComputingModelPart().Nodes:
                        dold = node.GetSolutionStepValue(KratosMultiphysics.DISPLACEMENT,1)
                        node.SetSolutionStepValue(KratosMultiphysics.DISPLACEMENT, 0, dold)

            if not converged:
                raise RuntimeError('The maximum number of cycles is reached without convergence!')

            if self._GetSolver().settings["reset_displacements"].GetBool():
                for idx, node in enumerate(self._GetSolver().GetComputingModelPart().Nodes):
                    self._CalculateTotalDisplacement(node, old_total_displacements[idx])

            if self._GetSolver().settings["solver_type"].GetString() == "U_Pw":
                incr_process = KratosGeo.CalculateIncrementalDisplacementProcess(
                    self._GetSolver().GetComputingModelPart(), Kratos.Parameters())

                incr_process.Execute()

            self.FinalizeSolutionStep()
            self.OutputSolutionStep()

    def KeepAdvancingSolutionLoop(self):
        return self._GetSolver().KeepAdvancingSolutionLoop(self.end_time)

    def ResetIfHasNodalSolutionStepVariable(self, variable):
        if self._GetSolver().main_model_part.HasNodalSolutionStepVariable(variable):
            zero_vector = Kratos.Array3([0.0, 0.0, 0.0])
            KratosGeo.NodeUtilities.AssignUpdatedVectorVariableToNonFixedComponentsOfNodes(
                self._GetSolver().GetComputingModelPart().Nodes, variable, zero_vector, 0)
            KratosGeo.NodeUtilities.AssignUpdatedVectorVariableToNonFixedComponentsOfNodes(
                self._GetSolver().GetComputingModelPart().Nodes, variable, zero_vector, 1)

    def PrintAnalysisStageProgressInformation(self):
        KratosMultiphysics.Logger.PrintInfo(self._GetSimulationName(), "STEP      : ", self._GetSolver().GetComputingModelPart().ProcessInfo[KratosMultiphysics.STEP])
        KratosMultiphysics.Logger.PrintInfo(self._GetSimulationName(), "DELTA_TIME: ", self._GetSolver().GetComputingModelPart().ProcessInfo[KratosMultiphysics.DELTA_TIME])
        KratosMultiphysics.Logger.PrintInfo(self._GetSimulationName(), "TIME      : ", self._GetSolver().GetComputingModelPart().ProcessInfo[KratosMultiphysics.TIME])

    def _CreateSolver(self):
        return geomechanics_solvers_wrapper.CreateSolver(self.model, self.project_parameters)

    def _CalculateTotalDisplacement(self, node, old_total_displacement):
        stage_displacement = node.GetSolutionStepValue(KratosMultiphysics.DISPLACEMENT)
        total_displacement = old_total_displacement + stage_displacement
        node.SetSolutionStepValue(KratosGeo.TOTAL_DISPLACEMENT, total_displacement)

    def _GetOrderOfProcessesInitialization(self):
        return ["constraints_process_list",
                "loads_process_list",
                "auxiliary_process_list"]

    def _GetSimulationName(self):
        return "GeoMechanics Analysis"

    def _GetMinDeltaTimeValueOrDefault(self):
        delta_time_as_fraction_of_time_span = 0.0001
        return self.min_delta_time if self.min_delta_time is not None else min(self.initial_delta_time, delta_time_as_fraction_of_time_span * (self.end_time - self.start_time))

if __name__ == '__main__':
    from sys import argv

    if len(argv) > 2:
        err_msg =  'Too many input arguments!\n'
        err_msg += 'Use this script in the following way:\n'
        err_msg += '- With default parameter file (assumed to be called "ProjectParameters.json"):\n'
        err_msg += '    "python geomechanics_analysis.py"\n'
        err_msg += '- With custom parameter file:\n'
        err_msg += '    "python geomechanics_analysis.py <my-parameter-file>.json"\n'
        raise TypeError(err_msg)

    if len(argv) == 2: # ProjectParameters is being passed from outside
        parameter_file_name = argv[1]
    else: # using default name
        parameter_file_name = "ProjectParameters.json"

    with open(parameter_file_name,'r') as parameter_file:
        parameters = Kratos.Parameters(parameter_file.read())

    model = Kratos.Model()
    simulation = GeoMechanicsAnalysis(model,parameters)
    simulation.Run()<|MERGE_RESOLUTION|>--- conflicted
+++ resolved
@@ -11,16 +11,9 @@
 from KratosMultiphysics.analysis_stage import AnalysisStage
 from KratosMultiphysics.GeoMechanicsApplication import geomechanics_solvers_wrapper
 
-<<<<<<< HEAD
-class GeoMechanicsAnalysisBase(AnalysisStage):
-    '''Main script for geomechanics simulations.'''
-
-    def __init__(self,model,parameters):
-=======
 
 class GeoMechanicsAnalysis(AnalysisStage):
     def __init__(self, model, project_parameters):
->>>>>>> 7161952a
         # Time monitoring
         KratosMultiphysics.Logger.PrintInfo(self._GetSimulationName(),timer.ctime())
         self.initial_time = timer.perf_counter()
@@ -35,15 +28,6 @@
         # Creating solver and model part and adding variables
         super().__init__(model, project_parameters)
 
-<<<<<<< HEAD
-    def ResetIfHasNodalSolutionStepVariable(self, variable):
-        if self._GetSolver().main_model_part.HasNodalSolutionStepVariable(variable):
-            zero_vector = Kratos.Array3([0.0, 0.0, 0.0])
-            KratosGeo.NodeUtilities.AssignUpdatedVectorVariableToNonFixedComponentsOfNodes(
-                self._GetSolver().GetComputingModelPart().Nodes, variable, zero_vector, 0)
-            KratosGeo.NodeUtilities.AssignUpdatedVectorVariableToNonFixedComponentsOfNodes(
-                self._GetSolver().GetComputingModelPart().Nodes, variable, zero_vector, 1)
-=======
         # time step related stuff
         self.start_time          = problem_data_settings["start_time"].GetDouble()
         self.end_time            = problem_data_settings["end_time"].GetDouble()
@@ -62,7 +46,6 @@
         self.solution_type       = solver_settings["solution_type"].GetString()
         self.reset_displacements = solver_settings["reset_displacements"].GetBool()
         self.rebuild_level       = solver_settings["rebuild_level"].GetInt()
->>>>>>> 7161952a
 
     def Initialize(self):
         super().Initialize()
