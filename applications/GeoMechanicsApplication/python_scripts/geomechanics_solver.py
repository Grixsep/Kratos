# Importing the Kratos Library
import KratosMultiphysics
from KratosMultiphysics.python_solver import PythonSolver

# Import applications
import KratosMultiphysics.StructuralMechanicsApplication as StructuralMechanicsApplication
import KratosMultiphysics.GeoMechanicsApplication as GeoMechanicsApplication

def CreateSolver(model, custom_settings):
    return GeoMechanicalSolver(model, custom_settings)

class GeoMechanicalSolver(PythonSolver):
    """The base class for geomechanics solvers.

    This class provides shared functions for importing and exporting models,
    adding nodal variables and dofs and solving each solution step.

    Derived classes can override the functions
    """
    def __init__(self, model, custom_settings):

        super().__init__(model, custom_settings)

        self.ValidateSettings()

        model_part_name = self.settings["model_part_name"].GetString()

        if model_part_name == "":
            raise Exception('Please specify a model_part name!')

        # This will be changed once the Model is fully supported!
        if self.model.HasModelPart(model_part_name):
            self.main_model_part = self.model[model_part_name]
            self.solver_imports_model_part = False
        else:
            self.main_model_part = self.model.CreateModelPart(model_part_name)

            domain_size = self.settings["domain_size"].GetInt()
            if domain_size < 0:
                raise Exception('Please specify a "domain_size" >= 0!')

            self.main_model_part.ProcessInfo.SetValue(KratosMultiphysics.DOMAIN_SIZE, domain_size)
            self.solver_imports_model_part = True

        self.min_buffer_size = 2

        KratosMultiphysics.Logger.PrintInfo("::[GeoMechanicalSolver]:: ", "Construction finished")

        # Set if the analysis is restarted
        if self.settings["model_import_settings"]["input_type"].GetString() == "rest":
            KratosMultiphysics.Logger.PrintInfo("geomechanics_solver", "is a restarted model")
            self.main_model_part.ProcessInfo[KratosMultiphysics.IS_RESTARTED] = True
        else:
            KratosMultiphysics.Logger.PrintInfo("geomechanics_solver", "is not a restarted model")
            self.main_model_part.ProcessInfo[KratosMultiphysics.IS_RESTARTED] = False

    @classmethod
    def GetDefaultParameters(cls):
        this_defaults = KratosMultiphysics.Parameters("""{
            "solver_type": "geomechanics_U_Pw_solver",
            "model_part_name": "PorousDomain",
            "domain_size": 2,
            "model_import_settings":{
                "input_type": "mdpa",
                "input_filename": "unknown_name"
            },
            "material_import_settings" :{
                "materials_filename": ""
            },
            "time_stepping": {
                "time_step": 0.1
            },
            "buffer_size": 2,
            "echo_level": 0,
            "rebuild_level": 2,
            "reform_dofs_at_each_step": false,
            "clear_storage": false,
            "compute_reactions": false,
            "move_mesh_flag": false,
            "nodal_smoothing": false,
            "reset_displacements":  false,
            "solution_type": "quasi_static",
            "scheme_type": "Newmark",
            "newmark_beta": 0.25,
            "newmark_gamma": 0.5,
            "newmark_theta": 0.5,
            "rayleigh_m": 0.0,
            "rayleigh_k": 0.0,
            "strategy_type": "newton_raphson",
            "max_piping_iterations": 50,
            "convergence_criterion": "Displacement_criterion",
            "water_pressure_relative_tolerance": 1.0e-4,
            "water_pressure_absolute_tolerance": 1.0e-9,
            "displacement_relative_tolerance": 1.0e-4,
            "displacement_absolute_tolerance": 1.0e-9,
            "residual_relative_tolerance": 1.0e-4,
            "residual_absolute_tolerance": 1.0e-9,
            "desired_iterations"         : 4,
            "max_radius_factor"          : 20.0,
            "min_radius_factor"          : 0.5,
            "max_iterations"             : 15,
            "min_iterations"             : 6,
            "number_cycles"              : 5,
            "increase_factor"            : 2.0,
            "reduction_factor"           : 0.5,
            "calculate_reactions"        : true,
            "max_line_search_iterations" : 5,
            "first_alpha_value"          : 0.5,
            "second_alpha_value"         : 1.0,
            "min_alpha"                  : 0.1,
            "max_alpha"                  : 2.0,
            "line_search_tolerance"      : 0.5,
            "rotation_dofs"              : false,
            "block_builder"              : true,
            "prebuild_dynamics"          : false,
            "search_neighbours_step"     : false,
            "linear_solver_settings":{
                "solver_type": "AMGCL",
                "tolerance": 1.0e-6,
                "max_iteration": 100,
                "scaling": false,
                "verbosity": 0,
                "preconditioner_type": "ILU0Preconditioner",
                "smoother_type": "ilu0",
                "krylov_type": "gmres",
                "coarsening_type": "aggregation"
            },
            "problem_domain_sub_model_part_list": [""],
            "processes_sub_model_part_list": [""],
            "body_domain_sub_model_part_list": [""],
            "loads_sub_model_part_list": [],
            "loads_variable_list": []
        }""")

        this_defaults.AddMissingParameters(super().GetDefaultParameters())
        return this_defaults

    def ValidateSettings(self):
        """This function validates the settings of the solver
        """

        super().ValidateSettings()

        # Checks if scaling is used in combination with rebuild level lower than 2 and prebuild dynamics, if so it
        # throws an error
        if (self.settings.Has("linear_solver_settings") and
            self.settings["linear_solver_settings"].Has("scaling") and
            self.settings["linear_solver_settings"]["scaling"].GetBool()):
            if (self.settings.Has("rebuild_level") and
                self.settings["rebuild_level"].GetInt() < 2):
                raise ValueError("Scaling can only be used if rebuild level is at least equal to 2")
            if (self.settings.Has("prebuild_dynamics") and
                self.settings["prebuild_dynamics"].GetBool()):
                raise ValueError("Scaling can not be used if prebuild dynamics is true")

    def AddVariables(self):
        # this can safely be called also for restarts, it is internally checked if the variables exist already
        # Variables for 1-phase types of calculations:
        # Add displacements.
        self._add_displacement_variables()

        # Add rotational variables
        self._add_rotational_variables()

        # Add dynamic variables
        self._add_dynamic_variables()

        # Variables for 2-phase types of calculations:
        ## Fluid Variables
        self._add_water_variables()

        ## smoothing variables
        self._add_smoothing_variables()

        # Add variables that the user defined in the ProjectParameters
        if (self.settings.Has("auxiliary_variables_list")):
            for i in range(self.settings["auxiliary_variables_list"].size()):
                variable_name = self.settings["auxiliary_variables_list"][i].GetString()
                variable = KratosMultiphysics.KratosGlobals.GetVariable(variable_name)
                self.main_model_part.AddNodalSolutionStepVariable(variable)

        KratosMultiphysics.Logger.PrintInfo("::[GeoMechanicalSolver]:: ", "Variables ADDED")

    def AddDofs(self):
        pass

    def GetMinimumBufferSize(self):
        return self.min_buffer_size

    def ImportModelPart(self):
        """This function imports the ModelPart
        """
        if self.solver_imports_model_part:
            self._ImportModelPart(self.main_model_part, self.settings["model_import_settings"])

    def PrepareModelPart(self):
        """This function prepares the ModelPart for being used by the PythonSolver
        """
        # Set ProcessInfo variables
        self.main_model_part.ProcessInfo.SetValue(GeoMechanicsApplication.TIME_UNIT_CONVERTER, 1.0)
        self.main_model_part.ProcessInfo.SetValue(GeoMechanicsApplication.NODAL_SMOOTHING,
                                                  self.settings["nodal_smoothing"].GetBool())

        self.main_model_part.ProcessInfo.SetValue(KratosMultiphysics.STEP, 0)
        if not self.main_model_part.ProcessInfo[KratosMultiphysics.IS_RESTARTED]:
            ## Executes the check and prepare model process (Create computing_model_part and set constitutive law)
            self._ExecuteCheckAndPrepare()
            ## Set buffer size
            self._SetBufferSize()

        if not self.model.HasModelPart(self.settings["model_part_name"].GetString()):
            self.model.AddModelPart(self.main_model_part)

    def KeepAdvancingSolutionLoop(self, end_time):
        current_time_corrected = self.main_model_part.ProcessInfo[KratosMultiphysics.TIME]
        return current_time_corrected < end_time

    def Initialize(self):
        """Perform initialization after adding nodal variables and dofs to the main model part. """
        self.computing_model_part = self.GetComputingModelPart()

        # Fill the previous steps of the buffer with the initial conditions
        self._FillBuffer()

        # Construct the linear solver
        self.linear_solver = self._ConstructLinearSolver()

        # Builder and solver creation
<<<<<<< HEAD
        builder_and_solver = self._CreateBuilderAndSolver()
=======
        self.builder_and_solver = self._ConstructBuilderAndSolver(self.settings["block_builder"].GetBool())
>>>>>>> e6eb1f89

        # Solution scheme creation
        self.scheme = self._ConstructScheme(self.settings["scheme_type"].GetString(),
                                            self.settings["solution_type"].GetString())

        # Get the convergence criterion
        self.convergence_criterion = self._ConstructConvergenceCriterion(self.settings["convergence_criterion"].GetString())

        # Solver creation
        self.solver = self._ConstructSolver(self.builder_and_solver,
                                            self.settings["strategy_type"].GetString())

        # Set echo_level
        self.SetEchoLevel(self.settings["echo_level"].GetInt())

        # Initialize Strategy
        if self.settings["clear_storage"].GetBool():
            self.Clear()

        self.solver.Initialize()

    def InitializeSolutionStep(self):
        self.solver.InitializeSolutionStep()

    def Predict(self):
        self.solver.Predict()

    def SolveSolutionStep(self):
        is_converged = self.solver.SolveSolutionStep()
        return is_converged

    def FinalizeSolutionStep(self):
        self.solver.FinalizeSolutionStep()

    def AdvanceInTime(self, current_time):
        dt = self.ComputeDeltaTime()
        current_time_corrected = self.main_model_part.ProcessInfo[KratosMultiphysics.TIME]
        new_time = current_time_corrected + dt
        self.main_model_part.CloneTimeStep(new_time)
        self.main_model_part.ProcessInfo[KratosMultiphysics.STEP] += 1

        return new_time

    def ComputeDeltaTime(self):
        return self.main_model_part.ProcessInfo[KratosMultiphysics.DELTA_TIME]

    def GetComputingModelPart(self):
        return self.main_model_part.GetSubModelPart(self.computing_model_part_name)

    def ExportModelPart(self):
        name_out_file = self.settings["model_import_settings"]["input_filename"].GetString()+".out"
        file = open(name_out_file + ".mdpa","w")
        file.close()
        KratosMultiphysics.ModelPartIO(name_out_file, KratosMultiphysics.IO.WRITE).WriteModelPart(self.main_model_part)

    def SetEchoLevel(self, level):
        self.solver.SetEchoLevel(level)

    def Clear(self):
        self.solver.Clear()

    def Check(self):
        self.solver.Check()


    #### Specific internal functions ####

    def import_constitutive_laws(self):
        materials_filename = self.settings["material_import_settings"]["materials_filename"].GetString()
        KratosMultiphysics.Logger.PrintInfo("::[GeoMechanicalSolver]:: importing constitutive law", materials_filename)
        if (materials_filename != ""):
            # Add constitutive laws and material properties from json file to model parts.
            material_settings = KratosMultiphysics.Parameters("""{"Parameters": {"materials_filename": ""}} """)
            material_settings["Parameters"]["materials_filename"].SetString(materials_filename)
            KratosMultiphysics.ReadMaterialsUtility(material_settings, self.model)
            materials_imported = True
        else:
            materials_imported = False
        return materials_imported

    #### Private functions ####

    def _add_dynamic_variables(self):
        # For being consistent for Serial and Trilinos
        self.main_model_part.AddNodalSolutionStepVariable(KratosMultiphysics.VELOCITY)
        self.main_model_part.AddNodalSolutionStepVariable(KratosMultiphysics.ACCELERATION)

    def _add_displacement_variables(self):
        self.main_model_part.AddNodalSolutionStepVariable(KratosMultiphysics.DISPLACEMENT)
        self.main_model_part.AddNodalSolutionStepVariable(GeoMechanicsApplication.TOTAL_DISPLACEMENT)
        self.main_model_part.AddNodalSolutionStepVariable(KratosMultiphysics.REACTION)
        self.main_model_part.AddNodalSolutionStepVariable(StructuralMechanicsApplication.POINT_LOAD)
        self.main_model_part.AddNodalSolutionStepVariable(StructuralMechanicsApplication.LINE_LOAD)
        self.main_model_part.AddNodalSolutionStepVariable(StructuralMechanicsApplication.SURFACE_LOAD)
        self.main_model_part.AddNodalSolutionStepVariable(KratosMultiphysics.VOLUME_ACCELERATION)
        self.main_model_part.AddNodalSolutionStepVariable(KratosMultiphysics.NORMAL_CONTACT_STRESS)
        self.main_model_part.AddNodalSolutionStepVariable(KratosMultiphysics.TANGENTIAL_CONTACT_STRESS)

    def _add_rotational_variables(self):
        if (self.settings.Has("rotation_dofs")):
            if self.settings["rotation_dofs"].GetBool():
                # Add specific variables for the problem (rotation dofs).
                self.main_model_part.AddNodalSolutionStepVariable(KratosMultiphysics.ROTATION)
                self.main_model_part.AddNodalSolutionStepVariable(KratosMultiphysics.REACTION_MOMENT)
                self.main_model_part.AddNodalSolutionStepVariable(StructuralMechanicsApplication.POINT_MOMENT)
                self.main_model_part.AddNodalSolutionStepVariable(KratosMultiphysics.ANGULAR_VELOCITY)
                self.main_model_part.AddNodalSolutionStepVariable(KratosMultiphysics.ANGULAR_ACCELERATION)

    def _add_water_variables(self):
        self.main_model_part.AddNodalSolutionStepVariable(KratosMultiphysics.WATER_PRESSURE)
        # Add reactions for the water pressure
        self.main_model_part.AddNodalSolutionStepVariable(KratosMultiphysics.REACTION_WATER_PRESSURE)
        # Add dynamic variables
        self.main_model_part.AddNodalSolutionStepVariable(GeoMechanicsApplication.DT_WATER_PRESSURE)
        # Add variables for the water conditions
        self.main_model_part.AddNodalSolutionStepVariable(GeoMechanicsApplication.NORMAL_FLUID_FLUX)
        # Add variables for the water conditions
        self.main_model_part.AddNodalSolutionStepVariable(GeoMechanicsApplication.HYDRAULIC_DISCHARGE)

    def _add_smoothing_variables(self):
        self.main_model_part.AddNodalSolutionStepVariable(KratosMultiphysics.NODAL_AREA)
        self.main_model_part.AddNodalSolutionStepVariable(GeoMechanicsApplication.NODAL_CAUCHY_STRESS_TENSOR)
        self.main_model_part.AddNodalSolutionStepVariable(GeoMechanicsApplication.NODAL_DAMAGE_VARIABLE)
        self.main_model_part.AddNodalSolutionStepVariable(GeoMechanicsApplication.NODAL_JOINT_AREA)
        self.main_model_part.AddNodalSolutionStepVariable(GeoMechanicsApplication.NODAL_JOINT_WIDTH)
        self.main_model_part.AddNodalSolutionStepVariable(GeoMechanicsApplication.NODAL_JOINT_DAMAGE)

    def _add_dynamic_dofs(self):
        # For being consistent for Serial and Trilinos
        KratosMultiphysics.VariableUtils().AddDof(KratosMultiphysics.VELOCITY_X,self.main_model_part)
        KratosMultiphysics.VariableUtils().AddDof(KratosMultiphysics.VELOCITY_Y,self.main_model_part)
        KratosMultiphysics.VariableUtils().AddDof(KratosMultiphysics.VELOCITY_Z,self.main_model_part)
        KratosMultiphysics.VariableUtils().AddDof(KratosMultiphysics.ACCELERATION_X,self.main_model_part)
        KratosMultiphysics.VariableUtils().AddDof(KratosMultiphysics.ACCELERATION_Y,self.main_model_part)
        KratosMultiphysics.VariableUtils().AddDof(KratosMultiphysics.ACCELERATION_Z,self.main_model_part)
        if(self.settings["rotation_dofs"].GetBool()):
            KratosMultiphysics.VariableUtils().AddDof(KratosMultiphysics.ANGULAR_VELOCITY_X,self.main_model_part)
            KratosMultiphysics.VariableUtils().AddDof(KratosMultiphysics.ANGULAR_VELOCITY_Y,self.main_model_part)
            KratosMultiphysics.VariableUtils().AddDof(KratosMultiphysics.ANGULAR_VELOCITY_Z,self.main_model_part)
            KratosMultiphysics.VariableUtils().AddDof(KratosMultiphysics.ANGULAR_ACCELERATION_X,self.main_model_part)
            KratosMultiphysics.VariableUtils().AddDof(KratosMultiphysics.ANGULAR_ACCELERATION_Y,self.main_model_part)
            KratosMultiphysics.VariableUtils().AddDof(KratosMultiphysics.ANGULAR_ACCELERATION_Z,self.main_model_part)

    def _GetLinearSolver(self):
        return self.linear_solver

    def _ExecuteCheckAndPrepare(self):

        self.computing_model_part_name = "porous_computational_model_part"

        # Create list of sub sub model parts (it is a copy of the standard lists with a different name)
        import json

        self.body_domain_sub_sub_model_part_list = []
        for i in range(self.settings["body_domain_sub_model_part_list"].size()):
            self.body_domain_sub_sub_model_part_list.append("sub_"+self.settings["body_domain_sub_model_part_list"][i].GetString())
        self.body_domain_sub_sub_model_part_list = KratosMultiphysics.Parameters(json.dumps(self.body_domain_sub_sub_model_part_list))

        self.loads_sub_sub_model_part_list = []
        for i in range(self.settings["loads_sub_model_part_list"].size()):
            self.loads_sub_sub_model_part_list.append("sub_"+self.settings["loads_sub_model_part_list"][i].GetString())
        self.loads_sub_sub_model_part_list = KratosMultiphysics.Parameters(json.dumps(self.loads_sub_sub_model_part_list))

        # Auxiliary parameters object for the CheckAndPepareModelProcess
        params = KratosMultiphysics.Parameters("{}")
        params.AddEmptyValue("computing_model_part_name").SetString(self.computing_model_part_name)
        params.AddValue("problem_domain_sub_model_part_list",self.settings["problem_domain_sub_model_part_list"])
        params.AddValue("processes_sub_model_part_list",self.settings["processes_sub_model_part_list"])
        params.AddValue("body_domain_sub_model_part_list",self.settings["body_domain_sub_model_part_list"])
        params.AddValue("body_domain_sub_sub_model_part_list",self.body_domain_sub_sub_model_part_list)
        params.AddValue("loads_sub_model_part_list",self.settings["loads_sub_model_part_list"])
        params.AddValue("loads_sub_sub_model_part_list",self.loads_sub_sub_model_part_list)
        # CheckAndPrepareModelProcess creates the porous_computational_model_part
        from KratosMultiphysics.GeoMechanicsApplication import check_and_prepare_model_process_geo
        check_and_prepare_model_process_geo.CheckAndPrepareModelProcess(self.main_model_part, params).Execute()

        # NOTE: We do this here in case the model is empty, so the properties can be assigned
        if not self.model.HasModelPart(self.main_model_part.Name):
            self.model.AddModelPart(self.main_model_part)

        # Import constitutive laws.
        materials_imported = self.import_constitutive_laws()
        if materials_imported:
            KratosMultiphysics.Logger.PrintInfo("::[GeoMechanicalSolver]:: ", "Constitutive law was successfully imported.")
        else:
            raise RuntimeError("::[GeoMechanicalSolver]:: Constitutive law was not imported.")

    def _SetBufferSize(self):
        required_buffer_size = max( self.settings["buffer_size"].GetInt(), self.GetMinimumBufferSize())
        current_buffer_size  = self.main_model_part.GetBufferSize()
        buffer_size          = max(current_buffer_size, required_buffer_size)
        self.main_model_part.SetBufferSize(buffer_size)

    def _FillBuffer(self):
        buffer_size = self.main_model_part.GetBufferSize()
        time        = self.main_model_part.ProcessInfo[KratosMultiphysics.TIME]
        delta_time  = self.main_model_part.ProcessInfo[KratosMultiphysics.DELTA_TIME]
        step        = self.main_model_part.ProcessInfo[KratosMultiphysics.STEP]

        step -= (buffer_size - 1)
        self.main_model_part.ProcessInfo.SetValue(KratosMultiphysics.STEP, step)
        time -= ((buffer_size - 1) * delta_time)
        self.main_model_part.ProcessInfo.SetValue(KratosMultiphysics.TIME, time)
        for _ in range(buffer_size - 1):
            step += 1
            self.main_model_part.ProcessInfo.SetValue(KratosMultiphysics.STEP, step)
            time += delta_time
            self.main_model_part.CloneTimeStep(time)

    def _ConstructLinearSolver(self):
        import KratosMultiphysics.python_linear_solver_factory as linear_solver_factory
        return linear_solver_factory.ConstructSolver(self.settings["linear_solver_settings"])

    def _CreateBuilderAndSolver(self):
        block_builder = self.settings["block_builder"].GetBool()

        # Creating the builder and solver
        if (block_builder):
            builder_and_solver = KratosMultiphysics.ResidualBasedBlockBuilderAndSolver(self.linear_solver)
        else:
            builder_and_solver = KratosMultiphysics.ResidualBasedEliminationBuilderAndSolver(self.linear_solver)

        return builder_and_solver

    def _ConstructSolver(self, builder_and_solver, strategy_type):

        self.main_model_part.ProcessInfo.SetValue(GeoMechanicsApplication.IS_CONVERGED, True)
        self.main_model_part.ProcessInfo.SetValue(KratosMultiphysics.NL_ITERATION_NUMBER, 1)

        max_iters         = self.settings["max_iterations"].GetInt()
        compute_reactions = self.settings["compute_reactions"].GetBool()
        reform_step_dofs  = self.settings["reform_dofs_at_each_step"].GetBool()
        move_mesh_flag    = self.settings["move_mesh_flag"].GetBool()

        if strategy_type.lower() == "newton_raphson":
            self.strategy_params = KratosMultiphysics.Parameters("{}")
            self.strategy_params.AddValue("loads_sub_model_part_list",self.loads_sub_sub_model_part_list)
            self.strategy_params.AddValue("loads_variable_list",self.settings["loads_variable_list"])
            solving_strategy = GeoMechanicsApplication.GeoMechanicsNewtonRaphsonStrategy(self.computing_model_part,
                                                                                         self.scheme,
                                                                                         self.linear_solver,
                                                                                         self.convergence_criterion,
                                                                                         builder_and_solver,
                                                                                         self.strategy_params,
                                                                                         max_iters,
                                                                                         compute_reactions,
                                                                                         reform_step_dofs,
                                                                                         move_mesh_flag)
        elif strategy_type.lower() == "newton_raphson_with_piping":
            self.strategy_params = KratosMultiphysics.Parameters("{}")
            self.strategy_params.AddValue("loads_sub_model_part_list",self.loads_sub_sub_model_part_list)
            self.strategy_params.AddValue("loads_variable_list",self.settings["loads_variable_list"])
            self.strategy_params.AddValue("max_piping_iterations", self.settings["max_piping_iterations"])
            solving_strategy = GeoMechanicsApplication.GeoMechanicsNewtonRaphsonErosionProcessStrategy(self.computing_model_part,
                                                                                                       self.scheme,
                                                                                                       self.linear_solver,
                                                                                                       self.convergence_criterion,
                                                                                                       builder_and_solver,
                                                                                                       self.strategy_params,
                                                                                                       max_iters,
                                                                                                       compute_reactions,
                                                                                                       reform_step_dofs,
                                                                                                       move_mesh_flag)

        elif strategy_type.lower() == "line_search":
            self.strategy_params = KratosMultiphysics.Parameters("{}")
            self.strategy_params.AddValue("max_iteration",              self.settings["max_iterations"])
            self.strategy_params.AddValue("compute_reactions",          self.settings["compute_reactions"])
            self.strategy_params.AddValue("max_line_search_iterations", self.settings["max_line_search_iterations"])
            self.strategy_params.AddValue("first_alpha_value",          self.settings["first_alpha_value"])
            self.strategy_params.AddValue("second_alpha_value",         self.settings["second_alpha_value"])
            self.strategy_params.AddValue("min_alpha",                  self.settings["min_alpha"])
            self.strategy_params.AddValue("max_alpha",                  self.settings["max_alpha"])
            self.strategy_params.AddValue("line_search_tolerance",      self.settings["line_search_tolerance"])
            self.strategy_params.AddValue("move_mesh_flag",             self.settings["move_mesh_flag"])
            self.strategy_params.AddValue("move_mesh_flag",             self.settings["move_mesh_flag"])
            self.strategy_params.AddValue("reform_dofs_at_each_step",   self.settings["reform_dofs_at_each_step"])
            self.strategy_params.AddValue("echo_level",                 self.settings["echo_level"])

            solving_strategy = KratosMultiphysics.LineSearchStrategy(self.computing_model_part,
                                                                     self.scheme,
                                                                     self.linear_solver,
                                                                     self.convergence_criterion,
                                                                     self.strategy_params)

        elif strategy_type.lower() == "arc_length":
            # Arc-Length strategy
            self.main_model_part.ProcessInfo.SetValue(KratosGeo.ARC_LENGTH_LAMBDA,        1.0)
            self.main_model_part.ProcessInfo.SetValue(KratosGeo.ARC_LENGTH_RADIUS_FACTOR, 1.0)
            self.strategy_params = KratosMultiphysics.Parameters("{}")
            self.strategy_params.AddValue("desired_iterations",self.settings["desired_iterations"])
            self.strategy_params.AddValue("max_radius_factor",self.settings["max_radius_factor"])
            self.strategy_params.AddValue("min_radius_factor",self.settings["min_radius_factor"])
            self.strategy_params.AddValue("loads_sub_model_part_list",self.loads_sub_sub_model_part_list)
            self.strategy_params.AddValue("loads_variable_list",self.settings["loads_variable_list"])
            solving_strategy = GeoMechanicsApplication.GeoMechanicsRammArcLengthStrategy(self.computing_model_part,
                                                                                         self.scheme,
                                                                                         self.linear_solver,
                                                                                         self.convergence_criterion,
                                                                                         builder_and_solver,
                                                                                         self.strategy_params,
                                                                                         max_iters,
                                                                                         compute_reactions,
                                                                                         reform_step_dofs,
                                                                                         move_mesh_flag)

        elif strategy_type.lower() == "linear":
            solving_strategy = KratosMultiphysics.ResidualBasedLinearStrategy(self.computing_model_part,
                                                                              self.scheme,
                                                                              builder_and_solver,
                                                                              compute_reactions,
                                                                              reform_step_dofs,
                                                                              False,
                                                                              move_mesh_flag)

        else:
            raise RuntimeError(f"Undefined strategy type '{strategy_type}'")

        return solving_strategy<|MERGE_RESOLUTION|>--- conflicted
+++ resolved
@@ -226,11 +226,7 @@
         self.linear_solver = self._ConstructLinearSolver()
 
         # Builder and solver creation
-<<<<<<< HEAD
         builder_and_solver = self._CreateBuilderAndSolver()
-=======
-        self.builder_and_solver = self._ConstructBuilderAndSolver(self.settings["block_builder"].GetBool())
->>>>>>> e6eb1f89
 
         # Solution scheme creation
         self.scheme = self._ConstructScheme(self.settings["scheme_type"].GetString(),
