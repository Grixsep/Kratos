--- conflicted
+++ resolved
@@ -161,39 +161,11 @@
 }
 
 KRATOS_TEST_CASE_IN_SUITE(GeoIncrementalLinearElastic3DLawReturnsExpectedStress_AfterFinalizeMaterialResponseAndReset,
-<<<<<<< HEAD
-    KratosGeoMechanicsFastSuiteWithoutKernel)
-=======
-                          KratosGeoMechanicsFastSuiteWithoutKernel)
->>>>>>> f84dab65
+                          KratosGeoMechanicsFastSuiteWithoutKernel)
 {
     auto law = CreateIncrementalLinearElastic3DLaw();
 
     ConstitutiveLaw::Parameters initial_parameters;
-<<<<<<< HEAD
-    auto                        initial_strain = Vector{ ScalarVector{6, 0.5} };
-    initial_parameters.SetStrainVector(initial_strain);
-    auto initial_stress = Vector{ ScalarVector{6, 1e6} };
-    initial_parameters.SetStressVector(initial_stress);
-    law.InitializeMaterialResponseCauchy(initial_parameters);
-
-    auto stress = Calculate3DStress(law);
-
-    ConstitutiveLaw::Parameters final_parameters;
-    auto                        final_strain = Vector{ ScalarVector{6, 1.3} };
-    final_parameters.SetStrainVector(final_strain);
-    law.FinalizeMaterialResponseCauchy(final_parameters);
-    
-    const Properties properties;
-    const Geometry<Node> geometry;
-    const Vector shape_functions_values;
-
-    law.ResetMaterial(properties, geometry, shape_functions_values);
-
-    stress = Calculate3DStress(law);
-
-    Vector expected_stress{ 6 };
-=======
     auto                        initial_strain = Vector{ScalarVector{6, 0.5}};
     initial_parameters.SetStrainVector(initial_strain);
     auto initial_stress = Vector{ScalarVector{6, 1e6}};
@@ -209,15 +181,10 @@
     auto stress = Calculate3DStress(law);
 
     Vector expected_stress{6};
->>>>>>> f84dab65
     expected_stress <<= 2.5e+07, 2.5e+07, 2.5e+07, 3.84615e+06, 3.84615e+06, 3.84615e+06;
     KRATOS_EXPECT_VECTOR_RELATIVE_NEAR(expected_stress, stress, 1e-3);
 }
 
-<<<<<<< HEAD
-
-=======
->>>>>>> f84dab65
 #ifdef KRATOS_DEBUG
 KRATOS_TEST_CASE_IN_SUITE(GeoIncrementalLinearElastic3DLawThrows_WhenElementProvidedStrainIsSetToFalse,
                           KratosGeoMechanicsFastSuiteWithoutKernel)
