--- conflicted
+++ resolved
@@ -150,15 +150,9 @@
     tester.mScheme.Predict(tester.GetModelPart(), dof_set, A, Dx, b);
 
     // These expected numbers result from the calculations in UpdateVariablesDerivatives
-<<<<<<< HEAD
-    const auto     expected_acceleration      = Kratos::array_1d<double, 3>{0.0, 0.0, 0.0};
-    const auto     expected_velocity          = Kratos::array_1d<double, 3>{0.0, 0.0, 0.0};
-    constexpr auto expected_dt_water_pressure = 3.0;
-=======
     const auto     expected_acceleration      = Kratos::array_1d<double, 3>{-6.75, -9.0, -11.25};
     const auto     expected_velocity          = Kratos::array_1d<double, 3>{-4.5, -6.0, -7.5};
     constexpr auto expected_dt_water_pressure = 1.0 / 3.0;
->>>>>>> c9060135
 
     const auto actual_acceleration =
         tester.GetModelPart().Nodes()[0].FastGetSolutionStepValue(ACCELERATION, 0);
