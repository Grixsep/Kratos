--- conflicted
+++ resolved
@@ -58,7 +58,6 @@
         outflow_discharge = self.calculate_outflow_discharge(simulation)
         self.assert_outflow_discharge(simulation, Q)
         error_outflow_discharge = abs(outflow_discharge - Q) / (Q + 1e-60)
-<<<<<<< HEAD
         print('Writing tex file in: ', os.path.abspath(file_path + "\\test_darcy_law_on_one_element.tex"))
         output_file_for_latex = open(file_path + "\\test_darcy_law_on_one_element.tex", "w")
         output_file_for_latex.write(' & '.join(['Q',
@@ -67,8 +66,6 @@
                                                 str(round(error_outflow_discharge * 100, 2))]) +
                                     ' \\\\ \hline \n')
         output_file_for_latex.close()
-=======
->>>>>>> f93382b9
 
     def test_flow_under_dam(self):
         for test_name, Q in self.test_confined_aquifer:
@@ -78,7 +75,6 @@
                 outflow_discharge = self.calculate_outflow_discharge(simulation)
                 error_outflow_discharge = abs(outflow_discharge - Q) / (Q + 1e-60)
                 self.assertTrue(error_outflow_discharge < 0.03)
-<<<<<<< HEAD
                 print('Writing tex file in: ', os.path.abspath(file_path + "\\test_flow_under_dam.tex"))
                 output_file_for_latex = open(file_path + "\\test_flow_under_dam.tex", "w")
                 output_file_for_latex.write(' & '.join(['Q',
@@ -87,8 +83,6 @@
                                                         str(round(error_outflow_discharge * 100, 2))]) +
                                             ' \\\\ \hline \n')
                 output_file_for_latex.close()
-=======
->>>>>>> f93382b9
 
     def test_flow_rate_heterogeneous_soil(self):
         test_name = 'flow_rate_heterogeneous_soil'
@@ -99,7 +93,6 @@
         error_outflow_discharge = abs(outflow_discharge - analytical_solution_outflow_discharge) / \
                                   (analytical_solution_outflow_discharge + 1e-60)
         self.assertTrue(error_outflow_discharge < 0.03)
-<<<<<<< HEAD
         print('Writing tex file in: ', os.path.abspath(file_path + "\\test_pressure_in_confined_aquifer.tex"))
         output_file_for_latex = open(file_path + "\\test_flow_rate_heterogeneous_soil.tex","w")
         output_file_for_latex.write(' & '.join(['Q',
@@ -108,8 +101,6 @@
                                                 str(round(error_outflow_discharge*100,2))]) +
                                                 ' \\\\ \hline \n')
         output_file_for_latex.close()
-=======
->>>>>>> f93382b9
 
     def test_pressure_in_confined_aquifer(self):
         # run kratos model
@@ -129,7 +120,6 @@
         error_water_pressure = abs(pore_pressure_middle - analytical_solution_water_pressure) / \
                                   (abs(analytical_solution_water_pressure) + 1e-60)
         self.assertTrue(error_outflow_discharge < 0.03)
-<<<<<<< HEAD
         print('Writing tex file in: ', os.path.abspath(file_path + "\\test_pressure_in_confined_aquifer.tex"))
         output_file_for_latex = open(file_path + "\\test_pressure_in_confined_aquifer.tex","w")
         output_file_for_latex.write(' & '.join(['water pressure',
@@ -142,8 +132,6 @@
                                                 str(round(error_outflow_discharge*100,2))]) +
                                                 ' \\\\ \hline \n')
         output_file_for_latex.close()
-=======
->>>>>>> f93382b9
 
     def calculate_outflow_discharge(self, simulation):
         """
