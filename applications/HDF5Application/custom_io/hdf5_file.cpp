--- conflicted
+++ resolved
@@ -66,7 +66,6 @@
 {
     return H5T_NATIVE_INT;
 }
-<<<<<<< HEAD
 
 hid_t GetScalarDataType(double)
 {
@@ -88,29 +87,6 @@
     return std::vector<hsize_t>{rData.size(), 3};
 }
 
-=======
-
-hid_t GetScalarDataType(double)
-{
-    return H5T_NATIVE_DOUBLE;
-}
-
-std::vector<hsize_t> GetDataDimensions(const Vector<int>& rData)
-{
-    return std::vector<hsize_t>{rData.size()};
-}
-
-std::vector<hsize_t> GetDataDimensions(const Vector<double>& rData)
-{
-    return std::vector<hsize_t>{rData.size()};
-}
-
-std::vector<hsize_t> GetDataDimensions(const Vector<array_1d<double, 3>>& rData)
-{
-    return std::vector<hsize_t>{rData.size(), 3};
-}
-
->>>>>>> 9ce36df1
 std::vector<hsize_t> GetDataDimensions(const Matrix<int>& rData)
 {
     return std::vector<hsize_t>{rData.size1(), rData.size2()};
@@ -389,14 +365,10 @@
     KRATOS_TRY;
     BuiltinTimer timer;
     hid_t type_id, space_id, attr_id;
-<<<<<<< HEAD
-
-=======
     if (HasAttribute(rObjectPath, rName))
     {
         DeleteAttribute(rObjectPath, rName);
     }
->>>>>>> 9ce36df1
     type_id = Internals::GetScalarDataType(Value);
     space_id = H5Screate(H5S_SCALAR);
     KRATOS_ERROR_IF(space_id < 0) << "H5Screate failed." << std::endl;
@@ -418,14 +390,10 @@
     KRATOS_TRY;
     BuiltinTimer timer;
     hid_t type_id, space_id, attr_id;
-<<<<<<< HEAD
-
-=======
     if (HasAttribute(rObjectPath, rName))
     {
         DeleteAttribute(rObjectPath, rName);
     }
->>>>>>> 9ce36df1
     type_id = Internals::GetScalarDataType(rValue);
     const hsize_t dim = rValue.size();
     space_id = H5Screate_simple(1, &dim, nullptr);
@@ -448,14 +416,10 @@
     KRATOS_TRY;
     BuiltinTimer timer;
     hid_t type_id, space_id, attr_id;
-<<<<<<< HEAD
-
-=======
     if (HasAttribute(rObjectPath, rName))
     {
         DeleteAttribute(rObjectPath, rName);
     }
->>>>>>> 9ce36df1
     type_id = Internals::GetScalarDataType(rValue);
     const std::array<hsize_t, 2> dims = {rValue.size1(), rValue.size2()};
     space_id = H5Screate_simple(dims.size(), dims.data(), nullptr);
