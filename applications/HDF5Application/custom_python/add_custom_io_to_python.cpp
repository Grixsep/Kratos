--- conflicted
+++ resolved
@@ -341,7 +341,6 @@
 
     using historical_vertex_output = HDF5::VertexContainerVariableIO<HDF5::Internals::VertexHistoricalValueIO>;
     py::class_<historical_vertex_output, historical_vertex_output::Pointer>(m, "VertexContainerHistoricalVariableIO")
-<<<<<<< HEAD
         .def(py::init<Parameters, HDF5::File::Pointer>(), py::arg("settings"), py::arg("hdf5_file"))
         .def("Write", [](historical_vertex_output& rSelf, const HDF5::Detail::VertexContainerType& rVertices, const Parameters Attributes, const IndexType StepIndex) {
                 rSelf.Write(rVertices, HDF5::Internals::VertexHistoricalValueIO(StepIndex), Attributes);
@@ -354,20 +353,6 @@
     using non_historical_vertex_output = HDF5::VertexContainerVariableIO<HDF5::Internals::VertexNonHistoricalValueIO>;
     py::class_<non_historical_vertex_output, non_historical_vertex_output::Pointer>(m, "VertexContainerNonHistoricalVariableIO")
         .def(py::init<Parameters, HDF5::File::Pointer>(), py::arg("settings"), py::arg("hdf5_file"))
-=======
-        .def(py::init<Parameters, HDF5::File::Pointer>(), py::arg("settings"), py::arg("hdf5_file"))
-        .def("Write", [](historical_vertex_output& rSelf, const HDF5::Detail::VertexContainerType& rVertices, const Parameters Attributes, const IndexType StepIndex) {
-                rSelf.Write(rVertices, HDF5::Internals::VertexHistoricalValueIO(StepIndex), Attributes);
-            },
-            py::arg("vertices"),
-            py::arg("attributes") = Parameters("""{}"""),
-            py::arg("step_index") = 0)
-        ;
-
-    using non_historical_vertex_output = HDF5::VertexContainerVariableIO<HDF5::Internals::VertexNonHistoricalValueIO>;
-    py::class_<non_historical_vertex_output, non_historical_vertex_output::Pointer>(m, "VertexContainerNonHistoricalVariableIO")
-        .def(py::init<Parameters, HDF5::File::Pointer>(), py::arg("settings"), py::arg("hdf5_file"))
->>>>>>> ff78c1ca
         .def("Write", [](non_historical_vertex_output& rSelf, const HDF5::Detail::VertexContainerType& rVertices, const Parameters Attributes) {
                 rSelf.Write(rVertices, HDF5::Internals::VertexNonHistoricalValueIO{}, Attributes);
             },
