--- conflicted
+++ resolved
@@ -90,11 +90,7 @@
         }""")
         operation_settings = settings["list_of_operations"][0]
         self.assertTrue(model_part.IsDistributed())
-<<<<<<< HEAD
-        with patch("KratosMultiphysics.HDF5Application.HDF5FileParallel"):
-=======
         with patch("KratosMultiphysics.HDF5Application.HDF5File"):
->>>>>>> b10d5cb5
             partitioned_model_part_output = operations.Create(model, settings)
             self.assertTrue(operation_settings.Has('operation_type'))
             self.assertTrue(operation_settings.Has('prefix'))
@@ -114,11 +110,7 @@
             }]
         }""")
         self.assertTrue(model_part.IsDistributed())
-<<<<<<< HEAD
-        with patch("KratosMultiphysics.HDF5Application.HDF5FileParallel"):
-=======
         with patch("KratosMultiphysics.HDF5Application.HDF5File"):
->>>>>>> b10d5cb5
             partitioned_model_part_output = operations.Create(model, settings)
             with patch('KratosMultiphysics.HDF5Application.core.operations.KratosHDF5.HDF5PartitionedModelPartIO', autospec=True) as p:
                 partitioned_model_part_output.Execute()
