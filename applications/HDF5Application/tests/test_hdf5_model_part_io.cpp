//    |  /           |
//    ' /   __| _` | __|  _ \   __|
//    . \  |   (   | |   (   |\__ `
//   _|\_\_|  \__,_|\__|\___/ ____/
//                   Multi-Physics
//
//  License:		 BSD License
//					 Kratos default license: kratos/license.txt
//
//  Main authors:    Michael Andre, https://github.com/msandre
//

// System includes

// External includes

// Project includes
#include "testing/testing.h"
#include "containers/model.h"

// Application includes
#include "tests/test_utils.h"
#include "custom_io/hdf5_model_part_io.h"

namespace Kratos
{
namespace Testing
{

KRATOS_TEST_CASE_IN_SUITE(HDF5_ModelPartIO_ReadNodes, KratosHDF5TestSuite)
{
    Model this_model;
    ModelPart& r_write_model_part = this_model.CreateModelPart("test_write");
    TestModelPartFactory::CreateModelPart(r_write_model_part);
<<<<<<< HEAD
    KRATOS_CHECK(r_write_model_part.NumberOfNodes() > 0);
    HDF5::ModelPartIO model_part_io(Parameters(R"({"prefix": "/Step"})"), pGetTestSerialFile());
=======
    KRATOS_EXPECT_TRUE(r_write_model_part.NumberOfNodes() > 0);
    HDF5::ModelPartIO model_part_io(pGetTestSerialFile(), "/Step");
>>>>>>> a78e65fa
    model_part_io.WriteNodes(r_write_model_part.Nodes());
    ModelPart& r_read_model_part = this_model.CreateModelPart("test_read");
    model_part_io.ReadNodes(r_read_model_part.Nodes());
    CompareNodes(r_read_model_part.Nodes(), r_write_model_part.Nodes());
}

KRATOS_TEST_CASE_IN_SUITE(HDF5_ModelPartIO_ReadElements1, KratosHDF5TestSuite)
{
    Model this_model;
    ModelPart& r_write_model_part = this_model.CreateModelPart("test_write");
    TestModelPartFactory::CreateModelPart(r_write_model_part, {{"Element2D3N"}});
<<<<<<< HEAD
    KRATOS_CHECK(r_write_model_part.NumberOfElements() > 0);
    HDF5::ModelPartIO model_part_io(Parameters(R"({"prefix": "/Step"})"), pGetTestSerialFile());
=======
    KRATOS_EXPECT_TRUE(r_write_model_part.NumberOfElements() > 0);
    HDF5::ModelPartIO model_part_io(pGetTestSerialFile(), "/Step");
>>>>>>> a78e65fa
    model_part_io.WriteNodes(r_write_model_part.Nodes());
    model_part_io.WriteElements(r_write_model_part.Elements());
    ModelPart& r_read_model_part = this_model.CreateModelPart("test_read");
    model_part_io.ReadNodes(r_read_model_part.Nodes());
    model_part_io.ReadElements(r_read_model_part.Nodes(), r_read_model_part.rProperties(), r_read_model_part.Elements());
    CompareElements(r_read_model_part.Elements(), r_write_model_part.Elements());
}

KRATOS_TEST_CASE_IN_SUITE(HDF5_ModelPartIO_ReadElements2, KratosHDF5TestSuite)
{
    Model this_model;
    ModelPart& r_write_model_part = this_model.CreateModelPart("test_write");
    TestModelPartFactory::CreateModelPart(r_write_model_part,
                                          {{"Element2D3N"}, {"Element2D4N"}});
<<<<<<< HEAD
    KRATOS_CHECK(r_write_model_part.NumberOfElements() > 0);
    HDF5::ModelPartIO model_part_io(Parameters(R"({"prefix": "/Step"})"), pGetTestSerialFile());
=======
    KRATOS_EXPECT_TRUE(r_write_model_part.NumberOfElements() > 0);
    HDF5::ModelPartIO model_part_io(pGetTestSerialFile(), "/Step");
>>>>>>> a78e65fa
    model_part_io.WriteNodes(r_write_model_part.Nodes());
    model_part_io.WriteElements(r_write_model_part.Elements());
    ModelPart& r_read_model_part = this_model.CreateModelPart("test_read");
    model_part_io.ReadNodes(r_read_model_part.Nodes());
    model_part_io.ReadElements(r_read_model_part.Nodes(), r_read_model_part.rProperties(), r_read_model_part.Elements());
    CompareElements(r_read_model_part.Elements(), r_write_model_part.Elements());
}

KRATOS_TEST_CASE_IN_SUITE(HDF5_ModelPartIO_ReadElements3, KratosHDF5TestSuite)
{
    Model this_model;
    ModelPart& r_write_model_part = this_model.CreateModelPart("test_write");
    TestModelPartFactory::CreateModelPart(r_write_model_part, {}, {});
    HDF5::ModelPartIO model_part_io(Parameters(R"({"prefix": "/Step"})"), pGetTestSerialFile());
    model_part_io.WriteNodes(r_write_model_part.Nodes());
    model_part_io.WriteElements(r_write_model_part.Elements());
    ModelPart& r_read_model_part = this_model.CreateModelPart("test_read");
    model_part_io.ReadNodes(r_read_model_part.Nodes());
    model_part_io.ReadElements(r_read_model_part.Nodes(), r_read_model_part.rProperties(), r_read_model_part.Elements());
}

KRATOS_TEST_CASE_IN_SUITE(HDF5_ModelPartIO_ReadConditions1, KratosHDF5TestSuite)
{
    Model this_model;
    ModelPart& r_write_model_part = this_model.CreateModelPart("test_write");
    TestModelPartFactory::CreateModelPart(r_write_model_part, {}, {{"SurfaceCondition3D3N"}});
<<<<<<< HEAD
    KRATOS_CHECK(r_write_model_part.NumberOfConditions() > 0);
    HDF5::ModelPartIO model_part_io(Parameters(R"({"prefix": "/Step"})"), pGetTestSerialFile());
=======
    KRATOS_EXPECT_TRUE(r_write_model_part.NumberOfConditions() > 0);
    HDF5::ModelPartIO model_part_io(pGetTestSerialFile(), "/Step");
>>>>>>> a78e65fa
    model_part_io.WriteNodes(r_write_model_part.Nodes());
    model_part_io.WriteConditions(r_write_model_part.Conditions());
    ModelPart& r_read_model_part = this_model.CreateModelPart("test_read");
    model_part_io.ReadNodes(r_read_model_part.Nodes());
    model_part_io.ReadConditions(r_read_model_part.Nodes(), r_read_model_part.rProperties(), r_read_model_part.Conditions());
    CompareConditions(r_read_model_part.Conditions(), r_write_model_part.Conditions());
}

KRATOS_TEST_CASE_IN_SUITE(HDF5_ModelPartIO_ReadConditions2, KratosHDF5TestSuite)
{
    Model this_model;
    ModelPart& r_write_model_part = this_model.CreateModelPart("test_write");
    TestModelPartFactory::CreateModelPart(
        r_write_model_part, {},
        {{"SurfaceCondition3D3N"}, {"SurfaceCondition3D4N"}});
<<<<<<< HEAD
    KRATOS_CHECK(r_write_model_part.NumberOfConditions() > 0);
    HDF5::ModelPartIO model_part_io(Parameters(R"({"prefix": "/Step"})"), pGetTestSerialFile());
=======
    KRATOS_EXPECT_TRUE(r_write_model_part.NumberOfConditions() > 0);
    HDF5::ModelPartIO model_part_io(pGetTestSerialFile(), "/Step");
>>>>>>> a78e65fa
    model_part_io.WriteNodes(r_write_model_part.Nodes());
    model_part_io.WriteConditions(r_write_model_part.Conditions());
    ModelPart& r_read_model_part = this_model.CreateModelPart("test_read");
    model_part_io.ReadNodes(r_read_model_part.Nodes());
    model_part_io.ReadConditions(r_read_model_part.Nodes(), r_read_model_part.rProperties(), r_read_model_part.Conditions());
    CompareConditions(r_read_model_part.Conditions(), r_write_model_part.Conditions());
}

KRATOS_TEST_CASE_IN_SUITE(HDF5_ModelPartIO_ReadConditions3, KratosHDF5TestSuite)
{
    Model this_model;
    ModelPart& r_write_model_part = this_model.CreateModelPart("test_write");
    TestModelPartFactory::CreateModelPart(r_write_model_part, {}, {});
    HDF5::ModelPartIO model_part_io(Parameters(R"({"prefix": "/Step"})"), pGetTestSerialFile());
    model_part_io.WriteNodes(r_write_model_part.Nodes());
    model_part_io.WriteConditions(r_write_model_part.Conditions());
    ModelPart& r_read_model_part = this_model.CreateModelPart("test_read");
    model_part_io.ReadNodes(r_read_model_part.Nodes());
    model_part_io.ReadConditions(r_read_model_part.Nodes(), r_read_model_part.rProperties(), r_read_model_part.Conditions());
}

KRATOS_TEST_CASE_IN_SUITE(HDF5_ModelPartIO_Properties1, KratosHDF5TestSuite)
{
    Model this_model;
    ModelPart& r_write_model_part = this_model.CreateModelPart("test_write");
    HDF5::PropertiesContainerType& r_write_properties = r_write_model_part.rProperties();
    Flags dummy_flags;
    TestModelPartFactory::AssignDataValueContainer(r_write_properties[1].Data(), dummy_flags,
                                                   {{"DOMAIN_SIZE"}});
    TestModelPartFactory::AssignDataValueContainer(r_write_properties[3].Data(), dummy_flags,
                                                   {{"TIME"}, {"STRAIN"}});
    TestModelPartFactory::AssignDataValueContainer(r_write_properties[4].Data(), dummy_flags,
                                                   {{"LOCAL_AXES_MATRIX"}});
    HDF5::ModelPartIO model_part_io(Parameters(R"({"prefix": "/Step"})"), pGetTestSerialFile());
    model_part_io.WriteProperties(r_write_properties);
    ModelPart& r_read_model_part = this_model.CreateModelPart("test_read");
    HDF5::PropertiesContainerType& r_read_properties = r_read_model_part.rProperties();
    model_part_io.ReadProperties(r_read_properties);
    KRATOS_EXPECT_TRUE(r_read_model_part.NumberOfProperties() == r_write_model_part.NumberOfProperties());
    CompareDataValueContainers({}, r_read_properties[1].Data(), dummy_flags,
                               r_write_properties[1].Data(), dummy_flags);
    CompareDataValueContainers({}, r_read_properties[3].Data(), dummy_flags,
                               r_write_properties[3].Data(), dummy_flags);
    CompareDataValueContainers({}, r_read_properties[4].Data(), dummy_flags,
                               r_write_properties[4].Data(), dummy_flags);
}

KRATOS_TEST_CASE_IN_SUITE(HDF5_ModelPartIO_Properties2, KratosHDF5TestSuite)
{
    KRATOS_TRY;
    Model this_model;
    ModelPart& r_write_model_part = this_model.CreateModelPart("test_write");
    HDF5::PropertiesContainerType& r_write_properties = r_write_model_part.rProperties();
    HDF5::ModelPartIO model_part_io(Parameters(R"({"prefix": "/Step"})"), pGetTestSerialFile());
    model_part_io.WriteProperties(r_write_properties); // write empty properties container
    ModelPart& r_read_model_part = this_model.CreateModelPart("test_read");
    HDF5::PropertiesContainerType& r_read_properties = r_read_model_part.rProperties();
    model_part_io.ReadProperties(r_read_properties); // read empty properties container
    KRATOS_EXPECT_TRUE(r_write_model_part.NumberOfProperties() == 0);
    KRATOS_EXPECT_TRUE(r_read_model_part.NumberOfProperties() == 0);
    KRATOS_CATCH_WITH_BLOCK("", H5close();); // prevent failure from propagating to subsequent tests
}

KRATOS_TEST_CASE_IN_SUITE(HDF5_ModelPartIO_ReadModelPart1, KratosHDF5TestSuite)
{
    Model this_model;
    ModelPart& r_model_part_out = this_model.CreateModelPart("test_out");
    TestModelPartFactory::CreateModelPart(r_model_part_out, {{"Element2D3N"}},
                                          {{"SurfaceCondition3D3N"}});
    HDF5::ModelPartIO model_part_io(Parameters(R"({"prefix":"/ModelData"})"), pGetTestSerialFile());
    model_part_io.WriteModelPart(r_model_part_out);
    ModelPart& r_model_part_in = this_model.CreateModelPart("test_in");
    model_part_io.ReadModelPart(r_model_part_in);
    CompareModelParts(r_model_part_in, r_model_part_out);
}

} // namespace Testing
} // namespace Kratos.<|MERGE_RESOLUTION|>--- conflicted
+++ resolved
@@ -32,13 +32,8 @@
     Model this_model;
     ModelPart& r_write_model_part = this_model.CreateModelPart("test_write");
     TestModelPartFactory::CreateModelPart(r_write_model_part);
-<<<<<<< HEAD
-    KRATOS_CHECK(r_write_model_part.NumberOfNodes() > 0);
+    KRATOS_EXPECT_TRUE(r_write_model_part.NumberOfNodes() > 0);
     HDF5::ModelPartIO model_part_io(Parameters(R"({"prefix": "/Step"})"), pGetTestSerialFile());
-=======
-    KRATOS_EXPECT_TRUE(r_write_model_part.NumberOfNodes() > 0);
-    HDF5::ModelPartIO model_part_io(pGetTestSerialFile(), "/Step");
->>>>>>> a78e65fa
     model_part_io.WriteNodes(r_write_model_part.Nodes());
     ModelPart& r_read_model_part = this_model.CreateModelPart("test_read");
     model_part_io.ReadNodes(r_read_model_part.Nodes());
@@ -50,13 +45,8 @@
     Model this_model;
     ModelPart& r_write_model_part = this_model.CreateModelPart("test_write");
     TestModelPartFactory::CreateModelPart(r_write_model_part, {{"Element2D3N"}});
-<<<<<<< HEAD
-    KRATOS_CHECK(r_write_model_part.NumberOfElements() > 0);
+    KRATOS_EXPECT_TRUE(r_write_model_part.NumberOfElements() > 0);
     HDF5::ModelPartIO model_part_io(Parameters(R"({"prefix": "/Step"})"), pGetTestSerialFile());
-=======
-    KRATOS_EXPECT_TRUE(r_write_model_part.NumberOfElements() > 0);
-    HDF5::ModelPartIO model_part_io(pGetTestSerialFile(), "/Step");
->>>>>>> a78e65fa
     model_part_io.WriteNodes(r_write_model_part.Nodes());
     model_part_io.WriteElements(r_write_model_part.Elements());
     ModelPart& r_read_model_part = this_model.CreateModelPart("test_read");
@@ -71,13 +61,8 @@
     ModelPart& r_write_model_part = this_model.CreateModelPart("test_write");
     TestModelPartFactory::CreateModelPart(r_write_model_part,
                                           {{"Element2D3N"}, {"Element2D4N"}});
-<<<<<<< HEAD
-    KRATOS_CHECK(r_write_model_part.NumberOfElements() > 0);
+    KRATOS_EXPECT_TRUE(r_write_model_part.NumberOfElements() > 0);
     HDF5::ModelPartIO model_part_io(Parameters(R"({"prefix": "/Step"})"), pGetTestSerialFile());
-=======
-    KRATOS_EXPECT_TRUE(r_write_model_part.NumberOfElements() > 0);
-    HDF5::ModelPartIO model_part_io(pGetTestSerialFile(), "/Step");
->>>>>>> a78e65fa
     model_part_io.WriteNodes(r_write_model_part.Nodes());
     model_part_io.WriteElements(r_write_model_part.Elements());
     ModelPart& r_read_model_part = this_model.CreateModelPart("test_read");
@@ -104,13 +89,8 @@
     Model this_model;
     ModelPart& r_write_model_part = this_model.CreateModelPart("test_write");
     TestModelPartFactory::CreateModelPart(r_write_model_part, {}, {{"SurfaceCondition3D3N"}});
-<<<<<<< HEAD
-    KRATOS_CHECK(r_write_model_part.NumberOfConditions() > 0);
+    KRATOS_EXPECT_TRUE(r_write_model_part.NumberOfConditions() > 0);
     HDF5::ModelPartIO model_part_io(Parameters(R"({"prefix": "/Step"})"), pGetTestSerialFile());
-=======
-    KRATOS_EXPECT_TRUE(r_write_model_part.NumberOfConditions() > 0);
-    HDF5::ModelPartIO model_part_io(pGetTestSerialFile(), "/Step");
->>>>>>> a78e65fa
     model_part_io.WriteNodes(r_write_model_part.Nodes());
     model_part_io.WriteConditions(r_write_model_part.Conditions());
     ModelPart& r_read_model_part = this_model.CreateModelPart("test_read");
@@ -126,13 +106,8 @@
     TestModelPartFactory::CreateModelPart(
         r_write_model_part, {},
         {{"SurfaceCondition3D3N"}, {"SurfaceCondition3D4N"}});
-<<<<<<< HEAD
-    KRATOS_CHECK(r_write_model_part.NumberOfConditions() > 0);
+    KRATOS_EXPECT_TRUE(r_write_model_part.NumberOfConditions() > 0);
     HDF5::ModelPartIO model_part_io(Parameters(R"({"prefix": "/Step"})"), pGetTestSerialFile());
-=======
-    KRATOS_EXPECT_TRUE(r_write_model_part.NumberOfConditions() > 0);
-    HDF5::ModelPartIO model_part_io(pGetTestSerialFile(), "/Step");
->>>>>>> a78e65fa
     model_part_io.WriteNodes(r_write_model_part.Nodes());
     model_part_io.WriteConditions(r_write_model_part.Conditions());
     ModelPart& r_read_model_part = this_model.CreateModelPart("test_read");
