--- conflicted
+++ resolved
@@ -192,11 +192,7 @@
             for i in range(read_matrix.Size1()):
                 for j in range(read_matrix.Size2()):
                     self.assertEqual(read_matrix[i,j], write_matrix[i,j])
-<<<<<<< HEAD
-            kratos_utilities,DeleteFileIfExisting("test_hdf5_model_part_io_mpi.h5")
-=======
             kratos_utilities.DeleteFileIfExisting("test_hdf5_model_part_io_mpi.h5")
->>>>>>> b0f40b50
 
     def test_HDF5NodalSolutionStepDataIO(self):
         with ControlledExecutionScope(os.path.dirname(os.path.realpath(__file__))):
@@ -231,11 +227,7 @@
                 self.assertEqual(read_node.GetSolutionStepValue(DENSITY), write_node.GetSolutionStepValue(DENSITY))
                 self.assertEqual(read_node.GetSolutionStepValue(ACTIVATION_LEVEL), write_node.GetSolutionStepValue(ACTIVATION_LEVEL))
                 self.assertEqual(read_node.GetSolutionStepValue(PARTITION_INDEX), write_node.GetSolutionStepValue(PARTITION_INDEX))
-<<<<<<< HEAD
-            kratos_utilities,DeleteFileIfExisting("test_hdf5_model_part_io_mpi.h5")
-=======
             kratos_utilities.DeleteFileIfExisting("test_hdf5_model_part_io_mpi.h5")
->>>>>>> b0f40b50
 
     def tearDown(self):
         pass
