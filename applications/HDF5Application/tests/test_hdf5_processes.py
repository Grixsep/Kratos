# --- Kratos Imports ---
import KratosMultiphysics
import KratosMultiphysics.KratosUnittest as KratosUnittest
import KratosMultiphysics.kratos_utilities as kratos_utilities
import KratosMultiphysics.HDF5Application.single_mesh_temporal_output_process as single_mesh_temporal_output_process
import KratosMultiphysics.HDF5Application.multiple_mesh_temporal_output_process as multiple_mesh_temporal_output_process
import KratosMultiphysics.HDF5Application.single_mesh_primal_output_process as single_mesh_primal_output_process
import KratosMultiphysics.HDF5Application.initialization_from_hdf5_process as initialization_from_hdf5_process
import KratosMultiphysics.HDF5Application.single_mesh_temporal_input_process as single_mesh_temporal_input_process
import KratosMultiphysics.HDF5Application.single_mesh_xdmf_output_process as single_mesh_xdmf_output_process
import KratosMultiphysics.HDF5Application.import_model_part_from_hdf5_process as import_model_part_from_hdf5_process

# --- STD Imports ---
from unittest.mock import patch
import pathlib


class TestHDF5Processes(KratosUnittest.TestCase):

    def setUp(self):
        self.model = KratosMultiphysics.Model()
        self.model_part = self.model.CreateModelPart('test_model_part')
        self.model_part.ProcessInfo[KratosMultiphysics.TIME] = 0.0
        self.model_part.ProcessInfo[KratosMultiphysics.DELTA_TIME] = 0.1
        self.patcher1 = patch(
            'KratosMultiphysics.HDF5Application.core.file_io.KratosHDF5.HDF5File', autospec=True)
        self.patcher2 = patch(
            'KratosMultiphysics.HDF5Application.core.operations.KratosHDF5.HDF5ModelPartIO', autospec=True)
        self.patcher3 = patch(
            'KratosMultiphysics.HDF5Application.core.operations.KratosHDF5.HDF5NodalSolutionStepDataIO', autospec=True)
        self.patcher4 = patch(
            'KratosMultiphysics.HDF5Application.core.operations.KratosHDF5.HDF5NodalDataValueIO', autospec=True)
        self.patcher5 = patch(
            'KratosMultiphysics.HDF5Application.core.operations.KratosHDF5.HDF5ElementDataValueIO', autospec=True)
        self.patcher6 = patch(
            'KratosMultiphysics.HDF5Application.core.operations.KratosHDF5.HDF5NodalSolutionStepBossakIO', autospec=True)
        self.patcher7 = patch(
            'KratosMultiphysics.HDF5Application.core.operations.KratosHDF5.HDF5ElementFlagValueIO', autospec=True)
        self.patcher8 = patch(
            'KratosMultiphysics.HDF5Application.core.operations.KratosHDF5.HDF5NodalFlagValueIO', autospec=True)
        self.patcher9 = patch(
            'KratosMultiphysics.HDF5Application.core.operations.KratosHDF5.HDF5ConditionFlagValueIO', autospec=True)
        self.patcher10 = patch(
            'KratosMultiphysics.HDF5Application.core.operations.KratosHDF5.HDF5ConditionDataValueIO', autospec=True)
        self.patcher11 = patch(
            'KratosMultiphysics.HDF5Application.core.operations.KratosHDF5.HDF5ElementGaussPointOutput', autospec=True)
        self.patcher12 = patch(
            'KratosMultiphysics.HDF5Application.core.operations.KratosHDF5.HDF5ConditionGaussPointOutput', autospec=True)
        self.HDF5File = self.patcher1.start()
        self.HDF5ModelPartIO = self.patcher2.start()
        self.HDF5NodalSolutionStepDataIO = self.patcher3.start()
        self.HDF5NodalDataValueIO = self.patcher4.start()
        self.HDF5ElementDataValueIO = self.patcher5.start()
        self.HDF5NodalSolutionStepBossakIO = self.patcher6.start()
        self.HDF5ElementFlagValueIO = self.patcher7.start()
        self.HDF5NodalFlagValueIO = self.patcher8.start()
        self.HDF5ConditionFlagValueIO = self.patcher9.start()
        self.HDF5ConditionDataValueIO = self.patcher10.start()
        self.HDF5ElementGaussPointOutput = self.patcher11.start()
        self.HDF5ConditionGaussPointOutput = self.patcher12.start()

    def tearDown(self):
        self.patcher1.stop()
        self.patcher2.stop()
        self.patcher3.stop()
        self.patcher4.stop()
        self.patcher5.stop()
        self.patcher6.stop()
        self.patcher7.stop()
        self.patcher8.stop()
        self.patcher9.stop()
        self.patcher10.stop()
        self.patcher11.stop()
        self.patcher12.stop()

    def test_SingleMeshTemporalOutputProcess(self):
        settings = KratosMultiphysics.Parameters('''
            {
                "Parameters": {
                    "model_part_name": "test_model_part",
                    "file_settings": {
                        "file_access_mode": "truncate",
                        "echo_level": 1
                    },
                    "model_part_output_settings": {
                        "prefix": "/ModelData/<model_part_name>"
                    },
                    "nodal_solution_step_data_settings": {
                        "list_of_variables": ["DISPLACEMENT"],
                        "prefix": "/ResultsData/<model_part_name>/<time>",
                        "time_format": "0.2f"
                    },
                    "element_data_value_settings": {
                        "prefix": "/ResultsData/ElementDataValues"
                    },
                    "nodal_flag_value_settings": {
                        "prefix": "/ResultsData/NodalFlagValues"
                    },
                    "element_flag_value_settings": {
                        "prefix": "/ResultsData/ElementFlagValues"
                    },
                    "element_gauss_point_value_settings"      : {
                        "prefix": "/ResultsData/ElementGaussPointValues"
                    },
                    "condition_data_value_settings": {
                        "prefix": "/ResultsData/ConditionDataValues"
                    },
                    "condition_flag_value_settings": {
                        "prefix": "/ResultsData/ConditionFlagValues"
                    },
                    "condition_gauss_point_value_settings"      : {
                        "prefix": "/ResultsData/ConditionGaussPointValues"
                    },
                    "output_time_settings": {
                        "time_frequency": 0.2,
                        "step_frequency": 10
                    }
                }
            }
            ''')
        process = single_mesh_temporal_output_process.Factory(
            settings, self.model)
        process.ExecuteBeforeSolutionLoop()
        self.assertEqual(self.HDF5File.call_count, 1)
        self.assertEqual(
            self.HDF5File.call_args[0][0]['file_name'].GetString(), 'test_model_part.h5')
        for time in [0.09999999, 0.19999998]:
            self.model_part.CloneTimeStep(time)
            self.model_part.ProcessInfo[KratosMultiphysics.STEP] += 1
            process.ExecuteFinalizeSolutionStep()
        self.assertEqual(self.HDF5File.call_count, 2)
        self.assertEqual(self.HDF5File.call_args[0][0]['file_name'].GetString(
        ), 'test_model_part-0.2000.h5')
        self.assertEqual(
            self.HDF5File.call_args[0][0]['file_access_mode'].GetString(), 'truncate')
        self.assertEqual(
            self.HDF5File.call_args[0][0]['echo_level'].GetInt(), 1)
        self.HDF5ModelPartIO.assert_called_once_with(
            self.HDF5File.return_value, '/ModelData/test_model_part')
        self.HDF5ModelPartIO.return_value.WriteModelPart.assert_called_once_with(
            self.model_part)
        self.assertEqual(self.HDF5NodalSolutionStepDataIO.call_count, 1)
        self.assertEqual(self.HDF5NodalSolutionStepDataIO.call_args[0][0]['prefix'].GetString(), '/ResultsData/test_model_part/0.20')
        self.assertEqual(
            self.HDF5NodalSolutionStepDataIO.call_args[0][0]['list_of_variables'][0].GetString(), 'DISPLACEMENT')
        self.assertEqual(
            self.HDF5NodalSolutionStepDataIO.return_value.WriteNodalResults.call_count, 1)
        self.HDF5NodalSolutionStepDataIO.return_value.WriteNodalResults.assert_called_with(
            self.model_part, 0)
        self.assertEqual(self.HDF5NodalDataValueIO.call_count, 1)
        self.assertEqual(
            self.HDF5NodalDataValueIO.call_args[0][0]['prefix'].GetString(), '/ResultsData')
        self.assertEqual(
            self.HDF5NodalDataValueIO.call_args[0][0]['list_of_variables'].size(), 0)
        self.assertEqual(
            self.HDF5NodalDataValueIO.return_value.WriteNodalResults.call_count, 1)
        self.HDF5NodalDataValueIO.return_value.WriteNodalResults.assert_called_with(
            self.model_part.Nodes)

        self.assertEqual(self.HDF5NodalFlagValueIO.call_count, 1)
        self.assertEqual(
            self.HDF5NodalFlagValueIO.call_args[0][0]['prefix'].GetString(), '/ResultsData/NodalFlagValues')
        self.assertEqual(
            self.HDF5NodalFlagValueIO.call_args[0][0]['list_of_variables'].size(), 0)
        self.assertEqual(
            self.HDF5NodalFlagValueIO.return_value.WriteNodalFlags.call_count, 1)
        self.HDF5NodalFlagValueIO.return_value.WriteNodalFlags.assert_called_with(
            self.model_part.Nodes)

        self.assertEqual(self.HDF5ElementDataValueIO.call_count, 1)
        self.assertEqual(self.HDF5ElementDataValueIO.call_args[0][0]['prefix'].GetString(
        ), '/ResultsData/ElementDataValues')
        self.assertEqual(
            self.HDF5ElementDataValueIO.call_args[0][0]['list_of_variables'].size(), 0)
        self.assertEqual(
            self.HDF5ElementDataValueIO.return_value.WriteElementResults.call_count, 1)
        self.HDF5ElementDataValueIO.return_value.WriteElementResults.assert_called_with(
            self.model_part.Elements)

        self.assertEqual(self.HDF5ElementFlagValueIO.call_count, 1)
        self.assertEqual(self.HDF5ElementFlagValueIO.call_args[0][0]['prefix'].GetString(
        ), '/ResultsData/ElementFlagValues')
        self.assertEqual(
            self.HDF5ElementFlagValueIO.call_args[0][0]['list_of_variables'].size(), 0)
        self.assertEqual(
            self.HDF5ElementFlagValueIO.return_value.WriteElementFlags.call_count, 1)
        self.HDF5ElementFlagValueIO.return_value.WriteElementFlags.assert_called_with(
            self.model_part.Elements)

        self.assertEqual(self.HDF5ElementGaussPointOutput.call_count, 1)
        self.assertEqual(self.HDF5ElementGaussPointOutput.call_args[0][0]['prefix'].GetString(
        ), '/ResultsData/ElementGaussPointValues')
        self.assertEqual(
            self.HDF5ElementGaussPointOutput.call_args[0][0]['list_of_variables'].size(), 0)
        self.assertEqual(
            self.HDF5ElementGaussPointOutput.return_value.WriteElementGaussPointValues.call_count, 1)
        self.HDF5ElementGaussPointOutput.return_value.WriteElementGaussPointValues.assert_called_with(
            self.model_part.Elements, self.model_part.GetCommunicator().GetDataCommunicator(), self.model_part.ProcessInfo)

        self.assertEqual(self.HDF5ConditionDataValueIO.call_count, 1)
        self.assertEqual(self.HDF5ConditionDataValueIO.call_args[0][0]['prefix'].GetString(
        ), '/ResultsData/ConditionDataValues')
        self.assertEqual(
            self.HDF5ConditionDataValueIO.call_args[0][0]['list_of_variables'].size(), 0)
        self.assertEqual(
            self.HDF5ConditionDataValueIO.return_value.WriteConditionResults.call_count, 1)
        self.HDF5ConditionDataValueIO.return_value.WriteConditionResults.assert_called_with(
            self.model_part.Conditions)

        self.assertEqual(self.HDF5ConditionFlagValueIO.call_count, 1)
        self.assertEqual(self.HDF5ConditionFlagValueIO.call_args[0][0]['prefix'].GetString(
        ), '/ResultsData/ConditionFlagValues')
        self.assertEqual(
            self.HDF5ConditionFlagValueIO.call_args[0][0]['list_of_variables'].size(), 0)
        self.assertEqual(
            self.HDF5ConditionFlagValueIO.return_value.WriteConditionFlags.call_count, 1)
        self.HDF5ConditionFlagValueIO.return_value.WriteConditionFlags.assert_called_with(
            self.model_part.Conditions)

        self.assertEqual(self.HDF5ConditionGaussPointOutput.call_count, 1)
        self.assertEqual(self.HDF5ConditionGaussPointOutput.call_args[0][0]['prefix'].GetString(
        ), '/ResultsData/ConditionGaussPointValues')
        self.assertEqual(
            self.HDF5ConditionGaussPointOutput.call_args[0][0]['list_of_variables'].size(), 0)
        self.assertEqual(
            self.HDF5ConditionGaussPointOutput.return_value.WriteConditionGaussPointValues.call_count, 1)
        self.HDF5ConditionGaussPointOutput.return_value.WriteConditionGaussPointValues.assert_called_with(
            self.model_part.Conditions, self.model_part.GetCommunicator().GetDataCommunicator(), self.model_part.ProcessInfo)

    def test_MultipleMeshTemporalOutputProcess(self):
        settings = KratosMultiphysics.Parameters('''
            {
                "Parameters": {
                    "model_part_name": "test_model_part",
                    "file_settings": {
                        "file_name": "kratos-<time>.h5"
                    },
                    "output_time_settings": {
                        "time_frequency": 0.2,
                        "step_frequency": 1
                    }
                }
            }
            ''')
        process = multiple_mesh_temporal_output_process.Factory(
            settings, self.model)
        process.ExecuteBeforeSolutionLoop()
        for time in [0.09999999, 0.19999998]:
            self.model_part.CloneTimeStep(time)
            self.model_part.ProcessInfo[KratosMultiphysics.STEP] += 1
            process.ExecuteFinalizeSolutionStep()
<<<<<<< HEAD
        self.assertEqual(self.HDF5FileSerial.call_count, 2)
=======
        self.assertEqual(self.HDF5File.call_count, 2)
>>>>>>> b10d5cb5
        self.assertEqual(
            self.HDF5File.call_args[0][0]['file_name'].GetString(), 'kratos-0.2000.h5')
        self.assertEqual(
            self.HDF5File.call_args[0][0]['file_access_mode'].GetString(), 'exclusive')
        self.assertEqual(
<<<<<<< HEAD
            self.HDF5FileSerial.call_args[0][0]['echo_level'].GetInt(), 0)
=======
            self.HDF5File.call_args[0][0]['echo_level'].GetInt(), 0)
>>>>>>> b10d5cb5
        self.assertEqual(self.HDF5ModelPartIO.call_count, 2)
        self.HDF5ModelPartIO.assert_called_with(
            self.HDF5File.return_value, '/ModelData')
        self.assertEqual(
            self.HDF5ModelPartIO.return_value.WriteModelPart.call_count, 2)
        self.HDF5ModelPartIO.return_value.WriteModelPart.assert_called_with(
            self.model_part)

    def test_SingleMeshPrimalOutputProcess(self):
        settings = KratosMultiphysics.Parameters('''
            {
                "Parameters": {
                    "model_part_name": "test_model_part",
                    "nodal_solution_step_data_settings": {
                        "alpha_bossak": -0.2
                    },
                    "output_time_settings": {
                        "step_frequency": 10,
                        "time_frequency": 0.1
                    }
                }
            }
            ''')
        process = single_mesh_primal_output_process.Factory(
            settings, self.model)
        process.ExecuteBeforeSolutionLoop()
        for time in [0.09999999, 0.19999998]:
            self.model_part.CloneTimeStep(time)
            process.ExecuteFinalizeSolutionStep()
        self.assertEqual(self.HDF5NodalSolutionStepBossakIO.call_count, 2)
        self.assertEqual(
            self.HDF5NodalSolutionStepBossakIO.call_args[0][0]['prefix'].GetString(), '/ResultsData')
        self.assertEqual(
            self.HDF5NodalSolutionStepBossakIO.call_args[0][0]['list_of_variables'].size(), 0)
        self.assertEqual(
            self.HDF5NodalSolutionStepBossakIO.call_args[0][1], self.HDF5File.return_value)
        self.assertEqual(
            self.HDF5NodalSolutionStepBossakIO.return_value.SetAlphaBossak.call_count, 2)
        self.HDF5NodalSolutionStepBossakIO.return_value.SetAlphaBossak.assert_called_with(
            -0.2)
        self.assertEqual(
            self.HDF5NodalSolutionStepBossakIO.return_value.WriteNodalResults.call_count, 2)
        self.HDF5NodalSolutionStepBossakIO.return_value.WriteNodalResults.assert_called_with(
            self.model_part)

    def test_InitializationFromHDF5Process(self):
        settings = KratosMultiphysics.Parameters('''
            {
                "Parameters": {
                    "model_part_name": "test_model_part",
                    "file_settings": {
                        "file_name": "kratos"
                    }
                }
            }
            ''')
        process = initialization_from_hdf5_process.Factory(
            settings, self.model)
        process.ExecuteInitialize()
        self.assertEqual(self.HDF5File.call_count, 1)
        self.assertEqual(
            self.HDF5File.call_args[0][0]["file_name"].GetString(), "kratos.h5")
        self.assertEqual(
            self.HDF5File.call_args[0][0]["file_access_mode"].GetString(), "read_only")
        self.assertEqual(self.HDF5NodalSolutionStepDataIO.call_count, 1)
        self.assertEqual(
            self.HDF5NodalSolutionStepDataIO.return_value.ReadNodalResults.call_count, 1)
        self.HDF5NodalSolutionStepDataIO.return_value.ReadNodalResults.assert_called_with(
            self.model_part, 0)
        self.assertEqual(
            self.HDF5NodalDataValueIO.return_value.ReadNodalResults.call_count, 1)
        self.HDF5NodalDataValueIO.return_value.ReadNodalResults.assert_called_with(
            self.model_part.Nodes, self.model_part.GetCommunicator())
        self.assertEqual(
            self.HDF5NodalFlagValueIO.return_value.ReadNodalFlags.call_count, 1)
        self.HDF5NodalFlagValueIO.return_value.ReadNodalFlags.assert_called_with(
            self.model_part.Nodes, self.model_part.GetCommunicator())
        self.assertEqual(
            self.HDF5ElementDataValueIO.return_value.ReadElementResults.call_count, 1)
        self.HDF5ElementDataValueIO.return_value.ReadElementResults.assert_called_with(
            self.model_part.Elements, self.model_part.GetCommunicator())
        self.assertEqual(
            self.HDF5ElementFlagValueIO.return_value.ReadElementFlags.call_count, 1)
        self.HDF5ElementFlagValueIO.return_value.ReadElementFlags.assert_called_with(
            self.model_part.Elements, self.model_part.GetCommunicator())
        self.assertEqual(
            self.HDF5ConditionDataValueIO.return_value.ReadConditionResults.call_count, 1)
        self.HDF5ConditionDataValueIO.return_value.ReadConditionResults.assert_called_with(
            self.model_part.Conditions, self.model_part.GetCommunicator())
        self.assertEqual(
            self.HDF5ConditionFlagValueIO.return_value.ReadConditionFlags.call_count, 1)
        self.HDF5ConditionFlagValueIO.return_value.ReadConditionFlags.assert_called_with(
            self.model_part.Conditions, self.model_part.GetCommunicator())

    def test_SingleMeshTemporalInputProcess(self):
        settings = KratosMultiphysics.Parameters('''
            {
                "Parameters": {
                    "model_part_name": "test_model_part"
                }
            }
            ''')
        process = single_mesh_temporal_input_process.Factory(
            settings, self.model)
        for time in [0.1, 0.2]:
            self.model_part.CloneTimeStep(time)
            process.ExecuteInitializeSolutionStep()
        self.assertEqual(self.HDF5File.call_count, 2)
        self.assertEqual(
            self.HDF5File.call_args[0][0]["file_name"].GetString(), "test_model_part-0.2000.h5")
        self.assertEqual(
            self.HDF5File.call_args[0][0]["file_access_mode"].GetString(), "read_only")
        self.assertEqual(self.HDF5NodalSolutionStepDataIO.call_count, 2)
        self.assertEqual(
            self.HDF5NodalSolutionStepDataIO.return_value.ReadNodalResults.call_count, 2)
        self.HDF5NodalSolutionStepDataIO.return_value.ReadNodalResults.assert_called_with(
            self.model_part, 0)
        self.assertEqual(
            self.HDF5NodalDataValueIO.return_value.ReadNodalResults.call_count, 2)
        self.HDF5NodalDataValueIO.return_value.ReadNodalResults.assert_called_with(
            self.model_part.Nodes, self.model_part.GetCommunicator())
        self.assertEqual(
            self.HDF5ElementDataValueIO.return_value.ReadElementResults.call_count, 2)
        self.HDF5ElementDataValueIO.return_value.ReadElementResults.assert_called_with(
            self.model_part.Elements, self.model_part.GetCommunicator())
        self.assertEqual(
            self.HDF5NodalFlagValueIO.return_value.ReadNodalFlags.call_count, 2)
        self.HDF5NodalFlagValueIO.return_value.ReadNodalFlags.assert_called_with(
            self.model_part.Nodes, self.model_part.GetCommunicator())
        self.assertEqual(
            self.HDF5ElementFlagValueIO.return_value.ReadElementFlags.call_count, 2)
        self.HDF5ElementFlagValueIO.return_value.ReadElementFlags.assert_called_with(
            self.model_part.Elements, self.model_part.GetCommunicator())
        self.assertEqual(
            self.HDF5ConditionDataValueIO.return_value.ReadConditionResults.call_count, 2)
        self.HDF5ConditionDataValueIO.return_value.ReadConditionResults.assert_called_with(
            self.model_part.Conditions, self.model_part.GetCommunicator())
        self.assertEqual(
            self.HDF5NodalFlagValueIO.return_value.ReadNodalFlags.call_count, 2)
        self.HDF5NodalFlagValueIO.return_value.ReadNodalFlags.assert_called_with(
            self.model_part.Nodes, self.model_part.GetCommunicator())
        self.assertEqual(
            self.HDF5ConditionFlagValueIO.return_value.ReadConditionFlags.call_count, 2)
        self.HDF5ConditionFlagValueIO.return_value.ReadConditionFlags.assert_called_with(
            self.model_part.Conditions, self.model_part.GetCommunicator())

    def test_SingleMeshXdmfOutputProcess(self):
        settings = KratosMultiphysics.Parameters('''
            {
                "Parameters": {
                    "model_part_name": "test_model_part",
                    "output_time_settings": {
                        "step_frequency": 10,
                        "time_frequency": 0.1
                    }
                }
            }
            ''')
        with patch('KratosMultiphysics.HDF5Application.xdmf_utils.WriteMultifileTemporalAnalysisToXdmf', autospec=True) as WriteMultifileTemporalAnalysisToXdmf:
            with patch('KratosMultiphysics.kratos_utilities.DeleteFileIfExisting', autospec=True) as DeleteFileIfExisting:
                with patch('pathlib.Path.glob', autospec=True) as listdir:
<<<<<<< HEAD
                    self.HDF5FileSerial().GetFileName.return_value = settings["Parameters"]["model_part_name"].GetString() + ".h5"
=======
                    self.HDF5File().GetFileName.return_value = settings["Parameters"]["model_part_name"].GetString() + ".h5"
>>>>>>> b10d5cb5
                    listdir.return_value = [
                        pathlib.Path('test_model_part-0.0000.h5').absolute(),
                        pathlib.Path('test_model_part-0.1000.h5').absolute()]
                    process = single_mesh_xdmf_output_process.Factory(settings, self.model)
                    process.ExecuteInitialize()
                    process.ExecuteBeforeSolutionLoop()
                    for time in [0.09999999, 0.19999998]:
                        self.model_part.CloneTimeStep(time)
                        process.ExecuteFinalizeSolutionStep()
                    self.assertEqual(WriteMultifileTemporalAnalysisToXdmf.call_count, 2)
                    WriteMultifileTemporalAnalysisToXdmf.assert_called_with('test_model_part.h5',
                                                                            '/ModelData',
                                                                            '/ResultsData')
                    DeleteFileIfExisting.assert_called_once_with(
                        str(pathlib.Path('./test_model_part-0.1000.h5').absolute()))

    def test_ImportModelPartFromHDF5Process(self):
        settings = KratosMultiphysics.Parameters('''
            {
                "Parameters": {
                    "model_part_name": "test_model_part"
                }
            }
            ''')
        process = import_model_part_from_hdf5_process.Factory(
            settings, self.model)
        process.ExecuteInitialize()
        self.assertEqual(self.HDF5File.call_count, 1)
        self.assertEqual(
            self.HDF5File.call_args[0][0]["file_name"].GetString(), "test_model_part.h5")
        self.assertEqual(
            self.HDF5File.call_args[0][0]["file_access_mode"].GetString(), "read_only")
        self.assertEqual(self.HDF5NodalSolutionStepDataIO.call_count, 1)
        self.assertEqual(
            self.HDF5NodalSolutionStepDataIO.return_value.ReadNodalResults.call_count, 1)
        self.HDF5NodalSolutionStepDataIO.return_value.ReadNodalResults.assert_called_with(
            self.model_part, 0)
        self.assertEqual(
            self.HDF5NodalDataValueIO.return_value.ReadNodalResults.call_count, 1)
        self.HDF5NodalDataValueIO.return_value.ReadNodalResults.assert_called_with(
            self.model_part.Nodes, self.model_part.GetCommunicator())
        self.assertEqual(
            self.HDF5ElementDataValueIO.return_value.ReadElementResults.call_count, 1)
        self.HDF5ElementDataValueIO.return_value.ReadElementResults.assert_called_with(
            self.model_part.Elements, self.model_part.GetCommunicator())
        self.assertEqual(
            self.HDF5NodalFlagValueIO.return_value.ReadNodalFlags.call_count, 1)
        self.HDF5NodalFlagValueIO.return_value.ReadNodalFlags.assert_called_with(
            self.model_part.Nodes, self.model_part.GetCommunicator())
        self.assertEqual(
            self.HDF5ElementFlagValueIO.return_value.ReadElementFlags.call_count, 1)
        self.HDF5ElementFlagValueIO.return_value.ReadElementFlags.assert_called_with(
            self.model_part.Elements, self.model_part.GetCommunicator())
        self.assertEqual(
            self.HDF5ConditionDataValueIO.return_value.ReadConditionResults.call_count, 1)
        self.HDF5ConditionDataValueIO.return_value.ReadConditionResults.assert_called_with(
            self.model_part.Conditions, self.model_part.GetCommunicator())
        self.assertEqual(
            self.HDF5NodalFlagValueIO.return_value.ReadNodalFlags.call_count, 1)
        self.HDF5NodalFlagValueIO.return_value.ReadNodalFlags.assert_called_with(
            self.model_part.Nodes, self.model_part.GetCommunicator())
        self.assertEqual(
            self.HDF5ConditionFlagValueIO.return_value.ReadConditionFlags.call_count, 1)
        self.HDF5ConditionFlagValueIO.return_value.ReadConditionFlags.assert_called_with(
            self.model_part.Conditions, self.model_part.GetCommunicator())


    @KratosUnittest.skipIfApplicationsNotAvailable("StructuralMechanicsApplication")
    def test_OutputProcess(self):
        """Test whether HDF5 output processes conform to the OutputProcess concept."""
        # Define a scoped mdpa file context
        class ScopedMDPA:
            def __init__(self, model_part_name: str):
                self.model_part_name = model_part_name
                KratosMultiphysics.ModelPartIO(self.model_part_name, KratosMultiphysics.IO.WRITE).WriteModelPart(KratosMultiphysics.Model().CreateModelPart(model_part_name))

            def __enter__(self) -> None:
                pass

            def __exit__(self, *args) -> None:
                # Delete all files with the model part in their names
                for file_path in pathlib.Path(".").glob("*{}*".format(self.model_part_name)):
                    kratos_utilities.DeleteFileIfExisting(str(file_path))

        settings = KratosMultiphysics.Parameters('''
            {
                "problem_data" : {
                    "problem_name" : "test_OutputProcess",
                    "start_time" : 0.0,
                    "end_time" : 5.0,
                    "echo_level" : 0,
                    "parallel_type" : "OpenMP"
                },
                "solver_settings" : {
                    "model_part_name" : "test_OutputProcess",
                    "domain_size" : 2,
                    "solver_type" : "dynamic",
                    "time_integration_method" : "explicit",
                    "time_stepping" : {
                        "time_step" : 0.5
                    },
                    "model_import_settings" : {
                        "input_type" : "mdpa",
                        "input_filename" : "test_OutputProcess"
                    }
                },
                "processes" : {},
                "output_processes" : {
                    "hdf5_output" : [{
                    "python_module" : "single_mesh_temporal_output_process",
                    "kratos_module" : "KratosMultiphysics.HDF5Application",
                    "process_name" : "SingleMeshTemporalOutputProcess",
                    "Parameters": {
                        "model_part_name": "test_OutputProcess",
                        "file_settings": {
                            "file_access_mode": "truncate",
                            "echo_level": 1
                        },
                        "model_part_output_settings": {
                            "prefix": "/ModelData/<model_part_name>"
                        },
                        "output_time_settings": {
                            "step_frequency" : 2
                        }
                    }
                }]}}
            ''')

        with patch("KratosMultiphysics.HDF5Application.core.controllers.Controller.ExecuteOperation") as mocked_execute:
            self.assertEqual(mocked_execute.call_count, 0)
            with ScopedMDPA("test_OutputProcess"):
                from KratosMultiphysics.StructuralMechanicsApplication.structural_mechanics_analysis import StructuralMechanicsAnalysis
                model = KratosMultiphysics.Model()
                simulation = StructuralMechanicsAnalysis(model, settings)
                simulation.Run()
            self.assertEqual(mocked_execute.call_count, 1 + 5)


if __name__ == "__main__":
    KratosUnittest.main()<|MERGE_RESOLUTION|>--- conflicted
+++ resolved
@@ -249,21 +249,13 @@
             self.model_part.CloneTimeStep(time)
             self.model_part.ProcessInfo[KratosMultiphysics.STEP] += 1
             process.ExecuteFinalizeSolutionStep()
-<<<<<<< HEAD
-        self.assertEqual(self.HDF5FileSerial.call_count, 2)
-=======
         self.assertEqual(self.HDF5File.call_count, 2)
->>>>>>> b10d5cb5
         self.assertEqual(
             self.HDF5File.call_args[0][0]['file_name'].GetString(), 'kratos-0.2000.h5')
         self.assertEqual(
             self.HDF5File.call_args[0][0]['file_access_mode'].GetString(), 'exclusive')
         self.assertEqual(
-<<<<<<< HEAD
-            self.HDF5FileSerial.call_args[0][0]['echo_level'].GetInt(), 0)
-=======
             self.HDF5File.call_args[0][0]['echo_level'].GetInt(), 0)
->>>>>>> b10d5cb5
         self.assertEqual(self.HDF5ModelPartIO.call_count, 2)
         self.HDF5ModelPartIO.assert_called_with(
             self.HDF5File.return_value, '/ModelData')
@@ -425,11 +417,7 @@
         with patch('KratosMultiphysics.HDF5Application.xdmf_utils.WriteMultifileTemporalAnalysisToXdmf', autospec=True) as WriteMultifileTemporalAnalysisToXdmf:
             with patch('KratosMultiphysics.kratos_utilities.DeleteFileIfExisting', autospec=True) as DeleteFileIfExisting:
                 with patch('pathlib.Path.glob', autospec=True) as listdir:
-<<<<<<< HEAD
-                    self.HDF5FileSerial().GetFileName.return_value = settings["Parameters"]["model_part_name"].GetString() + ".h5"
-=======
                     self.HDF5File().GetFileName.return_value = settings["Parameters"]["model_part_name"].GetString() + ".h5"
->>>>>>> b10d5cb5
                     listdir.return_value = [
                         pathlib.Path('test_model_part-0.0000.h5').absolute(),
                         pathlib.Path('test_model_part-0.1000.h5').absolute()]
