//    |  /           |
//    ' /   __| _` | __|  _ \   __|
//    . \  |   (   | |   (   |\__ `
//   _|\_\_|  \__,_|\__|\___/ ____/
//                   Multi-Physics
//
//  License:		 BSD License
//					 Kratos default license: kratos/IGAStructuralMechanicsApplication/license.txt
//
//  Main authors:    Tobias Tescheamacher
//                   Riccardo Rossi
//


// System includes


// External includes


// Project includes
#include "includes/define.h"
#include "custom_elements/meshless_base_element.h"
#include "custom_elements/meshless_membrane_element.h"

#include "iga_structural_mechanics_application.h"
#include "iga_structural_mechanics_application_variables.h"

#include "utilities/math_utils.h"

#include "geometries/geometry.h"

namespace Kratos
{

//************************************************************************************
//************************************************************************************
MeshlessShellElement::MeshlessShellElement(
	IndexType NewId,
	GeometryType::Pointer pGeometry)
    : MeshlessBaseElement(NewId, pGeometry)
{
    //DO NOT ADD DOFS HERE!!!

}

//************************************************************************************
//************************************************************************************
MeshlessShellElement::MeshlessShellElement(
	IndexType NewId,
	GeometryType::Pointer pGeometry,  
	PropertiesType::Pointer pProperties)
    : MeshlessBaseElement(NewId, pGeometry, pProperties)
{
}

Element::Pointer MeshlessShellElement::Create(
	IndexType NewId, 
	NodesArrayType const& ThisNodes,  
	PropertiesType::Pointer pProperties) const
{
	return boost::make_shared< MeshlessShellElement >(NewId, GetGeometry().Create(ThisNodes), pProperties);
}

MeshlessShellElement::~MeshlessShellElement()
{
}

//***********************************************************************************
//***********************************************************************************

void MeshlessShellElement::EquationIdVector(
	EquationIdVectorType& rResult,
	ProcessInfo& rCurrentProcessInfo)

{
	KRATOS_TRY
	unsigned int number_of_nodes = GetGeometry().size();
	unsigned int dim = number_of_nodes * 3;

	if (rResult.size() != dim)
		rResult.resize(dim);

	for (unsigned int i = 0; i < number_of_nodes; i++)
	{
		int index = i * 3;
		rResult[index] = GetGeometry()[i].GetDof(DISPLACEMENT_X).EquationId();
		rResult[index + 1] = GetGeometry()[i].GetDof(DISPLACEMENT_Y).EquationId();
		rResult[index + 2] = GetGeometry()[i].GetDof(DISPLACEMENT_Z).EquationId();
	}

	KRATOS_CATCH("")
}

//***********************************************************************************
//***********************************************************************************

void MeshlessShellElement::GetDofList(
	DofsVectorType& ElementalDofList,
	ProcessInfo& rCurrentProcessInfo)

{
	ElementalDofList.resize(0);

	for (unsigned int i = 0; i < GetGeometry().size(); i++)
	{
		ElementalDofList.push_back(GetGeometry()[i].pGetDof(DISPLACEMENT_X));
		ElementalDofList.push_back(GetGeometry()[i].pGetDof(DISPLACEMENT_Y));
		ElementalDofList.push_back(GetGeometry()[i].pGetDof(DISPLACEMENT_Z));
	}
}

//***********************************************************************************
//***********************************************************************************

void MeshlessShellElement::Initialize()

{
	//std::cout << "start function Initialize in Meshless Shell Element" << std::endl;
	KRATOS_TRY
		//KRATOS_WATCH( "INITIALIZE ELEMENT" )
		//getting all "Actual" info from the geometry
		//const GeometryType::IntegrationPointsArrayType& integration_points = GetGeometry().IntegrationPoints();

	// Get values of shape functions and derivatives. Derivatives are first and sevon column: first dreivatives. Third, fourth and fith are second derivatives
	double integration_weight = this->GetValue(INTEGRATION_WEIGHT);
	Vector ShapeFunctionsN = this->GetValue(SHAPE_FUNCTION_VALUES);
	Matrix DN_De = this->GetValue(SHAPE_FUNCTION_LOCAL_DERIVATIVES);
  Matrix DDN_DDe = this->GetValue(SHAPE_FUNCTION_LOCAL_SECOND_DERIVATIVES);



	// Initialize Variables
	mdensity = GetProperties()[DENSITY];
	mThickness0 = GetProperties()[THICKNESS];
	//WIRD DAS GEBRAUCHT??
	mThickness = 0.00;

	// Initialize Material
	mConstitutiveLawVector = GetProperties()[CONSTITUTIVE_LAW]->Clone();
	mConstitutiveLawVector->InitializeMaterial(GetProperties(), GetGeometry(), ShapeFunctionsN);

	//Initialize Jacobian
	Matrix J0;
	//Calculate Jacobian
	Jacobian(DN_De, J0);

	//Basis Vectors
	array_1d<double, 3> g1, g2, g3;

	g1[0] = J0(0, 0);
	g2[0] = J0(0, 1);
	g1[1] = J0(1, 0);
	g2[1] = J0(1, 1);
	g1[2] = J0(2, 0);
	g2[2] = J0(2, 1);

	//Basis Vector g3
	CrossProduct(g3, g1, g2);
	//Differential Area dA
	double dA = norm_2(g3);
	//Normal Vector n
	array_1d<double, 3> n = g3 / dA;

	//Covariant Metric
	mGab0[0] = pow(g1[0], 2) + pow(g1[1], 2) + pow(g1[2], 2);
	mGab0[1] = pow(g2[0], 2) + pow(g2[1], 2) + pow(g2[2], 2);
	mGab0[2] = g1[0] * g2[0] + g1[1] * g2[1] + g1[2] * g2[2];

	double inverse_determinant_gab = 1.0 / (mGab0[0] * mGab0[1] - mGab0[2] * mGab0[2]);

	//Contravariant Metric
	array_1d<double, 3> gab_contravariant;
	gab_contravariant[0] = inverse_determinant_gab*mGab0[1];
	gab_contravariant[1] = -inverse_determinant_gab*mGab0[2];
	gab_contravariant[2] = inverse_determinant_gab*mGab0[0];

	array_1d<double, 3> g_contravariant_1 = g1*gab_contravariant[0] + g2*gab_contravariant[1];
	array_1d<double, 3> g_contravariant_2 = g1*gab_contravariant[1] + g2*gab_contravariant[2];

	//Hessian Matrix
	Matrix H = ZeroMatrix(3, 3);
	Hessian(H, DDN_DDe);

	mCurvature0[0] = H(0, 0)*n[0] + H(1, 0)*n[1] + H(2, 0)*n[2];
	mCurvature0[1] = H(0, 1)*n[0] + H(1, 1)*n[1] + H(2, 1)*n[2];
	mCurvature0[2] = H(0, 2)*n[0] + H(1, 2)*n[1] + H(2, 2)*n[2];

	double length_g1 = norm_2(g1);
	array_1d<double, 3> e1 = g1 / length_g1;
	double lg_contravariant_2 = norm_2(g_contravariant_2);
	array_1d<double, 3> e2 = g_contravariant_2 / lg_contravariant_2;

	Matrix mG = ZeroMatrix(2, 2);
	mG(0, 0) = inner_prod(e1, g_contravariant_1);
	mG(0, 1) = inner_prod(e1, g_contravariant_2);
	mG(1, 0) = inner_prod(e2, g_contravariant_1);
	mG(1, 1) = inner_prod(e2, g_contravariant_2);

	boost::numeric::ublas::bounded_matrix<double, 3, 3> Q = ZeroMatrix(3,3);
	CalculateQ(Q, mG);
	mQ = Q;

	//Calculate the reduced mass matrix
	mDetJ0 = norm_2(g3); //norm_2(V3);


	//calculating the total area
	//mTotalDomainInitialSize = mDetJ0 * integration_weight;

	KRATOS_CATCH("")
}

//***********************************************************************************
//***********************************************************************************
void MeshlessShellElement::CalculateRightHandSide(
	VectorType& rRightHandSideVector,
	ProcessInfo& rCurrentProcessInfo)

{
	//calculation flags
	bool CalculateStiffnessMatrixFlag = false;
	bool CalculateResidualVectorFlag = true;
	MatrixType temp = Matrix();

	CalculateAll(temp, rRightHandSideVector, rCurrentProcessInfo, CalculateStiffnessMatrixFlag, CalculateResidualVectorFlag);
}

//***********************************************************************************
//***********************************************************************************

void MeshlessShellElement::CalculateLocalSystem(
	MatrixType& rLeftHandSideMatrix,
	VectorType& rRightHandSideVector,
	ProcessInfo& rCurrentProcessInfo)

{
	//calculation flags
	bool CalculateStiffnessMatrixFlag = true;
	bool CalculateResidualVectorFlag = true;

	CalculateAll(rLeftHandSideMatrix, rRightHandSideVector, rCurrentProcessInfo, CalculateStiffnessMatrixFlag, CalculateResidualVectorFlag);
}

<<<<<<< HEAD
//************************************************************************************
//************************************************************************************
void MeshlessShellElement::CalculateOnIntegrationPoints(
  const Variable<double>& rVariable,
  std::vector<double>& rOutput,
  const ProcessInfo& rCurrentProcessInfo
  )
{
  if (rOutput.size() != 1)
  {
    rOutput.resize(1);
  }

  if (rVariable == VON_MISES_STRESS)
  {
    const unsigned int number_of_nodes = GetGeometry().size();
    const unsigned int dimension = 2; // get value from dimension of derivatives
    //const unsigned int strain_size = mConstitutiveLawVector[0]->GetStrainSize();

    //KinematicVariables this_kinematic_variables(strain_size, dimension, number_of_nodes);
    //ConstitutiveVariables this_constitutive_variables(strain_size);

    //// Create constitutive law parameters:
    //ConstitutiveLaw::Parameters Values(GetGeometry(), GetProperties(), rCurrentProcessInfo);

    //// Set constitutive law flags:
    //Flags& ConstitutiveLawOptions = Values.GetOptions();
    //ConstitutiveLawOptions.Set(ConstitutiveLaw::USE_ELEMENT_PROVIDED_STRAIN, false);
    //ConstitutiveLawOptions.Set(ConstitutiveLaw::COMPUTE_STRESS, true);
    //ConstitutiveLawOptions.Set(ConstitutiveLaw::COMPUTE_CONSTITUTIVE_TENSOR, false);

    //Values.SetStrainVector(this_constitutive_variables.StrainVector);

    //// Reading integration points
    //const GeometryType::IntegrationPointsArrayType& integration_points = GetGeometry().IntegrationPoints();

    //// Displacements vector
    //Vector displacements;
    //GetValuesVector(displacements);

    ////for (unsigned int point_number = 0; point_number < integration_points.size(); point_number++)
    ////{
    //  // Compute element kinematics B, F, DN_DX ...
    //  CalculateKinematicVariables(this_kinematic_variables, point_number, integration_points);

    //  // Compute material reponse
    //  CalculateConstitutiveVariables(this_kinematic_variables, this_constitutive_variables, Values, point_number, integration_points, GetStressMeasure(), displacements);

    //  const Matrix stress_tensor = MathUtils<double>::StressVectorToTensor(this_constitutive_variables.StressVector);

    //  double sigma_equivalent = 0.0;

    //  if (dimension == 2)
    //  {
    //    sigma_equivalent = std::pow((stress_tensor(0, 0) - stress_tensor(1, 1)), 2.0) +
    //      3 * (stress_tensor(0, 1) * stress_tensor(1, 0));
    //  }
    //  else
    //  {
    //    sigma_equivalent = 0.5*(std::pow((stress_tensor(0, 0) - stress_tensor(1, 1)), 2.0) +
    //      std::pow((stress_tensor(1, 1) - stress_tensor(2, 2)), 2.0) +
    //      std::pow((stress_tensor(2, 2) - stress_tensor(0, 0)), 2.0) +
    //      6 * (stress_tensor(0, 1) * stress_tensor(1, 0) +
    //        stress_tensor(1, 2) * stress_tensor(2, 1) +
    //        stress_tensor(2, 0) * stress_tensor(0, 2)));
    //  }

      //if (sigma_equivalent < 0.0)
      //{
      //  rOutput[0] = 0.0;
      //}
      //else
      //{
        rOutput[0] = 5;// std::sqrt(sigma_equivalent);
      //}
  }
  else
  {
    rOutput[0] = 0.0;// mConstitutiveLawVector[0]->GetValue(rVariable, rOutput[0]);
  }
=======
//***********************************************************************************
//***********************************************************************************

void MeshlessShellElement::CalculateOnIntegrationPoints(
	const Variable<Matrix>& rVariable,
	std::vector<Matrix>& Output,
	const ProcessInfo& rCurrentProcessInfo)

{
	std::cout << "CalculateOnIntegrationPoints not yet implemented" << std::endl;
	////reading integration points and local gradients
	//const GeometryType::IntegrationPointsArrayType& integration_points = GetGeometry().IntegrationPoints();
	////const Matrix& Ncontainer = GetGeometry().ShapeFunctionsValues();

	////calculating actual jacobian
	//GeometryType::JacobiansType J;
	//J = GetGeometry().Jacobian(J);

	////auxiliary terms
	//boost::numeric::ublas::bounded_matrix<double, 2, 2> j;
	//boost::numeric::ublas::bounded_matrix<double, 2, 2> g;
	//boost::numeric::ublas::bounded_matrix<double, 2, 2> C;
	//array_1d<double, 3> ge;
	//array_1d<double, 3> gn;
	//array_1d<double, 3> v3;

	//Vector StrainVector(3);
	//Vector StressVector(3);


	//if (Output.size() != integration_points.size())
	//	Output.resize(integration_points.size());

	//for (unsigned int PointNumber = 0; PointNumber < integration_points.size(); PointNumber++)
	//{
	//	//double IntegrationWeight = GetGeometry().IntegrationPoints()[PointNumber].Weight();

	//	ge[0] = J[PointNumber](0, 0);
	//	gn[0] = J[PointNumber](0, 1);
	//	ge[1] = J[PointNumber](1, 0);
	//	gn[1] = J[PointNumber](1, 1);
	//	ge[2] = J[PointNumber](2, 0);
	//	gn[2] = J[PointNumber](2, 1);

	//	CrossProduct(v3, ge, gn);
	//	CalculateJ(j, ge, gn, v3);

	//	// Calculation of matrix g = jtrans*j;
	//	noalias(g) = prod(trans(j), j);

	//	// calculation of the Right Cauchy-Green Tensor C = Gtrans*g*G
	//	boost::numeric::ublas::bounded_matrix<double, 2, 2> tmp;
	//	tmp = prod(g, mG_Vector[PointNumber]);
	//	noalias(C) = prod(trans(mG_Vector[PointNumber]), tmp);

	//	// Calculation of the StrainVector
	//	CalculateStrain(StrainVector, C);

	//	ConstitutiveLaw::Parameters Values(GetGeometry(), GetProperties(), rCurrentProcessInfo);
	//	Values.GetOptions().Set(ConstitutiveLaw::USE_ELEMENT_PROVIDED_STRAIN, false);
	//	Values.GetOptions().Set(ConstitutiveLaw::COMPUTE_STRESS);
	//	Values.GetOptions().Set(ConstitutiveLaw::COMPUTE_CONSTITUTIVE_TENSOR, false);

	//	// if strain has to be computed inside of the constitutive law with PK2
	//	//rValues.SetDeformationGradientF(rVariables.F); //in this case F is the whole deformation gradient

	//	Values.SetStrainVector(StrainVector); //this is the input  parameter
	//	Values.SetStressVector(StressVector); //this is the output parameter


	//	mConstitutiveLawVector[PointNumber]->CalculateMaterialResponse(Values, ConstitutiveLaw::StressMeasure_PK2);


	//	noalias(mStressesVector[PointNumber]) = ZeroVector(6);
	//	Calculate_GlobalStressVector(mStressesVector[PointNumber], StressVector, mV1[PointNumber], mV2[PointNumber]); //saving the stress vector


	//	if (rVariable == GREEN_LAGRANGE_STRAIN_TENSOR)
	//	{
	//		//             if ( Output[PointNumber].size2() != StrainVector.size() )
	//		//                 Output[PointNumber].resize( 1, StrainVector.size() );
	//		//
	//		//             for ( unsigned int ii = 0; ii < StrainVector.size(); ii++ )
	//		//                 Output[PointNumber]( 0, ii ) = StrainVector[ii];

	//		//BIG CHAPUZA! need to have this to look like a stress
	//		Vector strain_as_stress = StrainVector;
	//		strain_as_stress[2] *= 0.5;
	//		array_1d<double, 6> global_strain = ZeroVector(6);
	//		Calculate_GlobalStressVector(global_strain, strain_as_stress, mV1[PointNumber], mV2[PointNumber]);

	//		Matrix StrainMatrix = MathUtils<double>::StrainVectorToTensor(global_strain);
	//		Output[PointNumber] = StrainMatrix;
	//	}
	//	else if (rVariable == PK2_STRESS_TENSOR)
	//	{
	//		//             if ( Output[PointNumber].size2() != 6 )
	//		//                 Output[PointNumber].resize( 1, 6 );
	//		//
	//		//             for ( unsigned int ii = 0; ii < 6; ii++ )
	//		//                 Output[PointNumber]( 0, ii ) = mStressesVector[PointNumber][ii];

	//		Matrix StressMatrix = MathUtils<double>::StressVectorToTensor(mStressesVector[PointNumber]);
	//		Output[PointNumber] = StressMatrix;
	//	}
	//	else if (rVariable == CAUCHY_STRESS_TENSOR)  // to compute Cauchy_Stress
	//	{
	//		//             if(Output[PointNumber].size2() != 6)
	//		//                 Output[PointNumber].resize(1,6);

	//		boost::numeric::ublas::bounded_matrix<double, 2, 2> F;
	//		noalias(F) = tmp; //VM
	//		Vector CauchyStressVector = StressVector;
	//		double detF = MathUtils<double>::Det(F);

	//		//calculate base vectors in the current configuration
	//		array_1d<double, 3> v1, v2, n;
	//		CrossProduct(v3, ge, gn);
	//		n = v3;
	//		n /= norm_2(v3);
	//		v1 = ge;
	//		v1 /= norm_2(v1);
	//		CrossProduct(v2, n, v1);


	//		mConstitutiveLawVector[PointNumber]->TransformPK2Stresses(CauchyStressVector, F, detF, ConstitutiveLaw::StressMeasure_Cauchy);

	//		noalias(mCauchyStressesVector[PointNumber]) = ZeroVector(6);
	//		Calculate_GlobalStressVector(mCauchyStressesVector[PointNumber], CauchyStressVector, v1, v2);   //saving the stress vector
	//																										// Calculate_GlobalStressVector(mCauchyStressesVector[PointNumber], CauchyStressVector, mV1[PointNumber], mV2[PointNumber]);	//saving the stress vector

	//																										// for(unsigned int ii = 0; ii<6; ii++)
	//																										//   Output[PointNumber](0,ii) = mCauchyStressesVector[PointNumber][ii];

	//		Matrix StressMatrix = MathUtils<double>::StressVectorToTensor(mCauchyStressesVector[PointNumber]);
	//		Output[PointNumber] = StressMatrix;

	//	}
	//	else
	//	{
	//		Output[PointNumber] = mConstitutiveLawVector[PointNumber]->GetValue(rVariable, Output[PointNumber]);
	//	}


	//}

>>>>>>> b32a1c6d
}

//***********************************************************************************
//***********************************************************************************

void MeshlessShellElement::FinalizeSolutionStep(
	ProcessInfo& rCurrentProcessInfo)
{
		//
		//            ConstitutiveLaw::Parameters Values (GetGeometry(),GetProperties(),rCurrentProcessInfo);
		//            Values.GetOptions().Set (ConstitutiveLaw::USE_ELEMENT_PROVIDED_STRAIN, false);
		//            Values.GetOptions().Set (ConstitutiveLaw::COMPUTE_STRESS);
		//            Values.GetOptions().Set (ConstitutiveLaw::COMPUTE_CONSTITUTIVE_TENSOR);
		//            Matrix dummy = ZeroMatrix ( 0, 0 );
		//            Vector StrainVector = mStrainsVector[i];
		//            Values.SetStrainVector (StrainVector); //this has to be the input parameter
		//            Values.SetStressVector (StressVector);
		//            Values.SetConstitutiveMatrix (dummy);
		//            Values.SetShapeFunctionsValues ( row ( GetGeometry().ShapeFunctionsValues(), PointNumber ) );
		//
		//            mConstitutiveLawVector[PointNumber]->FinalizeMaterialResponse (Values,ConstitutiveLaw::StressMeasure_PK2 );

	mConstitutiveLawVector->FinalizeSolutionStep(GetProperties(),
		GetGeometry(),
		this->GetValue(SHAPE_FUNCTION_VALUES),
		rCurrentProcessInfo);

}

//***********************************************************************************
//***********************************************************************************
// --------- //
//  PRIVATE  //
// --------- //
//***********************************************************************************
//***********************************************************************************

void MeshlessShellElement::CalculateAndAddKm(
	Matrix& K,
	Matrix& B,
	Matrix& D,
	double weight)

{
	KRATOS_TRY

	unsigned int dim = B.size2();
	Matrix temp(3, dim);
	noalias(temp) = prod(D, B);
	temp *= weight;
	Matrix Km(dim, dim);
	noalias(Km) = prod(trans(B), temp);
	//KRATOS_WATCH(Km)
	noalias(K) += Km;

	KRATOS_CATCH("")
}

//***********************************************************************************
//***********************************************************************************

void MeshlessShellElement::CalculateAndAddNonlinearKm(
	Matrix& K,
	Matrix& B11,
	Matrix& B22,
	Matrix& B12,
	Vector& SD,
	double weight)

{
	KRATOS_TRY
		
	unsigned int number_of_nodes = GetGeometry().size();

	for (unsigned int n = 0; n < number_of_nodes; n++)
	{
		for (unsigned int i = 0; i < 3; i++)
		{
			for (unsigned int m = 0; m <= n; m++)
			{
				int check = 3;
				if (m == n)
					check = i + 1;
				for (unsigned int j = 0; j < check; j++)
				{
          unsigned int nbase = 3 * n + i;
          unsigned int mbase = 3 * m + j;

					K(nbase, mbase) += (SD[0] * B11(nbase, mbase) 
            + SD[1] * B22(nbase, mbase) 
            + SD[2] * B12(nbase, mbase))*weight;
					K(mbase, nbase) += (SD[0] * B11(nbase, mbase) 
            + SD[1] * B22(nbase, mbase) 
            + SD[2] * B12(nbase, mbase))*weight;
				}
			}
		}
	}
	KRATOS_CATCH("")
}

//***********************************************************************************
//***********************************************************************************

void MeshlessShellElement::CalculateQ(
	boost::numeric::ublas::bounded_matrix<double, 3, 3>& Q,
	Matrix& mG)

{
	KRATOS_TRY
	Q(0, 0) = pow(mG(0, 0), 2);
	Q(0, 1) = pow(mG(0, 1), 2);
	Q(0, 2) = 2.00*mG(0, 0)*mG(0, 1);

	Q(1, 0) = pow(mG(1, 0), 2);
	Q(1, 1) = pow(mG(1, 1), 2);
	Q(1, 2) = 2.00*mG(1, 0) * mG(1, 1);

	Q(2, 0) = 2.00 * mG(0, 0) * mG(1, 0);
	Q(2, 1) = 2.00 * mG(0, 1)*mG(1, 1);
	Q(2, 2) = 2.00 * (mG(0, 0) * mG(1, 1) + mG(0, 1)*mG(1, 0));

	KRATOS_CATCH("")
}

//***********************************************************************************
//***********************************************************************************
/**doxygen
*/
void MeshlessShellElement::CalculateBMembrane(
	Matrix& B,
	boost::numeric::ublas::bounded_matrix<double, 3, 3>& Q,
	const Matrix& DN_De,
	const array_1d<double, 3>& g1,
	const array_1d<double, 3>& g2)

{
	KRATOS_TRY

	const unsigned int number_of_nodes = GetGeometry().size();
	Matrix b(3, number_of_nodes * 3);

	for (unsigned int i = 0; i < number_of_nodes; i++)
	{
		unsigned int index = 3 * i;

		//first line
		b(0, index)     = DN_De(i, 0) * g1[0];
		b(0, index + 1) = DN_De(i, 0) * g1[1];
		b(0, index + 2) = DN_De(i, 0) * g1[2];

		//second line
		b(1, index)     = DN_De(i, 1) * g2[0];
		b(1, index + 1) = DN_De(i, 1) * g2[1];
		b(1, index + 2) = DN_De(i, 1) * g2[2];

		//third line
		b(2, index)     = 0.5*(DN_De(i, 1) * g1[0] + DN_De(i, 0) * g2[0]);
		b(2, index + 1) = 0.5*(DN_De(i, 1) * g1[1] + DN_De(i, 0) * g2[1]);
		b(2, index + 2) = 0.5*(DN_De(i, 1) * g1[2] + DN_De(i, 0) * g2[2]);
	}

	B = prod(Q, b);

	KRATOS_CATCH("")
}


void MeshlessShellElement::CalculateBCurvature(
  Matrix& B,
  boost::numeric::ublas::bounded_matrix<double, 3, 3>& Q,
  const Matrix& DN_De,
  const Matrix& DDN_DDe,
	const array_1d<double, 3>& g1,
	const array_1d<double, 3>& g2)
{
	KRATOS_TRY
	const unsigned int number_of_nodes = GetGeometry().size();
	Matrix dg3 = ZeroMatrix(3, 3);
	Matrix dn = ZeroMatrix(3, 3);
	Matrix b = ZeroMatrix(3, number_of_nodes * 3);

	//calculation of Hessian H
	Matrix H = ZeroMatrix(3, 3);
	Hessian(H, DDN_DDe);

	//basis vector g3
	array_1d<double, 3> g3;
	array_1d<double, 3> n;
	CrossProduct(g3, g1, g2);

	//differential area dA
	double dA = norm_2(g3);

	//normal vector n
	n = g3 / dA;

	double invdA = 1 / dA;
	double inddA3 = 1 / pow(dA, 3);

	for (unsigned int i = 0; i < number_of_nodes; i++)
	{
		unsigned int index = 3 * i;
		//first line
		dg3(0, 0) = 0;
		dg3(0, 1) = -DN_De(i, 0) * g2[2] + DN_De(i, 1)*g1[2];
		dg3(0, 2) = DN_De(i, 0) * g2[1] - DN_De(i, 1)*g1[1];

		//second line
		dg3(1, 0) = DN_De(i, 0) * g2[2] - DN_De(i, 1)*g1[2];
		dg3(1, 1) = 0;
		dg3(1, 2) = -DN_De(i, 0)*g2[0] + DN_De(i, 1)*g1[0];

		//third line
		dg3(2, 0) = - DN_De(i, 0) * g2[1] + DN_De(i, 1) * g1[1];
		dg3(2, 1) = DN_De(i, 0) * g2[0] - DN_De(i, 1) * g1[0];
		dg3(2, 2) = 0;

		//KRATOS_WATCH(dg3)

		for (unsigned int j = 0; j < 3; j++)
		{
			double g3dg3lg3 = (g3[0] * dg3(j, 0) + g3[1] * dg3(j, 1) + g3[2] * dg3(j, 2))*inddA3;

			dn(j, 0) = dg3(j, 0)*invdA - g3[0] * g3dg3lg3;
			dn(j, 1) = dg3(j, 1)*invdA - g3[1] * g3dg3lg3;
			dn(j, 2) = dg3(j, 2)*invdA - g3[2] * g3dg3lg3;
		}

		// curvature vector [K11,K22,K12] referred to curvilinear coordinate system
		b(0, index)		= 0 - (DDN_DDe(i, 0) * n[0] + H(0, 0)*dn(0, 0) + H(1, 0)*dn(0, 1) + H(2, 0)*dn(0, 2));
		b(0, index + 1) = 0 - (DDN_DDe(i, 0) * n[1] + H(0, 0)*dn(1, 0) + H(1, 0)*dn(1, 1) + H(2, 0)*dn(1, 2));
		b(0, index + 2) = 0 - (DDN_DDe(i, 0) * n[2] + H(0, 0)*dn(2, 0) + H(1, 0)*dn(2, 1) + H(2, 0)*dn(2, 2));

		//second line
		b(1, index)		= 0 - (DDN_DDe(i, 1) * n[0] + H(0, 1)*dn(0, 0) + H(1, 1)*dn(0, 1) + H(2, 1)*dn(0, 2));
		b(1, index + 1) = 0 - (DDN_DDe(i, 1) * n[1] + H(0, 1)*dn(1, 0) + H(1, 1)*dn(1, 1) + H(2, 1)*dn(1, 2));
		b(1, index + 2) = 0 - (DDN_DDe(i, 1) * n[2] + H(0, 1)*dn(2, 0) + H(1, 1)*dn(2, 1) + H(2, 1)*dn(2, 2));

		//third line
		b(2, index)		= 0 - (DDN_DDe(i, 2) * n[0] + H(0, 2)*dn(0, 0) + H(1, 2)*dn(0, 1) + H(2, 2)*dn(0, 2));
		b(2, index + 1) = 0 - (DDN_DDe(i, 2) * n[1] + H(0, 2)*dn(1, 0) + H(1, 2)*dn(1, 1) + H(2, 2)*dn(1, 2));
		b(2, index + 2) = 0 - (DDN_DDe(i, 2) * n[2] + H(0, 2)*dn(2, 0) + H(1, 2)*dn(2, 1) + H(2, 2)*dn(2, 2));
	}

	B = prod(Q, b);
	KRATOS_CATCH("")
}
//***********************************************************************************
//***********************************************************************************
void MeshlessShellElement::CalculateStrain(
	Vector& StrainVector,
	array_1d<double, 3>& gab,
	array_1d<double, 3>& gab0)

{
	KRATOS_TRY

	StrainVector[0] = 0.5 * (gab[0] - gab0[0]);
	StrainVector[1] = 0.5 * (gab[1] - gab0[1]);
	StrainVector[2] = 0.5 * (gab[2] - gab0[2]);

	KRATOS_CATCH("")
}

//***********************************************************************************
//***********************************************************************************

void MeshlessShellElement::CalculateCurvature(
	Vector& CurvatureVector,
	array_1d<double, 3>& bv,
	array_1d<double, 3>& bv_ref)

{
	KRATOS_TRY

	CurvatureVector[0] = (bv[0] - bv_ref[0]);
	CurvatureVector[1] = (bv[1] - bv_ref[1]);
	CurvatureVector[2] = (bv[2] - bv_ref[2]);

	KRATOS_CATCH("")
}

//***********************************************************************************
//***********************************************************************************
void MeshlessShellElement::CalculateMetricDeformed(const Matrix& DN_De,
  const Matrix& DDN_DDe,
	array_1d<double, 3>& gab,
	array_1d<double, 3>& curvature_coefficient,
	array_1d<double, 3>& g1,
	array_1d<double, 3>& g2)
{
	Matrix J;
	Jacobian(DN_De, J);

  //KRATOS_WATCH(J)

	//auxiliary terms
	array_1d<double, 3> g3;

	//double IntegrationWeight = GetGeometry().IntegrationPoints()[0].Weight();

	g1[0] = J(0, 0);
	g2[0] = J(0, 1);
	g1[1] = J(1, 0);
	g2[1] = J(1, 1);
	g1[2] = J(2, 0);
	g2[2] = J(2, 1);

	//basis vector g3
	CrossProduct(g3, g1, g2);
	//differential area dA
	double dA = norm_2(g3);
	//normal vector _n
	array_1d<double, 3> n = g3 / dA;

	//GetCovariantMetric
	gab[0] = pow(g1[0], 2) + pow(g1[1], 2) + pow(g1[2], 2);
	gab[1] = pow(g2[0], 2) + pow(g2[1], 2) + pow(g2[2], 2);
	gab[2] = g1[0] * g2[0] + g1[1] * g2[1] + g1[2] * g2[2];

	Matrix H = ZeroMatrix(3, 3);
	Hessian(H, DDN_DDe);

	curvature_coefficient[0] = H(0, 0)*n[0] + H(1, 0)*n[1] + H(2, 0)*n[2];
	curvature_coefficient[1] = H(0, 1)*n[0] + H(1, 1)*n[1] + H(2, 1)*n[2];
	curvature_coefficient[2] = H(0, 2)*n[0] + H(1, 2)*n[1] + H(2, 2)*n[2];
}

//***********************************************************************************
//***********************************************************************************
void MeshlessShellElement::CalculateSecondVariationStrainCurvature(
  const Matrix& DN_De,
  const Matrix& DDN_DDe,
	Matrix& Strain_in_Q_coordinates11,
	Matrix& Strain_in_Q_coordinates22,
	Matrix& Strain_in_Q_coordinates12,
	Matrix& Curvature_in_Q_coordinates11,
	Matrix& Curvature_in_Q_coordinates22,
	Matrix& Curvature_in_Q_coordinates12,
	boost::numeric::ublas::bounded_matrix<double, 3, 3>& Q,
	array_1d<double, 3>& g1,
	array_1d<double, 3>& g2)
{
	const unsigned int number_of_nodes = GetGeometry().size();
	Matrix dg3_n = ZeroMatrix(3, 3);
	Matrix dg3_m = ZeroMatrix(3, 3);

	Vector ddStrain_curvilinear = ZeroVector(3);
	Vector ddCurvature_curvilinear = ZeroVector(3);

	Matrix dn_n = ZeroMatrix(3, 3);
	Matrix dn_m = ZeroMatrix(3, 3);

	//basis vector g3
	array_1d<double, 3> g3;
	array_1d<double, 3> ddn;


	CrossProduct(g3, g1, g2);

	Matrix H = ZeroMatrix(3, 3);

	this->Hessian(H, DDN_DDe);

	//differential area dA
	double dA = norm_2(g3);

	//normal vector n
	array_1d<double, 3> n = g3 / dA;

	double invdA  = 1 / dA;
	double invdA3 = 1 / pow(dA, 3);
	double invdA5 = 1 / pow(dA, 5);

	for (unsigned int n = 0; n < number_of_nodes; n++)
	{
		//first line --- dg(1,0)*g2(2)-dg(2,0)*g2(1) + g1(1)*dg(2,1)-g1(2)*dg(1,1);
		dg3_n(0, 0) = 0;
		dg3_n(0, 1) = -DN_De(n, 0) * g2[2] + DN_De(n, 1)*g1[2];
		dg3_n(0, 2) = DN_De(n, 0) * g2[1] - DN_De(n, 1)*g1[1];

		//second line --- dg(2,0)*g2(0)-dg(0,0)*g2(2) + g1(2)*dg(0,1)-g1(0)*dg(2,1);
		dg3_n(1, 0) = DN_De(n, 0) * g2[2] - DN_De(n, 1)*g1[2];
		dg3_n(1, 1) = 0;
		dg3_n(1, 2) = -DN_De(n, 0)*g2[0] + DN_De(n, 1)*g1[0];

		//third line --- dg(0,0)*g2(1)-dg(1,0)*g2(0) + g1(0)*dg(1,1)-g1(1)*dg(0,1);
		dg3_n(2, 0) = -DN_De(n, 0) * g2[1] + DN_De(n, 1) * g1[1];
		dg3_n(2, 1) = DN_De(n, 0) * g2[0] - DN_De(n, 1) * g1[0];
		dg3_n(2, 2) = 0;

		//std::cout << "dg3_n: " << dg3_n << std::endl;

		for (unsigned int i = 0; i < 3; i++)
		{
			double g3dg3n = (g3[0] * dg3_n(i, 0) + g3[1] * dg3_n(i, 1) + g3[2] * dg3_n(i, 2));
			double g3dg3lg3n = g3dg3n*invdA3;

			dn_n(i, 0) = dg3_n(i, 0)*invdA - g3[0] * g3dg3lg3n;
			dn_n(i, 1) = dg3_n(i, 1)*invdA - g3[1] * g3dg3lg3n;
			dn_n(i, 2) = dg3_n(i, 2)*invdA - g3[2] * g3dg3lg3n;

			//std::cout << dn_n << std::endl;

			for (unsigned int m = 0; m <= n; m++)
			{
				//first line --- dg(1,0)*g2(2)-dg(2,0)*g2(1) + g1(1)*dg(2,1)-g1(2)*dg(1,1);
				dg3_m(0, 0) = 0;
				dg3_m(0, 1) = -DN_De(m, 0) * g2[2] + DN_De(m, 1)*g1[2];
				dg3_m(0, 2) = DN_De(m, 0) * g2[1] - DN_De(m, 1)*g1[1];

				//second line --- dg(2,0)*g2(0)-dg(0,0)*g2(2) + g1(2)*dg(0,1)-g1(0)*dg(2,1);
				dg3_m(1, 0) = DN_De(m, 0) * g2[2] - DN_De(m, 1)*g1[2];
				dg3_m(1, 1) = 0;
				dg3_m(1, 2) = -DN_De(m, 0)*g2[0] + DN_De(m, 1)*g1[0];

				//third line --- dg(0,0)*g2(1)-dg(1,0)*g2(0) + g1(0)*dg(1,1)-g1(1)*dg(0,1);
				dg3_m(2, 0) = -DN_De(m, 0) * g2[1] + DN_De(m, 1) * g1[1];
				dg3_m(2, 1) = DN_De(m, 0) * g2[0] - DN_De(m, 1) * g1[0];
				dg3_m(2, 2) = 0;


				//std::cout << "dg3_m: " << dg3_m << std::endl;

				int limit = i+1;
				if (m < n)
					limit = 3;
				for (unsigned int j = 0; j < limit; j++)
				{
					ddStrain_curvilinear = ZeroVector(3);
					if (j == i)
					{
						ddStrain_curvilinear[0] = DN_De(n, 0)*DN_De(m, 0);
						ddStrain_curvilinear[1] = DN_De(n, 1)*DN_De(m, 1);
						ddStrain_curvilinear[2] = 0.5*(DN_De(n, 0)*DN_De(m, 1) + DN_De(n, 1)*DN_De(m, 0));
						 
						Strain_in_Q_coordinates11(3*n + i, 3*m + j) = Q(0, 0)*ddStrain_curvilinear[0] + Q(0, 1)*ddStrain_curvilinear[1] + Q(0, 2)*ddStrain_curvilinear[2];
						Strain_in_Q_coordinates22(3*n + i, 3*m + j) = Q(1, 0)*ddStrain_curvilinear[0] + Q(1, 1)*ddStrain_curvilinear[1] + Q(1, 2)*ddStrain_curvilinear[2];
						Strain_in_Q_coordinates12(3*n + i, 3*m + j) = Q(2, 0)*ddStrain_curvilinear[0] + Q(2, 1)*ddStrain_curvilinear[1] + Q(2, 2)*ddStrain_curvilinear[2];

					}
					// curvature
					array_1d<double, 3> ddg3;
					ddg3[0] = ddg3[1] = ddg3[2] = 0;
					double direction = 4 - i - j;
					double ddirection = i - j;
					if (ddirection == -1)  ddg3(direction - 1) = DN_De(n, 0)*DN_De(m, 1) - DN_De(n, 1)*DN_De(m, 0);
					else if (ddirection == 2) ddg3(direction - 1) = DN_De(n, 0)*DN_De(m, 1) - DN_De(n, 1)*DN_De(m, 0);
					else if (ddirection == 1) ddg3(direction - 1) = -DN_De(n, 0)*DN_De(m, 1) + DN_De(n, 1)*DN_De(m, 0);
					else if (ddirection == -2) ddg3(direction - 1) = -DN_De(n, 0)*DN_De(m, 1) + DN_De(n, 1)*DN_De(m, 0);

					double g3dg3m = (g3[0] * dg3_m(j, 0) + g3[1] * dg3_m(j, 1) + g3[2] * dg3_m(j, 2));
					double g3dg3lg3m = g3dg3m*invdA3;

					dn_m(j, 0) = dg3_m(j, 0)*invdA - g3[0] * g3dg3lg3m;
					dn_m(j, 1) = dg3_m(j, 1)*invdA - g3[1] * g3dg3lg3m;
					dn_m(j, 2) = dg3_m(j, 2)*invdA - g3[2] * g3dg3lg3m;


					double c = -(ddg3[0] * g3[0] + ddg3[1] * g3[1] + ddg3[2] * g3[2]
						+ dg3_n(i, 0)*dg3_m(j,0) + dg3_n(i,1)*dg3_m(j,1) + dg3_n(i,2)*dg3_m(j,2)
						)*invdA3;


					double d = 3.0*g3dg3n * g3dg3m * invdA5;

					ddn[0] = ddg3[0] * invdA3 - g3dg3lg3m * dg3_n(i,0) - g3dg3lg3n * dg3_m(j,0) + (c + d)*g3[0];
					ddn[1] = ddg3[1] * invdA3 - g3dg3lg3m * dg3_n(i,1) - g3dg3lg3n * dg3_m(j,1) + (c + d)*g3[1];
					ddn[2] = ddg3[2] * invdA3 - g3dg3lg3m * dg3_n(i,2) - g3dg3lg3n * dg3_m(j,2) + (c + d)*g3[2];

					ddCurvature_curvilinear[0] = DDN_DDe(n, 0)*dn_m(j,i) + DDN_DDe(m, 0)*dn_n(i,j)
						+ H(0, 0)*ddn[0] + H(1, 0)*ddn[1] + H(2, 0)*ddn[2];
					ddCurvature_curvilinear[1] = DDN_DDe(n, 1)*dn_m(j,i) + DDN_DDe(m, 1)*dn_n(i,j)
						+ H(0, 1)*ddn[0] + H(1, 1)*ddn[1] + H(2, 1)*ddn[2];
					ddCurvature_curvilinear[2] = DDN_DDe(n, 2)*dn_m(j,i) + DDN_DDe(m, 2)*dn_n(i,j)
						+ H(0, 2)*ddn[0] + H(1, 2)*ddn[1] + H(2, 2)*ddn[2];

					Curvature_in_Q_coordinates11(3*n + i, 3*m + j) = Q(0, 0)*ddCurvature_curvilinear[0] + Q(0, 1)*ddCurvature_curvilinear[1] + Q(0, 2)*ddCurvature_curvilinear[2];
					Curvature_in_Q_coordinates22(3*n + i, 3*m + j) = Q(1, 0)*ddCurvature_curvilinear[0] + Q(1, 1)*ddCurvature_curvilinear[1] + Q(1, 2)*ddCurvature_curvilinear[2];
					Curvature_in_Q_coordinates12(3*n + i, 3*m + j) = Q(2, 0)*ddCurvature_curvilinear[0] + Q(2, 1)*ddCurvature_curvilinear[1] + Q(2, 2)*ddCurvature_curvilinear[2];
				}
			}
		}
	}
}

//***********************************************************************************
//***********************************************************************************
void MeshlessShellElement::CalculateAll(
	MatrixType& rLeftHandSideMatrix,
	VectorType& rRightHandSideVector,
	const ProcessInfo& rCurrentProcessInfo,
	bool CalculateStiffnessMatrixFlag,
	bool CalculateResidualVectorFlag)

{
  KRATOS_TRY
	// definition of problem size
	const unsigned int number_of_nodes = GetGeometry().size();
	unsigned int MatSize = number_of_nodes * 3;

	//set up Constitutive Law
	ConstitutiveLaw::Parameters Values(GetGeometry(), GetProperties(), rCurrentProcessInfo);

	Values.GetOptions().Set(ConstitutiveLaw::USE_ELEMENT_PROVIDED_STRAIN, false);
	Values.GetOptions().Set(ConstitutiveLaw::COMPUTE_STRESS);
	Values.GetOptions().Set(ConstitutiveLaw::COMPUTE_CONSTITUTIVE_TENSOR);

	//resizing as needed the LHS
	if (CalculateStiffnessMatrixFlag == true) //calculation of the matrix is required
	{
		if (rLeftHandSideMatrix.size1() != MatSize)
			rLeftHandSideMatrix.resize(MatSize, MatSize);
		noalias(rLeftHandSideMatrix) = ZeroMatrix(MatSize, MatSize); //resetting LHS
	}
	//resizing as needed the RHS
	if (CalculateResidualVectorFlag == true) //calculation of the matrix is required
	{
		if (rRightHandSideVector.size() != MatSize)
			rRightHandSideVector.resize(MatSize);
		rRightHandSideVector = ZeroVector(MatSize); //resetting RHS
	}

	//reading in of integration weight, shape function values and shape function derivatives
	double integration_weight = this->GetValue(INTEGRATION_WEIGHT);
	Vector ShapeFunctionsN = this->GetValue(SHAPE_FUNCTION_VALUES);
	Matrix DN_De = this->GetValue(SHAPE_FUNCTION_LOCAL_DERIVATIVES);
  Matrix DDN_DDe = this->GetValue(SHAPE_FUNCTION_LOCAL_SECOND_DERIVATIVES);

	// covariant metric in deformed system
	array_1d<double, 3> gab;
	// curvature covariant metric in deformed system
	array_1d<double, 3> curvature;

	// Transformation Matrix Q - 
	boost::numeric::ublas::bounded_matrix<double, 3, 3>  Q = mQ;

  Vector StrainVector = ZeroVector(3);
  Vector CurvatureVector = ZeroVector(3);

	// basis vectors in deformed system
	array_1d<double, 3> g1, g2;
	CalculateMetricDeformed(DN_De, DDN_DDe, gab, curvature, g1, g2);
	CalculateStrain(StrainVector, gab, mGab0);

	Vector StrainVector_in_Q_coordinates = prod(Q, StrainVector);
	CalculateCurvature(CurvatureVector, curvature, mCurvature0);
	Vector CurvatureVector_in_Q_coordinates = prod(Q, CurvatureVector);

	//Constitive Matrices DMembrane and DCurvature
	Matrix DMembrane = ZeroMatrix(3, 3);
	Matrix DCurvature = ZeroMatrix(3, 3);

	Values.SetStrainVector(StrainVector); //this is the input parameter
  Vector StressVector;
	Values.SetStressVector(StressVector); //this is an ouput parameter
	Values.SetConstitutiveMatrix(DMembrane); //this is an ouput parameter
  //KRATOS_WATCH(DMembrane)
	mConstitutiveLawVector->CalculateMaterialResponse(Values, ConstitutiveLaw::StressMeasure_PK2);
  //KRATOS_WATCH(DMembrane)
	double thickness = this->GetProperties().GetValue(THICKNESS);
	DCurvature = DMembrane*(pow(thickness, 2) / 12);

	//Local Cartesian Foreces and Moments
	//Vector ForceVector_in_Q_coordinates = prod(trans(DMembrane), StrainVector_in_Q_coordinates);
	//Vector MomentVector_in_Q_coordinates = prod(trans(DCurvature), CurvatureVector_in_Q_coordinates);
  Vector ForceVector_in_Q_coordinates = ZeroVector(3);
  Vector MomentVector_in_Q_coordinates = ZeroVector(3);

  ForceVector_in_Q_coordinates = prod(trans(DMembrane), StrainVector_in_Q_coordinates);
  MomentVector_in_Q_coordinates = prod(trans(DCurvature), CurvatureVector_in_Q_coordinates);

	// calculate B MATRICES
	//B matrices:
	Matrix BMembrane = ZeroMatrix(3, MatSize);
  Matrix BCurvature = ZeroMatrix(3, MatSize);
	CalculateBMembrane(BMembrane, Q, DN_De, g1, g2);
  //KRATOS_WATCH(BMembrane)
	CalculateBCurvature(BCurvature, Q, DN_De, DDN_DDe, g1, g2);
  //KRATOS_WATCH(BCurvature)

	// integration on the REFERENCE CONFIGURATION
	double DetJ0 = mDetJ0;
	double IntToReferenceWeight = integration_weight * DetJ0 * mThickness0;

	// Nonlinear Deformation
	Matrix Strain_in_Q_coordinates11    = ZeroMatrix(number_of_nodes * 3, number_of_nodes * 3);
	Matrix Strain_in_Q_coordinates22    = ZeroMatrix(number_of_nodes * 3, number_of_nodes * 3);
	Matrix Strain_in_Q_coordinates12    = ZeroMatrix(number_of_nodes * 3, number_of_nodes * 3);
	Matrix Curvature_in_Q_coordinates11 = ZeroMatrix(number_of_nodes * 3, number_of_nodes * 3);
	Matrix Curvature_in_Q_coordinates22 = ZeroMatrix(number_of_nodes * 3, number_of_nodes * 3);
	Matrix Curvature_in_Q_coordinates12 = ZeroMatrix(number_of_nodes * 3, number_of_nodes * 3);
	CalculateSecondVariationStrainCurvature(DN_De, DDN_DDe,
		Strain_in_Q_coordinates11, Strain_in_Q_coordinates22, Strain_in_Q_coordinates12,
		Curvature_in_Q_coordinates11, Curvature_in_Q_coordinates22, Curvature_in_Q_coordinates12, Q, g1, g2);

	// LEFT HAND SIDE MATRIX
	if (CalculateStiffnessMatrixFlag == true)
	{
		//adding membrane contributions to the stiffness matrix
		CalculateAndAddKm(rLeftHandSideMatrix, BMembrane, DMembrane, IntToReferenceWeight);
		//adding curvature contributions to the stiffness matrix
		CalculateAndAddKm(rLeftHandSideMatrix, BCurvature, DCurvature, IntToReferenceWeight);

		// adding  non-linear-contribution to Stiffness-Matrix
		CalculateAndAddNonlinearKm(rLeftHandSideMatrix,
			Strain_in_Q_coordinates11, Strain_in_Q_coordinates22, Strain_in_Q_coordinates12,
			ForceVector_in_Q_coordinates,
			IntToReferenceWeight);

		CalculateAndAddNonlinearKm(rLeftHandSideMatrix,
			Curvature_in_Q_coordinates11, Curvature_in_Q_coordinates22, Curvature_in_Q_coordinates12,
			MomentVector_in_Q_coordinates,
			IntToReferenceWeight);
	}

	//if(this->Id() == 30) //TODO: remove this! it is just for debugging purposes
	//{
	//	KRATOS_WATCH(StrainVector)
	//	KRATOS_WATCH(StressVector)
	//}

	// RIGHT HAND SIDE VECTOR
	if (CalculateResidualVectorFlag == true) //calculation of the matrix is required
	{
		// operation performed: rRightHandSideVector -= Weight*IntForce
		noalias(rRightHandSideVector) -= IntToReferenceWeight * prod(trans(BMembrane), ForceVector_in_Q_coordinates);
		noalias(rRightHandSideVector) += IntToReferenceWeight * prod(trans(BCurvature), MomentVector_in_Q_coordinates);
	}

  //if (this->Id() == 1) //TODO: remove this! it is just for debugging purposes
  //{

    //KRATOS_WATCH(ShapeFunctionsN)
    //KRATOS_WATCH(DN_De)
    //KRATOS_WATCH(DDN_DDe)

    //KRATOS_WATCH(IntToReferenceWeight)

    //KRATOS_WATCH(BMembrane)
    //KRATOS_WATCH(BCurvature)

    //KRATOS_WATCH(rLeftHandSideMatrix)
    //KRATOS_WATCH(rRightHandSideVector)
  //}
  //		Vector displacements;
	//	this->GetValuesVector(displacements, 0);
	//	KRATOS_WATCH(displacements);

	//	KRATOS_WATCH("coordintates")
	//		for (unsigned int i = 0; i < GetGeometry().size(); i++)
	//			std::cout << " " << GetGeometry()[i].Id() << " " << GetGeometry()[i].Coordinates() << std::endl;

	//	KRATOS_WATCH("initial coordintates")
	//		for (unsigned int i = 0; i < GetGeometry().size(); i++)
	//			std::cout << " " << GetGeometry()[i].Id() << " " << GetGeometry()[i].GetInitialPosition() << std::endl;
	//}

	KRATOS_CATCH("")
}


//************************************************************************************
//************************************************************************************
void MeshlessShellElement::GetValueOnIntegrationPoints(const Variable<Matrix>& rVariable,
	std::vector<Matrix>& rValues, const ProcessInfo& rCurrentProcessInfo)
{
	//std::cout << "GetValueOnIntegrationPoints" << std::endl;
	//if (rVariable == GREEN_LAGRANGE_STRAIN_TENSOR)
	//{
	//	CalculateOnIntegrationPoints(rVariable, rValues, rCurrentProcessInfo);
	//}

	//if (rVariable == PK2_STRESS_TENSOR)
	//{
	//	CalculateOnIntegrationPoints(rVariable, rValues, rCurrentProcessInfo);
	//}
	//// VM
	//if (rVariable == CAUCHY_STRESS_TENSOR)
	//{
	//	CalculateOnIntegrationPoints(rVariable, rValues, rCurrentProcessInfo);
	//}
	// VM
}

int  MeshlessShellElement::Check(const ProcessInfo& rCurrentProcessInfo)
{
	KRATOS_TRY

		//verify that the variables are correctly initialized

		if (VELOCITY.Key() == 0)
			KRATOS_THROW_ERROR(std::invalid_argument, "VELOCITY has Key zero! (check if the application is correctly registered", "")

			if (DISPLACEMENT.Key() == 0)
				KRATOS_THROW_ERROR(std::invalid_argument, "DISPLACEMENT has Key zero! (check if the application is correctly registered", "")

				if (ACCELERATION.Key() == 0)
					KRATOS_THROW_ERROR(std::invalid_argument, "ACCELERATION has Key zero! (check if the application is correctly registered", "")

					if (DENSITY.Key() == 0)
						KRATOS_THROW_ERROR(std::invalid_argument, "DENSITY has Key zero! (check if the application is correctly registered", "")

						if (VOLUME_ACCELERATION.Key() == 0)
							KRATOS_THROW_ERROR(std::invalid_argument, "BODY_FORCE has Key zero! (check if the application is correctly registered", "")

							if (THICKNESS.Key() == 0)
								KRATOS_THROW_ERROR(std::invalid_argument, "THICKNESS has Key zero! (check if the application is correctly registered", "")

								//verify that the dofs exist
								for (unsigned int i = 0; i < this->GetGeometry().size(); i++)
								{
									if (this->GetGeometry()[i].SolutionStepsDataHas(DISPLACEMENT) == false)
										KRATOS_THROW_ERROR(std::invalid_argument, "missing variable DISPLACEMENT on node ", this->GetGeometry()[i].Id())

										if (this->GetGeometry()[i].HasDofFor(DISPLACEMENT_X) == false || this->GetGeometry()[i].HasDofFor(DISPLACEMENT_Y) == false || this->GetGeometry()[i].HasDofFor(DISPLACEMENT_Z) == false)
											KRATOS_THROW_ERROR(std::invalid_argument, "missing one of the dofs for the variable DISPLACEMENT on node ", GetGeometry()[i].Id())
								}

	//verify that the constitutive law exists
	if (this->GetProperties().Has(CONSTITUTIVE_LAW) == false)
	{
		KRATOS_THROW_ERROR(std::logic_error, "constitutive law not provided for property ", this->GetProperties().Id())
	}

	//verify that the constitutive law has the correct dimension
	if (this->GetProperties().GetValue(CONSTITUTIVE_LAW)->GetStrainSize() != 3)
		KRATOS_THROW_ERROR(std::logic_error, "wrong constitutive law used. This is a 3D element with expected strain size is 3 (el id = ) ", this->Id())

		//check constitutive law
		//for (unsigned int i = 0; i < mConstitutiveLawVector.size(); i++)
		//{
			mConstitutiveLawVector->Check(GetProperties(), GetGeometry(), rCurrentProcessInfo);

			ConstitutiveLaw::Features LawFeatures;
			mConstitutiveLawVector->GetLawFeatures(LawFeatures);

			if (LawFeatures.mOptions.IsNot(ConstitutiveLaw::PLANE_STRESS_LAW))
				KRATOS_THROW_ERROR(std::logic_error, "Constitutive law is compatible only with a plane stress 2D law for membrane element with Id", this->Id())

				if (LawFeatures.mOptions.IsNot(ConstitutiveLaw::INFINITESIMAL_STRAINS))
					KRATOS_THROW_ERROR(std::logic_error, "Constitutive law is compatible only with a law using infinitessimal strains for membrane element with Id", this->Id())

					if (LawFeatures.mStrainSize != 3) KRATOS_THROW_ERROR(std::logic_error, "Constitutive law expects a strain size different from 3 for membrane element with Id", this->Id())
		//}

	return 0;

	KRATOS_CATCH("");
}

} // Namespace Kratos


<|MERGE_RESOLUTION|>--- conflicted
+++ resolved
@@ -9,63 +9,63 @@
 //
 //  Main authors:    Tobias Tescheamacher
 //                   Riccardo Rossi
-//
-
-
-// System includes
-
-
-// External includes
-
-
-// Project includes
-#include "includes/define.h"
-#include "custom_elements/meshless_base_element.h"
-#include "custom_elements/meshless_membrane_element.h"
-
-#include "iga_structural_mechanics_application.h"
-#include "iga_structural_mechanics_application_variables.h"
-
-#include "utilities/math_utils.h"
-
-#include "geometries/geometry.h"
-
-namespace Kratos
-{
-
-//************************************************************************************
-//************************************************************************************
-MeshlessShellElement::MeshlessShellElement(
-	IndexType NewId,
-	GeometryType::Pointer pGeometry)
-    : MeshlessBaseElement(NewId, pGeometry)
-{
-    //DO NOT ADD DOFS HERE!!!
-
-}
-
-//************************************************************************************
-//************************************************************************************
-MeshlessShellElement::MeshlessShellElement(
-	IndexType NewId,
-	GeometryType::Pointer pGeometry,  
-	PropertiesType::Pointer pProperties)
-    : MeshlessBaseElement(NewId, pGeometry, pProperties)
-{
-}
-
-Element::Pointer MeshlessShellElement::Create(
-	IndexType NewId, 
-	NodesArrayType const& ThisNodes,  
-	PropertiesType::Pointer pProperties) const
-{
+//
+
+
+// System includes
+
+
+// External includes
+
+
+// Project includes
+#include "includes/define.h"
+#include "custom_elements/meshless_base_element.h"
+#include "custom_elements/meshless_membrane_element.h"
+
+#include "iga_structural_mechanics_application.h"
+#include "iga_structural_mechanics_application_variables.h"
+
+#include "utilities/math_utils.h"
+
+#include "geometries/geometry.h"
+
+namespace Kratos
+{
+
+//************************************************************************************
+//************************************************************************************
+MeshlessShellElement::MeshlessShellElement(
+	IndexType NewId,
+	GeometryType::Pointer pGeometry)
+    : MeshlessBaseElement(NewId, pGeometry)
+{
+    //DO NOT ADD DOFS HERE!!!
+
+}
+
+//************************************************************************************
+//************************************************************************************
+MeshlessShellElement::MeshlessShellElement(
+	IndexType NewId,
+	GeometryType::Pointer pGeometry,  
+	PropertiesType::Pointer pProperties)
+    : MeshlessBaseElement(NewId, pGeometry, pProperties)
+{
+}
+
+Element::Pointer MeshlessShellElement::Create(
+	IndexType NewId, 
+	NodesArrayType const& ThisNodes,  
+	PropertiesType::Pointer pProperties) const
+{
 	return boost::make_shared< MeshlessShellElement >(NewId, GetGeometry().Create(ThisNodes), pProperties);
-}
-
-MeshlessShellElement::~MeshlessShellElement()
-{
-}
-
+}
+
+MeshlessShellElement::~MeshlessShellElement()
+{
+}
+
 //***********************************************************************************
 //***********************************************************************************
 
@@ -159,7 +159,7 @@
 	CrossProduct(g3, g1, g2);
 	//Differential Area dA
 	double dA = norm_2(g3);
-	//Normal Vector n
+	//Normal Vector n
 	array_1d<double, 3> n = g3 / dA;
 
 	//Covariant Metric
@@ -193,8 +193,8 @@
 
 	Matrix mG = ZeroMatrix(2, 2);
 	mG(0, 0) = inner_prod(e1, g_contravariant_1);
-	mG(0, 1) = inner_prod(e1, g_contravariant_2);
-	mG(1, 0) = inner_prod(e2, g_contravariant_1);
+	mG(0, 1) = inner_prod(e1, g_contravariant_2);
+	mG(1, 0) = inner_prod(e2, g_contravariant_1);
 	mG(1, 1) = inner_prod(e2, g_contravariant_2);
 
 	boost::numeric::ublas::bounded_matrix<double, 3, 3> Q = ZeroMatrix(3,3);
@@ -242,59 +242,58 @@
 	CalculateAll(rLeftHandSideMatrix, rRightHandSideVector, rCurrentProcessInfo, CalculateStiffnessMatrixFlag, CalculateResidualVectorFlag);
 }
 
-<<<<<<< HEAD
-//************************************************************************************
-//************************************************************************************
-void MeshlessShellElement::CalculateOnIntegrationPoints(
-  const Variable<double>& rVariable,
-  std::vector<double>& rOutput,
-  const ProcessInfo& rCurrentProcessInfo
-  )
-{
-  if (rOutput.size() != 1)
-  {
-    rOutput.resize(1);
-  }
-
-  if (rVariable == VON_MISES_STRESS)
-  {
-    const unsigned int number_of_nodes = GetGeometry().size();
-    const unsigned int dimension = 2; // get value from dimension of derivatives
-    //const unsigned int strain_size = mConstitutiveLawVector[0]->GetStrainSize();
-
-    //KinematicVariables this_kinematic_variables(strain_size, dimension, number_of_nodes);
-    //ConstitutiveVariables this_constitutive_variables(strain_size);
-
-    //// Create constitutive law parameters:
-    //ConstitutiveLaw::Parameters Values(GetGeometry(), GetProperties(), rCurrentProcessInfo);
-
-    //// Set constitutive law flags:
-    //Flags& ConstitutiveLawOptions = Values.GetOptions();
-    //ConstitutiveLawOptions.Set(ConstitutiveLaw::USE_ELEMENT_PROVIDED_STRAIN, false);
-    //ConstitutiveLawOptions.Set(ConstitutiveLaw::COMPUTE_STRESS, true);
-    //ConstitutiveLawOptions.Set(ConstitutiveLaw::COMPUTE_CONSTITUTIVE_TENSOR, false);
-
-    //Values.SetStrainVector(this_constitutive_variables.StrainVector);
-
-    //// Reading integration points
-    //const GeometryType::IntegrationPointsArrayType& integration_points = GetGeometry().IntegrationPoints();
-
-    //// Displacements vector
-    //Vector displacements;
-    //GetValuesVector(displacements);
-
-    ////for (unsigned int point_number = 0; point_number < integration_points.size(); point_number++)
-    ////{
-    //  // Compute element kinematics B, F, DN_DX ...
-    //  CalculateKinematicVariables(this_kinematic_variables, point_number, integration_points);
-
-    //  // Compute material reponse
-    //  CalculateConstitutiveVariables(this_kinematic_variables, this_constitutive_variables, Values, point_number, integration_points, GetStressMeasure(), displacements);
-
-    //  const Matrix stress_tensor = MathUtils<double>::StressVectorToTensor(this_constitutive_variables.StressVector);
-
-    //  double sigma_equivalent = 0.0;
-
+//************************************************************************************
+//************************************************************************************
+void MeshlessShellElement::CalculateOnIntegrationPoints(
+  const Variable<double>& rVariable,
+  std::vector<double>& rOutput,
+  const ProcessInfo& rCurrentProcessInfo
+  )
+{
+  if (rOutput.size() != 1)
+  {
+    rOutput.resize(1);
+  }
+
+  if (rVariable == VON_MISES_STRESS)
+  {
+    const unsigned int number_of_nodes = GetGeometry().size();
+    const unsigned int dimension = 2; // get value from dimension of derivatives
+    //const unsigned int strain_size = mConstitutiveLawVector[0]->GetStrainSize();
+
+    //KinematicVariables this_kinematic_variables(strain_size, dimension, number_of_nodes);
+    //ConstitutiveVariables this_constitutive_variables(strain_size);
+
+    //// Create constitutive law parameters:
+    //ConstitutiveLaw::Parameters Values(GetGeometry(), GetProperties(), rCurrentProcessInfo);
+
+    //// Set constitutive law flags:
+    //Flags& ConstitutiveLawOptions = Values.GetOptions();
+    //ConstitutiveLawOptions.Set(ConstitutiveLaw::USE_ELEMENT_PROVIDED_STRAIN, false);
+    //ConstitutiveLawOptions.Set(ConstitutiveLaw::COMPUTE_STRESS, true);
+    //ConstitutiveLawOptions.Set(ConstitutiveLaw::COMPUTE_CONSTITUTIVE_TENSOR, false);
+
+    //Values.SetStrainVector(this_constitutive_variables.StrainVector);
+
+    //// Reading integration points
+    //const GeometryType::IntegrationPointsArrayType& integration_points = GetGeometry().IntegrationPoints();
+
+    //// Displacements vector
+    //Vector displacements;
+    //GetValuesVector(displacements);
+
+    ////for (unsigned int point_number = 0; point_number < integration_points.size(); point_number++)
+    ////{
+    //  // Compute element kinematics B, F, DN_DX ...
+    //  CalculateKinematicVariables(this_kinematic_variables, point_number, integration_points);
+
+    //  // Compute material reponse
+    //  CalculateConstitutiveVariables(this_kinematic_variables, this_constitutive_variables, Values, point_number, integration_points, GetStressMeasure(), displacements);
+
+    //  const Matrix stress_tensor = MathUtils<double>::StressVectorToTensor(this_constitutive_variables.StressVector);
+
+    //  double sigma_equivalent = 0.0;
+
     //  if (dimension == 2)
     //  {
     //    sigma_equivalent = std::pow((stress_tensor(0, 0) - stress_tensor(1, 1)), 2.0) +
@@ -309,168 +308,20 @@
     //        stress_tensor(1, 2) * stress_tensor(2, 1) +
     //        stress_tensor(2, 0) * stress_tensor(0, 2)));
     //  }
-
-      //if (sigma_equivalent < 0.0)
-      //{
-      //  rOutput[0] = 0.0;
-      //}
-      //else
-      //{
-        rOutput[0] = 5;// std::sqrt(sigma_equivalent);
-      //}
-  }
-  else
-  {
-    rOutput[0] = 0.0;// mConstitutiveLawVector[0]->GetValue(rVariable, rOutput[0]);
-  }
-=======
-//***********************************************************************************
-//***********************************************************************************
-
-void MeshlessShellElement::CalculateOnIntegrationPoints(
-	const Variable<Matrix>& rVariable,
-	std::vector<Matrix>& Output,
-	const ProcessInfo& rCurrentProcessInfo)
-
-{
-	std::cout << "CalculateOnIntegrationPoints not yet implemented" << std::endl;
-	////reading integration points and local gradients
-	//const GeometryType::IntegrationPointsArrayType& integration_points = GetGeometry().IntegrationPoints();
-	////const Matrix& Ncontainer = GetGeometry().ShapeFunctionsValues();
-
-	////calculating actual jacobian
-	//GeometryType::JacobiansType J;
-	//J = GetGeometry().Jacobian(J);
-
-	////auxiliary terms
-	//boost::numeric::ublas::bounded_matrix<double, 2, 2> j;
-	//boost::numeric::ublas::bounded_matrix<double, 2, 2> g;
-	//boost::numeric::ublas::bounded_matrix<double, 2, 2> C;
-	//array_1d<double, 3> ge;
-	//array_1d<double, 3> gn;
-	//array_1d<double, 3> v3;
-
-	//Vector StrainVector(3);
-	//Vector StressVector(3);
-
-
-	//if (Output.size() != integration_points.size())
-	//	Output.resize(integration_points.size());
-
-	//for (unsigned int PointNumber = 0; PointNumber < integration_points.size(); PointNumber++)
-	//{
-	//	//double IntegrationWeight = GetGeometry().IntegrationPoints()[PointNumber].Weight();
-
-	//	ge[0] = J[PointNumber](0, 0);
-	//	gn[0] = J[PointNumber](0, 1);
-	//	ge[1] = J[PointNumber](1, 0);
-	//	gn[1] = J[PointNumber](1, 1);
-	//	ge[2] = J[PointNumber](2, 0);
-	//	gn[2] = J[PointNumber](2, 1);
-
-	//	CrossProduct(v3, ge, gn);
-	//	CalculateJ(j, ge, gn, v3);
-
-	//	// Calculation of matrix g = jtrans*j;
-	//	noalias(g) = prod(trans(j), j);
-
-	//	// calculation of the Right Cauchy-Green Tensor C = Gtrans*g*G
-	//	boost::numeric::ublas::bounded_matrix<double, 2, 2> tmp;
-	//	tmp = prod(g, mG_Vector[PointNumber]);
-	//	noalias(C) = prod(trans(mG_Vector[PointNumber]), tmp);
-
-	//	// Calculation of the StrainVector
-	//	CalculateStrain(StrainVector, C);
-
-	//	ConstitutiveLaw::Parameters Values(GetGeometry(), GetProperties(), rCurrentProcessInfo);
-	//	Values.GetOptions().Set(ConstitutiveLaw::USE_ELEMENT_PROVIDED_STRAIN, false);
-	//	Values.GetOptions().Set(ConstitutiveLaw::COMPUTE_STRESS);
-	//	Values.GetOptions().Set(ConstitutiveLaw::COMPUTE_CONSTITUTIVE_TENSOR, false);
-
-	//	// if strain has to be computed inside of the constitutive law with PK2
-	//	//rValues.SetDeformationGradientF(rVariables.F); //in this case F is the whole deformation gradient
-
-	//	Values.SetStrainVector(StrainVector); //this is the input  parameter
-	//	Values.SetStressVector(StressVector); //this is the output parameter
-
-
-	//	mConstitutiveLawVector[PointNumber]->CalculateMaterialResponse(Values, ConstitutiveLaw::StressMeasure_PK2);
-
-
-	//	noalias(mStressesVector[PointNumber]) = ZeroVector(6);
-	//	Calculate_GlobalStressVector(mStressesVector[PointNumber], StressVector, mV1[PointNumber], mV2[PointNumber]); //saving the stress vector
-
-
-	//	if (rVariable == GREEN_LAGRANGE_STRAIN_TENSOR)
-	//	{
-	//		//             if ( Output[PointNumber].size2() != StrainVector.size() )
-	//		//                 Output[PointNumber].resize( 1, StrainVector.size() );
-	//		//
-	//		//             for ( unsigned int ii = 0; ii < StrainVector.size(); ii++ )
-	//		//                 Output[PointNumber]( 0, ii ) = StrainVector[ii];
-
-	//		//BIG CHAPUZA! need to have this to look like a stress
-	//		Vector strain_as_stress = StrainVector;
-	//		strain_as_stress[2] *= 0.5;
-	//		array_1d<double, 6> global_strain = ZeroVector(6);
-	//		Calculate_GlobalStressVector(global_strain, strain_as_stress, mV1[PointNumber], mV2[PointNumber]);
-
-	//		Matrix StrainMatrix = MathUtils<double>::StrainVectorToTensor(global_strain);
-	//		Output[PointNumber] = StrainMatrix;
-	//	}
-	//	else if (rVariable == PK2_STRESS_TENSOR)
-	//	{
-	//		//             if ( Output[PointNumber].size2() != 6 )
-	//		//                 Output[PointNumber].resize( 1, 6 );
-	//		//
-	//		//             for ( unsigned int ii = 0; ii < 6; ii++ )
-	//		//                 Output[PointNumber]( 0, ii ) = mStressesVector[PointNumber][ii];
-
-	//		Matrix StressMatrix = MathUtils<double>::StressVectorToTensor(mStressesVector[PointNumber]);
-	//		Output[PointNumber] = StressMatrix;
-	//	}
-	//	else if (rVariable == CAUCHY_STRESS_TENSOR)  // to compute Cauchy_Stress
-	//	{
-	//		//             if(Output[PointNumber].size2() != 6)
-	//		//                 Output[PointNumber].resize(1,6);
-
-	//		boost::numeric::ublas::bounded_matrix<double, 2, 2> F;
-	//		noalias(F) = tmp; //VM
-	//		Vector CauchyStressVector = StressVector;
-	//		double detF = MathUtils<double>::Det(F);
-
-	//		//calculate base vectors in the current configuration
-	//		array_1d<double, 3> v1, v2, n;
-	//		CrossProduct(v3, ge, gn);
-	//		n = v3;
-	//		n /= norm_2(v3);
-	//		v1 = ge;
-	//		v1 /= norm_2(v1);
-	//		CrossProduct(v2, n, v1);
-
-
-	//		mConstitutiveLawVector[PointNumber]->TransformPK2Stresses(CauchyStressVector, F, detF, ConstitutiveLaw::StressMeasure_Cauchy);
-
-	//		noalias(mCauchyStressesVector[PointNumber]) = ZeroVector(6);
-	//		Calculate_GlobalStressVector(mCauchyStressesVector[PointNumber], CauchyStressVector, v1, v2);   //saving the stress vector
-	//																										// Calculate_GlobalStressVector(mCauchyStressesVector[PointNumber], CauchyStressVector, mV1[PointNumber], mV2[PointNumber]);	//saving the stress vector
-
-	//																										// for(unsigned int ii = 0; ii<6; ii++)
-	//																										//   Output[PointNumber](0,ii) = mCauchyStressesVector[PointNumber][ii];
-
-	//		Matrix StressMatrix = MathUtils<double>::StressVectorToTensor(mCauchyStressesVector[PointNumber]);
-	//		Output[PointNumber] = StressMatrix;
-
-	//	}
-	//	else
-	//	{
-	//		Output[PointNumber] = mConstitutiveLawVector[PointNumber]->GetValue(rVariable, Output[PointNumber]);
-	//	}
-
-
-	//}
-
->>>>>>> b32a1c6d
+
+      //if (sigma_equivalent < 0.0)
+      //{
+      //  rOutput[0] = 0.0;
+      //}
+      //else
+      //{
+        rOutput[0] = 5;// std::sqrt(sigma_equivalent);
+      //}
+  }
+  else
+  {
+    rOutput[0] = 0.0;// mConstitutiveLawVector[0]->GetValue(rVariable, rOutput[0]);
+  }
 }
 
 //***********************************************************************************
@@ -556,7 +407,7 @@
 					check = i + 1;
 				for (unsigned int j = 0; j < check; j++)
 				{
-          unsigned int nbase = 3 * n + i;
+          unsigned int nbase = 3 * n + i;
           unsigned int mbase = 3 * m + j;
 
 					K(nbase, mbase) += (SD[0] * B11(nbase, mbase) 
@@ -658,14 +509,14 @@
 	Hessian(H, DDN_DDe);
 
 	//basis vector g3
-	array_1d<double, 3> g3;
-	array_1d<double, 3> n;
-	CrossProduct(g3, g1, g2);
-
-	//differential area dA
-	double dA = norm_2(g3);
-
-	//normal vector n
+	array_1d<double, 3> g3;
+	array_1d<double, 3> n;
+	CrossProduct(g3, g1, g2);
+
+	//differential area dA
+	double dA = norm_2(g3);
+
+	//normal vector n
 	n = g3 / dA;
 
 	double invdA = 1 / dA;
@@ -784,7 +635,7 @@
 	CrossProduct(g3, g1, g2);
 	//differential area dA
 	double dA = norm_2(g3);
-	//normal vector _n
+	//normal vector _n
 	array_1d<double, 3> n = g3 / dA;
 
 	//GetCovariantMetric
@@ -822,24 +673,24 @@
 	Vector ddStrain_curvilinear = ZeroVector(3);
 	Vector ddCurvature_curvilinear = ZeroVector(3);
 
-	Matrix dn_n = ZeroMatrix(3, 3);
+	Matrix dn_n = ZeroMatrix(3, 3);
 	Matrix dn_m = ZeroMatrix(3, 3);
 
 	//basis vector g3
-	array_1d<double, 3> g3;
-	array_1d<double, 3> ddn;
-
-
-	CrossProduct(g3, g1, g2);
-
+	array_1d<double, 3> g3;
+	array_1d<double, 3> ddn;
+
+
+	CrossProduct(g3, g1, g2);
+
 	Matrix H = ZeroMatrix(3, 3);
 
 	this->Hessian(H, DDN_DDe);
 
-	//differential area dA
-	double dA = norm_2(g3);
-
-	//normal vector n
+	//differential area dA
+	double dA = norm_2(g3);
+
+	//normal vector n
 	array_1d<double, 3> n = g3 / dA;
 
 	double invdA  = 1 / dA;
@@ -913,42 +764,42 @@
 						Strain_in_Q_coordinates12(3*n + i, 3*m + j) = Q(2, 0)*ddStrain_curvilinear[0] + Q(2, 1)*ddStrain_curvilinear[1] + Q(2, 2)*ddStrain_curvilinear[2];
 
 					}
-					// curvature
-					array_1d<double, 3> ddg3;
-					ddg3[0] = ddg3[1] = ddg3[2] = 0;
-					double direction = 4 - i - j;
-					double ddirection = i - j;
-					if (ddirection == -1)  ddg3(direction - 1) = DN_De(n, 0)*DN_De(m, 1) - DN_De(n, 1)*DN_De(m, 0);
-					else if (ddirection == 2) ddg3(direction - 1) = DN_De(n, 0)*DN_De(m, 1) - DN_De(n, 1)*DN_De(m, 0);
-					else if (ddirection == 1) ddg3(direction - 1) = -DN_De(n, 0)*DN_De(m, 1) + DN_De(n, 1)*DN_De(m, 0);
-					else if (ddirection == -2) ddg3(direction - 1) = -DN_De(n, 0)*DN_De(m, 1) + DN_De(n, 1)*DN_De(m, 0);
-
-					double g3dg3m = (g3[0] * dg3_m(j, 0) + g3[1] * dg3_m(j, 1) + g3[2] * dg3_m(j, 2));
-					double g3dg3lg3m = g3dg3m*invdA3;
-
+					// curvature
+					array_1d<double, 3> ddg3;
+					ddg3[0] = ddg3[1] = ddg3[2] = 0;
+					double direction = 4 - i - j;
+					double ddirection = i - j;
+					if (ddirection == -1)  ddg3(direction - 1) = DN_De(n, 0)*DN_De(m, 1) - DN_De(n, 1)*DN_De(m, 0);
+					else if (ddirection == 2) ddg3(direction - 1) = DN_De(n, 0)*DN_De(m, 1) - DN_De(n, 1)*DN_De(m, 0);
+					else if (ddirection == 1) ddg3(direction - 1) = -DN_De(n, 0)*DN_De(m, 1) + DN_De(n, 1)*DN_De(m, 0);
+					else if (ddirection == -2) ddg3(direction - 1) = -DN_De(n, 0)*DN_De(m, 1) + DN_De(n, 1)*DN_De(m, 0);
+
+					double g3dg3m = (g3[0] * dg3_m(j, 0) + g3[1] * dg3_m(j, 1) + g3[2] * dg3_m(j, 2));
+					double g3dg3lg3m = g3dg3m*invdA3;
+
 					dn_m(j, 0) = dg3_m(j, 0)*invdA - g3[0] * g3dg3lg3m;
 					dn_m(j, 1) = dg3_m(j, 1)*invdA - g3[1] * g3dg3lg3m;
-					dn_m(j, 2) = dg3_m(j, 2)*invdA - g3[2] * g3dg3lg3m;
-
-
-					double c = -(ddg3[0] * g3[0] + ddg3[1] * g3[1] + ddg3[2] * g3[2]
-						+ dg3_n(i, 0)*dg3_m(j,0) + dg3_n(i,1)*dg3_m(j,1) + dg3_n(i,2)*dg3_m(j,2)
-						)*invdA3;
-
-
-					double d = 3.0*g3dg3n * g3dg3m * invdA5;
-
-					ddn[0] = ddg3[0] * invdA3 - g3dg3lg3m * dg3_n(i,0) - g3dg3lg3n * dg3_m(j,0) + (c + d)*g3[0];
-					ddn[1] = ddg3[1] * invdA3 - g3dg3lg3m * dg3_n(i,1) - g3dg3lg3n * dg3_m(j,1) + (c + d)*g3[1];
-					ddn[2] = ddg3[2] * invdA3 - g3dg3lg3m * dg3_n(i,2) - g3dg3lg3n * dg3_m(j,2) + (c + d)*g3[2];
-
-					ddCurvature_curvilinear[0] = DDN_DDe(n, 0)*dn_m(j,i) + DDN_DDe(m, 0)*dn_n(i,j)
-						+ H(0, 0)*ddn[0] + H(1, 0)*ddn[1] + H(2, 0)*ddn[2];
-					ddCurvature_curvilinear[1] = DDN_DDe(n, 1)*dn_m(j,i) + DDN_DDe(m, 1)*dn_n(i,j)
-						+ H(0, 1)*ddn[0] + H(1, 1)*ddn[1] + H(2, 1)*ddn[2];
-					ddCurvature_curvilinear[2] = DDN_DDe(n, 2)*dn_m(j,i) + DDN_DDe(m, 2)*dn_n(i,j)
-						+ H(0, 2)*ddn[0] + H(1, 2)*ddn[1] + H(2, 2)*ddn[2];
-
+					dn_m(j, 2) = dg3_m(j, 2)*invdA - g3[2] * g3dg3lg3m;
+
+
+					double c = -(ddg3[0] * g3[0] + ddg3[1] * g3[1] + ddg3[2] * g3[2]
+						+ dg3_n(i, 0)*dg3_m(j,0) + dg3_n(i,1)*dg3_m(j,1) + dg3_n(i,2)*dg3_m(j,2)
+						)*invdA3;
+
+
+					double d = 3.0*g3dg3n * g3dg3m * invdA5;
+
+					ddn[0] = ddg3[0] * invdA3 - g3dg3lg3m * dg3_n(i,0) - g3dg3lg3n * dg3_m(j,0) + (c + d)*g3[0];
+					ddn[1] = ddg3[1] * invdA3 - g3dg3lg3m * dg3_n(i,1) - g3dg3lg3n * dg3_m(j,1) + (c + d)*g3[1];
+					ddn[2] = ddg3[2] * invdA3 - g3dg3lg3m * dg3_n(i,2) - g3dg3lg3n * dg3_m(j,2) + (c + d)*g3[2];
+
+					ddCurvature_curvilinear[0] = DDN_DDe(n, 0)*dn_m(j,i) + DDN_DDe(m, 0)*dn_n(i,j)
+						+ H(0, 0)*ddn[0] + H(1, 0)*ddn[1] + H(2, 0)*ddn[2];
+					ddCurvature_curvilinear[1] = DDN_DDe(n, 1)*dn_m(j,i) + DDN_DDe(m, 1)*dn_n(i,j)
+						+ H(0, 1)*ddn[0] + H(1, 1)*ddn[1] + H(2, 1)*ddn[2];
+					ddCurvature_curvilinear[2] = DDN_DDe(n, 2)*dn_m(j,i) + DDN_DDe(m, 2)*dn_n(i,j)
+						+ H(0, 2)*ddn[0] + H(1, 2)*ddn[1] + H(2, 2)*ddn[2];
+
 					Curvature_in_Q_coordinates11(3*n + i, 3*m + j) = Q(0, 0)*ddCurvature_curvilinear[0] + Q(0, 1)*ddCurvature_curvilinear[1] + Q(0, 2)*ddCurvature_curvilinear[2];
 					Curvature_in_Q_coordinates22(3*n + i, 3*m + j) = Q(1, 0)*ddCurvature_curvilinear[0] + Q(1, 1)*ddCurvature_curvilinear[1] + Q(1, 2)*ddCurvature_curvilinear[2];
 					Curvature_in_Q_coordinates12(3*n + i, 3*m + j) = Q(2, 0)*ddCurvature_curvilinear[0] + Q(2, 1)*ddCurvature_curvilinear[1] + Q(2, 2)*ddCurvature_curvilinear[2];
@@ -1038,10 +889,10 @@
 	//Local Cartesian Foreces and Moments
 	//Vector ForceVector_in_Q_coordinates = prod(trans(DMembrane), StrainVector_in_Q_coordinates);
 	//Vector MomentVector_in_Q_coordinates = prod(trans(DCurvature), CurvatureVector_in_Q_coordinates);
-  Vector ForceVector_in_Q_coordinates = ZeroVector(3);
-  Vector MomentVector_in_Q_coordinates = ZeroVector(3);
-
-  ForceVector_in_Q_coordinates = prod(trans(DMembrane), StrainVector_in_Q_coordinates);
+  Vector ForceVector_in_Q_coordinates = ZeroVector(3);
+  Vector MomentVector_in_Q_coordinates = ZeroVector(3);
+
+  ForceVector_in_Q_coordinates = prod(trans(DMembrane), StrainVector_in_Q_coordinates);
   MomentVector_in_Q_coordinates = prod(trans(DCurvature), CurvatureVector_in_Q_coordinates);
 
 	// calculate B MATRICES
@@ -1221,8 +1072,8 @@
 	return 0;
 
 	KRATOS_CATCH("");
-}
-
-} // Namespace Kratos
-
-
+}
+
+} // Namespace Kratos
+
+