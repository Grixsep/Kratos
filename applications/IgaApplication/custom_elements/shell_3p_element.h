--- conflicted
+++ resolved
@@ -398,11 +398,7 @@
         const KinematicVariables& rKinematicVariables,
         Matrix& rT) const;
 
-<<<<<<< HEAD
-    // Computes transformation for the stress tensor
-=======
     // Computes transformation for the stress tensor 
->>>>>>> e73cb558
     void CalculateTransformationFromCovariantToCartesian(
         const KinematicVariables& rKinematicVariables,
         Matrix& rTCovToCar) const;
@@ -461,23 +457,14 @@
     // Calculation of the Cauchy stress by transforming the PK2 stress
     void CalculateCauchyStress(
         const IndexType IntegrationPointIndex,
-<<<<<<< HEAD
-        array_1d<double, 3>& rCauchyMembraneStressesCartesian,
-        array_1d<double, 3>& rCauchyBendingStressesCartesian,
-=======
         array_1d<double, 3>& rCauchyMembraneStressesCartesian, 
         array_1d<double, 3>& rCauchyBendingStressesCartesian, 
->>>>>>> e73cb558
         const ProcessInfo& rCurrentProcessInfo) const;
 
     // Calculation of the shear force, shear force = derivative of moment
     void CalculateShearForce(
         const IndexType IntegrationPointIndex,
-<<<<<<< HEAD
-        array_1d<double, 2>& rq,
-=======
         array_1d<double, 2>& rq, 
->>>>>>> e73cb558
         const ProcessInfo& rCurrentProcessInfo) const;
 
     void CalculateDerivativeOfCurvatureInitial(
