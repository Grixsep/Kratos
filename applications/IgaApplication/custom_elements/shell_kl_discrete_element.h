#if !defined(KRATOS_SHELL_KL_DISCRETE_ELEMENT_H_INCLUDED )
#define  KRATOS_SHELL_KL_DISCRETE_ELEMENT_H_INCLUDED


// System includes

// External includes

// Project includes
#include "custom_elements/surface_base_discrete_element.h"

// Application includes
#include "iga_application_variables.h"

namespace Kratos
{
///@name Kratos Classes
///@{
/// Short class definition.
/** Kirchhoff-Love Shell. Optimized for Isogeometric Analysis by Kiendl et al. .
*/
class ShellKLDiscreteElement
    : public SurfaceBaseDiscreteElement
{
public:
    ///@name Type Definitions
    ///@{
    /// Counted pointer of ShellKLDiscreteElement
    KRATOS_CLASS_INTRUSIVE_POINTER_DEFINITION(ShellKLDiscreteElement);
    ///@}
    ///@name Life Cycle
    ///@{
    /// Default constructor.
    // Constructor using an array of nodes
    ShellKLDiscreteElement(IndexType NewId, GeometryType::Pointer pGeometry)
        : SurfaceBaseDiscreteElement(NewId, pGeometry)
    {};
    // Constructor using an array of nodes with properties
    ShellKLDiscreteElement(IndexType NewId, GeometryType::Pointer pGeometry, PropertiesType::Pointer pProperties)
        : SurfaceBaseDiscreteElement(NewId, pGeometry, pProperties)
    {};

    // default constructor necessary for serialization
    ShellKLDiscreteElement() : SurfaceBaseDiscreteElement() {};

    /// Destructor.
    virtual ~ShellKLDiscreteElement() override
    {};

    /**
    * @brief Creates a new element
    * @param NewId The Id of the new created element
    * @param pGeom The pointer to the geometry of the element
    * @param pProperties The pointer to property
    * @return The pointer to the created element
    */
    Element::Pointer Create(
        IndexType NewId,
        GeometryType::Pointer pGeom,
        PropertiesType::Pointer pProperties
    ) const override
    {
<<<<<<< HEAD
        return Kratos::make_shared<ShellKLDiscreteElement>(
            NewId, pGeom, pProperties);
    };

    Element::Pointer Create(
        IndexType NewId,
        NodesArrayType const& ThisNodes,
        PropertiesType::Pointer pProperties
    ) const override
    {
        return Kratos::make_shared< ShellKLDiscreteElement >(
            NewId, GetGeometry().Create(ThisNodes), pProperties);
=======
        return Kratos::make_intrusive< ShellKLDiscreteElement >(NewId, GetGeometry().Create(ThisNodes), pProperties);
>>>>>>> 6304381c
    };

    ///@}
    ///@name Operations
    ///@{

    /**
    * This functions calculates both the RHS and the LHS
    * @param rLeftHandSideMatrix: The LHS
    * @param rRightHandSideVector: The RHS
    * @param rCurrentProcessInfo: The current process info instance
    * @param CalculateStiffnessMatrixFlag: The flag to set if compute the LHS
    * @param CalculateResidualVectorFlag: The flag to set if compute the RHS
    */
    void CalculateAll(
        MatrixType& rLeftHandSideMatrix,
        VectorType& rRightHandSideVector,
        ProcessInfo& rCurrentProcessInfo,
        const bool CalculateStiffnessMatrixFlag,
        const bool CalculateResidualVectorFlag
    ) override;


    /**
    * Calculate a double Variable on the Element Constitutive Law
    * @param rVariable: The variable we want to get
    * @param rOutput: The values obtained int the integration points
    * @param rCurrentProcessInfo: the current process info instance
    */
    void CalculateOnIntegrationPoints(
        const Variable<double>& rVariable,
        std::vector<double>& rOutput,
        const ProcessInfo& rCurrentProcessInfo
    ) override;

    /**
    * Calculate a Vector Variable on the Element Constitutive Law
    * @param rVariable: The variable we want to get
    * @param rOutput: The values obtained int the integration points
    * @param rCurrentProcessInfo: the current process info instance
    */
    void CalculateOnIntegrationPoints(
        const Variable<Vector>& rVariable,
        std::vector<Vector>& rValues,
        const ProcessInfo& rCurrentProcessInfo
    ) override;



    /**
    * This function provides the place to perform checks on the completeness of the input.
    * It is designed to be called only once (or anyway, not often) typically at the beginning
    * of the calculations, so to verify that nothing is missing from the input
    * or that no common error is found.
    * @param rCurrentProcessInfo
    */
    int Check(const ProcessInfo& rCurrentProcessInfo) override;




    std::string Info() const override
    {
        std::stringstream buffer;
        buffer << "KLElement #" << Id();
        KRATOS_WATCH(GetValue(SHAPE_FUNCTION_VALUES));
        KRATOS_WATCH(GetValue(SHAPE_FUNCTION_LOCAL_DERIVATIVES));
        KRATOS_WATCH(GetValue(SHAPE_FUNCTION_LOCAL_SECOND_DERIVATIVES));
        KRATOS_WATCH(GetValue(INTEGRATION_WEIGHT));
        return buffer.str();
    }

    /// Print information about this object.

    void PrintInfo(std::ostream& rOStream) const override
    {
        rOStream << "KLElement #" << Id();

    }

    ///@}

protected:

private:
    ///@name Static Member Variables
    ///@{
    ///@name Operations
    ///@{
    void CalculateMetric( MetricVariables& metric ) override;


    /**
    * This functions updates the constitutive variables
    * @param rActualMetric: The actual metric
    * @param rThisConstitutiveVariables: The constitutive variables to be calculated
    * @param rValues: The CL parameters
    * @param ThisStressMeasure: The stress measure considered
    */
    void CalculateConstitutiveVariables(
        MetricVariables& rActualMetric,
        ConstitutiveVariables& rThisConstitutiveVariablesMembrane,
        ConstitutiveVariables& rThisConstitutiveVariablesCurvature,
        ConstitutiveLaw::Parameters& rValues,
        const ConstitutiveLaw::StressMeasure ThisStressMeasure
    );
    ///@}

    ///@}
    ///@name Serialization
    ///@{

    friend class Serializer;

    void save(Serializer& rSerializer) const override
    {
        KRATOS_SERIALIZE_SAVE_BASE_CLASS(rSerializer, Element)
    }

    void load(Serializer& rSerializer) override
    {
        KRATOS_SERIALIZE_LOAD_BASE_CLASS(rSerializer, Element)
    }

    ///@}

};     // Class ShellKLDiscreteElement
///@}

}  // namespace Kratos.

#endif // KRATOS_MESHLESS_SHELL_KL_DISCRETE_ELEMENT_H_INCLUDED  defined<|MERGE_RESOLUTION|>--- conflicted
+++ resolved
@@ -60,9 +60,7 @@
         PropertiesType::Pointer pProperties
     ) const override
     {
-<<<<<<< HEAD
-        return Kratos::make_shared<ShellKLDiscreteElement>(
-            NewId, pGeom, pProperties);
+        return Kratos::make_intrusive< ShellKLDiscreteElement >(NewId, GetGeometry().Create(ThisNodes), pProperties);
     };
 
     Element::Pointer Create(
@@ -73,9 +71,6 @@
     {
         return Kratos::make_shared< ShellKLDiscreteElement >(
             NewId, GetGeometry().Create(ThisNodes), pProperties);
-=======
-        return Kratos::make_intrusive< ShellKLDiscreteElement >(NewId, GetGeometry().Create(ThisNodes), pProperties);
->>>>>>> 6304381c
     };
 
     ///@}
