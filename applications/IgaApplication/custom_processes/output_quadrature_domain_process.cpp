//    |  /           |
//    ' /   __| _` | __|  _ \   __|
//    . \  |   (   | |   (   |\__ \.
//   _|\_\_|  \__,_|\__|\___/ ____/
//                   Multi-Physics
//
//  License:         BSD License
//                   Kratos default license: kratos/license.txt
//

// System includes
#include <iostream>
#include <fstream>

// External includes

// Project includes
#include "output_quadrature_domain_process.h"

namespace Kratos
{

OutputQuadratureDomainProcess::OutputQuadratureDomainProcess(
    Model& rModel,
    Parameters ThisParameters)
    : Process()
    , mrModel(rModel)
    , mThisParameters(ThisParameters)
{
    mThisParameters.ValidateAndAssignDefaults(this->GetDefaultParameters());
}

void OutputQuadratureDomainProcess::ExecuteBeforeSolutionLoop()
{
    bool OutputGeometryElements = mThisParameters["output_geometry_elements"].GetBool();
    bool OutputGeometryConditions = mThisParameters["output_geometry_conditions"].GetBool();
    bool OutputCouplingGeometryConditions = mThisParameters["output_coupling_geometry_conditions"].GetBool();

    std::string model_part_name = mThisParameters["model_part_name"].GetString();
    ModelPart& r_model_part = mrModel.GetModelPart(model_part_name);
    std::string output_file_name = mThisParameters["output_file_name"].GetString();

<<<<<<< HEAD
    std::string contents = "{\n\"geometry_integration_points\":[\n";
=======
    std::string contents = "{\n\"geometry_integration_points\":[ \n";
>>>>>>> 840b9a55

    if (OutputGeometryElements) {
        for (auto element : r_model_part.Elements()) {
            auto integration_point = element.GetGeometry().IntegrationPoints()[0];
            contents += '[' + std::to_string(element.Id()) + ',' + std::to_string(element.GetGeometry().GetGeometryParent(0).Id()) + ",[";
            contents += std::to_string(integration_point[0]) + ',' + std::to_string(integration_point[1]) + "]],\n";
        }
    }
    if (OutputGeometryConditions) {
        for (auto condition : r_model_part.Conditions()) {
            auto integration_point = condition.GetGeometry().IntegrationPoints()[0];
            contents += '[' + std::to_string(condition.Id()) + ',' + std::to_string(condition.GetGeometry().GetGeometryParent(0).Id()) + ",[";
            contents += std::to_string(integration_point[0]) + ',' + std::to_string(integration_point[1]) + "]],\n";
        }
    }
    /// cut off last ","
    contents.pop_back();
    contents.pop_back();
    contents += "\n]";

    if (OutputCouplingGeometryConditions)
    {
        contents += ",\n\"geometry_coupling_integration_points\":[\n";
        for (auto condition : r_model_part.Conditions()) {
<<<<<<< HEAD
=======
            KRATOS_WATCH(condition.GetGeometry().NumberOfGeometryParts())
>>>>>>> 840b9a55
            if (condition.GetGeometry().NumberOfGeometryParts() > 1) {
                const auto p_master = condition.GetGeometry().pGetGeometryPart(CouplingGeometry<Node<3>>::Master);
                const auto p_slave = condition.GetGeometry().pGetGeometryPart(CouplingGeometry<Node<3>>::Slave);

                array_1d<double, 3> local_coordinates_on_master_patch = p_master->IntegrationPoints()[0];
                p_master->GetGeometryParent(0).Calculate(PARAMETER_2D_COORDINATES, local_coordinates_on_master_patch);
                array_1d<double, 3> local_coordinates_on_slave_patch = p_slave->IntegrationPoints()[0];
                p_slave->GetGeometryParent(0).Calculate(PARAMETER_2D_COORDINATES, local_coordinates_on_slave_patch);

                IndexType master_patch_id = p_master->GetGeometryParent(0).GetGeometryPart(Geometry<Node<3>>::BACKGROUND_GEOMETRY_INDEX).GetGeometryParent(0).Id();
                IndexType slave_patch_id = p_slave->GetGeometryParent(0).GetGeometryPart(Geometry<Node<3>>::BACKGROUND_GEOMETRY_INDEX).GetGeometryParent(0).Id();

                contents += '[' + std::to_string(condition.Id()) + ',' + std::to_string(master_patch_id) + ",[";
                contents += std::to_string(local_coordinates_on_master_patch[0]) + ',' + std::to_string(local_coordinates_on_master_patch[1]) + "],";
                contents += std::to_string(slave_patch_id) + ",[";
                contents += std::to_string(local_coordinates_on_slave_patch[0]) + ',' + std::to_string(local_coordinates_on_slave_patch[1]) + "]],\n";
            }
        }
        /// cut off last ","
        contents.pop_back();
        contents.pop_back();
        contents += "\n]";
    }

    contents += "\n}";
    std::ofstream file;
    file.open(output_file_name);
    file << contents;
    file.close();
}

const Parameters OutputQuadratureDomainProcess::GetDefaultParameters() const
{
    const Parameters default_parameters = Parameters(R"(
    {
        "output_file_name"           : "",
        "model_part_name"            : "",
        "output_geometry_elements"   : true,
        "output_geometry_conditions" : false,
        "output_coupling_geometry_conditions" : false
    })" );
    return default_parameters;
}

} // namespace Kratos<|MERGE_RESOLUTION|>--- conflicted
+++ resolved
@@ -40,11 +40,7 @@
     ModelPart& r_model_part = mrModel.GetModelPart(model_part_name);
     std::string output_file_name = mThisParameters["output_file_name"].GetString();
 
-<<<<<<< HEAD
-    std::string contents = "{\n\"geometry_integration_points\":[\n";
-=======
     std::string contents = "{\n\"geometry_integration_points\":[ \n";
->>>>>>> 840b9a55
 
     if (OutputGeometryElements) {
         for (auto element : r_model_part.Elements()) {
@@ -69,10 +65,7 @@
     {
         contents += ",\n\"geometry_coupling_integration_points\":[\n";
         for (auto condition : r_model_part.Conditions()) {
-<<<<<<< HEAD
-=======
             KRATOS_WATCH(condition.GetGeometry().NumberOfGeometryParts())
->>>>>>> 840b9a55
             if (condition.GetGeometry().NumberOfGeometryParts() > 1) {
                 const auto p_master = condition.GetGeometry().pGetGeometryPart(CouplingGeometry<Node<3>>::Master);
                 const auto p_slave = condition.GetGeometry().pGetGeometryPart(CouplingGeometry<Node<3>>::Slave);
