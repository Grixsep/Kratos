--- conflicted
+++ resolved
@@ -15,11 +15,8 @@
 #include "custom_python/add_custom_processes_to_python.h"
 
 #include "custom_processes/output_quadrature_domain_process.h"
-<<<<<<< HEAD
+#include "custom_processes/nitsche_stabilization_model_part_process.h"
 #include "custom_processes/mpm_process.h"
-=======
-#include "custom_processes/nitsche_stabilization_model_part_process.h"
->>>>>>> c740eff6
 
 #include "iga_application_variables.h"
 
@@ -36,16 +33,14 @@
         .def(py::init<Model&, Parameters >())
         ;
 
-<<<<<<< HEAD
-    py::class_<MpmProcess, MpmProcess::Pointer, Process>(m, "MpmProcess")
-        .def(py::init<Model&, Parameters >())
-        ;
-=======
     py::class_<NitscheStabilizationModelPartProcess, NitscheStabilizationModelPartProcess::Pointer, Process>(m, "NitscheStabilizationModelPartProcess")
         .def(py::init<ModelPart& >())
         ;
 
->>>>>>> c740eff6
+
+    py::class_<MpmProcess, MpmProcess::Pointer, Process>(m, "MpmProcess")
+        .def(py::init<Model&, Parameters >())
+        ;
 }
 
 } // namespace Python
