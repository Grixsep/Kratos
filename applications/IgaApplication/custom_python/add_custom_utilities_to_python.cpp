--- conflicted
+++ resolved
@@ -29,7 +29,12 @@
 
 void AddCustomUtilitiesToPython(pybind11::module& m)
 {
-<<<<<<< HEAD
+    namespace py = pybind11;
+
+    using namespace pybind11::literals;
+
+    using Array3D = Kratos::array_1d<double, 3>;
+
     KRATOS_REGISTER_IN_PYTHON_VARIABLE(m, COORDINATES)
     KRATOS_REGISTER_IN_PYTHON_VARIABLE(m, TANGENTS)
 
@@ -41,13 +46,6 @@
 
     KRATOS_REGISTER_IN_PYTHON_VARIABLE(m, RAYLEIGH_ALPHA)
     KRATOS_REGISTER_IN_PYTHON_VARIABLE(m, RAYLEIGH_BETA)
-
-=======
-    namespace py = pybind11;
->>>>>>> 7388b920
-    using namespace pybind11::literals;
-
-    using Array3D = Kratos::array_1d<double, 3>;
 
     // register Interval
     {
