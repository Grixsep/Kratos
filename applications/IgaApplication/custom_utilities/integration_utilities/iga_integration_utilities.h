//    |  /           |
//    ' /   __| _` | __|  _ \   __|
//    . \  |   (   | |   (   |\__ `
//   _|\_\_|  \__,_|\__|\___/ ____/
//                   Multi-Physics
//
//  License:         BSD License
//                   Kratos default license: kratos/license.txt
//
//  Main authors:    Tobias Teschemacher
//

#if !defined(IGA_INTEGRATION_UTILITIES_H_INCLUDED)
#define IGA_INTEGRATION_UTILITIES_H_INCLUDED

#include "includes/model_part.h"

namespace Kratos
{

namespace IgaIntegrationUtilities
{
    static void ChangeElementType(
        std::vector<Element::Pointer> rElementList,
        ModelPart& rModelPart,
        std::string& rElementName,
        int& rIdCounter)
    {
        const Element& rReferenceElement = KratosComponents<Element>::Get(rElementName);

        ModelPart::ElementsContainerType new_element_list;
        new_element_list.reserve(rElementList.size());

        for (int i = 0; i< static_cast<int>(rElementList.size()); i++) 
        {
            auto it_elem = rElementList[i];

            auto p_element = rReferenceElement.Create(rIdCounter, it_elem->pGetGeometry(), it_elem->pGetProperties());

            rIdCounter++;

            // Deep copy elemental data and flags
            p_element->Data() = it_elem->Data();
            p_element->Set(Flags(*it_elem));

            rModelPart.AddNodes(p_element->GetGeometry().begin(), p_element->GetGeometry().end());

            new_element_list.push_back(p_element);
        }

        rModelPart.AddElements(new_element_list.begin(), new_element_list.end());
    }
    static void ChangeConditionType(
        std::vector<Element::Pointer> rElementList,
        ModelPart& rModelPart,
        std::string& rConditionName,
        int& rIdCounter)
    {
        const Condition& rReferenceCondition = KratosComponents<Condition>::Get(rConditionName);

        ModelPart::ConditionsContainerType new_condition_list;
        new_condition_list.reserve(rElementList.size());

        for (int i = 0; i< static_cast<int>(rElementList.size()); i++)
        {
            auto it_elem = rElementList[i];

            KRATOS_WATCH(rIdCounter)

            auto p_condition = rReferenceCondition.Create(rIdCounter, it_elem->pGetGeometry(), it_elem->pGetProperties());

            rIdCounter++;

            // Deep copy elemental data and flags
            p_condition->Data() = it_elem->Data();
            p_condition->Set(Flags(*it_elem));

            new_condition_list.push_back(p_condition);
        }

        rModelPart.AddConditions(new_condition_list.begin(), new_condition_list.end());
    }

    static std::vector<Element::Pointer> GetIntegrationDomainGeometrySurface(
        const std::shared_ptr<NodeSurfaceGeometry3D>& pSurface,
        const TrimmedSurfaceClipping& rClipper,
        int ShapeFunctionDerivativesOrder)
    {
        std::vector<Element::Pointer> new_elements;

        int degree_u = pSurface->DegreeU();
        int degree_v = pSurface->DegreeV();

        int degree = std::max(degree_u, degree_v) + 1;

        ANurbs::SurfaceShapeEvaluator<double> shape(
            pSurface->DegreeU(),
            pSurface->DegreeV(),
            ShapeFunctionDerivativesOrder);

        for (int i = 0; i < rClipper.NbSpansU(); ++i)
        {
            for (int j = 0; j < rClipper.NbSpansU(); ++j)
            {
                if (rClipper.SpanTrimType(i, j) == ANurbs::Empty)
                {
                    continue;
                }
                else if (rClipper.SpanTrimType(i, j) == ANurbs::Full)
                {
                    auto integration_points = ANurbs::IntegrationPoints<double>::Points2(
                        degree_u + 1,
                        degree_v + 1,
                        rClipper.SpanU(i),
                        rClipper.SpanV(j));

                    for (int i = 0; i < integration_points.size(); ++i)
                    {
                        array_1d<double, 2> local_coordinates;
                        local_coordinates[0] = integration_points[i].u;
                        local_coordinates[1] = integration_points[i].v;

                        shape.Compute(
                            pSurface->KnotsU(),
                            pSurface->KnotsV(),
                            pSurface->Weights(),
                            integration_points[i].u,
                            integration_points[i].v);

                        Element::GeometryType::PointsArrayType non_zero_control_points;
                        Vector shape_function(shape.NonzeroPoleIndices().size());
                        Matrix shape_function_derivative(shape.NonzeroPoleIndices().size(), 2);
                        Matrix shape_function_second_derivative(shape.NonzeroPoleIndices().size(), 3);

                        array_1d<double, 3> location = ZeroVector(3);
                        for (int n = 0; n < shape.NonzeroPoleIndices().size(); ++n)
                        {
                            int indexU = shape.NonzeroPoleIndices()[n].first - shape.FirstNonzeroPoleU();
                            int indexV = shape.NonzeroPoleIndices()[n].second - shape.FirstNonzeroPoleV();

                            non_zero_control_points.push_back(pSurface->GetNode(
                                shape.NonzeroPoleIndices()[n].first,
                                shape.NonzeroPoleIndices()[n].second));

                            if (ShapeFunctionDerivativesOrder > -1)
                                shape_function[n] = shape(0, indexU, indexV);
                            if (ShapeFunctionDerivativesOrder > 0)
                            {
                                shape_function_derivative(n, 0) = shape(1, indexU, indexV);
                                shape_function_derivative(n, 1) = shape(2, indexU, indexV);
                            }
                            if (ShapeFunctionDerivativesOrder > 1)
                            {
                                shape_function_second_derivative(n, 0) = shape(3, indexU, indexV);
                                shape_function_second_derivative(n, 1) = shape(5, indexU, indexV);
                                shape_function_second_derivative(n, 2) = shape(4, indexU, indexV);
                            }

                            location += non_zero_control_points.back().Coordinates()*shape_function(n);
                        }

                        Element ele(0, non_zero_control_points);

                        Element::Pointer element = Kratos::make_shared<Element>(ele);

                        if (ShapeFunctionDerivativesOrder > -1)
                        {
                            element->SetValue(
                                SHAPE_FUNCTION_VALUES,
                                shape_function);
                        }
                        if (ShapeFunctionDerivativesOrder > 0)
                        {
                            element->SetValue(
                                SHAPE_FUNCTION_LOCAL_DERIVATIVES,
                                shape_function_derivative);
                        }
                        if (ShapeFunctionDerivativesOrder > 1)
                        {
                            element->SetValue(
                                SHAPE_FUNCTION_LOCAL_SECOND_DERIVATIVES,
                                shape_function_second_derivative);
                        }
                        element->SetValue(
                            INTEGRATION_WEIGHT,
                            integration_points[i].weight);

                        element->SetValue(LOCAL_COORDINATES, local_coordinates);

                        new_elements.push_back(element);
                    }
                }
                else if (rClipper.SpanTrimType(i, j) == ANurbs::Trimmed)
                {
                    auto polygons = rClipper.SpanPolygons(i, j);

                    for (int p = 0; p < polygons.size(); ++p)
                    {
                        auto integration_point_polygon = ANurbs::PolygonIntegrationPoints<Kratos::array_1d<double, 2>>();

                        integration_point_polygon.Compute(degree, polygons[p]);

                        for (int i = 0; i < integration_point_polygon.NbIntegrationPoints(); ++i)
                        {
                            array_1d<double, 2> local_coordinates;
                            local_coordinates[0] = integration_point_polygon.IntegrationPoint(i).u;
                            local_coordinates[1] = integration_point_polygon.IntegrationPoint(i).v;

                            shape.Compute(
                                pSurface->KnotsU(),
                                pSurface->KnotsV(),
                                pSurface->Weights(),
                                integration_point_polygon.IntegrationPoint(i).u,
                                integration_point_polygon.IntegrationPoint(i).v);

                            int number_of_non_zero_cps = integration_point_polygon.NbIntegrationPoints();
                            Element::GeometryType::PointsArrayType non_zero_control_points;
                            Vector shape_function(number_of_non_zero_cps);
                            Matrix shape_function_derivative(number_of_non_zero_cps, 2);
                            Matrix shape_function_second_derivative(number_of_non_zero_cps, 3);

                            array_1d<double, 3> location = ZeroVector(3);
                            for (int n = 0; n < number_of_non_zero_cps; ++n)
                            {
                                int indexU = shape.NonzeroPoleIndices()[n].first - shape.FirstNonzeroPoleU();
                                int indexV = shape.NonzeroPoleIndices()[n].second - shape.FirstNonzeroPoleV();

                                non_zero_control_points.push_back(pSurface->GetNode(
                                    shape.NonzeroPoleIndices()[n].first,
                                    shape.NonzeroPoleIndices()[n].second));

                                if (ShapeFunctionDerivativesOrder > -1)
                                    shape_function[n] = shape(0, indexU, indexV);
                                if (ShapeFunctionDerivativesOrder > 0)
                                {
                                    shape_function_derivative(n, 0) = shape(1, indexU, indexV);
                                    shape_function_derivative(n, 1) = shape(2, indexU, indexV);
                                }
                                if (ShapeFunctionDerivativesOrder > 1)
                                {
                                    shape_function_second_derivative(n, 0) = shape(3, indexU, indexV);
                                    shape_function_second_derivative(n, 1) = shape(5, indexU, indexV);
                                    shape_function_second_derivative(n, 2) = shape(4, indexU, indexV);
                                }

                                location += non_zero_control_points.back().Coordinates()*shape_function(n);
                            }

                            Element ele(0, non_zero_control_points);

                            Element::Pointer element = Kratos::make_shared<Element>(ele);

                            if (ShapeFunctionDerivativesOrder > -1)
                            {
                                element->SetValue(
                                    SHAPE_FUNCTION_VALUES,
                                    shape_function);
                            }
                            if (ShapeFunctionDerivativesOrder > 0)
                            {
                                element->SetValue(
                                    SHAPE_FUNCTION_LOCAL_DERIVATIVES,
                                    shape_function_derivative);
                            }
                            if (ShapeFunctionDerivativesOrder > 1)
                            {
                                element->SetValue(
                                    SHAPE_FUNCTION_LOCAL_SECOND_DERIVATIVES,
                                    shape_function_second_derivative);
                            }
                            element->SetValue(
                                INTEGRATION_WEIGHT,
                                integration_point_polygon.IntegrationPoint(i).weight);

                            element->SetValue(LOCAL_COORDINATES, local_coordinates);

                            new_elements.push_back(element);
                        }
                    }
                }
            }
        }
        return new_elements;
    }

    static std::vector<Element::Pointer> GetIntegrationDomainSurfaceEdgeSurfaceEdge(
        const std::shared_ptr<NodeSurfaceGeometry3D>& pSurface1,
        const Kratos::shared_ptr<Curve<2>>& pTrimmingCurve1,
        const std::shared_ptr<NodeSurfaceGeometry3D>& pSurface2,
        const Kratos::shared_ptr<Curve<2>>& pTrimmingCurve2,
        int ShapeFunctionDerivativesOrder)
    {
        std::vector<Element::Pointer> new_elements;

        int degree_1 = pSurface1->DegreeU() + pSurface1->DegreeV();
        int degree_2 = pSurface2->DegreeU() + pSurface2->DegreeV();

        int number_of_points_per_knot_span = std::max(degree_1, degree_2) + 1;

        auto curve_on_surface_3d_1 = Kratos::make_shared<CurveOnSurface<3>>(
            pTrimmingCurve1->CurveGeometry(),
            pSurface1,
            pTrimmingCurve1->Domain());
        auto curve_on_surface_3d_2 = Kratos::make_shared<CurveOnSurface<3>>(
            pTrimmingCurve2->CurveGeometry(),
            pSurface2,
            pTrimmingCurve2->Domain());

        ANurbs::SurfaceShapeEvaluator<double> shape_1(
            pSurface1->DegreeU(),
            pSurface1->DegreeV(),
            ShapeFunctionDerivativesOrder);

        ANurbs::SurfaceShapeEvaluator<double> shape_2(
            pSurface2->DegreeU(),
            pSurface2->DegreeV(),
            ShapeFunctionDerivativesOrder);

        auto projection_1 = ANurbs::PointOnCurveProjection<Kratos::array_1d<double, 3>>(
            curve_on_surface_3d_1,
            0.1);
        auto projection_2 = ANurbs::PointOnCurveProjection<Kratos::array_1d<double, 3>>(
            curve_on_surface_3d_2,
            0.1);

        auto curve_knot_intersections_2 = curve_on_surface_3d_2->Spans();

        std::vector<double> curve_knot_intersections_vector;
        for (int i = 0; i < curve_knot_intersections_2.size(); ++i)
        {
            curve_knot_intersections_vector.push_back(curve_knot_intersections_2[i].T0());
            auto point_3d = curve_on_surface_3d_1->PointAt(curve_knot_intersections_2[i].T0());
            projection_1.Compute(point_3d);
            curve_knot_intersections_vector.push_back(projection_1.Parameter());
        }
        curve_knot_intersections_vector.push_back(curve_on_surface_3d_2->Domain().T1());
        std::sort(curve_knot_intersections_vector.begin(), curve_knot_intersections_vector.end());

        for (int i = 0; i < curve_knot_intersections_vector.size() - 1; ++i)
        {
            if (std::abs(curve_knot_intersections_vector[i] - curve_knot_intersections_vector[i + 1]) > 1e-6)
            {
                ANurbs::Interval<double> interval(curve_knot_intersections_vector[i], curve_knot_intersections_vector[i + 1]);

                auto integration_points = ANurbs::IntegrationPoints<double>::Points1(number_of_points_per_knot_span, interval);

                for (int ip = 0; ip < integration_points.size(); ++ip)
                {
                    //MASTER

                    auto point_3d = curve_on_surface_3d_1->PointAt(integration_points[ip].t);
                    auto derivatives_1 = pTrimmingCurve1->DerivativesAt(integration_points[ip].t, 1);

                    //std::cout << "integration_points[ip].t: " << integration_points[ip].t << std::endl;
                    //std::cout << "derivatives_1[0][0]: " << derivatives_1[0][0] << std::endl;
                    //std::cout << "derivatives_1[0][1]: " << derivatives_1[0][1] << std::endl;

<<<<<<< HEAD
                    KRATOS_WATCH(pSurface1->Weights().NbCols())
                    KRATOS_WATCH(pSurface1->Weights().NbRows())
=======
                    //KRATOS_WATCH(pSurface1->Weights().NbCols())
                    //KRATOS_WATCH(pSurface1->Weights().NbRows())
>>>>>>> f651ed0b

                    shape_1.Compute(
                        pSurface1->KnotsU(),
                        pSurface1->KnotsV(),
                        pSurface1->Weights(),
                        derivatives_1[0][0],
                        derivatives_1[0][1]);

                    Element::NodesArrayType non_zero_control_points;

                    int number_of_non_zero_cps_1 = shape_1.NonzeroPoleIndices().size();

                    Vector shape_function(number_of_non_zero_cps_1);
                    Matrix shape_function_derivative(number_of_non_zero_cps_1, 2);
                    Matrix shape_function_second_derivative(number_of_non_zero_cps_1,3);
<<<<<<< HEAD

                    //KRATOS_WATCH(number_of_non_zero_cps_1)

=======

                    //KRATOS_WATCH(number_of_non_zero_cps_1)

>>>>>>> f651ed0b
                    array_1d<double, 3> location = ZeroVector(3);

                    for (int n = 0; n < number_of_non_zero_cps_1; ++n)
                    {
                        int indexU = shape_1.NonzeroPoleIndices()[n].first - shape_1.FirstNonzeroPoleU();
                        int indexV = shape_1.NonzeroPoleIndices()[n].second - shape_1.FirstNonzeroPoleV();

                        non_zero_control_points.push_back(pSurface1->GetNode(
                            shape_1.NonzeroPoleIndices()[n].first,
                            shape_1.NonzeroPoleIndices()[n].second));

                        if (ShapeFunctionDerivativesOrder>-1)
                            shape_function[n] = shape_1(0, indexU, indexV);
                        if (ShapeFunctionDerivativesOrder > 0)
                        {
                            shape_function_derivative(n, 0) = shape_1(1, indexU, indexV);
                            shape_function_derivative(n, 1) = shape_1(2, indexU, indexV);
                        }
                        if (ShapeFunctionDerivativesOrder > 1)
                        {
                            shape_function_second_derivative(n, 0) = shape_1(3, indexU, indexV);
                            shape_function_second_derivative(n, 1) = shape_1(5, indexU, indexV);
                            shape_function_second_derivative(n, 2) = shape_1(4, indexU, indexV);
                        }

                        location += non_zero_control_points.back().Coordinates()*shape_function(n);
                    }
                    //KRATOS_WATCH(location)

                    //KRATOS_WATCH(shape_function)
                    //KRATOS_WATCH(shape_function_derivative)
                    //KRATOS_WATCH(shape_function_second_derivative)

                    //SLAVE
                    projection_2.Compute(point_3d);
                    //std::cout << "point_3d: " << point_3d[0] << ", " << point_3d[1] << ", " << point_3d[2] << std::endl;
                    //KRATOS_WATCH(projection_2.Parameter())
                    auto derivatives_2 = pTrimmingCurve2->DerivativesAt(projection_2.Parameter(), 1);
                    //std::cout << "derivatives_2[0][0]: " << derivatives_2[0][0] << std::endl;
                    //std::cout << "derivatives_2[0][1]: " << derivatives_2[0][1] << std::endl;
                    shape_2.Compute(
                        pSurface2->KnotsU(),
                        pSurface2->KnotsV(),
                        pSurface2->Weights(),
                        derivatives_2[0][0],
                        derivatives_2[0][1]);

                    int number_of_non_zero_cps_2 = shape_2.NonzeroPoleIndices().size();
<<<<<<< HEAD

                    Vector shape_function_slave(number_of_non_zero_cps_2);
                    Matrix shape_function_derivative_slave(number_of_non_zero_cps_2, 2);
                    Matrix shape_function_second_derivative_slave(number_of_non_zero_cps_2, 3);

=======

                    Vector shape_function_slave(number_of_non_zero_cps_2);
                    Matrix shape_function_derivative_slave(number_of_non_zero_cps_2, 2);
                    Matrix shape_function_second_derivative_slave(number_of_non_zero_cps_2, 3);

>>>>>>> f651ed0b
                    for (int n = 0; n < number_of_non_zero_cps_2; ++n)
                    {
                        int indexU = shape_2.NonzeroPoleIndices()[n].first - shape_2.FirstNonzeroPoleU();
                        int indexV = shape_2.NonzeroPoleIndices()[n].second - shape_2.FirstNonzeroPoleV();

                        non_zero_control_points.push_back(pSurface2->GetNode(
                            shape_2.NonzeroPoleIndices()[n].first,
                            shape_2.NonzeroPoleIndices()[n].second));

                        if (ShapeFunctionDerivativesOrder>-1)
                            shape_function_slave[n] = shape_2(0, indexU, indexV);
                        if (ShapeFunctionDerivativesOrder > 0)
                        {
                            shape_function_derivative_slave(n, 0) = shape_2(1, indexU, indexV);
                            shape_function_derivative_slave(n, 1) = shape_2(2, indexU, indexV);
                        }
                        if (ShapeFunctionDerivativesOrder > 1)
                        {
                            shape_function_second_derivative_slave(n, 0) = shape_2(3, indexU, indexV);
                            shape_function_second_derivative_slave(n, 1) = shape_2(5, indexU, indexV);
                            shape_function_second_derivative_slave(n, 2) = shape_2(4, indexU, indexV);
                        }
                    }

                    Element ele(0, non_zero_control_points);

                    Element::Pointer element = Kratos::make_shared<Element>(ele);

                    if (ShapeFunctionDerivativesOrder > -1)
                    {
                        element->SetValue(SHAPE_FUNCTION_VALUES, shape_function);
                    }
                    if (ShapeFunctionDerivativesOrder > 0)
                    {
                        element->SetValue(SHAPE_FUNCTION_LOCAL_DERIVATIVES, shape_function_derivative);
                    }
                    if (ShapeFunctionDerivativesOrder > 1)
                    {
                        element->SetValue(SHAPE_FUNCTION_LOCAL_SECOND_DERIVATIVES, shape_function_second_derivative);
                    }

                    if (ShapeFunctionDerivativesOrder > -1)
                    {
                        element->SetValue(SHAPE_FUNCTION_VALUES_SLAVE, shape_function_slave);
                    }
                    if (ShapeFunctionDerivativesOrder > 0)
                    {
                        element->SetValue(SHAPE_FUNCTION_LOCAL_DERIVATIVES_SLAVE, shape_function_derivative_slave);
                    }
                    if (ShapeFunctionDerivativesOrder > 1)
                    {
                        element->SetValue(SHAPE_FUNCTION_LOCAL_SECOND_DERIVATIVES_SLAVE, shape_function_second_derivative_slave);
                    }

                    Vector tangents(2);
                    tangents[0] = derivatives_1[1][0];
                    tangents[1] = derivatives_1[1][1];
                    element->SetValue(TANGENTS, tangents);

                    element->SetValue(INTEGRATION_WEIGHT, integration_points[ip].weight);

                    element->SetValue(SHAPE_FUNCTION_VALUES_SLAVE, shape_function_slave);
                    element->SetValue(SHAPE_FUNCTION_LOCAL_DERIVATIVES_SLAVE, shape_function_derivative_slave);
                    element->SetValue(SHAPE_FUNCTION_LOCAL_DERIVATIVES_SLAVE, shape_function_second_derivative_slave);

                    Vector tangents_slave(2);
                    tangents_slave[0] = derivatives_2[1][0];
                    tangents_slave[1] = derivatives_2[1][1];
                    element->SetValue(TANGENTS_SLAVE, tangents_slave);

                    new_elements.push_back(element);
                }
            }
        }

        return new_elements;
    }

    //static void GetIntegrationDomainCurve(
    //    ModelPart& rModelPart,
    //    std::shared_ptr<NodeCurveGeometry3D>& pNodeCurveGeometry3D,
    //    int& rShapeFunctionDerivativesOrder
    //    )
    //{
    //    auto spans = mNodeCurveGeometry3D->Spans();

    //    for (int i = 0; i < spans.size(); ++i)
    //    {
    //        ANurbs::Interval<double> domain(spans[i].T0(), spans[i].T1());

    //        int number_of_points = mNodeCurveGeometry3D->Degree() + 1;
    //        auto integration_points = ANurbs::IntegrationPoints<double>::Points1(number_of_points, domain);

    //        ANurbs::CurveShapeEvaluator<double> shape(mNodeCurveGeometry3D->Degree(), rShapeFunctionDerivativesOrder);

    //        for (int j = 0; j < integration_points.size(); ++j)
    //        {
    //            Vector local_coordinates(1);
    //            local_coordinates[0] = integration_points[j].t;

    //            shape.Compute(mNodeCurveGeometry3D->Knots(), integration_points[j].t);

    //            CreateElement(shape, rShapeFunctionDerivativesOrder);
    //        }
    //    }
    //}

    //static void GetIntegrationDomainPointOnCurve(
    //    ModelPart& rModelPart,
    //    const std::shared_ptr<NodeCurveGeometry3D>& pNodeCurveGeometry3D,
    //    const double& local_parameter
    //    )
    //{
    //    ANurbs::CurveShapeEvaluator<double> shape(
    //        mNodeCurveGeometry3D->Degree(),
    //        rShapeFunctionDerivativesOrder);

    //    shape.Compute(mNodeCurveGeometry3D->Knots(), local_parameter);

    //    Vector N_0 = ZeroVector(shape.NbNonzeroPoles());
    //    Matrix N_1 = ZeroMatrix(shape.NbNonzeroPoles(), 1);

    //    Element::GeometryType::PointsArrayType non_zero_control_points;
    //    for (int m = shape.FirstNonzeroPole(); m < shape.LastNonzeroPole() + 1; ++m)
    //    {
    //        non_zero_control_points.push_back(mNodeCurveGeometry3D->GetNode(m));

    //        N_0(m) = shape(0, m);
    //        N_1(m, 0) = shape(1, m);
    //    }
    //    if (rType == "element")
    //    {
    //        int id = 0;
    //        if (rModelPart.GetRootModelPart().Elements().size() > 0)
    //            id = rModelPart.GetRootModelPart().Elements().back().Id() + 1;

    //        auto element = rModelPart.CreateNewElement(
    //            rName,
    //            id,
    //            non_zero_control_points);

    //        element->SetValue(SHAPE_FUNCTION_VALUES, N_0);
    //        element->SetValue(SHAPE_FUNCTION_LOCAL_DERIVATIVES, N_1);
    //        element->SetValue(INTEGRATION_WEIGHT, integration_points[j].weight);

    //        element->SetValue(LOCAL_PARAMETER, local_parameter);
    //    }
    //    if (rType == "condition")
    //    {
    //        int id = 0;
    //        if (rModelPart.GetRootModelPart().Conditions().size() > 0)
    //            int id = rModelPart.GetRootModelPart().Conditions().back().Id() + 1;
    //        auto condition = rModelPart.CreateNewCondition(
    //            rName,
    //            id,
    //            non_zero_control_points);

    //        condition->SetValue(SHAPE_FUNCTION_VALUES, N_0);
    //        condition->SetValue(SHAPE_FUNCTION_LOCAL_DERIVATIVES, N_1);
    //        condition->SetValue(INTEGRATION_WEIGHT, integration_points[j].weight);

    //        element->SetValue(LOCAL_PARAMETER, local_parameter);
    //    }
    //}

}

} // namespace Kratos

#endif // IGA_INTEGRATION_UTILITIES_H_INCLUDED<|MERGE_RESOLUTION|>--- conflicted
+++ resolved
@@ -64,8 +64,6 @@
         for (int i = 0; i< static_cast<int>(rElementList.size()); i++)
         {
             auto it_elem = rElementList[i];
-
-            KRATOS_WATCH(rIdCounter)
 
             auto p_condition = rReferenceCondition.Create(rIdCounter, it_elem->pGetGeometry(), it_elem->pGetProperties());
 
@@ -123,7 +121,7 @@
                         shape.Compute(
                             pSurface->KnotsU(),
                             pSurface->KnotsV(),
-                            pSurface->Weights(),
+                            //pSurface->Weights(),
                             integration_points[i].u,
                             integration_points[i].v);
 
@@ -209,7 +207,7 @@
                             shape.Compute(
                                 pSurface->KnotsU(),
                                 pSurface->KnotsV(),
-                                pSurface->Weights(),
+                                //pSurface->Weights(),
                                 integration_point_polygon.IntegrationPoint(i).u,
                                 integration_point_polygon.IntegrationPoint(i).v);
 
@@ -355,13 +353,8 @@
                     //std::cout << "derivatives_1[0][0]: " << derivatives_1[0][0] << std::endl;
                     //std::cout << "derivatives_1[0][1]: " << derivatives_1[0][1] << std::endl;
 
-<<<<<<< HEAD
-                    KRATOS_WATCH(pSurface1->Weights().NbCols())
-                    KRATOS_WATCH(pSurface1->Weights().NbRows())
-=======
                     //KRATOS_WATCH(pSurface1->Weights().NbCols())
                     //KRATOS_WATCH(pSurface1->Weights().NbRows())
->>>>>>> f651ed0b
 
                     shape_1.Compute(
                         pSurface1->KnotsU(),
@@ -377,15 +370,9 @@
                     Vector shape_function(number_of_non_zero_cps_1);
                     Matrix shape_function_derivative(number_of_non_zero_cps_1, 2);
                     Matrix shape_function_second_derivative(number_of_non_zero_cps_1,3);
-<<<<<<< HEAD
 
                     //KRATOS_WATCH(number_of_non_zero_cps_1)
 
-=======
-
-                    //KRATOS_WATCH(number_of_non_zero_cps_1)
-
->>>>>>> f651ed0b
                     array_1d<double, 3> location = ZeroVector(3);
 
                     for (int n = 0; n < number_of_non_zero_cps_1; ++n)
@@ -434,19 +421,11 @@
                         derivatives_2[0][1]);
 
                     int number_of_non_zero_cps_2 = shape_2.NonzeroPoleIndices().size();
-<<<<<<< HEAD
 
                     Vector shape_function_slave(number_of_non_zero_cps_2);
                     Matrix shape_function_derivative_slave(number_of_non_zero_cps_2, 2);
                     Matrix shape_function_second_derivative_slave(number_of_non_zero_cps_2, 3);
 
-=======
-
-                    Vector shape_function_slave(number_of_non_zero_cps_2);
-                    Matrix shape_function_derivative_slave(number_of_non_zero_cps_2, 2);
-                    Matrix shape_function_second_derivative_slave(number_of_non_zero_cps_2, 3);
-
->>>>>>> f651ed0b
                     for (int n = 0; n < number_of_non_zero_cps_2; ++n)
                     {
                         int indexU = shape_2.NonzeroPoleIndices()[n].first - shape_2.FirstNonzeroPoleU();
