//  KRATOS  _____________
//         /  _/ ____/   |
//         / // / __/ /| |
//       _/ // /_/ / ___ |
//      /___/\____/_/  |_| Application

// System includes

// External includes

// Project includes
#include "iga_application.h"
#include "iga_application_variables.h"

namespace Kratos {

KratosIgaApplication::KratosIgaApplication()
    : KratosApplication("IgaApplication")
    , mShell3pElement(0, Element::GeometryType::Pointer(
        new Geometry<Node<3>>(Element::GeometryType::PointsArrayType(1))))
<<<<<<< HEAD
    , mTrussElement(0, Element::GeometryType::Pointer(
        new Geometry<Node<3>>(Element::GeometryType::PointsArrayType(1))))    , mLoadCondition(0, Condition::GeometryType::Pointer(
=======
    , mIgaMembraneElement(0, Element::GeometryType::Pointer(
        new Geometry<Node<3>>(Element::GeometryType::PointsArrayType(1))))
    , mTrussEmbeddedEdgeElement(0, Element::GeometryType::Pointer(
        new Geometry<Node<3>>(Element::GeometryType::PointsArrayType(1))))
    , mShell5pHierarchicElement(0, Element::GeometryType::Pointer(
        new Geometry<Node<3>>(Element::GeometryType::PointsArrayType(1))))
    , mShell5pElement(0, Element::GeometryType::Pointer(
        new Geometry<Node<3>>(Element::GeometryType::PointsArrayType(1))))
    , mOutputCondition(0, Condition::GeometryType::Pointer(
        new Geometry<Node<3>>(Condition::GeometryType::PointsArrayType(1))))
    , mLoadCondition(0, Condition::GeometryType::Pointer(
>>>>>>> 4836e7a7
        new Geometry<Node<3>>(Condition::GeometryType::PointsArrayType(1))))
    , mLoadMomentDirector5pCondition(0, Condition::GeometryType::Pointer(
        new Geometry<Node<3>>(Condition::GeometryType::PointsArrayType(1))))
    , mCouplingPenaltyCondition(0, Condition::GeometryType::Pointer(
        new Geometry<Node<3>>(Condition::GeometryType::PointsArrayType(1))))
    , mCouplingLagrangeCondition(0, Condition::GeometryType::Pointer(
        new Geometry<Node<3>>(Condition::GeometryType::PointsArrayType(1))))
    , mCouplingNitscheCondition(0, Condition::GeometryType::Pointer(
        new Geometry<Node<3>>(Condition::GeometryType::PointsArrayType(1))))
    , mSupportPenaltyCondition(0, Condition::GeometryType::Pointer(
        new Geometry<Node<3>>(Condition::GeometryType::PointsArrayType(1))))
    , mSupportLagrangeCondition(0, Condition::GeometryType::Pointer(
        new Geometry<Node<3>>(Condition::GeometryType::PointsArrayType(1))))
    , mSupportNitscheCondition(0, Condition::GeometryType::Pointer(
        new Geometry<Node<3>>(Condition::GeometryType::PointsArrayType(1))))
{
}

void KratosIgaApplication::Register() {

KRATOS_INFO("") << "    KRATOS  _____ _____\n"
                << "           |_   _/ ____|   /\\\n"
                << "             | || |  __   /  \\\n"
                << "             | || | |_ | / /\\ \\\n"
                << "            _| || |__| |/ ____ \\\n"
                << "           |_____\\_____/_/    \\_\\\n"
                << "Initializing KratosIgaApplication..." << std::endl;

    // ELEMENTS
    KRATOS_REGISTER_ELEMENT("Shell3pElement", mShell3pElement)
<<<<<<< HEAD
    KRATOS_REGISTER_ELEMENT("TrussElement", mTrussElement)
=======
    KRATOS_REGISTER_ELEMENT("IgaMembraneElement", mIgaMembraneElement)
    KRATOS_REGISTER_ELEMENT("TrussEmbeddedEdgeElement", mTrussEmbeddedEdgeElement)
    KRATOS_REGISTER_ELEMENT("Shell5pHierarchicElement", mShell5pHierarchicElement)
    KRATOS_REGISTER_ELEMENT("Shell5pElement", mShell5pElement)

>>>>>>> 4836e7a7
    // CONDITIONS
    KRATOS_REGISTER_CONDITION("OutputCondition", mOutputCondition)
    KRATOS_REGISTER_CONDITION("LoadCondition", mLoadCondition)
    KRATOS_REGISTER_CONDITION("LoadMomentDirector5pCondition", mLoadMomentDirector5pCondition)
    KRATOS_REGISTER_CONDITION("CouplingPenaltyCondition", mCouplingPenaltyCondition)
    KRATOS_REGISTER_CONDITION("CouplingLagrangeCondition", mCouplingLagrangeCondition)
    KRATOS_REGISTER_CONDITION("CouplingNitscheCondition", mCouplingNitscheCondition)
    KRATOS_REGISTER_CONDITION("SupportPenaltyCondition", mSupportPenaltyCondition)
    KRATOS_REGISTER_CONDITION("SupportLagrangeCondition", mSupportLagrangeCondition)
    KRATOS_REGISTER_CONDITION("SupportNitscheCondition", mSupportNitscheCondition)

    KRATOS_REGISTER_MODELER("IgaModeler", mIgaModeler);
    KRATOS_REGISTER_MODELER("NurbsGeometryModeler", mNurbsGeometryModeler);

    // VARIABLES
    KRATOS_REGISTER_VARIABLE(CROSS_AREA)
<<<<<<< HEAD
    KRATOS_REGISTER_VARIABLE(TRUSS_PRESTRESS_CAUCHY)
    KRATOS_REGISTER_VARIABLE(TRUSS_PRESTRESS_PK2)
    KRATOS_REGISTER_VARIABLE(TRUSS_STRESS_CAUCHY)
    KRATOS_REGISTER_VARIABLE(TRUSS_STRESS_PK2)
    KRATOS_REGISTER_VARIABLE(TRUSS_FORCE)
    KRATOS_REGISTER_VARIABLE(TANGENT_MODULUS)
    KRATOS_REGISTER_VARIABLE(TRUSS_GREEN_LAGRANGE_STRAIN)

    // Structural Mechanics Application variables
    KRATOS_REGISTER_VARIABLE(NODAL_INERTIA)
=======
    KRATOS_REGISTER_VARIABLE(PRESTRESS_CAUCHY)
    KRATOS_REGISTER_SYMMETRIC_2D_TENSOR_VARIABLE_WITH_COMPONENTS(PRESTRESS)
    KRATOS_REGISTER_VARIABLE(TANGENTS)

    KRATOS_REGISTER_VARIABLE(FORCE_PK2_1D)
    KRATOS_REGISTER_VARIABLE(FORCE_CAUCHY_1D)
    KRATOS_REGISTER_VARIABLE(PRINCIPAL_STRESS_1)
    KRATOS_REGISTER_VARIABLE(PRINCIPAL_STRESS_2)

    KRATOS_REGISTER_VARIABLE(LOCAL_ELEMENT_ORIENTATION)
    KRATOS_REGISTER_3D_VARIABLE_WITH_COMPONENTS(LOCAL_PRESTRESS_AXIS_1)
    KRATOS_REGISTER_3D_VARIABLE_WITH_COMPONENTS(LOCAL_PRESTRESS_AXIS_2)
>>>>>>> 4836e7a7

    KRATOS_REGISTER_VARIABLE(RAYLEIGH_ALPHA)
    KRATOS_REGISTER_VARIABLE(RAYLEIGH_BETA)

    /// 5p Director Shell Variables
    KRATOS_REGISTER_VARIABLE(DIRECTOR_COMPUTED)
    KRATOS_REGISTER_VARIABLE(DIRECTOR)
    KRATOS_REGISTER_3D_VARIABLE_WITH_COMPONENTS(DIRECTORINC)
    KRATOS_REGISTER_3D_VARIABLE_WITH_COMPONENTS(MOMENTDIRECTORINC)
    KRATOS_REGISTER_VARIABLE(DIRECTORTANGENTSPACE)
    KRATOS_REGISTER_3D_VARIABLE_WITH_COMPONENTS(MOMENT_LINE_LOAD)

    KRATOS_REGISTER_3D_VARIABLE_WITH_COMPONENTS(POINT_LOAD)
    KRATOS_REGISTER_3D_VARIABLE_WITH_COMPONENTS(LINE_LOAD)
    KRATOS_REGISTER_3D_VARIABLE_WITH_COMPONENTS(SURFACE_LOAD)

    KRATOS_REGISTER_3D_VARIABLE_WITH_COMPONENTS(DEAD_LOAD)
    KRATOS_REGISTER_VARIABLE(PRESSURE_FOLLOWER_LOAD)

    KRATOS_REGISTER_SYMMETRIC_2D_TENSOR_VARIABLE_WITH_COMPONENTS(PK2_STRESS)
    KRATOS_REGISTER_SYMMETRIC_2D_TENSOR_VARIABLE_WITH_COMPONENTS(CAUCHY_STRESS)
    KRATOS_REGISTER_SYMMETRIC_2D_TENSOR_VARIABLE_WITH_COMPONENTS(CAUCHY_STRESS_TOP)
    KRATOS_REGISTER_SYMMETRIC_2D_TENSOR_VARIABLE_WITH_COMPONENTS(CAUCHY_STRESS_BOTTOM)
    KRATOS_REGISTER_SYMMETRIC_2D_TENSOR_VARIABLE_WITH_COMPONENTS(MEMBRANE_FORCE)
    KRATOS_REGISTER_SYMMETRIC_2D_TENSOR_VARIABLE_WITH_COMPONENTS(INTERNAL_MOMENT)

    KRATOS_REGISTER_VARIABLE(SHEAR_FORCE_1)
    KRATOS_REGISTER_VARIABLE(SHEAR_FORCE_2)

    KRATOS_REGISTER_VARIABLE(INTEGRATE_CONSERVATIVE)

    KRATOS_REGISTER_VARIABLE(PENALTY_FACTOR)
    KRATOS_REGISTER_3D_VARIABLE_WITH_COMPONENTS(VECTOR_LAGRANGE_MULTIPLIER_REACTION)

    KRATOS_REGISTER_VARIABLE(NITSCHE_STABILIZATION_FACTOR)
    KRATOS_REGISTER_VARIABLE(EIGENVALUE_NITSCHE_STABILIZATION_SIZE)
    KRATOS_REGISTER_VARIABLE(EIGENVALUE_NITSCHE_STABILIZATION_VECTOR)
    KRATOS_REGISTER_VARIABLE(BUILD_LEVEL)
}

}  // namespace Kratos<|MERGE_RESOLUTION|>--- conflicted
+++ resolved
@@ -16,15 +16,13 @@
 
 KratosIgaApplication::KratosIgaApplication()
     : KratosApplication("IgaApplication")
-    , mShell3pElement(0, Element::GeometryType::Pointer(
+    , mTrussElement(0, Element::GeometryType::Pointer(
         new Geometry<Node<3>>(Element::GeometryType::PointsArrayType(1))))
-<<<<<<< HEAD
-    , mTrussElement(0, Element::GeometryType::Pointer(
-        new Geometry<Node<3>>(Element::GeometryType::PointsArrayType(1))))    , mLoadCondition(0, Condition::GeometryType::Pointer(
-=======
+    , mTrussEmbeddedEdgeElement(0, Element::GeometryType::Pointer(
+        new Geometry<Node<3>>(Element::GeometryType::PointsArrayType(1))))
     , mIgaMembraneElement(0, Element::GeometryType::Pointer(
         new Geometry<Node<3>>(Element::GeometryType::PointsArrayType(1))))
-    , mTrussEmbeddedEdgeElement(0, Element::GeometryType::Pointer(
+    , mShell3pElement(0, Element::GeometryType::Pointer(
         new Geometry<Node<3>>(Element::GeometryType::PointsArrayType(1))))
     , mShell5pHierarchicElement(0, Element::GeometryType::Pointer(
         new Geometry<Node<3>>(Element::GeometryType::PointsArrayType(1))))
@@ -33,7 +31,6 @@
     , mOutputCondition(0, Condition::GeometryType::Pointer(
         new Geometry<Node<3>>(Condition::GeometryType::PointsArrayType(1))))
     , mLoadCondition(0, Condition::GeometryType::Pointer(
->>>>>>> 4836e7a7
         new Geometry<Node<3>>(Condition::GeometryType::PointsArrayType(1))))
     , mLoadMomentDirector5pCondition(0, Condition::GeometryType::Pointer(
         new Geometry<Node<3>>(Condition::GeometryType::PointsArrayType(1))))
@@ -63,16 +60,13 @@
                 << "Initializing KratosIgaApplication..." << std::endl;
 
     // ELEMENTS
+    KRATOS_REGISTER_ELEMENT("TrussElement", mTrussElement)
+    KRATOS_REGISTER_ELEMENT("TrussEmbeddedEdgeElement", mTrussEmbeddedEdgeElement)
+    KRATOS_REGISTER_ELEMENT("IgaMembraneElement", mIgaMembraneElement)
     KRATOS_REGISTER_ELEMENT("Shell3pElement", mShell3pElement)
-<<<<<<< HEAD
-    KRATOS_REGISTER_ELEMENT("TrussElement", mTrussElement)
-=======
-    KRATOS_REGISTER_ELEMENT("IgaMembraneElement", mIgaMembraneElement)
-    KRATOS_REGISTER_ELEMENT("TrussEmbeddedEdgeElement", mTrussEmbeddedEdgeElement)
     KRATOS_REGISTER_ELEMENT("Shell5pHierarchicElement", mShell5pHierarchicElement)
     KRATOS_REGISTER_ELEMENT("Shell5pElement", mShell5pElement)
 
->>>>>>> 4836e7a7
     // CONDITIONS
     KRATOS_REGISTER_CONDITION("OutputCondition", mOutputCondition)
     KRATOS_REGISTER_CONDITION("LoadCondition", mLoadCondition)
@@ -89,7 +83,7 @@
 
     // VARIABLES
     KRATOS_REGISTER_VARIABLE(CROSS_AREA)
-<<<<<<< HEAD
+      
     KRATOS_REGISTER_VARIABLE(TRUSS_PRESTRESS_CAUCHY)
     KRATOS_REGISTER_VARIABLE(TRUSS_PRESTRESS_PK2)
     KRATOS_REGISTER_VARIABLE(TRUSS_STRESS_CAUCHY)
@@ -100,7 +94,6 @@
 
     // Structural Mechanics Application variables
     KRATOS_REGISTER_VARIABLE(NODAL_INERTIA)
-=======
     KRATOS_REGISTER_VARIABLE(PRESTRESS_CAUCHY)
     KRATOS_REGISTER_SYMMETRIC_2D_TENSOR_VARIABLE_WITH_COMPONENTS(PRESTRESS)
     KRATOS_REGISTER_VARIABLE(TANGENTS)
@@ -113,7 +106,6 @@
     KRATOS_REGISTER_VARIABLE(LOCAL_ELEMENT_ORIENTATION)
     KRATOS_REGISTER_3D_VARIABLE_WITH_COMPONENTS(LOCAL_PRESTRESS_AXIS_1)
     KRATOS_REGISTER_3D_VARIABLE_WITH_COMPONENTS(LOCAL_PRESTRESS_AXIS_2)
->>>>>>> 4836e7a7
 
     KRATOS_REGISTER_VARIABLE(RAYLEIGH_ALPHA)
     KRATOS_REGISTER_VARIABLE(RAYLEIGH_BETA)
