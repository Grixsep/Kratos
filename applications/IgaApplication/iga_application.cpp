--- conflicted
+++ resolved
@@ -20,13 +20,9 @@
 
 KratosIgaApplication::KratosIgaApplication()
     : KratosApplication("IgaApplication")
-<<<<<<< HEAD
     , mIgaTrussElement(0, Element::GeometryType::Pointer(
-=======
-    , mTrussDiscreteElement(0, Element::GeometryType::Pointer(
         new Geometry<Node<3>>(Element::GeometryType::PointsArrayType(1))))
     , mShellKLDiscreteElement(0, Element::GeometryType::Pointer(
->>>>>>> 5101f173
         new Geometry<Node<3>>(Element::GeometryType::PointsArrayType(1))))
 {
 }
@@ -35,12 +31,8 @@
     KratosApplication::Register();
     std::cout << "Initializing KratosIgaApplication... " << std::endl;
 
-<<<<<<< HEAD
     KRATOS_REGISTER_ELEMENT("IgaTrussElement", mIgaTrussElement)
-=======
-    KRATOS_REGISTER_ELEMENT("TrussDiscreteElement", mTrussDiscreteElement)
     KRATOS_REGISTER_ELEMENT("ShellKLDiscreteElement", mShellKLDiscreteElement)
->>>>>>> 5101f173
 }
 
 }  // namespace Kratos