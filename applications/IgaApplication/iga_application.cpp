--- conflicted
+++ resolved
@@ -1,4 +1,3 @@
-<<<<<<< HEAD
 //  KRATOS  _____________
 //         /  _/ ____/   |
 //         / // / __/ /| |
@@ -174,179 +173,4 @@
     KRATOS_REGISTER_VARIABLE(PARAMETER_SPACE_CORNERS)
 }
 
-}  // namespace Kratos
-=======
-//  KRATOS  _____________
-//         /  _/ ____/   |
-//         / // / __/ /| |
-//       _/ // /_/ / ___ |
-//      /___/\____/_/  |_| Application
-
-// System includes
-
-// External includes
-
-// Project includes
-#include "iga_application.h"
-#include "iga_application_variables.h"
-
-namespace Kratos {
-
-KratosIgaApplication::KratosIgaApplication()
-    : KratosApplication("IgaApplication")
-    , mTrussElement(0, Element::GeometryType::Pointer(
-        new Geometry<Node>(Element::GeometryType::PointsArrayType(1))))
-    , mTrussEmbeddedEdgeElement(0, Element::GeometryType::Pointer(
-        new Geometry<Node>(Element::GeometryType::PointsArrayType(1))))
-    , mIgaMembraneElement(0, Element::GeometryType::Pointer(
-        new Geometry<Node>(Element::GeometryType::PointsArrayType(1))))
-    , mShell3pElement(0, Element::GeometryType::Pointer(
-        new Geometry<Node>(Element::GeometryType::PointsArrayType(1))))
-    , mShell5pHierarchicElement(0, Element::GeometryType::Pointer(
-        new Geometry<Node>(Element::GeometryType::PointsArrayType(1))))
-    , mShell5pElement(0, Element::GeometryType::Pointer(
-        new Geometry<Node>(Element::GeometryType::PointsArrayType(1))))
-    , mLaplacianIGAElement(0, Element::GeometryType::Pointer(
-        new Geometry<Node>(Element::GeometryType::PointsArrayType(1))))
-    , mOutputCondition(0, Condition::GeometryType::Pointer(
-        new Geometry<Node>(Condition::GeometryType::PointsArrayType(1))))
-    , mLoadCondition(0, Condition::GeometryType::Pointer(
-        new Geometry<Node>(Condition::GeometryType::PointsArrayType(1))))
-    , mLoadMomentDirector5pCondition(0, Condition::GeometryType::Pointer(
-        new Geometry<Node>(Condition::GeometryType::PointsArrayType(1))))
-    , mCouplingPenaltyCondition(0, Condition::GeometryType::Pointer(
-        new Geometry<Node>(Condition::GeometryType::PointsArrayType(1))))
-    , mCouplingLagrangeCondition(0, Condition::GeometryType::Pointer(
-        new Geometry<Node>(Condition::GeometryType::PointsArrayType(1))))
-    , mCouplingNitscheCondition(0, Condition::GeometryType::Pointer(
-        new Geometry<Node>(Condition::GeometryType::PointsArrayType(1))))
-    , mSupportPenaltyCondition(0, Condition::GeometryType::Pointer(
-        new Geometry<Node>(Condition::GeometryType::PointsArrayType(1))))
-    , mSupportLagrangeCondition(0, Condition::GeometryType::Pointer(
-        new Geometry<Node>(Condition::GeometryType::PointsArrayType(1))))
-    , mSupportNitscheCondition(0, Condition::GeometryType::Pointer(
-        new Geometry<Node>(Condition::GeometryType::PointsArrayType(1))))
-    , mSupportLaplacianCondition(0, Condition::GeometryType::Pointer(
-        new Geometry<Node>(Condition::GeometryType::PointsArrayType(1))))
-    , mSbmLaplacianConditionDirichlet(0, Condition::GeometryType::Pointer(
-        new Geometry<Node>(Condition::GeometryType::PointsArrayType(1))))
-    , mSbmLaplacianConditionNeumann(0, Condition::GeometryType::Pointer(
-        new Geometry<Node>(Condition::GeometryType::PointsArrayType(1))))
-{
-}
-
-void KratosIgaApplication::Register() {
-
-KRATOS_INFO("") << "    KRATOS  _____ _____\n"
-                << "           |_   _/ ____|   /\\\n"
-                << "             | || |  __   /  \\\n"
-                << "             | || | |_ | / /\\ \\\n"
-                << "            _| || |__| |/ ____ \\\n"
-                << "           |_____\\_____/_/    \\_\\\n"
-                << "Initializing KratosIgaApplication..." << std::endl;
-
-    // ELEMENTS
-    KRATOS_REGISTER_ELEMENT("TrussElement", mTrussElement)
-    KRATOS_REGISTER_ELEMENT("TrussEmbeddedEdgeElement", mTrussEmbeddedEdgeElement)
-    KRATOS_REGISTER_ELEMENT("IgaMembraneElement", mIgaMembraneElement)
-    KRATOS_REGISTER_ELEMENT("Shell3pElement", mShell3pElement)
-    KRATOS_REGISTER_ELEMENT("Shell5pHierarchicElement", mShell5pHierarchicElement)
-    KRATOS_REGISTER_ELEMENT("Shell5pElement", mShell5pElement)
-    KRATOS_REGISTER_ELEMENT("LaplacianIGAElement", mLaplacianIGAElement)
-
-    // CONDITIONS
-    KRATOS_REGISTER_CONDITION("OutputCondition", mOutputCondition)
-    KRATOS_REGISTER_CONDITION("LoadCondition", mLoadCondition)
-    KRATOS_REGISTER_CONDITION("LoadMomentDirector5pCondition", mLoadMomentDirector5pCondition)
-    KRATOS_REGISTER_CONDITION("CouplingPenaltyCondition", mCouplingPenaltyCondition)
-    KRATOS_REGISTER_CONDITION("CouplingLagrangeCondition", mCouplingLagrangeCondition)
-    KRATOS_REGISTER_CONDITION("CouplingNitscheCondition", mCouplingNitscheCondition)
-    KRATOS_REGISTER_CONDITION("SupportPenaltyCondition", mSupportPenaltyCondition)
-    KRATOS_REGISTER_CONDITION("SupportLagrangeCondition", mSupportLagrangeCondition)
-    KRATOS_REGISTER_CONDITION("SupportNitscheCondition", mSupportNitscheCondition)
-    KRATOS_REGISTER_CONDITION("SupportLaplacianCondition", mSupportLaplacianCondition)
-    KRATOS_REGISTER_CONDITION("SbmLaplacianConditionDirichlet", mSbmLaplacianConditionDirichlet)
-    KRATOS_REGISTER_CONDITION("SbmLaplacianConditionNeumann", mSbmLaplacianConditionNeumann)
-
-    KRATOS_REGISTER_MODELER("IgaModeler", mIgaModeler);
-    KRATOS_REGISTER_MODELER("RefinementModeler", mRefinementModeler);
-    KRATOS_REGISTER_MODELER("NurbsGeometryModeler", mNurbsGeometryModeler);
-    KRATOS_REGISTER_MODELER("ImportNurbsSbmModeler", mImportNurbsSbmModeler);
-
-    // VARIABLES
-    KRATOS_REGISTER_VARIABLE(CROSS_AREA)
-      
-    KRATOS_REGISTER_VARIABLE(TRUSS_PRESTRESS_CAUCHY)
-    KRATOS_REGISTER_VARIABLE(TRUSS_PRESTRESS_PK2)
-    KRATOS_REGISTER_VARIABLE(TRUSS_STRESS_CAUCHY)
-    KRATOS_REGISTER_VARIABLE(TRUSS_STRESS_PK2)
-    KRATOS_REGISTER_VARIABLE(TRUSS_FORCE)
-    KRATOS_REGISTER_VARIABLE(TANGENT_MODULUS)
-    KRATOS_REGISTER_VARIABLE(TRUSS_GREEN_LAGRANGE_STRAIN)
-
-    // Structural Mechanics Application variables
-    KRATOS_REGISTER_VARIABLE(NODAL_INERTIA)
-    KRATOS_REGISTER_VARIABLE(PRESTRESS_CAUCHY)
-    KRATOS_REGISTER_SYMMETRIC_2D_TENSOR_VARIABLE_WITH_COMPONENTS(PRESTRESS)
-    KRATOS_REGISTER_VARIABLE(TANGENTS)
-
-    KRATOS_REGISTER_VARIABLE(FORCE_PK2_1D)
-    KRATOS_REGISTER_VARIABLE(FORCE_CAUCHY_1D)
-    KRATOS_REGISTER_VARIABLE(PRINCIPAL_STRESS_1)
-    KRATOS_REGISTER_VARIABLE(PRINCIPAL_STRESS_2)
-
-    KRATOS_REGISTER_VARIABLE(LOCAL_ELEMENT_ORIENTATION)
-    KRATOS_REGISTER_3D_VARIABLE_WITH_COMPONENTS(LOCAL_PRESTRESS_AXIS_1)
-    KRATOS_REGISTER_3D_VARIABLE_WITH_COMPONENTS(LOCAL_PRESTRESS_AXIS_2)
-
-    KRATOS_REGISTER_VARIABLE(RAYLEIGH_ALPHA)
-    KRATOS_REGISTER_VARIABLE(RAYLEIGH_BETA)
-
-    /// 5p Director Shell Variables
-    KRATOS_REGISTER_VARIABLE(DIRECTOR_COMPUTED)
-    KRATOS_REGISTER_VARIABLE(DIRECTOR)
-    KRATOS_REGISTER_3D_VARIABLE_WITH_COMPONENTS(DIRECTORINC)
-    KRATOS_REGISTER_3D_VARIABLE_WITH_COMPONENTS(MOMENTDIRECTORINC)
-    KRATOS_REGISTER_VARIABLE(DIRECTORTANGENTSPACE)
-    KRATOS_REGISTER_3D_VARIABLE_WITH_COMPONENTS(MOMENT_LINE_LOAD)
-
-    KRATOS_REGISTER_3D_VARIABLE_WITH_COMPONENTS(POINT_LOAD)
-    KRATOS_REGISTER_3D_VARIABLE_WITH_COMPONENTS(LINE_LOAD)
-    KRATOS_REGISTER_3D_VARIABLE_WITH_COMPONENTS(SURFACE_LOAD)
-
-    KRATOS_REGISTER_3D_VARIABLE_WITH_COMPONENTS(DEAD_LOAD)
-    KRATOS_REGISTER_VARIABLE(PRESSURE_FOLLOWER_LOAD)
-
-    KRATOS_REGISTER_SYMMETRIC_2D_TENSOR_VARIABLE_WITH_COMPONENTS(PK2_STRESS)
-    KRATOS_REGISTER_SYMMETRIC_2D_TENSOR_VARIABLE_WITH_COMPONENTS(CAUCHY_STRESS)
-    KRATOS_REGISTER_SYMMETRIC_2D_TENSOR_VARIABLE_WITH_COMPONENTS(CAUCHY_STRESS_TOP)
-    KRATOS_REGISTER_SYMMETRIC_2D_TENSOR_VARIABLE_WITH_COMPONENTS(CAUCHY_STRESS_BOTTOM)
-    KRATOS_REGISTER_SYMMETRIC_2D_TENSOR_VARIABLE_WITH_COMPONENTS(MEMBRANE_FORCE)
-    KRATOS_REGISTER_SYMMETRIC_2D_TENSOR_VARIABLE_WITH_COMPONENTS(INTERNAL_MOMENT)
-
-    KRATOS_REGISTER_VARIABLE(SHEAR_FORCE_1)
-    KRATOS_REGISTER_VARIABLE(SHEAR_FORCE_2)
-
-    KRATOS_REGISTER_VARIABLE(INTEGRATE_CONSERVATIVE)
-
-    KRATOS_REGISTER_VARIABLE(PENALTY_FACTOR)
-    KRATOS_REGISTER_3D_VARIABLE_WITH_COMPONENTS(VECTOR_LAGRANGE_MULTIPLIER_REACTION)
-
-    KRATOS_REGISTER_VARIABLE(NITSCHE_STABILIZATION_FACTOR)
-    KRATOS_REGISTER_VARIABLE(EIGENVALUE_NITSCHE_STABILIZATION_SIZE)
-    KRATOS_REGISTER_VARIABLE(EIGENVALUE_NITSCHE_STABILIZATION_VECTOR)
-    KRATOS_REGISTER_VARIABLE(BUILD_LEVEL)
-
-    // SBM Variables 
-    KRATOS_REGISTER_VARIABLE(INTEGRATION_POINTS)
-    KRATOS_REGISTER_VARIABLE(INTEGRATION_WEIGHTS)
-    KRATOS_REGISTER_VARIABLE(BOUNDARY_CONDITION_TYPE)
-    KRATOS_REGISTER_VARIABLE(CONDITION_NAME)
-    KRATOS_REGISTER_VARIABLE(KNOT_VECTOR_U)
-    KRATOS_REGISTER_VARIABLE(KNOT_VECTOR_V)
-    KRATOS_REGISTER_VARIABLE(KNOT_SPAN_SIZES)
-    KRATOS_REGISTER_VARIABLE(PARAMETER_SPACE_CORNERS)
-}
-
-}  // namespace Kratos
->>>>>>> 3837f631
+}  // namespace Kratos