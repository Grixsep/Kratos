--- conflicted
+++ resolved
@@ -135,10 +135,7 @@
     const Shell5pElement mShell5pElement;
     const LaplacianIGAElement mLaplacianIGAElement;
     const SolidElement mSolidElement;
-<<<<<<< HEAD
-=======
     const StokesElement mStokesElement;
->>>>>>> f5d54e59
 
     //Conditions
     const OutputCondition mOutputCondition;
@@ -155,11 +152,8 @@
     const SbmLaplacianConditionNeumann mSbmLaplacianConditionNeumann;
     const SupportSolidCondition mSupportSolidCondition;
     const LoadSolidCondition mLoadSolidCondition;
-<<<<<<< HEAD
     const SbmSolidCondition mSbmSolidCondition;
     const SbmLoadSolidCondition mSbmLoadSolidCondition;
-=======
->>>>>>> f5d54e59
 
 
     // Modelers
