//  KRATOS  _____________
//         /  _/ ____/   |
//         / // / __/ /| |
//       _/ // /_/ / ___ |
//      /___/\____/_/  |_| Application

#if !defined(KRATOS_IGA_APPLICATION_H_INCLUDED)
#define  KRATOS_IGA_APPLICATION_H_INCLUDED

// System includes
#include <string>
#include <iostream>

// External includes

// Project includes
#include "includes/define.h"
#include "includes/kratos_application.h"

//elements
#include "custom_elements/shell_3p_element.h"
<<<<<<< HEAD
#include "custom_elements/shell_5p_element.h"
=======
#include "custom_elements/shell_5p_hierarchic_element.h"
>>>>>>> 80cf9d9d

//conditions
#include "custom_conditions/output_condition.h"
#include "custom_conditions/load_condition.h"
#include "custom_conditions/penalty_coupling_condition.h"

//modelers
#include "custom_modelers/iga_modeler.h"
#include "custom_modelers/nurbs_geometry_modeler.h"

namespace Kratos {

///@name Kratos Classes
///@{

/// Short class definition.
/** Detail class definition.
*/
class KRATOS_API(IGA_APPLICATION) KratosIgaApplication : public KratosApplication {
public:
    ///@name Type Definitions
    ///@{

    /// Pointer definition of KratosIgaApplication
    KRATOS_CLASS_POINTER_DEFINITION(KratosIgaApplication);

    ///@}
    ///@name Life Cycle
    ///@{

    /// Default constructor.
    KratosIgaApplication();

    /// Destructor.
    ~KratosIgaApplication() override {}

    ///@}
    ///@name Operations
    ///@{

    void Register() override;

    ///@}
    ///@name Input and output
    ///@{

    /// Turn back information
    std::string Info() const override
    {
        return "KratosIgaApplication";
    }

    /// Print Information
    void PrintInfo(std::ostream& rOStream) const override
    {
        rOStream << Info();
        PrintData(rOStream);
    }

    /// Print object's data.
    void PrintData(std::ostream& rOStream) const override
    {
        KRATOS_WATCH("in my application");
        KRATOS_WATCH(KratosComponents<VariableData>::GetComponents().size());

        rOStream << "Variables:" << std::endl;
        KratosComponents<VariableData>().PrintData(rOStream);
        rOStream << std::endl;
        rOStream << "Elements:" << std::endl;
        KratosComponents<Element>().PrintData(rOStream);
        rOStream << std::endl;
        rOStream << "Conditions:" << std::endl;
        KratosComponents<Condition>().PrintData(rOStream);
    }

    ///@}

private:

    ///@name Member Variables
    ///@{

    const Shell3pElement mShell3pElement;
<<<<<<< HEAD
    const Shell5pElement mShell5pElement;
=======
    const Shell5pHierarchicElement mShell5pHierarchicElement;
>>>>>>> 80cf9d9d

    //Conditions
    const OutputCondition mOutputCondition;
    const LoadCondition mLoadCondition;
    const PenaltyCouplingCondition mPenaltyCouplingCondition;

    // Modelers
    const IgaModeler mIgaModeler;
    const NurbsGeometryModeler mNurbsGeometryModeler;

    ///@}
    ///@name Private methods
    ///@{

    /// Assignment operator.
    KratosIgaApplication& operator=(KratosIgaApplication const& rOther);

    /// Copy constructor.
    KratosIgaApplication(KratosIgaApplication const& rOther);

    ///@}

}; // class KratosIgaApplication

///@}

} // namespace Kratos

#endif // !defined(KRATOS_IGA_APPLICATION_H_INCLUDED)<|MERGE_RESOLUTION|>--- conflicted
+++ resolved
@@ -19,11 +19,8 @@
 
 //elements
 #include "custom_elements/shell_3p_element.h"
-<<<<<<< HEAD
+#include "custom_elements/shell_5p_hierarchic_element.h"
 #include "custom_elements/shell_5p_element.h"
-=======
-#include "custom_elements/shell_5p_hierarchic_element.h"
->>>>>>> 80cf9d9d
 
 //conditions
 #include "custom_conditions/output_condition.h"
@@ -107,11 +104,8 @@
     ///@{
 
     const Shell3pElement mShell3pElement;
-<<<<<<< HEAD
+    const Shell5pHierarchicElement mShell5pHierarchicElement;
     const Shell5pElement mShell5pElement;
-=======
-    const Shell5pHierarchicElement mShell5pHierarchicElement;
->>>>>>> 80cf9d9d
 
     //Conditions
     const OutputCondition mOutputCondition;
