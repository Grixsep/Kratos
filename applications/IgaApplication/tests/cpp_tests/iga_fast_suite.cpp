//    |  /           |
//    ' /   __| _` | __|  _ \   __|
//    . \  |   (   | |   (   |\__ `
//   _|\_\_|  \__,_|\__|\___/ ____/
//                   Multi-Physics
//
//  License:         BSD License
//                   Kratos default license: kratos/license.txt
//
<<<<<<< HEAD
//  Main authors:    Andrea Gorgi
//
=======
//  Main authors:   Carlos Roig
//                  Andrea Gorgi
>>>>>>> 278f2aaa

#include "iga_fast_suite.h"
#include "iga_application.h"

namespace Kratos::Testing
{

KratosIgaFastSuite::KratosIgaFastSuite() : KratosCoreFastSuite()
{
    mpIgaApp = std::make_shared<KratosIgaApplication>();
    this->ImportApplicationIntoKernel(mpIgaApp);
}

KratosIgaFast5PSuite::KratosIgaFast5PSuite() : KratosCoreFastSuite() {
    mpIgaApp = std::make_shared<KratosIgaApplication>();
    this->ImportApplicationIntoKernel(mpIgaApp);
}

} // namespace Kratos::Testing<|MERGE_RESOLUTION|>--- conflicted
+++ resolved
@@ -7,13 +7,8 @@
 //  License:         BSD License
 //                   Kratos default license: kratos/license.txt
 //
-<<<<<<< HEAD
-//  Main authors:    Andrea Gorgi
-//
-=======
 //  Main authors:   Carlos Roig
 //                  Andrea Gorgi
->>>>>>> 278f2aaa
 
 #include "iga_fast_suite.h"
 #include "iga_application.h"
