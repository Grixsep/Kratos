# import Kratos
from KratosMultiphysics import *
from KratosMultiphysics.IgaApplication import *
import run_cpp_unit_tests

# Import Kratos "wrapper" for unittests
import KratosMultiphysics.KratosUnittest as KratosUnittest

# Import Iga test factory tests
from iga_test_factory import SinglePatchTest as SinglePatchTest
from iga_test_factory import ScordelisRoofShell3pTest as ScordelisRoofShell3pTest
from iga_test_factory import LinearBeamShell3pTest as LinearBeamShell3pTest

# Modelers tests
from test_modelers import TestModelers as TTestModelers
# Nurbs Geometry tests
from test_nurbs_volume_element import TestNurbsVolumeElement as TTestNurbsVolumeElements

def AssembleTestSuites():
    ''' Populates the test suites to run.
    Populates the test suites to run. At least, it should pupulate the suites:
    "small", "nighlty" and "all"
    Return
    ------
    suites: A dictionary of suites
        The set of suites with its test_cases added.
    '''

    suites = KratosUnittest.KratosSuites

    smallSuite = suites['small']
    smallSuite.addTests(KratosUnittest.TestLoader().loadTestsFromTestCases([
        SinglePatchTest,
        ScordelisRoofShell3pTest,
<<<<<<< HEAD
        LinearBeamShell3pTest,
        TTestModelers
=======
        TTestModelers,
        TTestNurbsVolumeElements
>>>>>>> 1bae9de4
        ]))

    nightSuite = suites['nightly']
    nightSuite.addTests(smallSuite)

    allSuite = suites['all']
    allSuite.addTests(nightSuite)

    return suites

if __name__ == '__main__':
    KratosUnittest.runTests(AssembleTestSuites())<|MERGE_RESOLUTION|>--- conflicted
+++ resolved
@@ -32,13 +32,9 @@
     smallSuite.addTests(KratosUnittest.TestLoader().loadTestsFromTestCases([
         SinglePatchTest,
         ScordelisRoofShell3pTest,
-<<<<<<< HEAD
         LinearBeamShell3pTest,
-        TTestModelers
-=======
         TTestModelers,
         TTestNurbsVolumeElements
->>>>>>> 1bae9de4
         ]))
 
     nightSuite = suites['nightly']
