# import Kratos
from KratosMultiphysics import *
from KratosMultiphysics.IgaApplication import *
import run_cpp_unit_tests

# Import Kratos "wrapper" for unittests
import KratosMultiphysics.KratosUnittest as KratosUnittest

<<<<<<< HEAD
# Shell tests
from iga_5p_element_tests import Iga5pElementTests as TIga5pElementTests
=======
# Import Iga test factory tests
from iga_test_factory import SinglePatchTest as SinglePatchTest
>>>>>>> c1bc8bcd

# Import the tests o test_classes to create the suits

def AssembleTestSuites():
    ''' Populates the test suites to run.
    Populates the test suites to run. At least, it should pupulate the suites:
    "small", "nighlty" and "all"
    Return
    ------
    suites: A dictionary of suites
        The set of suites with its test_cases added.
    '''

    suites = KratosUnittest.KratosSuites

    smallSuite = suites['small']
    smallSuite.addTests(KratosUnittest.TestLoader().loadTestsFromTestCases([
        SinglePatchTest
        ]))


    nightSuite = suites['nightly']
    nightSuite.addTests(smallSuite)
    nightSuite.addTests(KratosUnittest.TestLoader().loadTestsFromTestCases([]))

    allSuite = suites['all']
    allSuite.addTests(smallSuite)
    allSuite.addTests(nightSuite)

    return suites

if __name__ == '__main__':
    KratosUnittest.runTests(AssembleTestSuites())<|MERGE_RESOLUTION|>--- conflicted
+++ resolved
@@ -6,14 +6,10 @@
 # Import Kratos "wrapper" for unittests
 import KratosMultiphysics.KratosUnittest as KratosUnittest
 
-<<<<<<< HEAD
+# Import Iga test factory tests
+from iga_test_factory import SinglePatchTest as SinglePatchTest
 # Shell tests
 from iga_5p_element_tests import Iga5pElementTests as TIga5pElementTests
-=======
-# Import Iga test factory tests
-from iga_test_factory import SinglePatchTest as SinglePatchTest
->>>>>>> c1bc8bcd
-
 # Import the tests o test_classes to create the suits
 
 def AssembleTestSuites():
