import os
import time as timer
from os import environ

from abc import ABC, abstractmethod

import h5py
import numpy as np
from scipy.interpolate import interp1d

# from sympy import *


environ["OMP_NUM_THREADS"] = "4"

import KratosMultiphysics

from KratosMultiphysics.ConvectionDiffusionApplication import (
    convection_diffusion_transient_solver,
)

import KratosMultiphysics.LaserDrillingApplication as LaserDrillingApplication
from KratosMultiphysics.LaserDrillingApplication.fem_tools import SurfaceFEMProjector

if KratosMultiphysics.ParallelEnvironment.GetDefaultDataCommunicator().IsDistributed():
    import KratosMultiphysics.MetisApplication as KratosMetis
    import KratosMultiphysics.mpi as KratosMPI
    import KratosMultiphysics.TrilinosApplication as KratosTrilinos


def CreateSolver(model, custom_settings):
    return LaserDrillingTransientSolver(model, custom_settings)


class LaserDrillingTransientSolver(convection_diffusion_transient_solver.ConvectionDiffusionTransientSolver, ABC):
    def __init__(self, model, custom_settings):
        # Construct the base solver and validate the settings in base class
        super().__init__(model, custom_settings)

    @classmethod
    def GetDefaultParameters(cls):
        this_defaults = KratosMultiphysics.Parameters(r"""{
            "compute_vaporisation"             : false,
            "consider_material_refraction"     : false,
            "adjust_T_field_after_ablation"    : false,
            "print_hole_geometry_files"        : false,
            "print_debug_info"                 : false,
            "decomposed_nodes_coords_filename" : "hole_coords_q_ast=q_ast+delta_pen+mesh_type+mesh_size.txt"
        }""")
        this_defaults.AddMissingParameters(super().GetDefaultParameters())
        return this_defaults

    def InitializeSolutionStep(self):
        super().InitializeSolutionStep()

        self.delta_time = self.main_model_part.ProcessInfo[
            KratosMultiphysics.DELTA_TIME
        ]  # TODO: Make delta_time a local variable

        self.jump_between_pulses_counter += self.delta_time
        error_in_delta_time = abs(self.jump_between_pulses_counter - self.time_jump_between_pulses)

        numerical_error = 1e-16  # TODO: Make it global or a parameter?
        if self.jump_between_pulses_counter >= self.time_jump_between_pulses or error_in_delta_time < numerical_error:
            self.jump_between_pulses_counter = 0
            self.pulse_number += 1
            self.ResetTemperatureField()

            if self.print_debug_info:
                initial_system_energy = self.MonitorEnergy()
                print("\n\nEnergy before laser:", initial_system_energy, "J")

            self.ImposeLaserDeltaTemperature()

            if self.print_debug_info:
                print("self.Q:", self.Q, "J")
                expected_energy_after_laser = initial_system_energy + self.Q
                system_energy = self.MonitorEnergy()
                print("Expected energy after laser:", expected_energy_after_laser, "J")
                print("Actual energy after laser:", system_energy, "J")
                relative_error = 100.0 * (system_energy - expected_energy_after_laser) / expected_energy_after_laser
                print("Relative error in energy (%):", relative_error, "\n\n")

            self.RemoveElementsByAblation()
            self.AdjustTemperatureFieldAfterAblation()
            self.ResidualHeatStage()

    def AllocateKratosMemory(self):
        # Set element counter variable to zero
        for elem in self.main_model_part.Elements:
            elem.SetValue(LaserDrillingApplication.THERMAL_COUNTER, 0)
            elem.SetValue(KratosMultiphysics.TEMPERATURE, 0.0)
            elem.SetValue(LaserDrillingApplication.PRE_EVAPORATION_TEMPERATURE, 0.0)
            elem.SetValue(LaserDrillingApplication.THERMAL_DECOMPOSITION, 0.01)
            elem.SetValue(LaserDrillingApplication.DECOMPOSED_ELEMENTAL_VOLUME, 0.0)
            elem.SetValue(LaserDrillingApplication.ELEMENTAL_VOLUME, 0.0)
            elem.SetValue(LaserDrillingApplication.THERMAL_ENERGY_PER_VOLUME, 0.0)
            elem.SetValue(LaserDrillingApplication.ENERGY_PER_VOLUME, 0.0)
            elem.SetValue(LaserDrillingApplication.ENTHALPY_ENERGY_PER_VOLUME, 0.0)
            elem.Set(KratosMultiphysics.ACTIVE, True)
            elem.SetValue(LaserDrillingApplication.MATERIAL_THERMAL_ENERGY_PER_VOLUME, 0.0)

        for node in self.main_model_part.Nodes:
            node.SetValue(LaserDrillingApplication.DECOMPOSED_NODE, 0.0)
            node.SetValue(LaserDrillingApplication.PRE_EVAPORATION_TEMPERATURE, 0.0)
            node.SetValue(LaserDrillingApplication.THERMAL_ENERGY_PER_VOLUME, 0.0)
            node.SetValue(LaserDrillingApplication.ENERGY_PER_VOLUME, 0.0)
            node.SetValue(LaserDrillingApplication.ENTHALPY_ENERGY_PER_VOLUME, 0.0)
            node.SetValue(LaserDrillingApplication.MATERIAL_THERMAL_ENERGY_PER_VOLUME, 0.0)

    def ComputeSpotDiameter(self):
        spot_diameter = self.beam_waist_diameter * np.sqrt(
            1.0 + ((self.focus_z_offset + self.z_ast_max) / self.rayleigh_length) ** 2
        )
        return spot_diameter

    def ComputePeakFluence(self):
        """
        Computes the peak fluence of a gaussian pulse from its energy and waist radius
        Source: Woodfield 2024, eq (5)

        Parameters
        ----------
        None

        Returns
        -------
        The peak fluence
        """
        return 2.0 * self.Q / (np.pi * self.omega_0**2)  # J/mm2

    def ComputeMaximumAblationRadius(self):
        import math  # TODO: Why not import math at the top? And why not use numpy?

        return self.omega_0 * math.sqrt(0.5 * math.log(self.F_p / (self.delta_pen * self.q_ast)))

    def SetParameters(self):
        # TODO: - Utilitzar GUI de GiD de la LaserDrilling Application per a generar un cas amb 2 materials i
        #         revisar si pots llegir-los utilitzant les funcions del solver base ja existents:
        #         ConvectionDiffusionTransientSolver -> ConvectionDiffusionSolver -> PrepareModelPart() -> self.import_materials()
        #         (applications\ConvectionDiffusionApplication\python_scripts\convection_diffusion_solver.py)
        #         Si no funcinoa, pots provar la GUI de GiD de la ConvectionDiffusion Application per a generar un cas amb 2 materials
        #       - Segurament hauras de generalitzar aquesta funcio per a mes d'1 material: tot el que es llegeixi de self.material_settings
        #         hauria de llegir-se del json de materials (LaserDrillingMaterials.json)

        self.some_elements_are_above_the_evap_temp = False
        self.jump_between_pulses_counter = 0
        self.pulse_number = 0
        self.print_hdf5_and_gnuplot_files = False  # TODO: Make into a parameter

        # Load the material parameters file
        # self.settings is the "solver_settings" section of ProjectParameters.json
        materials_filename = self.settings["material_import_settings"]["materials_filename"].GetString()

        with open(materials_filename, "r") as parameter_file:
            materials = KratosMultiphysics.Parameters(parameter_file.read())

        self.material_settings = materials["properties"][0]["Material"]

<<<<<<< HEAD
        # TODO: use the parameters file passed when the simulation object is created, not
        # a hardcoded one
        with open("ProjectParameters.json", "r") as project_parameters_file:
=======
        # Load the environment parameters file
        environment_filename = self.settings["material_import_settings"]["environment_filename"].GetString()

        with open(environment_filename, "r") as parameter_file:
            environment = KratosMultiphysics.Parameters(parameter_file.read())

        self.environment_settings = environment["properties"][0]["Material"]

        # Load the laser parameters file
        laser_filename = self.settings["material_import_settings"]["laser_filename"].GetString()

        with open(laser_filename, "r") as parameter_file:
            laser = KratosMultiphysics.Parameters(parameter_file.read())

        self.laser_settings = laser["properties"][0]["Material"]

        """
        # Load the Project parameters file TODO: Read from the self.settings which file (filename) to load
        with open("parameters/ProjectParameters.json", "r") as project_parameters_file:
>>>>>>> e838f2d3
            self.project_parameters = KratosMultiphysics.Parameters(project_parameters_file.read())
        """

        """ 
        TODO: instead of hardcoding default values for the parameters, wouldn't it be better if when a parameter is not defined the program failed?
        In this way, we would ensure that the user is sure that they want to set a specific value for a variable. And they
        would not be able to accidentally run a case with values that were not chosen by them
        """
        # Laser parameters
        if not self.laser_settings["Variables"].Has("average_laser_power"):
            self.average_laser_power = 18
        else:
            self.average_laser_power = self.laser_settings["Variables"]["average_laser_power"].GetDouble()

        # pulse frequency = repetition rate
        if not self.laser_settings["Variables"].Has("pulse_frequency"):
            self.pulse_frequency = 2e5
        else:
            self.pulse_frequency = self.laser_settings["Variables"]["pulse_frequency"].GetDouble()

        if not self.laser_settings["Variables"].Has("beam_waist_diameter"):
            self.beam_waist_diameter = 0.0179
        else:
            self.beam_waist_diameter = self.laser_settings["Variables"]["beam_waist_diameter"].GetDouble()

        if not self.laser_settings["Variables"].Has("Rayleigh_length"):
            self.rayleigh_length = 0.409
        else:
            self.rayleigh_length = self.laser_settings["Variables"]["Rayleigh_length"].GetDouble()

        if not self.laser_settings["Variables"].Has("focus_Z_offset"):
            self.focus_z_offset = 0.4
        else:
            self.focus_z_offset = self.laser_settings["Variables"]["focus_Z_offset"].GetDouble()

        if not self.laser_settings["Variables"].Has("reference_T_after_laser"):
            self.reference_T_after_laser = 298.15
        else:
            self.reference_T_after_laser = self.laser_settings["Variables"]["reference_T_after_laser"].GetDouble()

        self.z_ast_max = 0.0  # TODO: Parameter? Remove, since the spot_diameter is unused?

        # self.spot_diameter = self.ComputeSpotDiameter()

        if not self.material_settings["Variables"].Has("VAPORISATION_TEMPERATURE"):
            self.T_e = 1000.0
        else:
            self.T_e = self.material_settings["Variables"]["VAPORISATION_TEMPERATURE"].GetDouble()

        if not self.settings.Has("compute_vaporisation"):
            self.compute_vaporisation = False
        else:
            self.compute_vaporisation = self.settings["compute_vaporisation"].GetBool()

        if not self.material_settings["Variables"].Has("IONIZATION_ALPHA"):
            self.ionization_alpha = 1.0  # 0.95
        else:
            self.ionization_alpha = 1.0  # self.material_settings['Variables']['IONIZATION_ALPHA'].GetDouble()

        if not self.material_settings["Variables"].Has("PENETRATION_DEPTH"):
            self.l_s = 0.002148  # mm.
        else:
            self.l_s = self.material_settings["Variables"]["PENETRATION_DEPTH"].GetDouble()

        if not self.material_settings["Variables"].Has("ABLATION_THRESHOLD"):
            self.F_th = 0.010667  # J/mm2
        else:
            self.F_th = self.material_settings["Variables"]["ABLATION_THRESHOLD"].GetDouble()

        if not self.material_settings["Variables"].Has("THERMAL_DEPTH"):
            self.l_th = 0.0007  # mm.
        else:
            self.l_th = self.material_settings["Variables"]["THERMAL_DEPTH"].GetDouble()

        if not self.material_settings["Variables"].Has("ENTHALPY"):
            self.H_ev = (
                4e5  # J/Kg. Value found on the internet for a given epoxy resin. # TODO: find an actual source ffs
            )
        else:
            self.H_ev = self.material_settings["Variables"]["ENTHALPY"].GetDouble()

        """
        TODO: remove
        if not self.project_parameters["problem_data"].Has("mesh_size"):
            self.mesh_size = "coarse"
        else:
            self.mesh_size = self.project_parameters["problem_data"]["mesh_size"].GetString()

        if not self.project_parameters["problem_data"].Has("mesh_type"):
            self.mesh_type = "unstructured"
        else:
            self.mesh_type = self.project_parameters["problem_data"]["mesh_type"].GetString()
        """

        if not self.settings.Has("print_hole_geometry_files"):
            self.print_hole_geometry_files = False
        else:
            self.print_hole_geometry_files = self.settings["print_hole_geometry_files"].GetBool()

        self.Q = self.average_laser_power / self.pulse_frequency  # Energy per pulse
        self.time_jump_between_pulses = 1.0 / self.pulse_frequency  # TODO: rename to something like pulse_period?
        self.cp = self.material_settings["Variables"]["SPECIFIC_HEAT"].GetDouble()
        self.conductivity = self.material_settings["Variables"]["CONDUCTIVITY"].GetDouble()
        self.rho = self.material_settings["Variables"]["DENSITY"].GetDouble()

        # Environment data
        if not self.environment_settings["Variables"].Has("ambient_temperature"):
            self.ambient_temperature = 298.15
        else:
            self.ambient_temperature = self.environment_settings["Variables"]["ambient_temperature"].GetDouble()

        self.T0 = self.ambient_temperature  # The initial temperature is equal to that of the ambient (?)

        self.kappa = self.conductivity / (self.rho * self.cp)
        self.ablation_energy_fraction = self.ionization_alpha
        self.evaporation_energy_fraction = 1.0 - self.ionization_alpha

        ## 2024 Woodfield - Optical penetration models for practical prediction of femtosecond laser ablation of dental hard tissue
        ## Laser data
        self.omega_0 = 0.5 * self.ComputeSpotDiameter()  # self.R_far # mm
        import numpy as np

        y_limit = 2.0 * self.omega_0
        self.hole_theoretical_Y_coords = np.linspace(0.0, float(y_limit), 101)
        self.hole_theoretical_X_coords = np.linspace(0.0, 0.0, 101)
        self.one_pulse_hole_theoretical_Y_coords = np.linspace(0.0, 0.0, 101)
        self.one_pulse_hole_theoretical_X_coords = np.linspace(0.0, 0.0, 101)
        self.F_p = self.ComputePeakFluence()

        ## Material calibration using experiments
        if not self.material_settings["Variables"].Has("OPTICAL_PENETRATION_DEPTH"):
            self.delta_pen = 5e-4  # mm
        else:
            self.delta_pen = self.material_settings["Variables"]["OPTICAL_PENETRATION_DEPTH"].GetDouble()

        if not self.material_settings["Variables"].Has("ENERGY_PER_VOLUME_THRESHOLD"):
            self.q_ast = 10.0  # J/mm3
        else:
            self.q_ast = self.material_settings["Variables"]["ENERGY_PER_VOLUME_THRESHOLD"].GetDouble()

        if not self.material_settings["Variables"].Has("REFRACTIVE_INDEX"):
            self.refractive_index_n = 1.5
        else:
            self.refractive_index_n = self.material_settings["Variables"]["REFRACTIVE_INDEX"].GetDouble()

        if not self.settings.Has("consider_material_refraction"):
            self.consider_material_refraction = False
        else:
            self.consider_material_refraction = self.settings["consider_material_refraction"].GetBool()

        if self.material_settings["compute_optical_penetration_depth_using_refractive_index"].GetBool():
            self.ComputeOpticalPenetrationDepth()  # TODO: Better to return the value instead of modifying a global?
            self.delta_pen = self.l_s

        if self.material_settings["compute_energy_per_unit_volume_threshold_using_enthalpy_and_ionization"].GetBool():
            self.ionizarion_energy_per_volume_threshold = self.ComputeIonizationEnergyPerUnitVolumeThreshold()
            # TODO: typo "ionizaRion"?
            self.use_enthalpy_and_ionization = True
        else:
            self.use_enthalpy_and_ionization = False

        """
        TODO: see the ToDo list
        self.decomposed_nodes_coords_filename = (
            "hole_coords_q_ast="
            + str(self.q_ast)
            + "_delta_pen="
            + str(self.delta_pen)
            + "_"
            + self.mesh_type
            + "_"
            + self.mesh_size
            + ".txt"
        )
        """

        if not self.settings.Has("decomposed_nodes_coords_filename"):
            self.decomposed_nodes_coords_filename = "hole_coords_q_ast=q_ast+delta_pen+mesh_type+mesh_size.txt"
        else:
            self.decomposed_nodes_coords_filename = self.settings["decomposed_nodes_coords_filename"].GetString()

        self.r_ast_max = self.ComputeMaximumAblationRadius()

        if not self.settings.Has("adjust_T_field_after_ablation"):
            self.adjust_T_field_after_ablation = False
        else:
            self.adjust_T_field_after_ablation = self.settings["adjust_T_field_after_ablation"].GetBool()

        if not self.settings.Has("print_debug_info"):
            self.print_debug_info = False
        else:
            self.print_debug_info = self.settings["print_debug_info"].GetBool()

        self.analytical_ablated_volume_in_n_pulses = 0.0

        for properties, i in enumerate(materials["properties"]):
            full_material_part_name_i = i["model_part_name"].GetString()
            prefix = "ThermalModelPart."
            material_part_name_i = full_material_part_name_i.removeprefix(prefix)

            material_part_i = self.main_model_part.GetSubModelPart(material_part_name_i)
            material_settings_i = i["Material"]
            thermal_energy_per_volume_i = material_settings_i["Variables"]["ENERGY_PER_VOLUME_THRESHOLD"].GetDouble()
            for elem in material_part_i.Elements:
                elem.SetValue(LaserDrillingApplication.MATERIAL_THERMAL_ENERGY_PER_VOLUME, thermal_energy_per_volume_i)

        # self.sigma = 0.5 * self.R_far
        # self.K = 1 / (2 * self.sigma**2)
        # import math
        # self.C = self.ablation_energy_fraction * self.Q * self.K / (np.pi * (1 - math.exp(-self.K * self.R_far**2)))
        # self.irradiated_surface_area = np.pi * self.R_far**2

        # if self.ablation_energy_fraction:
        # Find F_th_fraction multiplying F_th so Radius_th = R_far
        # This gives a F_th_fraction of 0.313, a little too flat (maximum not captured)
        # F_th_fraction = self.C * np.exp(-self.K * self.R_far**2) / (self.ablation_energy_fraction * self.Q / A)

        ####################################
        # Calibrated for:                  #
        # residual heat fraction   = 0.05  #
        # Vaporisation temperature = 1000K #
        # Power                    = 3W    #
        ####################################

        # self.F_th = 0.009667 # J/mm2 #F_th_fraction * self.ablation_energy_fraction * self.Q / self.irradiated_surface_area
        # self.radius_th = math.sqrt(math.log(self.C / self.F_th) / self.K)

        # self.l_s = self.PenetrationDepthEstimation() #0.001 # 5 pulses, with evaporation

        # self.l_s = 0.002048
        # self.l_th = 0.33 # micrometers # Thermal depth, assumed

        l_th_in_meters = self.l_th * 1e-3
        kappa_in_square_meters = self.kappa * 1e-6
        self.thermal_penetration_time = l_th_in_meters**2 / kappa_in_square_meters

        # Finite Elements
        # self.n_surface_elements = 10 # number of elements
        # self.sparse_option = True
        # self.surface_nodes_Y_values = np.linspace(0.0, self.R_far, self.n_surface_elements + 1)
        # self.surface_element_size = self.R_far / self.n_surface_elements

        # Debug
        self.plot_progressive_hole_figures = False

    def ComputeMaximumDepth(self):
        # TODO: Are we sure that what I understand to be the node at the axis of symmetry is
        # always the deepest one? Shouldn't we search for the deepest among the list?
        maximum_depth = self.list_of_ablated_nodes_coords_X[0]
        return maximum_depth

    def ComputeOpticalPenetrationDepth(self):
        # TODO: Find a source for this
        # TODO: Shouldn't this be a parameter read from the JSON parameters?
        light_lambda = 550e-6  # mm, light wavelength

        # TODO: Is there a reason not to combine the following two lines?
        epoxy_n = self.refractive_index_n
        n = epoxy_n
        A = 4.0 * n / ((n + 1) ** 2 + n**2)

        # TODO: Why modify the global self.l_s and also return its value?
        self.l_s = 0.25 * light_lambda * A / np.pi
        return self.l_s

    def UpdateLaserRelatedParameters(self):
        self.z_ast_max = self.ComputeMaximumDepth()
        # TODO: Maybe implement a function ComputeWaist that does this? For code clarity and
        # so we don't forget to multiply by 0.5
        self.omega_0 = 0.5 * self.ComputeSpotDiameter()
        self.F_p = self.ComputePeakFluence()
        self.r_ast_max = self.ComputeMaximumAblationRadius()

    def SetUpResultsFiles(self):
        self.SetUpGNUPlotFiles()
        self.SetUpHDF5Files()

    def SetUpGNUPlotFiles(self):
        if os.path.exists("temperature_alpha.txt"):
            os.remove("temperature_alpha.txt")
        self.temperature_alpha_file = open("temperature_alpha.txt", "a")
        if os.path.exists("time_alpha.txt"):
            os.remove("time_alpha.txt")
        self.time_alpha_file = open("time_alpha.txt", "a")
        if os.path.exists("decomposed_volume_evolution.txt"):
            os.remove("decomposed_volume_evolution.txt")
        self.decomposed_volume_file = open("decomposed_volume_evolution.txt", "a")

    def SetUpHDF5Files(self):
        radius_2 = lambda node: node.X**2 + node.Y**2 + node.Z**2
        self.near_field_nodes = [node for node in self.main_model_part.Nodes if radius_2(node) < self.R_far**2]
        self.radii = np.sqrt(np.array([radius_2(node) for node in self.near_field_nodes]))
        self.results_filename = "results.h5"
        self.CreateResultsFile(self.results_filename)
        self.temperature_increments = np.array(
            [node.GetSolutionStepValue(KratosMultiphysics.TEMPERATURE) - self.T0 for node in self.near_field_nodes]
        )

    def AdjustTemperatureFieldAfterAblation(self):
        if not self.adjust_T_field_after_ablation:
            return
        # TODO: check if self.T0 - self.reference_T_after_laser = 0.
        # In that case, new_temperature = old_temperature and this loop can be skipped
        # I don't know if it's worth doing this modification, but right now,
        # self.T0 - self.reference_T_after_laser = 0 (15-04-2025)
        for node in self.main_model_part.Nodes:
            old_temperature = node.GetSolutionStepValue(KratosMultiphysics.TEMPERATURE)
            new_temperature = old_temperature + self.T0 - self.reference_T_after_laser
            node.SetSolutionStepValue(KratosMultiphysics.TEMPERATURE, new_temperature)
            node.SetSolutionStepValue(KratosMultiphysics.TEMPERATURE, 1, new_temperature)
        for elem in self.main_model_part.Elements:
            elem.CalculateOnIntegrationPoints(KratosMultiphysics.TEMPERATURE, self.main_model_part.ProcessInfo)

    def ImposeLaserDeltaTemperature(self):
        """
        Calls a function that applies the temperature increase due to the laser pulse.
        Depending on the parameters of the simulation, it decides which function to call.
        For example, it chooses between applying the pulse with or without refraction.
        Parameters
        ----------
        None

        Returns
        -------
        None
        """
        # TODO: Is there any advantage to writing the conditional in this way, instead of
        # having the clause not be negated?
        if not self.consider_material_refraction:
            self.ImposeTemperatureIncreaseDueToLaser()
        else:
            self.ImposeTemperatureIncreaseDueToLaserWithRefraction()

    def Initialize(self):
        super(convection_diffusion_transient_solver.ConvectionDiffusionTransientSolver, self).Initialize()
        self.starting_time = timer.time()

        self.AllocateKratosMemory()

        self.SetParameters()
        print(f"BEAM WAIST DIAMETER ={self.beam_waist_diameter}")

        # TODO: change python arrays into numpy arrays?
        # TODO: Explain what these are
        self.list_of_decomposed_nodes_coords = []
        self.list_of_decomposed_nodes_coords_X = []
        self.list_of_decomposed_nodes_coords_Y = []
        self.list_of_lists_of_decomposed_nodes_X = []
        self.list_of_lists_of_decomposed_nodes_Y = []
        self.full_list_of_ablated_nodes_coords_X = []
        self.full_list_of_ablated_nodes_coords_Y = []

        if self.print_hdf5_and_gnuplot_files:
            self.SetUpResultsFiles()

        # TODO: Initial condition, ambient temperature. Do this using GUI!
        for node in self.main_model_part.Nodes:
            node.SetSolutionStepValue(KratosMultiphysics.TEMPERATURE, self.T0)
            # node.SetSolutionStepValue(KratosMultiphysics.TEMPERATURE, 1, self.T0)

        self.IdentifyInitialSurfaceNodes()

        self.ResidualHeatStage()

        if self.print_hdf5_and_gnuplot_files:
            self.WriteResults(self.results_filename, self.main_model_part.ProcessInfo)

    def CountActiveElements(self):
        count = 0
        for elem in self.main_model_part.Elements:
            if elem.Is(KratosMultiphysics.ACTIVE):
                count += 1
        return count

    def IdentifyInitialSurfaceNodes(self):
        # TODO: Why are they called 'decomposed' in this function?
        list_of_decomposed_nodes_ids = []
        list_of_decomposed_elements_ids = []
        list_of_decomposed_nodes_coords_X = []
        list_of_decomposed_nodes_coords_Y = []

        for elem in self.main_model_part.Elements:
            for node in elem.GetNodes():
                # TODO: extremely ad-hoc!
                if node.X < 0.0000001 and node.Y <= self.r_ast_max:
                    list_of_decomposed_nodes_ids.append(node.Id)
                    list_of_decomposed_elements_ids.append(elem.Id)
                    list_of_decomposed_nodes_coords_X.append(node.X)
                    list_of_decomposed_nodes_coords_Y.append(node.Y)

        self.list_of_decomposed_nodes_ids = np.array(list(set(list_of_decomposed_nodes_ids)))
        self.list_of_decomposed_elements_ids = np.array(list(set(list_of_decomposed_elements_ids)))
        self.list_of_decomposed_nodes_coords_X = np.array(list_of_decomposed_nodes_coords_X)
        self.list_of_decomposed_nodes_coords_Y = np.array(list_of_decomposed_nodes_coords_Y)

        if not self.main_model_part.HasSubModelPart("BoundaryPart"):
            self.main_model_part.CreateSubModelPart("BoundaryPart")
            self.boundary_part = self.main_model_part.GetSubModelPart("BoundaryPart")

        self.boundary_part.AddElements(self.list_of_decomposed_elements_ids)
        self.boundary_part.AddNodes(self.list_of_decomposed_nodes_ids)

    def StorePreEvaporationTemperature(self):
        for node in self.main_model_part.Nodes:
            pre_evaporation_temperature = node.GetSolutionStepValue(KratosMultiphysics.TEMPERATURE)
            node.SetValue(LaserDrillingApplication.PRE_EVAPORATION_TEMPERATURE, pre_evaporation_temperature)
            # node.SetSolutionStepValue(KratosMultiphysics.TEMPERATURE, 1, self.T0)
        for elem in self.main_model_part.Elements:
            elem.CalculateOnIntegrationPoints(KratosMultiphysics.TEMPERATURE, self.main_model_part.ProcessInfo)
            pre_evaporation_temperature = elem.GetValue(KratosMultiphysics.TEMPERATURE)
            elem.SetValue(LaserDrillingApplication.PRE_EVAPORATION_TEMPERATURE, pre_evaporation_temperature)

    def ResetTemperatureField(self):
        if self.adjust_T_field_after_ablation:
            reference_temp = self.reference_T_after_laser
            for node in self.main_model_part.Nodes:
                node.SetSolutionStepValue(KratosMultiphysics.TEMPERATURE, reference_temp)
                node.SetSolutionStepValue(KratosMultiphysics.TEMPERATURE, 1, reference_temp)

    def ResidualHeatStage(self):
        """
        TODO: Currently, unused. It is overriden by LaserDrillingTransienSolverAblationPlusThermal.ResidualHeatStage
        Idea of what it does (WIP): after having applied the laser pulse and having ablated those elements whose energy
        is higher than a threshold (Woodfield model), the remaining elements are hot and need to thermalise. Woodfield simply
        propagates the heat, regardless of whether the temperature of an element is above or below the vaporisation temperature.
        In contrast, this function finds elements where the temperature is above the vaporisation temperature of the material
        and evaporates them.
        """
        if self.evaporation_energy_fraction:
            self.projector = SurfaceFEMProjector(
                self.n_surface_elements, self.R_far, self.sparse_option
            )  # , delta_coefficients)
            self.q_interp = self.projector.InterpolateFunctionAndNormalize(self.EnergyPerUnitArea1D)  # , 1.0)
            if self.compute_vaporisation:
                self.first_evaporation_stage_done = False
                self.max_vaporisation_layers = 50
                # if self.pulse_number == 1:
                #     self.max_vaporisation_layers = 1
                self.vaporisation_layer_number = 1
                self.some_elements_are_above_the_evap_temp = True
                print("Removing elements by evaporation...")
                print("Pulse number:", self.pulse_number)
                self.last_evaporation_layer_applied = False
                self.StorePreEvaporationTemperature()
                self.ablation_only_legend_added = False

                while self.some_elements_are_above_the_evap_temp:
                    if self.vaporisation_layer_number > self.max_vaporisation_layers:
                        if not self.max_vaporisation_layers:
                            self.ImposeTemperatureIncreaseDueTo1DConduction()
                        print("******************************MAXIMUM ITERATIONS EXCEEDED!!!")
                        break
                    self.ImposeTemperatureIncreaseDueTo1DConduction()
                    self.RemoveElementsByEvaporation()

                print("Done!")
            else:
                self.ImposeTemperatureIncreaseDueTo1DConduction()

    def RemoveElementsByEvaporation(self):
        evap_elements_centers_Y = []
        evap_elements_volumes = []
        delta_temp_elements = []
        uncapped_delta_temp_elements = []
        self.some_elements_are_above_the_evap_temp = False
        for elem in self.boundary_part.Elements:
            if elem.Is(KratosMultiphysics.ACTIVE):
                temp = elem.CalculateOnIntegrationPoints(
                    KratosMultiphysics.TEMPERATURE, self.main_model_part.ProcessInfo
                )
                element_temperature = temp[0]
                if element_temperature > self.T_e:
                    pre_evap_temp = elem.GetValue(LaserDrillingApplication.PRE_EVAPORATION_TEMPERATURE)
                    delta_temp = self.T_e - pre_evap_temp
                    uncapped_delta_temp = element_temperature - pre_evap_temp
                    delta_temp_elements.append(delta_temp)
                    uncapped_delta_temp_elements.append(uncapped_delta_temp)
                    self.some_elements_are_above_the_evap_temp = True
                    elem.Set(KratosMultiphysics.ACTIVE, False)
                    vol = elem.CalculateOnIntegrationPoints(
                        LaserDrillingApplication.DECOMPOSED_ELEMENTAL_VOLUME, self.main_model_part.ProcessInfo
                    )
                    elem.SetValue(LaserDrillingApplication.DECOMPOSED_ELEMENTAL_VOLUME, vol[0])
                    element_volume = elem.GetValue(LaserDrillingApplication.DECOMPOSED_ELEMENTAL_VOLUME)
                    Y_centroid = elem.GetGeometry().Center().Y
                    evap_elements_centers_Y.append(Y_centroid)
                    evap_elements_volumes.append(element_volume)
                    for node in elem.GetNodes():
                        node.SetValue(LaserDrillingApplication.DECOMPOSED_NODE, 1.0)

        number_of_problematic_elements = 0
        for elem in self.main_model_part.Elements:
            if elem.Is(KratosMultiphysics.ACTIVE):
                number_of_decomposed_nodes = 0
                temp = elem.CalculateOnIntegrationPoints(
                    KratosMultiphysics.TEMPERATURE, self.main_model_part.ProcessInfo
                )
                element_temperature = temp[0]
                for node in elem.GetNodes():
                    if node.GetValue(LaserDrillingApplication.DECOMPOSED_NODE):
                        number_of_decomposed_nodes += 1
                if number_of_decomposed_nodes == 3:
                    elem.Set(KratosMultiphysics.ACTIVE, False)
                    elem.CalculateOnIntegrationPoints(
                        LaserDrillingApplication.DECOMPOSED_ELEMENTAL_VOLUME, self.main_model_part.ProcessInfo
                    )
                    element_volume = elem.GetValue(LaserDrillingApplication.DECOMPOSED_ELEMENTAL_VOLUME)
                    Y_centroid = elem.GetGeometry().Center().Y
                    pre_evap_temp = elem.GetValue(LaserDrillingApplication.PRE_EVAPORATION_TEMPERATURE)
                    delta_temp = self.T_e - pre_evap_temp
                    # delta_temp_elements.append(delta_temp)
                    uncapped_delta_temp = element_temperature - pre_evap_temp
                    # uncapped_delta_temp_elements.append(uncapped_delta_temp)
                    # evap_elements_centers_Y.append(Y_centroid)
                    # evap_elements_volumes.append(element_volume)
                    number_of_problematic_elements += 1
        print("Number_of_problematic_elements:", number_of_problematic_elements)
        evap_elements_centers_Y = np.array(evap_elements_centers_Y)
        evap_elements_volumes = np.array(evap_elements_volumes)
        self.evap_elements_centers_Y = evap_elements_centers_Y[evap_elements_centers_Y.argsort()]
        self.evap_elements_volumes = evap_elements_volumes[evap_elements_centers_Y.argsort()]
        # print("self.evap_elements_centers_Y:", self.evap_elements_centers_Y)
        # print("self.evap_elements_volumes:", self.evap_elements_volumes)

        delta_temp_elements = np.array(delta_temp_elements)
        self.delta_temp_elements = delta_temp_elements[evap_elements_centers_Y.argsort()]
        uncapped_delta_temp_elements = np.array(uncapped_delta_temp_elements)
        self.uncapped_delta_temp_elements = uncapped_delta_temp_elements[evap_elements_centers_Y.argsort()]

        # Total enthalpy: Energy consumed for the material to vaporize plus the energy for heating up the material to the vaporization temperature.
        # Equation (8) in Wang, 2019. 'Thermal effect of femtosecond laser polystyrene processing'
        self.evap_elements_enthalpies = (
            self.evap_elements_volumes * self.rho * (self.H_ev + self.cp * self.delta_temp_elements)
        )

        # print("evap_elements_volumes:", evap_elements_volumes)
        # print("delta_temp_elements:", delta_temp_elements)
        # print("self.evap_elements_enthalpies:", self.evap_elements_enthalpies)

        self.support_elements = [[] for i in range(self.n_surface_elements + 1)]

        if not self.some_elements_are_above_the_evap_temp:
            return

        import matplotlib.pyplot as plt

        figure, axis = plt.subplots(2, 2, figsize=(15, 8))
        label_size = 13
        numbers_size = 11
        axis[0][0].grid()
        axis[0][0].plot(self.evap_elements_centers_Y, self.evap_elements_volumes, color="red", marker="+")
        axis[0][0].set_xlabel("radius (mm)")
        axis[0][0].set_ylabel("Volumes (mm3)", fontsize=label_size)
        axis[1][0].grid()
        axis[1][0].plot(self.evap_elements_centers_Y, self.delta_temp_elements, color="blue", marker="o")
        # axis[1][0].set_ylim(bottom=0, top=None)
        axis[1][0].set_xlabel("radius (mm)")
        axis[1][0].set_ylabel("Delta temps (K)", fontsize=label_size)
        axis[0][1].grid()
        axis[0][1].plot(self.evap_elements_centers_Y, self.evap_elements_enthalpies, color="black", marker="x")
        axis[0][1].set_xlabel("radius (mm)")
        axis[0][1].set_ylabel("Enthalpies (J)", fontsize=label_size)
        axis[1][1].grid()
        axis[1][1].plot(self.evap_elements_centers_Y, self.uncapped_delta_temp_elements, color="green", marker="*")
        # axis[1][1].set_ylim(bottom=0, top=None)
        axis[1][1].set_xlabel("radius (mm)")
        axis[1][1].set_ylabel("Uncapped delta temps (K)", fontsize=label_size)
        # figure.show()

        print("\nEvaporating layer number", self.vaporisation_layer_number, "...")
        self.vaporisation_layer_number += 1

        if not self.sparse_option:
            self.projector.FillUpMassMatrix()
        else:
            self.projector.FillUpSparseMassMatrix()
        self.projector.AssignDeltasToTestFunctionSupports(self.evap_elements_centers_Y, self.support_elements)
        self.projector.FillUpDeltasRHS(
            self.evap_elements_centers_Y, self.support_elements, self.evap_elements_enthalpies
        )
        self.u = self.projector.Project()

        total_energy = self.projector.CalculateEnergyOfFEMFunction(self.u)

        print("Total energy expected =", sum(self.evap_elements_enthalpies))
        print("Total energy calculated =", total_energy)

        import matplotlib.pyplot as plt

        _, axis = plt.subplots(1, 2, figsize=(20, 5))
        axis[0].grid()
        axis[0].plot(self.projector.X, self.q_interp, color="red", marker="+")
        axis[0].plot(self.projector.X, self.u, color="blue", marker="o")

        self.q_interp -= self.u

        # TODO: rethink this!
        for i, q in enumerate(self.q_interp):
            if q < 0.0:
                self.q_interp[i] = 0.0

        axis[0].tick_params(axis="both", which="major", labelsize=numbers_size)
        axis[0].tick_params(axis="both", which="minor", labelsize=numbers_size)
        plt.subplots_adjust(left=0.1, bottom=None, right=0.9, top=None, wspace=0.22, hspace=None)
        axis[0].plot(self.projector.X, self.q_interp, color="black", marker="*")
        axis[0].set_ylim(bottom=0.0, top=0.0036)
        axis[0].legend(
            ["fluence (interpolated)", "fluence (lost)", "fluence (remaining)"],
            loc="upper right",
            fontsize=label_size,
        )
        axis[0].set_xlabel("radius (mm)", fontsize=label_size)
        axis[0].set_ylabel("Energies (J/mm2)", fontsize=label_size)

        self.AddDecomposedNodesToSurfaceList()
        self.first_evaporation_stage_done = True

        X = self.list_of_decomposed_nodes_coords_X
        Y = self.list_of_decomposed_nodes_coords_Y

        if not self.ablation_only_legend_added:
            if self.ablation_energy_fraction:
                self.full_list_of_ablated_nodes_coords_X.append(self.list_of_ablated_nodes_coords_X)
                self.full_list_of_ablated_nodes_coords_Y.append(self.list_of_ablated_nodes_coords_Y)
            else:
                self.full_list_of_ablated_nodes_coords_X.append(0.0 * Y)
                self.full_list_of_ablated_nodes_coords_Y.append(Y)
            self.ablation_only_legend_added = True

        self.list_of_lists_of_decomposed_nodes_X.append(X)
        self.list_of_lists_of_decomposed_nodes_Y.append(Y)

        axis[1].grid()
        list_of_legends = []
        p = 1
        axis[1].tick_params(axis="both", which="major", labelsize=numbers_size)
        axis[1].tick_params(axis="both", which="minor", labelsize=numbers_size)
        for list_X, list_Y in zip(self.full_list_of_ablated_nodes_coords_X, self.full_list_of_ablated_nodes_coords_Y):
            axis[1].plot(list_Y, -list_X, color="black")
            axis[1].set_ylim(bottom=-0.0023, top=None)
            converted_num = "Ablation number #" + str(p)
            list_of_legends.append(converted_num)
            p += 1
        i = 1
        for list_X, list_Y in zip(self.list_of_lists_of_decomposed_nodes_X, self.list_of_lists_of_decomposed_nodes_Y):
            axis[1].plot(list_Y, -list_X)
            axis[1].set_ylim(bottom=-0.0023, top=0)
            converted_num = "Evap. layer #" + str(i)
            list_of_legends.append(converted_num)
            i += 1
        axis[1].legend(list_of_legends, loc="lower right", fontsize=11)
        axis[1].set_xlabel("radius (mm)", fontsize=label_size)
        axis[1].set_ylabel("Ablation plus evaporation (mm)", fontsize=label_size)

        if self.plot_progressive_hole_figures:
            plt.show()

        if self.vaporisation_layer_number <= self.max_vaporisation_layers:
            self.RetrievePreEvaporationTemperatureState()

    def RetrievePreEvaporationTemperatureState(self):
        for node in self.main_model_part.Nodes:
            node.SetSolutionStepValue(
                KratosMultiphysics.TEMPERATURE,
                node.GetValue(LaserDrillingApplication.PRE_EVAPORATION_TEMPERATURE),
            )
            node.SetSolutionStepValue(
                KratosMultiphysics.TEMPERATURE,
                1,
                node.GetValue(LaserDrillingApplication.PRE_EVAPORATION_TEMPERATURE),
            )
        for elem in self.main_model_part.Elements:
            elem.SetValue(
                KratosMultiphysics.TEMPERATURE,
                elem.GetValue(LaserDrillingApplication.PRE_EVAPORATION_TEMPERATURE),
            )

    def ImposeTemperatureIncreaseDueTo1DConduction(self):
        X = self.list_of_decomposed_nodes_coords_X
        Y = self.list_of_decomposed_nodes_coords_Y
        # TODO: why these values?
        self.minimum_characteristic_Z = 1e6
        self.maximum_characteristic_Z = -1e6

        for node in self.main_model_part.Nodes:
            radius = node.Y
            """ if not self.ablation_energy_fraction:
                distance_to_surface = 0.0
            else: """
            F = interp1d(Y, X, bounds_error=False, fill_value=0.0)
            distance_to_surface = F(radius)
            z = node.X - distance_to_surface
            if radius <= self.r_ast_max:
                delta_temp = self.TemperatureVariationInZDueToLaser1D(radius, z)
                old_temp = node.GetSolutionStepValue(KratosMultiphysics.TEMPERATURE)
                new_temp = old_temp + delta_temp
                node.SetSolutionStepValue(KratosMultiphysics.TEMPERATURE, new_temp)
                node.SetSolutionStepValue(KratosMultiphysics.TEMPERATURE, 1, new_temp)
        # print("\nResidual heat fraction:", self.ionization_alpha)
        # print("\nMaximum characteristic depth:", self.maximum_characteristic_Z)
        # problem_characteristic_time_minimum_depth = self.minimum_characteristic_Z**2 / self.kappa
        # problem_characteristic_time_maximum_depth = self.maximum_characteristic_Z**2 / self.kappa
        # minimum_time_step_for_minimum_depth = 0.1 * problem_characteristic_time_minimum_depth
        # minimum_time_step_for_maximum_depth = 0.1 * problem_characteristic_time_maximum_depth
        # print("\nThermal problem characteristic time for maximum depth:", problem_characteristic_time_maximum_depth)
        # print("\nNecessary time step for maximum depth:", minimum_time_step_for_maximum_depth, '\n')

    def EnergyPerUnitArea1D(self, radius):
        C = (1 - self.ablation_energy_fraction) * self.Q * self.K / (np.pi * (1 - np.exp(-self.K * self.R_far**2)))
        q = C * np.exp(-self.K * radius**2)
        return q

    def InitialThermalConductionTime(self, radius):
        # TODO: This is never called. Also, it has radius as a parameter but it is unused. In addition, it does nothing, it just returns a variable that is calculated in SetParameters

        # This function returns the characteristic time required for the initial heat distribution from the surface to the interior
        # 4.0 (2**2) in numerator due to equation (4c) in Weber, 2014. 'Heat accumulation during pulsed laser materials processing'
        # C = 4.0 / (4.0 * np.pi * self.rho**2 * self.kappa * self.cp**2 * (self.T_e - self.T0)**2)
        # t = C * self.EnergyPerUnitArea1D(radius)**2
        return self.thermal_penetration_time

    def TemperatureVariationInZDueToLaser1D(self, radius, z):
        # q = self.EnergyPerUnitArea1D(radius)
        q = self.projector.EvaluateFEMFunction(self.q_interp, radius)
        t_penetration = self.InitialThermalConductionTime(radius)
        # 2.0 in numerator due to equation (4c) in Weber, 2014. 'Heat accumulation during pulsed laser materials processing'
        C = 2.0 * q / (self.rho * self.cp * 2.0 * np.sqrt(np.pi * self.kappa * t_penetration))
        delta_temp = C * np.exp(-(z**2) / (4.0 * self.kappa * t_penetration))
        characteristic_Z = np.sqrt(4.0 * self.kappa * t_penetration)
        if characteristic_Z <= self.minimum_characteristic_Z:
            self.minimum_characteristic_Z = characteristic_Z
        if characteristic_Z >= self.maximum_characteristic_Z:
            self.maximum_characteristic_Z = characteristic_Z
        return delta_temp

    def SolveSolutionStep(self):
        super(convection_diffusion_transient_solver.ConvectionDiffusionTransientSolver, self).SolveSolutionStep()
        # TODO: Perhaps the following fits better in FinalizeSolutionStep?
        if self.print_hdf5_and_gnuplot_files:
            self.temperature_increments = np.array(
                [node.GetSolutionStepValue(KratosMultiphysics.TEMPERATURE) - self.T0 for node in self.near_field_nodes]
            )
            self.WriteResults(self.results_filename, self.main_model_part.ProcessInfo)

    def ComputePulseHoleAndAddToTotalHole(self):
        for i, Y_coord in enumerate(self.hole_theoretical_Y_coords):
            self.hole_theoretical_X_coords[i] += self.EvaporationDepth(Y_coord)

        if self.pulse_number == 1:
            import copy

            self.one_pulse_hole_theoretical_X_coords = copy.deepcopy(self.hole_theoretical_X_coords)
            self.one_pulse_hole_theoretical_Y_coords = self.hole_theoretical_Y_coords

    def FinalizeSolutionStep(self):
        super().FinalizeSolutionStep()
        if self.print_hdf5_and_gnuplot_files:
            decomp_vol = self.MonitorDecomposedVolume()
            decomp_vol *= 1e9  # To convert mm3 into um3
            current_time = self.main_model_part.ProcessInfo[KratosMultiphysics.TIME]
            self.decomposed_volume_file.write(str(current_time) + " " + str(decomp_vol) + "\n")
            for elem in self.main_model_part.Elements:
                if elem.Id == self.element_id_to_study:
                    temperature = elem.GetValue(KratosMultiphysics.TEMPERATURE)
                    thermal_decomposition = elem.GetValue(LaserDrillingApplication.THERMAL_DECOMPOSITION)
                    self.temperature_alpha_file.write(str(temperature) + " " + str(thermal_decomposition) + "\n")
                    self.time_alpha_file.write(str(current_time) + " " + str(thermal_decomposition) + "\n")
                    break
        self.UpdateLaserRelatedParameters()
        self.ComputePulseHoleAndAddToTotalHole()

    def Finalize(self):
        super().Finalize()
        elapsed_time = timer.time() - self.starting_time
        print("\nElapsed_time:", elapsed_time, "\n")
        if self.print_hdf5_and_gnuplot_files:
            self.decomposed_volume_file.close()
            self.temperature_alpha_file.close()
            self.time_alpha_file.close()
            self.PrintDecomposedVolumeEvolution()

    def PrintDecomposedVolumeEvolution(self):
        import matplotlib.pyplot as plt

        file = open(os.path.expanduser("decomposed_volume_evolution.txt"))
        lines = file.readlines()
        x, y = [], []
        for line in lines:
            x.append(line.split()[0])
            y.append(line.split()[1])
        file.close()
        plt.plot(x, y)
        plt.show()

    def MonitorDecomposedVolume(self):
        """
        Tallies up the volume of the decomposed elements

        Parameters
        ----------
        None

        Returns
        -------
        The sum of DECOMPOSED_ELEMENTAL_VOLUME
        """
        decomposed_volume = 0.0
        for elem in self.main_model_part.Elements:
            out = elem.CalculateOnIntegrationPoints(
                LaserDrillingApplication.DECOMPOSED_ELEMENTAL_VOLUME, self.main_model_part.ProcessInfo
            )
            decomposed_volume += out[0]
        return decomposed_volume

    def MonitorEnergy(self):
        """
        Tallies up the energy of the (not decomposed) elements

        Parameters
        ----------
        None

        Returns
        -------
        The sum of THERMAL_ENERGY over all ACTIVE elements
        """
        energy = 0.0
        for elem in self.main_model_part.Elements:
            if elem.Is(KratosMultiphysics.ACTIVE):
                # NOTE: Here out is an std::vector with all components containing the same elemental thermal energy
                out = elem.CalculateOnIntegrationPoints(
                    LaserDrillingApplication.THERMAL_ENERGY, self.main_model_part.ProcessInfo
                )
                energy += out[0]
        return energy

    def RemoveElementsByAblation(self):
        # TODO: make this method abstract? It is overridden by LaserDrillingTransientSolverAblationPlusThermal.RemoveElementsByAblation
        if self.ablation_energy_fraction:
            X = self.list_of_decomposed_nodes_coords_X
            Y = self.list_of_decomposed_nodes_coords_Y

            for elem in self.main_model_part.Elements:
                X_centroid = elem.GetGeometry().Center().X
                Y_centroid = elem.GetGeometry().Center().Y
                # if self.pulse_number == 1:
                #     X_interp = 0
                # else:
                F = interp1d(Y, X, bounds_error=False)
                X_interp = F(Y_centroid)
                DeltaX = X_centroid - X_interp
                d_ev = self.EvaporationDepth(Y_centroid)
                if DeltaX <= d_ev:  # and Y_centroid <= self.radius_th:
                    elem.Set(KratosMultiphysics.ACTIVE, False)
                    for node in elem.GetNodes():
                        node.SetValue(LaserDrillingApplication.DECOMPOSED_NODE, 1.0)
            for elem in self.main_model_part.Elements:
                if elem.Is(KratosMultiphysics.ACTIVE):
                    number_of_decomposed_nodes = 0
                    for node in elem.GetNodes():
                        if node.GetValue(LaserDrillingApplication.DECOMPOSED_NODE):
                            number_of_decomposed_nodes += 1
                    if number_of_decomposed_nodes == 3:
                        elem.Set(KratosMultiphysics.ACTIVE, False)
            self.AddDecomposedNodesToSurfaceList()
            self.list_of_ablated_nodes_coords_X = self.list_of_decomposed_nodes_coords_X
            self.list_of_ablated_nodes_coords_Y = self.list_of_decomposed_nodes_coords_Y
            """print('\nR_far:', self.R_far)
            print('\nRadius_th:', self.radius_th)
            print("\nDecomposed volume:", self.MonitorDecomposedVolume())"""

    def sortSecond(self, val):
        """
        Helper function used, for instance, as a key for sorting a list. Returns the second element of the list.

        Parameters
        ----------
        val: list
             The list.

        Returns
        -------
        The second element of the list
        """

        return val[1]

    def AddDecomposedNodesToSurfaceList(self):
        list_of_decomposed_nodes_ids = []
        list_of_decomposed_elements_ids = []
        number_of_boundary_elements = 0
        for elem in self.main_model_part.Elements:
            first_decomposed_node_found = False
            if elem.Is(KratosMultiphysics.ACTIVE):
                for node in elem.GetNodes():
                    if node.GetValue(LaserDrillingApplication.DECOMPOSED_NODE):
                        list_of_decomposed_nodes_ids.append(node.Id)
                        if not first_decomposed_node_found:
                            number_of_boundary_elements += 1
                            list_of_decomposed_elements_ids.append(elem.Id)
                            first_decomposed_node_found = True
        self.list_of_decomposed_nodes_ids = np.array(
            list(set(list_of_decomposed_nodes_ids))
        )  # TODO: why do list(set(x))? To remove duplicates?
        self.list_of_decomposed_elements_ids = np.array(list_of_decomposed_elements_ids)

        if not self.main_model_part.HasSubModelPart("BoundaryPart"):
            self.main_model_part.CreateSubModelPart("BoundaryPart")
            self.boundary_part = self.main_model_part.GetSubModelPart("BoundaryPart")
        else:
            self.main_model_part.RemoveSubModelPart(self.boundary_part)
            self.main_model_part.CreateSubModelPart("BoundaryPart")
            self.boundary_part = self.main_model_part.GetSubModelPart("BoundaryPart")
        self.boundary_part.AddElements(self.list_of_decomposed_elements_ids)
        self.boundary_part.AddNodes(self.list_of_decomposed_nodes_ids)

        list_of_decomposed_nodes_coords = []
        for node in self.main_model_part.Nodes:
            if node.Id in self.list_of_decomposed_nodes_ids:
                X = node.X
                Y = node.Y
                coords = [X, Y]
                list_of_decomposed_nodes_coords.append(coords)
        list_of_decomposed_nodes_coords.sort(key=self.sortSecond)
        self.list_of_decomposed_nodes_coords_X = np.array([coord[0] for coord in list_of_decomposed_nodes_coords])
        self.list_of_decomposed_nodes_coords_Y = np.array([coord[1] for coord in list_of_decomposed_nodes_coords])

        # TODO: move elsewhere
        # Export a list of the decomposed nodes
        if os.path.exists(self.decomposed_nodes_coords_filename):
            os.remove(self.decomposed_nodes_coords_filename)

        if self.print_hole_geometry_files:
            self.decomposed_nodes_coords_file = open(self.decomposed_nodes_coords_filename, "a")
            for coord in list_of_decomposed_nodes_coords:
                self.decomposed_nodes_coords_file.write(str(coord[1]) + " " + str(-coord[0]) + "\n")
            self.decomposed_nodes_coords_file.close()

    def PenetrationDepthEstimation(self):
        # TODO: this function is never called. Should we remove it?
        # TODO: where does this formula come from?
        F_th = self.F_th
        # TODO: make this into a parameter
        V = 4.72e-7  # mm3. Approximate ablated volume for 1 pulses (experimental) and 3W power. For 5 pulses it should be around 2.36e-6
        R_th = self.radius_th
        l_s = V / (np.pi * (0.5 * R_th**2 * np.log(self.C / F_th) - 0.25 * self.K * R_th**4))
        return l_s

    # Based on Eq. 27 from Gamaly (2002) - Ablation of solids by femtosecond lasers: Ablation mechanism and ablation thresholds for metals and dielectrics
    # TODO: remove?
    """def EvaporationDepth(self, r): 
        if r >= self.radius_th:
            return 0
        else:
            q = self.C * np.exp(-self.K * r**2)
            d_ev = 0.5 * self.l_s * (np.log(q) - np.log(self.F_th))
            return d_ev"""

    # Based on eq. 6 in Woodfield (2024)
    def EvaporationDepth(self, r):
        """
        Calculates the depth of the ablated cavity as a function of radial position for a single gaussian pulse according to eq. (6) in Woodfield (2024).

        Parameters
        ----------
        r: float
            Radial coordinate with respect to the axis of the beam

        Returns
        -------
        float
            The depth of the cavity at the specified radial coordinate r
        """
        if r >= self.r_ast_max:
            return 0.0
        else:
            delta_pen = self.delta_pen
            F_p = self.F_p
            q_ast = self.q_ast
            omega_0 = self.omega_0
            import math

            z_ast = delta_pen * (math.log(F_p / (delta_pen * q_ast)) - 2.0 * (r / omega_0) ** 2)
            return z_ast

    def CreateResultsFile(self, filename):
        if os.path.exists(self.results_filename):
            os.remove(self.results_filename)
        with h5py.File(filename, "a") as f:
            f.attrs["ambient_temperature"] = self.T0
            f.attrs["pulse_energy"] = self.Q
            f.attrs["specific_heat_capacity"] = self.cp
            f.attrs["density"] = self.rho
            f.attrs["conductivity"] = self.conductivity
            # Create a dataset to store the radii
            dataset = f.create_dataset("radii", (self.radii.shape), dtype=self.radii.dtype)
            dataset[:] = self.radii[:]
            f.create_group("temperature_increments")

    def WriteResults(self, filename, process_info):
        step = process_info[KratosMultiphysics.STEP]
        time = step = process_info[KratosMultiphysics.TIME]
        # Open the HDF5 file.
        with h5py.File(filename, "a") as f:
            assert self.radii.shape == self.temperature_increments.shape
            # Create a dataset to store the radii and temperatures data.
            dataset = f["/temperature_increments"].create_dataset(
                str(step), self.temperature_increments.shape, dtype=self.temperature_increments.dtype
            )
            # Write the radii and temperatures data to the dataset. TODO: the radii is not being written, I believe
            dataset[:] = self.temperature_increments
            # Add a time label to the dataset.
            dataset.attrs["time"] = time

    def _get_element_condition_replace_settings(self):
        ## Get and check domain size
        domain_size = self.main_model_part.ProcessInfo[KratosMultiphysics.DOMAIN_SIZE]
        if domain_size not in [2, 3]:
            raise Exception("DOMAIN_SIZE is not set in ProcessInfo container.")
        ## Validate the replace settings
        default_replace_settings = self.GetDefaultParameters()["element_replace_settings"]
        self.settings["element_replace_settings"].ValidateAndAssignDefaults(default_replace_settings)
        ## Elements
        ## Note that we check for the elements that require substitution to allow for custom elements
        element_name = self.settings["element_replace_settings"]["element_name"].GetString()
        element_list = [
            "EulerianConvDiff",
            "LaplacianElement",
            "MixedLaplacianElement",
            "AdjointHeatDiffusionElement",
            "QSConvectionDiffusionExplicit",
            "DConvectionDiffusionExplicit",
            "LaserAxisymmetricEulerianConvectionDiffusion",
        ]
        if element_name in element_list:
            num_nodes_elements = 0
            if len(self.main_model_part.Elements) > 0:
                for elem in self.main_model_part.Elements:
                    num_nodes_elements = len(elem.GetNodes())
                    break
            num_nodes_elements = self.main_model_part.GetCommunicator().GetDataCommunicator().MaxAll(num_nodes_elements)
            if not num_nodes_elements:
                num_nodes_elements = domain_size + 1
            name_string = f"{element_name}{domain_size}D{num_nodes_elements}N"
            self.settings["element_replace_settings"]["element_name"].SetString(name_string)
        ## Conditions
        condition_name = self.settings["element_replace_settings"]["condition_name"].GetString()
        condition_list = [
            "FluxCondition",
            "ThermalFace",
            "AxisymmetricThermalFace",
            "LineCondition",
            "SurfaceCondition",
        ]
        if condition_name in condition_list:
            num_nodes_conditions = 0
            if len(self.main_model_part.Conditions) > 0:
                for cond in self.main_model_part.Conditions:
                    num_nodes_conditions = len(cond.GetNodes())
                    break
            num_nodes_conditions = (
                self.main_model_part.GetCommunicator().GetDataCommunicator().MaxAll(num_nodes_conditions)
            )
            if not num_nodes_conditions:
                num_nodes_conditions = domain_size
            name_string = f"{condition_name}{domain_size}D{num_nodes_conditions}N"
            self.settings["element_replace_settings"]["condition_name"].SetString(name_string)
        return self.settings["element_replace_settings"]

    @abstractmethod
    def ImposeTemperatureIncreaseDueToLaser(self):
        """
        Increases the temperature as an effect of the energy deposition by the laser pulse.
        Does not take into account the refraction of the ray at the boundary air-solid.
        Must be implemented by child classes.
        """
        pass

    @abstractmethod
    def ImposeTemperatureIncreaseDueToLaserWithRefraction(self):
        """
        Increases the temperature as an effect of the energy deposition by the laser pulse.
        Takes into account the refraction of the ray at the boundary air-solid.
        Must be implemented by child classes.
        """
        pass

    @abstractmethod
    def ComputeIonizationEnergyPerUnitVolumeThreshold(self):
        """
        Must be implemented by child classes.
        """
        pass<|MERGE_RESOLUTION|>--- conflicted
+++ resolved
@@ -157,11 +157,6 @@
 
         self.material_settings = materials["properties"][0]["Material"]
 
-<<<<<<< HEAD
-        # TODO: use the parameters file passed when the simulation object is created, not
-        # a hardcoded one
-        with open("ProjectParameters.json", "r") as project_parameters_file:
-=======
         # Load the environment parameters file
         environment_filename = self.settings["material_import_settings"]["environment_filename"].GetString()
 
@@ -181,7 +176,6 @@
         """
         # Load the Project parameters file TODO: Read from the self.settings which file (filename) to load
         with open("parameters/ProjectParameters.json", "r") as project_parameters_file:
->>>>>>> e838f2d3
             self.project_parameters = KratosMultiphysics.Parameters(project_parameters_file.read())
         """
 
