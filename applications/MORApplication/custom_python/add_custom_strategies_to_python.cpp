--- conflicted
+++ resolved
@@ -97,19 +97,13 @@
     py::class_< MorSecondOrderKrylovStrategyType, typename MorSecondOrderKrylovStrategyType::Pointer, MorOfflineSecondOrderStrategyType >(m,"MorSecondOrderKrylovStrategy")
         .def(py::init < ModelPart&, BaseSchemeType::Pointer, LinearSolverPointer, vector<double>, bool >())
         ;
-<<<<<<< HEAD
 
     py::class_< MorSecondOrderIRKAStrategyType, typename MorSecondOrderIRKAStrategyType::Pointer, MorOfflineSecondOrderStrategyType >(m,"MorSecondOrderIRKAStrategy")
         .def(py::init < ModelPart&, BaseSchemeType::Pointer, LinearSolverPointer, LinearSolverPointer, vector<double>, bool >())
         ;
-
-    py::class_< MorOfflineStrategyType, typename MorOfflineStrategyType::Pointer, MorOfflineSecondOrderStrategyType >(m,"MorOfflineStrategy")
-        .def(py::init < ModelPart&, BaseSchemeType::Pointer, LinearSolverPointer, vector<double>, bool >())
-=======
     
     py::class_< FrequencyResponseAnalysisStrategyType, typename FrequencyResponseAnalysisStrategyType::Pointer, BaseSolvingStrategyType >(m,"FrequencyResponseAnalysisStrategy")
         .def(py::init < ModelPart&, BaseSchemeType::Pointer, ComplexLinearSolverPointer, bool, bool >())
->>>>>>> 4021af35
         ;
 
     //********************************************************************
