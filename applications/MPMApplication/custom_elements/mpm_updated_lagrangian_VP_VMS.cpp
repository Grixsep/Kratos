--- conflicted
+++ resolved
@@ -1037,7 +1037,7 @@
 {
     KRATOS_TRY
     //printf("    > CalculateElementalSystem\n");
-    CalculateResidualVectorFlag = true; //temporary solution
+    //CalculateResidualVectorFlag = true; //temporary solution
     // Create and initialize element variables:
     GeneralVariables Variables;
     this->InitializeGeneralVariables(Variables,rCurrentProcessInfo);
@@ -1233,14 +1233,9 @@
     ComputeElementSize(characteristic_element_size);
 
     rVariables.tau1 = constant1 * pow(characteristic_element_size,2) / (rVariables.ShearModulus);
-<<<<<<< HEAD
     rVariables.tau2 = constant2 * rVariables.ShearModulus;
     //rVariables.tau1 = constant1 * mMP.density * pow(characteristic_element_size,2) / (rVariables.ShearModulus);
     //rVariables.tau2 = constant2 * pow(characteristic_element_size,2) / rVariables.tau1;
-=======
-    rVariables.tau2 =  rVariables.ShearModulus;
-
->>>>>>> 87ff1ed0
     KRATOS_CATCH( "" )
 }
 
@@ -1402,11 +1397,7 @@
     StabilizedPressure = prod(rVariables.DN_DX, resizedVolumeForce);
     for ( unsigned int i = 0; i < number_of_nodes; i++ )
     {   
-<<<<<<< HEAD
-        rRightHandSideVector[index_i] -= rVariables.tau1 * StabilizedPressure[i] / mMP.density;
-=======
         rRightHandSideVector[index_i] += rVariables.tau1 * StabilizedPressure[i];
->>>>>>> 87ff1ed0
         index_i += (dimension + 1);
     }
     //KRATOS_WATCH(rVariables.StressVector);
