//    |  /           |
//    ' /   __| _` | __|  _ \   __|
//    . \  |   (   | |   (   |\__ \.
//   _|\_\_|  \__,_|\__|\___/ ____/
//                   Multi-Physics
//
//  License:		 BSD License
//					 Kratos default license: kratos/license.txt
//
//  Main authors:    Ilaria Iaconeta, Bodhinanda Chandra
//
//


#if !defined(KRATOS_MPM_RESIDUAL_BASED_BOSSAK_SCHEME )
#define      KRATOS_MPM_RESIDUAL_BASED_BOSSAK_SCHEME

/* System includes */

/* External includes */

/* Project includes */
#include "includes/define.h"
#include "includes/model_part.h"
#include "includes/variables.h"
#include "includes/element.h"
#include "containers/array_1d.h"
#include "solving_strategies/schemes/scheme.h"
#include "solving_strategies/schemes/residual_based_implicit_time_scheme.h"
#include "solving_strategies/schemes/residual_based_bossak_displacement_scheme.hpp"
#include "custom_utilities/mpm_boundary_rotation_utility.h"
#include "custom_conditions/particle_based_conditions/mpm_particle_base_condition.h"
#include "utilities/parallel_utilities.h"

namespace Kratos
{

/**
 * @class MPMResidualBasedBossakScheme
 * @ingroup KratosMPM
 * @brief Bossak integration scheme (for linear and nonlinear dynamic problems) for displacements adjusted for Material Point Method
 * @details This is an implicit scheme based of the Bossak algorithm for displacements suitable for quasi-static and dynamic problems.
 * Furthermore, this scheme has been adjusted for mixed formulation where pressure is also solved as one of the DoFs.
 * The parameter Alpha of Bossak introduces damping, the value of Bossak is from 0 to -0.5 (negative)
 * Implementation according to: "An alpha modification of Newmark's method; W.L. Wood, M. Bossak, O.C. Zienkiewicz;
 * Numerical Methods in Engineering; 1980"
 * MPM implementation according to: "Implicit time integration for the material point method"; J. E. Guilkey, J. A. Weiss
 * The parameter Alpha of Bossak introduces damping, the value of Bossak is from 0 to -0.5 (negative)
 */
template<class TSparseSpace,  class TDenseSpace >
class MPMResidualBasedBossakScheme
    : public ResidualBasedBossakDisplacementScheme<TSparseSpace,TDenseSpace>
{
public:
    ///@name Type Definitions
    ///@{
    KRATOS_CLASS_POINTER_DEFINITION( MPMResidualBasedBossakScheme );

    typedef Scheme<TSparseSpace,TDenseSpace>                                      BaseType;

    typedef ResidualBasedImplicitTimeScheme<TSparseSpace,TDenseSpace>     ImplicitBaseType;

    typedef ResidualBasedBossakDisplacementScheme<TSparseSpace,TDenseSpace> BossakBaseType;

    typedef typename BossakBaseType::TDataType                                   TDataType;

    typedef typename BossakBaseType::DofsArrayType                           DofsArrayType;

    typedef typename Element::DofsVectorType                                DofsVectorType;

    typedef typename BossakBaseType::TSystemMatrixType                   TSystemMatrixType;

    typedef typename BossakBaseType::TSystemVectorType                   TSystemVectorType;

    typedef typename BossakBaseType::LocalSystemVectorType           LocalSystemVectorType;

    typedef typename BossakBaseType::LocalSystemMatrixType           LocalSystemMatrixType;

    typedef ModelPart::ElementsContainerType                             ElementsArrayType;

    typedef ModelPart::ConditionsContainerType                         ConditionsArrayType;

    typedef typename BaseType::Pointer                                     BaseTypePointer;

    using BossakBaseType::mpDofUpdater;

    using BossakBaseType::mBossak;

    using ImplicitBaseType::mMatrix;

    /**
     * Constructor.
     * The MPM bossak scheme
     */
    /**
     * @brief Constructor.
     * @detail The MPM bossak method
     * @param rGridModelPart The background grid model part
     * @param DomainSize Domain size or space dimension of the problems
     * @param BlockSize Block size of DOF
     * @param Alpha is the Bossak parameter. Default value is 0, which is the Newmark method
     * @param NewmarkBeta the Newmark parameter. Default value is 0.25, for mean constant acceleration.
     */
    MPMResidualBasedBossakScheme(ModelPart& rGridModelPart, unsigned int DomainSize,
        unsigned int BlockSize, double Alpha = 0.0,
        double NewmarkBeta = 0.25, bool IsDynamic = true)
                :ResidualBasedBossakDisplacementScheme<TSparseSpace,TDenseSpace>(Alpha, NewmarkBeta),
                mGridModelPart(rGridModelPart), mRotationTool(DomainSize, BlockSize)
    {
        // To distinguish quasi-static and dynamic
        mIsDynamic = IsDynamic;

        // For Rotation Utility
        mDomainSize = DomainSize;
        mBlockSize  = BlockSize;

        // For friction-related info
        mFrictionIsActive = mGridModelPart.GetProcessInfo()[FRICTION_ACTIVE];
    }

    /**
     * @brief Copy Constructor.
     */
     MPMResidualBasedBossakScheme(MPMResidualBasedBossakScheme& rOther)
        :BossakBaseType(rOther)
        ,mGridModelPart(rOther.mGridModelPart)
        ,mFrictionIsActive(rOther.mFrictionIsActive)
        ,mRotationTool(rOther.mDomainSize,rOther.mBlockSize)
    {
    }

    /**
     * @brief Clone method
     */
    BaseTypePointer Clone() override
    {
        return BaseTypePointer( new MPMResidualBasedBossakScheme(*this) );
    }

    /** Destructor.
     */
    virtual ~MPMResidualBasedBossakScheme
    () {}


    //***************************************************************************
    //***************************************************************************

    void Initialize(ModelPart& rModelPart) override {
        MPMParticleBaseCondition::SetRotationUtility(&mRotationTool);

        BossakBaseType::Initialize(rModelPart);
    }


    /**
     * @brief Performing the update of the solution
     * @details Incremental update within newton iteration. It updates the state variables at the end of the time step u_{n+1}^{k+1}= u_{n+1}^{k}+ \Delta u
     * @param rModelPart The model of the problem to solve
     * @param rDofSet Set of all primary variables
     * @param rA LHS matrix
     * @param rDx incremental update of primary variables
     * @param rb RHS Vector
     */
    void Update(
        ModelPart& rModelPart,
        DofsArrayType& rDofSet,
        TSystemMatrixType& rA,
        TSystemVectorType& rDx,
        TSystemVectorType& rb ) override
    {
        KRATOS_TRY

        // Rotate the current displacement to the modified coordinate system since rDx is currently at the modified coordinate system
        mRotationTool.RotateDisplacements(rModelPart);

        // Update of displacement (by DOF)
        mpDofUpdater->UpdateDofs(rDofSet, rDx);

        // Rotate the displacement back to the original coordinate system to calculate the velocity and acceleration
        mRotationTool.RecoverDisplacements(rModelPart);

        // Updating time derivatives (nodally for efficiency)
        block_for_each(rModelPart.Nodes(), [&](Node& rNode)
        {
            // In MPM the delta_displacement is the current displacement as the previous_displacement is always reset
            const array_1d<double, 3 > & r_delta_displacement = rNode.FastGetSolutionStepValue(DISPLACEMENT);

            array_1d<double, 3>& r_current_velocity = rNode.FastGetSolutionStepValue(VELOCITY);
            const array_1d<double, 3>& r_previous_velocity = rNode.FastGetSolutionStepValue(VELOCITY, 1);

            array_1d<double, 3>& r_current_acceleration = rNode.FastGetSolutionStepValue(ACCELERATION);
            const array_1d<double, 3>& r_previous_acceleration = rNode.FastGetSolutionStepValue(ACCELERATION, 1);

            if (mIsDynamic){
                BossakBaseType::UpdateVelocity(r_current_velocity, r_delta_displacement, r_previous_velocity, r_previous_acceleration);
                BossakBaseType::UpdateAcceleration(r_current_acceleration, r_delta_displacement, r_previous_velocity, r_previous_acceleration);
            }
        });

        KRATOS_CATCH( "" )
    }

    /**
     * @brief Performing the prediction of the solution
     * @details It predicts the solution for the current step x = xold + vold * Dt
     * @param rModelPart The model of the problem to solve
     * @param rDofSet set of all primary variables
     * @param rA LHS matrix
     * @param rDx Incremental update of primary variables
     * @param rb RHS Vector
     */
    void Predict(
        ModelPart& rModelPart,
        DofsArrayType& rDofSet,
        TSystemMatrixType& rA,
        TSystemVectorType& rDx,
        TSystemVectorType& rb) override
    {
        KRATOS_TRY;

		block_for_each(rModelPart.Nodes(), [&](Node& rNode)
		{
            const array_1d<double, 3 > & r_previous_displacement = rNode.FastGetSolutionStepValue(DISPLACEMENT, 1);
			const array_1d<double, 3 > & r_previous_velocity     = rNode.FastGetSolutionStepValue(VELOCITY, 1);
            const array_1d<double, 3 > & r_previous_acceleration = rNode.FastGetSolutionStepValue(ACCELERATION, 1);

            array_1d<double, 3 > & r_current_displacement  = rNode.FastGetSolutionStepValue(DISPLACEMENT);

            // Displacement prediction for implicit MPM
            if (!(rNode.pGetDof(DISPLACEMENT_X)->IsFixed()))
                r_current_displacement[0] = 0.0;
            else
                r_current_displacement[0]  = r_previous_displacement[0];

            if (!(rNode.pGetDof(DISPLACEMENT_Y)->IsFixed()))
                r_current_displacement[1] = 0.0;
            else
                r_current_displacement[1]  = r_previous_displacement[1];

            if (rNode.HasDofFor(DISPLACEMENT_Z))
            {
                if (!(rNode.pGetDof(DISPLACEMENT_Z)->IsFixed()))
                    r_current_displacement[2] = 0.0;
                else
                    r_current_displacement[2]  = r_previous_displacement[2];
            }

            // Pressure prediction for implicit MPM
            if (rNode.HasDofFor(PRESSURE))
            {
                double& r_current_pressure        = rNode.FastGetSolutionStepValue(PRESSURE);
                const double& r_previous_pressure = rNode.FastGetSolutionStepValue(PRESSURE, 1);

                if (!(rNode.pGetDof(PRESSURE))->IsFixed())
                    r_current_pressure = r_previous_pressure;
            }

            // Updating time derivatives
            array_1d<double, 3 > & current_velocity       = rNode.FastGetSolutionStepValue(VELOCITY);
            array_1d<double, 3 > & current_acceleration   = rNode.FastGetSolutionStepValue(ACCELERATION);

            if (mIsDynamic){
                BossakBaseType::UpdateVelocity(current_velocity, r_current_displacement, r_previous_velocity, r_previous_acceleration);
                BossakBaseType::UpdateAcceleration (current_acceleration, r_current_displacement, r_previous_velocity, r_previous_acceleration);
            }

		});

        KRATOS_CATCH( "" );
    }

    void FinalizeNonLinIteration(ModelPart &rModelPart, TSystemMatrixType &rA, TSystemVectorType &rDx,
                                   TSystemVectorType &rb) override {

        // clear any nodal reaction values for conforming friction (needed in current penalty-based formulation)
        ClearConformingFrictionReaction();

        BossakBaseType::FinalizeNonLinIteration(rModelPart, rA, rDx, rb);

        // modify reaction forces for material point particle slip conditions (Penalty)
        mRotationTool.CalculateReactionForces(mGridModelPart);

<<<<<<< HEAD


        //------------------------------------------------

        ProcessInfo& CurrentProcessInfo = rModelPart.GetProcessInfo();
        const int number_of_nodes = rModelPart.NumberOfNodes();
        const int nelements = static_cast<int>(rModelPart.Elements().size());
        array_1d<double, 3 > output;

        //if orthogonal subscales are computed
        if (CurrentProcessInfo.GetValue(STABILIZATION_TYPE) == 3) {

        KRATOS_INFO_IF("MPMResidualBasedSimpleSteadyScheme", rModelPart.GetCommunicator().MyPID() == 0)
            << "Computing OSS projections" << std::endl;

        // Step1 - Inizialize nodal variables:
        for (int i = 0; i < number_of_nodes; i++) {
            ModelPart::NodeIterator it_node = rModelPart.NodesBegin() + i;
            noalias(it_node->FastGetSolutionStepValue(RESPROJ_DISPL)) = ZeroVector(3);
            it_node->FastGetSolutionStepValue(RESPROJ_PRESS) = 0.0;
            it_node->FastGetSolutionStepValue(NODAL_AREA) = 0.0;
        } 


        // Step 2 - loop over the mp for computing residuals and interpolate it to the nodes
       // std::cout << ".............numberofMP" << rModelPart.Elements().size()<<"\n";
        ModelPart::ElementsContainerType::iterator el_begin = rModelPart.ElementsBegin();
        for (int k = 0; k < nelements; k++) {
            auto it_elem = el_begin + k;
            it_elem->Calculate(RESPROJ_DISPL,output,CurrentProcessInfo); //RESPROJ_DISPL
        } 



        for (int i = 0; i < number_of_nodes; i++) {
        ModelPart::NodeIterator it_node = rModelPart.NodesBegin() + i;
        if (it_node->FastGetSolutionStepValue(NODAL_AREA) == 0.0)
          it_node->FastGetSolutionStepValue(NODAL_AREA) = 1.0;
        const double area_inverse = 1.0 / it_node->FastGetSolutionStepValue(NODAL_AREA);
        it_node->FastGetSolutionStepValue(RESPROJ_DISPL) *= area_inverse;
        it_node->FastGetSolutionStepValue(RESPROJ_PRESS) *= area_inverse; 

        }
        }


                                   }
=======
        if(mFrictionIsActive) {
            mRotationTool.ComputeFrictionAndResetFlags(rModelPart);
        }
    }

    void InitializeNonLinIteration(ModelPart &rModelPart, TSystemMatrixType &rA, TSystemVectorType &rDx,
                                 TSystemVectorType &rb) override {

        BossakBaseType::InitializeNonLinIteration(rModelPart, rA, rDx, rb);

        if(mFrictionIsActive) {
            mRotationTool.ComputeFrictionAndResetFlags(rModelPart);
        }
    }
>>>>>>> 885a57e8

    /**
     * @brief It initializes time step solution for MPM simulations.
     * @details The initialize solution step here also perform the following procedures:
     * 1. Loop over the grid nodes performed to clear all historical nodal information
     * 2. Assign a new nodal variables by means of extrapolation from material points
     * @param rModelPart The model of the problem to solve
     * @param A LHS matrix
     * @param Dx Incremental update of primary variables
     * @param b RHS Vector
     */
    void InitializeSolutionStep(
        ModelPart& rModelPart,
        TSystemMatrixType& rA,
        TSystemVectorType& rDx,
        TSystemVectorType& rb) override
    {
        KRATOS_TRY

        // Loop over the grid nodes performed to clear all nodal information
        block_for_each(rModelPart.Nodes(), [&](Node& rNode)
		{
            // Variables to be cleaned
<<<<<<< HEAD
            double & r_nodal_mass     = (i)->FastGetSolutionStepValue(NODAL_MASS);
            array_1d<double, 3 > & r_nodal_momentum = (i)->FastGetSolutionStepValue(NODAL_MOMENTUM);
            array_1d<double, 3 > & r_nodal_inertia  = (i)->FastGetSolutionStepValue(NODAL_INERTIA);
            array_1d<double, 3 > & r_nodal_cauchy_stress_vector= (i)->FastGetSolutionStepValue(NODAL_CAUCHY_STRESS_VECTOR);
=======
            double & r_nodal_mass     = rNode.FastGetSolutionStepValue(NODAL_MASS);
            array_1d<double, 3 > & r_nodal_momentum = rNode.FastGetSolutionStepValue(NODAL_MOMENTUM);
            array_1d<double, 3 > & r_nodal_inertia  = rNode.FastGetSolutionStepValue(NODAL_INERTIA);
>>>>>>> 885a57e8

            array_1d<double, 3 > & r_nodal_displacement = rNode.FastGetSolutionStepValue(DISPLACEMENT);
            array_1d<double, 3 > & r_nodal_velocity     = rNode.FastGetSolutionStepValue(VELOCITY,1);
            array_1d<double, 3 > & r_nodal_acceleration = rNode.FastGetSolutionStepValue(ACCELERATION,1);

            double & r_nodal_old_pressure = rNode.FastGetSolutionStepValue(PRESSURE,1);
            double & r_nodal_pressure = rNode.FastGetSolutionStepValue(PRESSURE);

            // Clear
            r_nodal_mass = 0.0;
            r_nodal_momentum.clear();
            r_nodal_inertia.clear();
            r_nodal_cauchy_stress_vector.clear();

            r_nodal_displacement.clear();
            r_nodal_velocity.clear();
            r_nodal_acceleration.clear();
            r_nodal_old_pressure = 0.0;
            r_nodal_pressure = 0.0;

            // Other additional variables
            if (rNode.SolutionStepsDataHas(NODAL_AREA)){
                double & r_nodal_area = rNode.FastGetSolutionStepValue(NODAL_AREA);
                r_nodal_area          = 0.0;
            }
            if(rNode.SolutionStepsDataHas(NODAL_MPRESSURE)) {
                double & r_nodal_mpressure = rNode.FastGetSolutionStepValue(NODAL_MPRESSURE);
                r_nodal_mpressure = 0.0;
            }

            // friction-related
            if(mFrictionIsActive){
                rNode.FastGetSolutionStepValue(STICK_FORCE).clear();
                rNode.FastGetSolutionStepValue(FRICTION_STATE) = mRotationTool.GetSlidingState();
                rNode.SetValue(FRICTION_ASSIGNED, false);
            }
		});

        // Extrapolate from Material Point Elements and Conditions
        ImplicitBaseType::InitializeSolutionStep(rModelPart,rA,rDx,rb);

        // Assign nodal variables after extrapolation
        block_for_each(rModelPart.Nodes(), [&](Node& rNode)
        {
            const double & r_nodal_mass = rNode.FastGetSolutionStepValue(NODAL_MASS);

            if (r_nodal_mass > std::numeric_limits<double>::epsilon())
            {
                const array_1d<double, 3 > & r_nodal_momentum   = rNode.FastGetSolutionStepValue(NODAL_MOMENTUM);
                const array_1d<double, 3 > & r_nodal_inertia    = rNode.FastGetSolutionStepValue(NODAL_INERTIA);

                array_1d<double, 3 > & r_nodal_velocity     = rNode.FastGetSolutionStepValue(VELOCITY,1);
                array_1d<double, 3 > & r_nodal_acceleration = rNode.FastGetSolutionStepValue(ACCELERATION,1);
                double & r_nodal_pressure = rNode.FastGetSolutionStepValue(PRESSURE,1);

                double delta_nodal_pressure = 0.0;

                // For mixed formulation
                if (rNode.HasDofFor(PRESSURE) && rNode.SolutionStepsDataHas(NODAL_MPRESSURE))
                {
                    double & nodal_mpressure = rNode.FastGetSolutionStepValue(NODAL_MPRESSURE);
                    delta_nodal_pressure = nodal_mpressure/r_nodal_mass;
                }

                const array_1d<double, 3 > delta_nodal_velocity = r_nodal_momentum/r_nodal_mass;
                const array_1d<double, 3 > delta_nodal_acceleration = r_nodal_inertia/r_nodal_mass;

                r_nodal_velocity += delta_nodal_velocity;
                r_nodal_acceleration += delta_nodal_acceleration;

                r_nodal_pressure += delta_nodal_pressure;

                // mark nodes which have non-zero momentum in the 1st timestep s.t. these nodes can have
                // an initial friction state of SLIDING instead of STICK
                if(mFrictionIsActive){
                    const bool has_initial_momentum = (mGridModelPart.GetProcessInfo()[STEP] ==  1 && norm_2(r_nodal_momentum) > std::numeric_limits<double>::epsilon());
                    rNode.SetValue(HAS_INITIAL_MOMENTUM, has_initial_momentum);
                }
            }
        });

        const ProcessInfo& r_current_process_info = rModelPart.GetProcessInfo();
        const double delta_time = r_current_process_info[DELTA_TIME];

        // Initializing Bossak constants
        mBossak.c0 = ( 1.0 / (mBossak.beta * delta_time * delta_time) );
        mBossak.c1 = ( mBossak.gamma / (mBossak.beta * delta_time) );
        mBossak.c2 = ( 1.0 / (mBossak.beta * delta_time) );
        mBossak.c3 = ( 0.5 / (mBossak.beta) - 1.0 );
        mBossak.c4 = ( (mBossak.gamma / mBossak.beta) - 1.0  );
        mBossak.c5 = ( delta_time * 0.5 * ( ( mBossak.gamma / mBossak.beta ) - 2.0 ) );

        KRATOS_CATCH( "" )
    }

    /**
     * @brief Function called once at the end of a solution step, after convergence is reached if an iterative process is needed
     * @param rModelPart The model part of the problem to solve
     * @param A LHS matrix
     * @param Dx Incremental update of primary variables
     * @param b RHS Vector
     */
    void FinalizeSolutionStep(
        ModelPart& rModelPart,
        TSystemMatrixType& rA,
        TSystemVectorType& rDx,
        TSystemVectorType& rb) override
    {
        BossakBaseType::FinalizeSolutionStep(rModelPart, rA, rDx, rb);

        if(mFrictionIsActive) {
            block_for_each(mGridModelPart.Nodes(), [&](Node& rNode) {
                const Node& rConstNode = rNode; // const Node reference to avoid issues with previously unset GetValue()

                const double mu = rConstNode.GetValue(FRICTION_COEFFICIENT);

                // rotate friction forces stored in REACTION to global coordinates on conforming boundaries
                if (mRotationTool.IsConformingSlip(rNode) && mu > 0) {
                    mRotationTool.RotateVector(rNode.FastGetSolutionStepValue(REACTION), rNode, true);
                }
            });
        }
    }

    /**
     * @brief This function is designed to be called in the builder and solver to introduce the selected time integration scheme.
     * @param rCurrentElement The element to compute
     * @param LHS_Contribution The LHS matrix contribution
     * @param RHS_Contribution The RHS vector contribution
     * @param EquationId The ID's of the element degrees of freedom
     * @param rCurrentProcessInfo The current process info instance
     */
    void CalculateSystemContributions(
        Element& rCurrentElement,
        LocalSystemMatrixType& LHS_Contribution,
        LocalSystemVectorType& RHS_Contribution,
        Element::EquationIdVectorType& EquationId,
        const ProcessInfo& rCurrentProcessInfo) override
    {
        KRATOS_TRY

        const IndexType this_thread = OpenMPUtils::ThisThread();
        const auto& rConstElemRef = rCurrentElement;
        rCurrentElement.CalculateLocalSystem(LHS_Contribution,RHS_Contribution,rCurrentProcessInfo);
        rConstElemRef.EquationIdVector(EquationId,rCurrentProcessInfo);

        if(mIsDynamic)
        {
            rCurrentElement.CalculateMassMatrix(mMatrix.M[this_thread],rCurrentProcessInfo);
            rCurrentElement.CalculateDampingMatrix(mMatrix.D[this_thread],rCurrentProcessInfo);
            BossakBaseType::AddDynamicsToLHS(LHS_Contribution, mMatrix.D[this_thread], mMatrix.M[this_thread], rCurrentProcessInfo);
            BossakBaseType::AddDynamicsToRHS(rCurrentElement, RHS_Contribution, mMatrix.D[this_thread], mMatrix.M[this_thread], rCurrentProcessInfo);
        }

        // Rotate contributions (to match coordinates for slip conditions)
        if(!mRotationTool.IsParticleBasedSlip(rCurrentElement.GetGeometry())){
            // prevent rotation in case of particle-based slip (handled by condition itself)
            mRotationTool.Rotate(LHS_Contribution, RHS_Contribution, rCurrentElement.GetGeometry());
            mRotationTool.ApplySlipCondition(LHS_Contribution,RHS_Contribution,rCurrentElement.GetGeometry());
        }


        KRATOS_CATCH( "" )
    }

    /**
     * @brief This function is designed to calculate just the RHS contribution
     * @param rCurrentElement The element to compute
     * @param rRHSContribution The RHS vector contribution
     * @param rEquationId The ID's of the element degrees of freedom
     * @param rCurrentProcessInfo The current process info instance
     */
    void CalculateRHSContribution(
        Element& rCurrentElement,
        LocalSystemVectorType& RHS_Contribution,
        Element::EquationIdVectorType& EquationId,
        const ProcessInfo& rCurrentProcessInfo) override
    {

        KRATOS_TRY

        const IndexType this_thread = OpenMPUtils::ThisThread();
        const auto& r_const_elem_ref = rCurrentElement;

        // Basic operations for the element considered
        rCurrentElement.CalculateRightHandSide(RHS_Contribution,rCurrentProcessInfo);
        r_const_elem_ref.EquationIdVector(EquationId,rCurrentProcessInfo);

        if(mIsDynamic)
        {
            rCurrentElement.CalculateMassMatrix(mMatrix.M[this_thread],rCurrentProcessInfo);
            rCurrentElement.CalculateDampingMatrix(mMatrix.D[this_thread],rCurrentProcessInfo);
            BossakBaseType::AddDynamicsToRHS(rCurrentElement, RHS_Contribution, mMatrix.D[this_thread], mMatrix.M[this_thread], rCurrentProcessInfo);
        }

        // Rotate contributions (to match coordinates for slip conditions)
        if(!mRotationTool.IsParticleBasedSlip(rCurrentElement.GetGeometry())){
            // prevent rotation in case of particle-based slip (handled by condition itself)
            mRotationTool.Rotate(RHS_Contribution, rCurrentElement.GetGeometry());
            mRotationTool.ApplySlipCondition(RHS_Contribution,rCurrentElement.GetGeometry());
        }

        KRATOS_CATCH( "" )
    }

    /**
     * @brief Functions totally analogous to the precedent but applied to the "condition" objects
     * @param rCurrentCondition The condition to compute
     * @param rLHSContribution The LHS matrix contribution
     * @param rRHSContribution The RHS vector contribution
     * @param rEquationId The ID's of the element degrees of freedom
     * @param rCurrentProcessInfo The current process info instance
     */
    void CalculateSystemContributions(
        Condition& rCurrentCondition,
        LocalSystemMatrixType& LHS_Contribution,
        LocalSystemVectorType& RHS_Contribution,
        Element::EquationIdVectorType& EquationId,
        const ProcessInfo& rCurrentProcessInfo) override
    {

        KRATOS_TRY

        const IndexType this_thread = OpenMPUtils::ThisThread();
        const auto& r_const_cond_ref = rCurrentCondition;

        rCurrentCondition.CalculateLocalSystem(LHS_Contribution,RHS_Contribution,rCurrentProcessInfo);
        r_const_cond_ref.EquationIdVector(EquationId,rCurrentProcessInfo);

        if(mIsDynamic)
        {
            rCurrentCondition.CalculateMassMatrix(mMatrix.M[this_thread],rCurrentProcessInfo);
            rCurrentCondition.CalculateDampingMatrix(mMatrix.D[this_thread],rCurrentProcessInfo);
            BossakBaseType::AddDynamicsToLHS(LHS_Contribution, mMatrix.D[this_thread], mMatrix.M[this_thread], rCurrentProcessInfo);
            BossakBaseType::AddDynamicsToRHS(rCurrentCondition, RHS_Contribution, mMatrix.D[this_thread], mMatrix.M[this_thread], rCurrentProcessInfo);
        }

        // Rotate contributions (to match coordinates for slip conditions)
        if(!mRotationTool.IsParticleBasedSlip(rCurrentCondition.GetGeometry())){
            // prevent rotation in case of particle-based slip (handled by condition itself)
            mRotationTool.Rotate(LHS_Contribution, RHS_Contribution, rCurrentCondition.GetGeometry());
            mRotationTool.ApplySlipCondition(LHS_Contribution,RHS_Contribution,rCurrentCondition.GetGeometry());
        }


        KRATOS_CATCH( "" )
    }

    /**
     * @brief Functions that calculates the RHS of a "condition" object
     * @param rCurrentCondition The condition to compute
     * @param rRHSContribution The RHS vector contribution
     * @param rEquationId The ID's of the condition degrees of freedom
     * @param rCurrentProcessInfo The current process info instance
     */
    void CalculateRHSContribution(
        Condition& rCurrentCondition,
        LocalSystemVectorType& RHS_Contribution,
        Element::EquationIdVectorType& EquationId,
        const ProcessInfo& rCurrentProcessInfo) override
    {
        KRATOS_TRY

        const IndexType this_thread = OpenMPUtils::ThisThread();
        const auto& r_const_cond_ref = rCurrentCondition;
        rCurrentCondition.CalculateRightHandSide(RHS_Contribution,rCurrentProcessInfo);
        r_const_cond_ref.EquationIdVector(EquationId,rCurrentProcessInfo);

        if(mIsDynamic)
        {
            rCurrentCondition.CalculateMassMatrix(mMatrix.M[this_thread],rCurrentProcessInfo);
            rCurrentCondition.CalculateDampingMatrix(mMatrix.D[this_thread],rCurrentProcessInfo);
            BossakBaseType::AddDynamicsToRHS(rCurrentCondition, RHS_Contribution, mMatrix.D[this_thread], mMatrix.M[this_thread], rCurrentProcessInfo);
        }

        // Rotate contributions (to match coordinates for slip conditions)
        if(!mRotationTool.IsParticleBasedSlip(rCurrentCondition.GetGeometry())){
            // prevent rotation in case of particle-based slip (handled by condition itself)
            mRotationTool.Rotate(RHS_Contribution, rCurrentCondition.GetGeometry());
            mRotationTool.ApplySlipCondition(RHS_Contribution,rCurrentCondition.GetGeometry());
        }


        KRATOS_CATCH( "" )
    }



protected:

    // MPM Background Grid
    ModelPart& mGridModelPart;

    // To distinguish quasi-static and dynamic
    bool mIsDynamic;

    // Identifies cases where friction is active in at least 1 slip boundary
    bool mFrictionIsActive;

    // For Rotation Utility
    unsigned int mDomainSize;
    unsigned int mBlockSize;
    MPMBoundaryRotationUtility<LocalSystemMatrixType,LocalSystemVectorType> mRotationTool;

    void ClearConformingFrictionReaction() const
    {
        block_for_each(mGridModelPart.Nodes(), [&](Node& rNode)
        {
            const Node& rConstNode = rNode; // const Node reference to avoid issues with previously unset GetValue()

            if( mRotationTool.IsConformingSlip(rConstNode) && rConstNode.GetValue(FRICTION_COEFFICIENT) > 0 )
                rNode.FastGetSolutionStepValue(REACTION).clear();
        });
    }

}; /* Class MPMResidualBasedBossakScheme */
}  /* namespace Kratos.*/

#endif /* KRATOS_MPM_RESIDUAL_BASED_BOSSAK_SCHEME defined */
<|MERGE_RESOLUTION|>--- conflicted
+++ resolved
@@ -281,8 +281,6 @@
         // modify reaction forces for material point particle slip conditions (Penalty)
         mRotationTool.CalculateReactionForces(mGridModelPart);
 
-<<<<<<< HEAD
-
 
         //------------------------------------------------
 
@@ -328,8 +326,6 @@
         }
 
 
-                                   }
-=======
         if(mFrictionIsActive) {
             mRotationTool.ComputeFrictionAndResetFlags(rModelPart);
         }
@@ -344,7 +340,6 @@
             mRotationTool.ComputeFrictionAndResetFlags(rModelPart);
         }
     }
->>>>>>> 885a57e8
 
     /**
      * @brief It initializes time step solution for MPM simulations.
@@ -367,17 +362,12 @@
         // Loop over the grid nodes performed to clear all nodal information
         block_for_each(rModelPart.Nodes(), [&](Node& rNode)
 		{
-            // Variables to be cleaned
-<<<<<<< HEAD
-            double & r_nodal_mass     = (i)->FastGetSolutionStepValue(NODAL_MASS);
-            array_1d<double, 3 > & r_nodal_momentum = (i)->FastGetSolutionStepValue(NODAL_MOMENTUM);
-            array_1d<double, 3 > & r_nodal_inertia  = (i)->FastGetSolutionStepValue(NODAL_INERTIA);
-            array_1d<double, 3 > & r_nodal_cauchy_stress_vector= (i)->FastGetSolutionStepValue(NODAL_CAUCHY_STRESS_VECTOR);
-=======
+            // Variables to be cleaned            
             double & r_nodal_mass     = rNode.FastGetSolutionStepValue(NODAL_MASS);
             array_1d<double, 3 > & r_nodal_momentum = rNode.FastGetSolutionStepValue(NODAL_MOMENTUM);
             array_1d<double, 3 > & r_nodal_inertia  = rNode.FastGetSolutionStepValue(NODAL_INERTIA);
->>>>>>> 885a57e8
+            array_1d<double, 3 > & r_nodal_cauchy_stress_vector= rNode.FastGetSolutionStepValue(NODAL_CAUCHY_STRESS_VECTOR);
+
 
             array_1d<double, 3 > & r_nodal_displacement = rNode.FastGetSolutionStepValue(DISPLACEMENT);
             array_1d<double, 3 > & r_nodal_velocity     = rNode.FastGetSolutionStepValue(VELOCITY,1);
