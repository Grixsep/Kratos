--- conflicted
+++ resolved
@@ -253,13 +253,12 @@
         }
 
 
-        // recompute first timestep if friction is active
+	// recompute first timestep if friction is active
         const bool recompute_first_timestep = BaseType::GetModelPart().GetProcessInfo()[FRICTION_ACTIVE];
         const bool is_initial_loop = (BaseType::GetModelPart().GetProcessInfo()[STEP] ==  1);
-
-        if (is_initial_loop && recompute_first_timestep){
+        
+	if (is_initial_loop && recompute_first_timestep){
             BaseType::GetModelPart().GetProcessInfo()[INITIAL_LOOP_COMPLETE] = true;
-
             // Transfer STICK_FORCE into a 'previous' timestep
             // [since friction algorithm requires values of normal forces at the 'previous' timestep]
             for (Node &curr_node : BaseType::GetModelPart().Nodes()){
@@ -268,7 +267,7 @@
 
             is_converged=false;
 
-            KRATOS_INFO("") << "\n";
+	    KRATOS_INFO("") << "\n";
             KRATOS_INFO("MPMNewtonRaphsonStrategy") << "Running another Newton-Rhapson loop for friction" << std::endl;
 
 
@@ -316,7 +315,8 @@
                 KRATOS_INFO_IF("MPMNewtonRaphsonStrategy", this->GetEchoLevel() >= 3) << "Iteration Number: " << iteration_number << std::endl;
 
                 if (this->GetKeepSystemConstantDuringIterations() == false)
-                {
+        
+		{
                     TSparseSpace::SetToZero(rA);
                     TSparseSpace::SetToZero(rDx);
                     TSparseSpace::SetToZero(rb);
@@ -367,19 +367,7 @@
 
             }
 
-<<<<<<< HEAD
-        std::cout<<"Number of non-linear iterations: "<<iteration_number<<"\n";
-
-        // Plot a warning if the maximum number of iterations is exceeded
-        if (iteration_number >= this->mMaxIterationNumber && BaseType::GetModelPart().GetCommunicator().MyPID() == 0)
-        {
-            if (this->GetEchoLevel() > 1) this->MaxIterationsExceeded();
-
-
-            std::cout<<"MAX ITERATIONS EXCEEDED!!!!!!!!!!!!!!! "<<"\n";
-=======
             is_converged = this->mpConvergenceCriteria->PostCriteria(BaseType::GetModelPart(), r_dof_set, rA, rDx, rb);
->>>>>>> c796c8ad
         }
     }
 
