--- conflicted
+++ resolved
@@ -368,7 +368,6 @@
 
             is_converged = this->mpConvergenceCriteria->PostCriteria(BaseType::GetModelPart(), r_dof_set, rA, rDx, rb);
         }
-<<<<<<< HEAD
 
         // Calculate reactions if required
         if (this->GetCalculateReactionsFlag()) {
@@ -376,8 +375,6 @@
         }
 
         return is_converged;
-=======
->>>>>>> 279f0a6c
     }
 
 }; /* Class MPMResidualBasedNewtonRaphsonStrategy */
