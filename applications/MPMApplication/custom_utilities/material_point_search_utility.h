--- conflicted
+++ resolved
@@ -249,11 +249,7 @@
 
                     condition_itr->Set(ACTIVE);
 
-<<<<<<< HEAD
-                    #pragma omp critical
-=======
                     
->>>>>>> 82f5bbe3
                     for (IndexType j = 0; j < r_found_geom.PointsNumber(); ++j) {
                         rThreadActiveNodeIds[thread_id].push_back(r_found_geom.Points()[j].Id());
                     }
@@ -354,12 +350,8 @@
                             p_quadrature_point_geometry->IntegrationPoints()[0].Weight(), pelem->GetGeometry());
                     }
                     auto& r_geometry = element_itr->GetGeometry();
-<<<<<<< HEAD
-                    #pragma omp critical
-=======
                     
                     const int thread_id = omp_get_thread_num();
->>>>>>> 82f5bbe3
                     for (IndexType j = 0; j < r_geometry.PointsNumber(); ++j) {
                         rThreadActiveNodeIds[thread_id].push_back(r_geometry[j].Id());
                     }
@@ -403,21 +395,11 @@
 
                         auto& r_geometry = condition_itr->GetGeometry();
                         
-<<<<<<< HEAD
-                        #pragma omp critical
-=======
                         const int thread_id = omp_get_thread_num();
->>>>>>> 82f5bbe3
                         for (IndexType j = 0; j < r_geometry.PointsNumber(); ++j) {
                             rThreadActiveNodeIds[thread_id].push_back(r_geometry[j].Id());
                         }
-<<<<<<< HEAD
-
                         condition_itr->Set(ACTIVE);
-
-=======
-                        condition_itr->Set(ACTIVE);
->>>>>>> 82f5bbe3
                     } else {
                         KRATOS_INFO("MPMSearchElementUtility") << "WARNING: Search Element for Material Point Condition: " << condition_itr->Id()
                             << " is failed. Geometry is cleared." << std::endl;
@@ -437,16 +419,6 @@
         for (int i = 0; i < static_cast<int>(rBackgroundGridModelPart.Elements().size()); ++i) {
             auto element_itr = rBackgroundGridModelPart.Elements().begin() + i;
             element_itr->Reset(ACTIVE);
-<<<<<<< HEAD
-            auto& r_geometry = element_itr->GetGeometry();
-            
-            #pragma omp critical
-            for (IndexType j = 0; j < r_geometry.PointsNumber(); ++j) {
-                r_geometry[j].Reset(ACTIVE);
-            }
-
-            element_itr->GetGeometry().SetValue(MP_COUNTER, 0);
-=======
         }
 
         // Reset all nodes 
@@ -454,7 +426,6 @@
         for (int i = 0; i < static_cast<int>(rBackgroundGridModelPart.Nodes().size()); ++i) {
             auto node_itr = rBackgroundGridModelPart.NodesBegin() + i;
             node_itr->Reset(ACTIVE);
->>>>>>> 82f5bbe3
         }
     }
 
