//    |  /           |
//    ' /   __| _` | __|  _ \   __|
//    . \  |   (   | |   (   |\__ \.
//   _|\_\_|  \__,_|\__|\___/ ____/
//                   Multi-Physics
//
//  License:		 BSD License
//					 Kratos default license: kratos/license.txt
//
//  Main authors:    Ilaria Iaconeta, Bodhinanda Chandra
//
//
// System includes

// External includes

// Project includes
#include "geometries/triangle_2d_3.h"
#include "geometries/triangle_2d_6.h"

#include "geometries/quadrilateral_2d_4.h"
#include "geometries/quadrilateral_2d_8.h"

#include "geometries/triangle_3d_3.h"

#include "geometries/quadrilateral_3d_4.h"
#include "geometries/quadrilateral_3d_8.h"
#include "geometries/quadrilateral_3d_9.h"

#include "geometries/tetrahedra_3d_4.h"
#include "geometries/tetrahedra_3d_10.h"

#include "geometries/hexahedra_3d_8.h"
#include "geometries/hexahedra_3d_20.h"
#include "geometries/hexahedra_3d_27.h"

#include "geometries/prism_3d_6.h"
#include "geometries/prism_3d_15.h"

#include "geometries/line_2d_2.h"

#include "geometries/line_3d_2.h"
#include "geometries/line_3d_3.h"

#include "geometries/point_2d.h"
#include "geometries/point_3d.h"

#include "includes/element.h"
#include "includes/condition.h"
#include "includes/variables.h"
#include "includes/serializer.h"

#include "mpm_application.h"

namespace Kratos
{

    KratosMPMApplication::KratosMPMApplication():
        KratosApplication("MPMApplication"),
        /// Elements, using QuadraturePointGeometries:


        mMPMUpdatedLagrangian(0, Element::GeometryType::Pointer(new GeometryType(Element::GeometryType::PointsArrayType(0)))),
        mMPMUpdatedLagrangianUP(0, Element::GeometryType::Pointer(new GeometryType(Element::GeometryType::PointsArrayType(0)))),
        mMPMUpdatedLagrangianPQ(0, Element::GeometryType::Pointer(new GeometryType(Element::GeometryType::PointsArrayType(0)))),


        /// Deprecated Elements
        mMPMUpdatedLagrangian2D3N( 0, Element::GeometryType::Pointer( new Triangle2D3 <Node >( Element::GeometryType::PointsArrayType( 3 ) ) ) ),
        mMPMUpdatedLagrangian3D4N( 0, Element::GeometryType::Pointer( new Tetrahedra3D4 <Node >( Element::GeometryType::PointsArrayType( 4 ) ) ) ),
        mMPMUpdatedLagrangianUP2D3N( 0, Element::GeometryType::Pointer( new Triangle2D3 <Node >( Element::GeometryType::PointsArrayType( 3 ) ) ) ),
        //mMPMUpdatedLagrangianUP3D4N( 0, Element::GeometryType::Pointer( new Tetrahedra3D4 <Node >( Element::GeometryType::PointsArrayType( 4 ) ) ) ),
        mMPMUpdatedLagrangian2D4N( 0, Element::GeometryType::Pointer( new Quadrilateral2D4 <Node >( Element::GeometryType::PointsArrayType( 4 ) ) ) ),
        mMPMUpdatedLagrangian3D8N( 0, Element::GeometryType::Pointer( new Hexahedra3D8 <Node >( Element::GeometryType::PointsArrayType( 8 ) ) ) ),
        //mMPMUpdatedLagrangianUP2D4N( 0, Element::GeometryType::Pointer( new Quadrilateral2D4 <Node >( Element::GeometryType::PointsArrayType( 4 ) ) ) )
        //mTotalLagrangian2D3N( 0, Element::GeometryType::Pointer( new Triangle2D3 <Node >( Element::GeometryType::PointsArrayType( 3, Node() ) ) ) ),
        //mTotalLagrangian3D4N( 0, Element::GeometryType::Pointer( new Tetrahedra3D4 <Node >( Element::GeometryType::PointsArrayType( 4, Node() ) ) ) )
        mMPMUpdatedLagrangianAxisymmetry2D3N( 0, Element::GeometryType::Pointer( new Triangle2D3 <Node >( Element::GeometryType::PointsArrayType( 3 ) ) ) ),
        mMPMUpdatedLagrangianAxisymmetry2D4N( 0, Element::GeometryType::Pointer( new Quadrilateral2D4 <Node >( Element::GeometryType::PointsArrayType( 4 ) ) ) ),
        //// CONDITIONS:
        // Grid Conditions
        mMPMGridPointLoadCondition2D1N(0, Condition::GeometryType::Pointer(new Point2D<Node>(Condition::GeometryType::PointsArrayType(1)))),
        mMPMGridPointLoadCondition3D1N(0, Condition::GeometryType::Pointer(new Point3D<Node>(Condition::GeometryType::PointsArrayType(1)))),
        mMPMGridAxisymPointLoadCondition2D1N(0, Condition::GeometryType::Pointer(new Point2D<Node>(Condition::GeometryType::PointsArrayType(1)))),
        mMPMGridLineLoadCondition2D2N(0, Condition::GeometryType::Pointer(new Line2D2<Node>(Condition::GeometryType::PointsArrayType(2)))),
        mMPMGridAxisymLineLoadCondition2D2N(0, Condition::GeometryType::Pointer(new Line2D2<Node>(Condition::GeometryType::PointsArrayType(2)))),
        mMPMGridSurfaceLoadCondition3D3N(0, Condition::GeometryType::Pointer(new Triangle3D3<Node>(Condition::GeometryType::PointsArrayType(3)))),
        mMPMGridSurfaceLoadCondition3D4N(0, Condition::GeometryType::Pointer(new Quadrilateral3D4<Node>(Condition::GeometryType::PointsArrayType(4)))),
        // MPM Conditions
        /// Conditions, using QuadraturePointGeometries:
        mMPMParticlePenaltyDirichletCondition(0, Condition::GeometryType::Pointer(new GeometryType(Condition::GeometryType::PointsArrayType(0)))),
        mMPMParticlePointLoadCondition(0, Condition::GeometryType::Pointer(new GeometryType(Condition::GeometryType::PointsArrayType(0)))),

        /// Deprecated Conditions
        mMPMParticlePenaltyDirichletCondition2D3N( 0, Condition::GeometryType::Pointer( new Triangle2D3 <Node >( Condition::GeometryType::PointsArrayType( 3 ) ) ) ),
        mMPMParticlePenaltyDirichletCondition2D4N( 0, Condition::GeometryType::Pointer( new Quadrilateral2D4 <Node >( Condition::GeometryType::PointsArrayType( 4 ) ) ) ),
        mMPMParticlePenaltyDirichletCondition3D4N( 0, Condition::GeometryType::Pointer( new Tetrahedra3D4 <Node >( Condition::GeometryType::PointsArrayType( 4 ) ) ) ),
        mMPMParticlePenaltyDirichletCondition3D8N( 0, Condition::GeometryType::Pointer( new Hexahedra3D8 <Node >( Condition::GeometryType::PointsArrayType( 8 ) ) ) ),
        mMPMParticlePointLoadCondition2D3N(0, Condition::GeometryType::Pointer(new Triangle2D3<Node>(Condition::GeometryType::PointsArrayType(3)))),
        mMPMParticlePointLoadCondition3D4N(0, Condition::GeometryType::Pointer(new Tetrahedra3D4<Node>(Condition::GeometryType::PointsArrayType(4)))),
        mMPMParticlePointLoadCondition2D4N(0, Condition::GeometryType::Pointer(new Quadrilateral2D4<Node>(Condition::GeometryType::PointsArrayType(4)))),
        mMPMParticlePointLoadCondition3D8N(0, Condition::GeometryType::Pointer(new Hexahedra3D8<Node>(Condition::GeometryType::PointsArrayType(8))))
    {}

    void KratosMPMApplication::Register()
    {
        KRATOS_INFO("") << "    KRATOS  ____ __   ____ _____ _  ___ _   ____\n"
                        << "           |  _ |  \\ |  _ |_   _| |/   | | | ___|\n"
                        << "           |   _| \\ \\|    | | | | |   (  |_| _|_\n"
                        << "           |__|__/ \\_\\_|\\_\\ |_| |_|\\___|___|____|MECHANICS\n"
                        << "Initializing KratosMPMApplication..." << std::endl;

        // Registering elements


        KRATOS_REGISTER_ELEMENT("MPMUpdatedLagrangian", mMPMUpdatedLagrangian)
        KRATOS_REGISTER_ELEMENT("MPMUpdatedLagrangianUP", mMPMUpdatedLagrangianUP)
        KRATOS_REGISTER_ELEMENT("MPMUpdatedLagrangianPQ", mMPMUpdatedLagrangianPQ)
        KRATOS_REGISTER_ELEMENT("MPMUpdatedLagrangianUPVMS", mMPMUpdatedLagrangianUPVMS)

        // Deprecated elements
        KRATOS_REGISTER_ELEMENT( "MPMUpdatedLagrangian2D3N", mMPMUpdatedLagrangian2D3N )
        KRATOS_REGISTER_ELEMENT( "MPMUpdatedLagrangian3D4N", mMPMUpdatedLagrangian3D4N )
        KRATOS_REGISTER_ELEMENT( "MPMUpdatedLagrangianUP2D3N", mMPMUpdatedLagrangianUP2D3N )
        //KRATOS_REGISTER_ELEMENT( "MPMUpdatedLagrangianUP3D4N", mMPMUpdatedLagrangianUP3D4N )
        KRATOS_REGISTER_ELEMENT( "MPMUpdatedLagrangian2D4N", mMPMUpdatedLagrangian2D4N )
        KRATOS_REGISTER_ELEMENT( "MPMUpdatedLagrangian3D8N", mMPMUpdatedLagrangian3D8N )
        //KRATOS_REGISTER_ELEMENT( "MPMUpdatedLagrangianUP2D4N", mMPMUpdatedLagrangianUP2D4N )
        KRATOS_REGISTER_ELEMENT( "MPMUpdatedLagrangianAxisymmetry2D3N", mMPMUpdatedLagrangianAxisymmetry2D3N )
        KRATOS_REGISTER_ELEMENT( "MPMUpdatedLagrangianAxisymmetry2D4N", mMPMUpdatedLagrangianAxisymmetry2D4N )

        // Registering conditions
        // Grid Conditions
        KRATOS_REGISTER_CONDITION( "MPMGridPointLoadCondition2D1N", mMPMGridPointLoadCondition2D1N )
        KRATOS_REGISTER_CONDITION( "MPMGridPointLoadCondition3D1N", mMPMGridPointLoadCondition3D1N )
        KRATOS_REGISTER_CONDITION( "MPMGridAxisymPointLoadCondition2D1N", mMPMGridAxisymPointLoadCondition2D1N )
        KRATOS_REGISTER_CONDITION( "MPMGridLineLoadCondition2D2N", mMPMGridLineLoadCondition2D2N)
        KRATOS_REGISTER_CONDITION( "MPMGridAxisymLineLoadCondition2D2N", mMPMGridAxisymLineLoadCondition2D2N)
        KRATOS_REGISTER_CONDITION( "MPMGridSurfaceLoadCondition3D3N", mMPMGridSurfaceLoadCondition3D3N)
        KRATOS_REGISTER_CONDITION( "MPMGridSurfaceLoadCondition3D4N", mMPMGridSurfaceLoadCondition3D4N)
        // MPM Conditions
        KRATOS_REGISTER_CONDITION( "MPMParticlePenaltyDirichletCondition", mMPMParticlePenaltyDirichletCondition)
        KRATOS_REGISTER_CONDITION( "MPMParticlePointLoadCondition", mMPMParticlePointLoadCondition)

        // deprecated conditions
        KRATOS_REGISTER_CONDITION( "MPMParticlePenaltyDirichletCondition2D3N", mMPMParticlePenaltyDirichletCondition2D3N)
        KRATOS_REGISTER_CONDITION( "MPMParticlePenaltyDirichletCondition2D4N", mMPMParticlePenaltyDirichletCondition2D4N)
        KRATOS_REGISTER_CONDITION( "MPMParticlePenaltyDirichletCondition3D4N", mMPMParticlePenaltyDirichletCondition3D4N)
        KRATOS_REGISTER_CONDITION( "MPMParticlePenaltyDirichletCondition3D8N", mMPMParticlePenaltyDirichletCondition3D8N)
        KRATOS_REGISTER_CONDITION( "MPMParticlePointLoadCondition2D3N", mMPMParticlePointLoadCondition2D3N )
        KRATOS_REGISTER_CONDITION( "MPMParticlePointLoadCondition3D4N", mMPMParticlePointLoadCondition3D4N )
        KRATOS_REGISTER_CONDITION( "MPMParticlePointLoadCondition2D4N", mMPMParticlePointLoadCondition2D4N )
        KRATOS_REGISTER_CONDITION( "MPMParticlePointLoadCondition3D8N", mMPMParticlePointLoadCondition3D8N )

        // Registering elements
        KRATOS_REGISTER_VARIABLE( MP_MATERIAL_ID )
        KRATOS_REGISTER_VARIABLE( MATERIAL_POINTS_PER_ELEMENT )
        KRATOS_REGISTER_VARIABLE( MP_SUB_POINTS)
        KRATOS_REGISTER_VARIABLE( MP_MASS )
        KRATOS_REGISTER_VARIABLE( MP_DENSITY )
        KRATOS_REGISTER_VARIABLE( MP_VOLUME )
        KRATOS_REGISTER_VARIABLE( MP_POTENTIAL_ENERGY )
        KRATOS_REGISTER_VARIABLE( MP_KINETIC_ENERGY )
        KRATOS_REGISTER_VARIABLE( MP_STRAIN_ENERGY )
        KRATOS_REGISTER_VARIABLE( MP_TOTAL_ENERGY )
        KRATOS_REGISTER_VARIABLE( MP_PRESSURE )
        KRATOS_REGISTER_VARIABLE( PRESSURE_REACTION )
        KRATOS_REGISTER_VARIABLE( MP_EQUIVALENT_STRESS )
        KRATOS_REGISTER_VARIABLE( MP_DELTA_PLASTIC_STRAIN )
        KRATOS_REGISTER_VARIABLE( MP_EQUIVALENT_PLASTIC_STRAIN )
        KRATOS_REGISTER_VARIABLE( MP_EQUIVALENT_PLASTIC_STRAIN_RATE)
        KRATOS_REGISTER_VARIABLE( MP_DELTA_PLASTIC_VOLUMETRIC_STRAIN )
        KRATOS_REGISTER_VARIABLE( MP_ACCUMULATED_PLASTIC_VOLUMETRIC_STRAIN )
        KRATOS_REGISTER_VARIABLE( MP_DELTA_PLASTIC_DEVIATORIC_STRAIN )
        KRATOS_REGISTER_VARIABLE( MP_ACCUMULATED_PLASTIC_DEVIATORIC_STRAIN )
        KRATOS_REGISTER_VARIABLE( MP_TEMPERATURE)
        KRATOS_REGISTER_VARIABLE( NODAL_MPRESSURE )
        KRATOS_REGISTER_VARIABLE(IS_COMPRESSIBLE)
        KRATOS_REGISTER_VARIABLE(IS_MIXED_FORMULATION)

        // Registering consitutive law variables
        KRATOS_REGISTER_VARIABLE( CONSTITUTIVE_LAW_POINTER )
        // CL: Solid
        KRATOS_REGISTER_VARIABLE( RAYLEIGH_ALPHA )
        KRATOS_REGISTER_VARIABLE( RAYLEIGH_BETA )
        // CL: Mohr Coulomb
        KRATOS_REGISTER_VARIABLE( COHESION )
        KRATOS_REGISTER_VARIABLE( INTERNAL_DILATANCY_ANGLE )
        // CL: Mohr Coulomb Strain Softening
        KRATOS_REGISTER_VARIABLE( INTERNAL_FRICTION_ANGLE_RESIDUAL )
        KRATOS_REGISTER_VARIABLE( COHESION_RESIDUAL )
        KRATOS_REGISTER_VARIABLE( INTERNAL_DILATANCY_ANGLE_RESIDUAL )
        KRATOS_REGISTER_VARIABLE( SHAPE_FUNCTION_BETA )
        // CL: Johnson Cook
        KRATOS_REGISTER_VARIABLE( REFERENCE_STRAIN_RATE)
        KRATOS_REGISTER_VARIABLE( TAYLOR_QUINNEY_COEFFICIENT)
        KRATOS_REGISTER_VARIABLE( MP_HARDENING_RATIO)

        // Mesh variables
        KRATOS_REGISTER_VARIABLE( GEOMETRY_NEIGHBOURS )

        // Registering condition variables
        // Essential Boundary Conditions
        KRATOS_REGISTER_VARIABLE( MPC_BOUNDARY_CONDITION_TYPE )
        KRATOS_REGISTER_VARIABLE( PENALTY_FACTOR )
        KRATOS_REGISTER_VARIABLE( PARTICLE_BASED_SLIP )

        // Nodal load variables
        KRATOS_REGISTER_3D_VARIABLE_WITH_COMPONENTS(POINT_LOAD)
        KRATOS_REGISTER_3D_VARIABLE_WITH_COMPONENTS(LINE_LOAD)
        KRATOS_REGISTER_3D_VARIABLE_WITH_COMPONENTS(SURFACE_LOAD)

        // Registering MP element variable
        KRATOS_REGISTER_3D_VARIABLE_WITH_COMPONENTS( MP_COORD )
        KRATOS_REGISTER_3D_VARIABLE_WITH_COMPONENTS( MP_DISPLACEMENT )
        KRATOS_REGISTER_3D_VARIABLE_WITH_COMPONENTS( MP_VELOCITY )
        KRATOS_REGISTER_3D_VARIABLE_WITH_COMPONENTS( MP_ACCELERATION )
        KRATOS_REGISTER_3D_VARIABLE_WITH_COMPONENTS( MP_VOLUME_ACCELERATION )
        KRATOS_REGISTER_VARIABLE( MP_CAUCHY_STRESS_VECTOR )
        KRATOS_REGISTER_VARIABLE( MP_ALMANSI_STRAIN_VECTOR )

        // Registering MP condition variable
        KRATOS_REGISTER_3D_VARIABLE_WITH_COMPONENTS( MPC_COORD )
        KRATOS_REGISTER_VARIABLE( MPC_CONDITION_ID )
        KRATOS_REGISTER_VARIABLE( MPC_IS_NEUMANN )
        KRATOS_REGISTER_VARIABLE( MPC_AREA )
        KRATOS_REGISTER_3D_VARIABLE_WITH_COMPONENTS( MPC_NORMAL )
        KRATOS_REGISTER_3D_VARIABLE_WITH_COMPONENTS( MPC_DISPLACEMENT )
        KRATOS_REGISTER_3D_VARIABLE_WITH_COMPONENTS( MPC_DELTA_DISPLACEMENT )
        KRATOS_REGISTER_3D_VARIABLE_WITH_COMPONENTS( MPC_IMPOSED_DISPLACEMENT )
        KRATOS_REGISTER_3D_VARIABLE_WITH_COMPONENTS( MPC_VELOCITY )
        KRATOS_REGISTER_3D_VARIABLE_WITH_COMPONENTS( MPC_IMPOSED_VELOCITY )
        KRATOS_REGISTER_3D_VARIABLE_WITH_COMPONENTS( MPC_ACCELERATION )
        KRATOS_REGISTER_3D_VARIABLE_WITH_COMPONENTS( MPC_IMPOSED_ACCELERATION )
        KRATOS_REGISTER_3D_VARIABLE_WITH_COMPONENTS( MPC_CONTACT_FORCE )
        KRATOS_REGISTER_VARIABLE( MATERIAL_POINTS_PER_CONDITION )
        KRATOS_REGISTER_VARIABLE( IS_EQUAL_DISTRIBUTED )

        // Registering grid node variable
        KRATOS_REGISTER_3D_VARIABLE_WITH_COMPONENTS( NODAL_MOMENTUM )
        KRATOS_REGISTER_3D_VARIABLE_WITH_COMPONENTS( NODAL_INERTIA )
        KRATOS_REGISTER_3D_VARIABLE_WITH_COMPONENTS( NODAL_INTERNAL_FORCE )

        // Registering node variable for OSGS stabilization
        KRATOS_REGISTER_3D_VARIABLE_WITH_COMPONENTS( RESPROJ_DISPL )
        KRATOS_REGISTER_VARIABLE( RESPROJ_PRESS )
        KRATOS_REGISTER_VARIABLE( NODAL_AREA )
        KRATOS_REGISTER_3D_VARIABLE_WITH_COMPONENTS( NODAL_CAUCHY_STRESS_VECTOR )


        // Registering Constitutive Laws
        // CL: Linear Elastic laws
        KRATOS_REGISTER_CONSTITUTIVE_LAW("LinearElasticIsotropic3DLaw", mLinearElastic3DLaw);
        KRATOS_REGISTER_CONSTITUTIVE_LAW("LinearElasticIsotropicPlaneStress2DLaw", mLinearElasticPlaneStress2DLaw);
        KRATOS_REGISTER_CONSTITUTIVE_LAW("LinearElasticIsotropicPlaneStrain2DLaw", mLinearElasticPlaneStrain2DLaw);
        KRATOS_REGISTER_CONSTITUTIVE_LAW("LinearElasticIsotropicAxisym2DLaw", mLinearElasticAxisym2DLaw);
        // CL: Hyperelastic laws
        KRATOS_REGISTER_CONSTITUTIVE_LAW("HyperElasticNeoHookean3DLaw", mHyperElastic3DLaw);
        KRATOS_REGISTER_CONSTITUTIVE_LAW("HyperElasticNeoHookeanPlaneStrain2DLaw", mHyperElasticPlaneStrain2DLaw);
        KRATOS_REGISTER_CONSTITUTIVE_LAW("HyperElasticNeoHookeanAxisym2DLaw", mHyperElasticAxisym2DLaw);
        KRATOS_REGISTER_CONSTITUTIVE_LAW("HyperElasticNeoHookeanUP3DLaw", mHyperElasticUP3DLaw);
        KRATOS_REGISTER_CONSTITUTIVE_LAW("HyperElasticNeoHookeanPlaneStrainUP2DLaw", mHyperElasticPlaneStrainUP2DLaw);
        // CL: Mohr Coulomb
        KRATOS_REGISTER_CONSTITUTIVE_LAW("HenckyMCPlastic3DLaw", mHenckyMCPlastic3DLaw);
        KRATOS_REGISTER_CONSTITUTIVE_LAW("HenckyMCPlasticPlaneStrain2DLaw", mHenckyMCPlasticPlaneStrain2DLaw);
        KRATOS_REGISTER_CONSTITUTIVE_LAW("HenckyMCPlasticAxisym2DLaw", mHenckyMCPlasticAxisym2DLaw);
        KRATOS_REGISTER_CONSTITUTIVE_LAW("HenckyMCPlasticUP3DLaw", mHenckyMCPlasticUP3DLaw);
        KRATOS_REGISTER_CONSTITUTIVE_LAW("HenckyMCPlasticPlaneStrainUP2DLaw", mHenckyMCPlasticPlaneStrainUP2DLaw);
        // CL: Mohr Coulomb Strain Softening
        KRATOS_REGISTER_CONSTITUTIVE_LAW("HenckyMCStrainSofteningPlastic3DLaw", mHenckyMCStrainSofteningPlastic3DLaw);
        KRATOS_REGISTER_CONSTITUTIVE_LAW("HenckyMCStrainSofteningPlasticPlaneStrain2DLaw", mHenckyMCStrainSofteningPlasticPlaneStrain2DLaw);
        KRATOS_REGISTER_CONSTITUTIVE_LAW("HenckyMCStrainSofteningPlasticAxisym2DLaw", mHenckyMCStrainSofteningPlasticAxisym2DLaw);
        // CL: Borja Cam Clay
        KRATOS_REGISTER_CONSTITUTIVE_LAW("HenckyBorjaCamClayPlastic3DLaw", mHenckyBorjaCamClayPlastic3DLaw);
        KRATOS_REGISTER_CONSTITUTIVE_LAW("HenckyBorjaCamClayPlasticPlaneStrain2DLaw", mHenckyBorjaCamClayPlasticPlaneStrain2DLaw);
        KRATOS_REGISTER_CONSTITUTIVE_LAW("HenckyBorjaCamClayPlasticAxisym2DLaw", mHenckyBorjaCamClayPlasticAxisym2DLaw);
        // CL: Johnson Cook
        KRATOS_REGISTER_CONSTITUTIVE_LAW("JohnsonCookThermalPlastic3DLaw", mJohnsonCookThermalPlastic3DLaw);
        KRATOS_REGISTER_CONSTITUTIVE_LAW("JohnsonCookThermalPlastic2DPlaneStrainLaw", mJohnsonCookThermalPlastic2DPlaneStrainLaw);
        KRATOS_REGISTER_CONSTITUTIVE_LAW("JohnsonCookThermalPlastic2DAxisymLaw", mJohnsonCookThermalPlastic2DAxisymLaw);
        // CL: Displacement-based Newtonian Fluid
        KRATOS_REGISTER_CONSTITUTIVE_LAW("DispNewtonianFluid3DLaw", mDispNewtonianFluid3DLaw);
        KRATOS_REGISTER_CONSTITUTIVE_LAW("DispNewtonianFluidPlaneStrain2DLaw", mDispNewtonianFluidPlaneStrain2DLaw);
        KRATOS_REGISTER_CONSTITUTIVE_LAW("DispNewtonianFluidUP3DLaw", mDispNewtonianFluidUP3DLaw);
        KRATOS_REGISTER_CONSTITUTIVE_LAW("DispNewtonianFluidPlaneStrainUP2DLaw", mDispNewtonianFluidPlaneStrainUP2DLaw);

        //Register Flow Rules
        Serializer::Register("MCPlasticFlowRule", mMCPlasticFlowRule);
        Serializer::Register("MCStrainSofteningPlasticFlowRule", mMCStrainSofteningPlasticFlowRule);
        Serializer::Register("BorjaCamClayPlasticFlowRule", mBorjaCamClayPlasticFlowRule);

        //Register Yield Criterion
        Serializer::Register("MCYieldCriterion", mMCYieldCriterion);
        Serializer::Register("ModifiedCamClayYieldCriterion", mModifiedCamClayYieldCriterion);

        //Register Hardening Laws
        Serializer::Register("ExponentialStrainSofteningLaw", mExponentialStrainSofteningLaw);
        Serializer::Register("CamClayHardeningLaw", mCamClayHardeningLaw);

        // Solver related variables
        KRATOS_REGISTER_VARIABLE(IGNORE_GEOMETRIC_STIFFNESS);
        KRATOS_REGISTER_VARIABLE(IS_AXISYMMETRIC);

        // Explicit time integration variables
        KRATOS_REGISTER_VARIABLE(CALCULATE_MUSL_VELOCITY_FIELD)
        KRATOS_REGISTER_VARIABLE(IS_EXPLICIT)
        KRATOS_REGISTER_VARIABLE(IS_EXPLICIT_CENTRAL_DIFFERENCE)
        KRATOS_REGISTER_VARIABLE(EXPLICIT_STRESS_UPDATE_OPTION)
        KRATOS_REGISTER_VARIABLE(CALCULATE_EXPLICIT_MP_STRESS)
        KRATOS_REGISTER_VARIABLE(EXPLICIT_MAP_GRID_TO_MP)
        KRATOS_REGISTER_VARIABLE(IS_FIX_EXPLICIT_MP_ON_GRID_EDGE)

        // Partitioned Quadrature MPM variables
        KRATOS_REGISTER_VARIABLE(IS_PQMPM)
        KRATOS_REGISTER_VARIABLE(IS_MAKE_NORMAL_MP_IF_PQMPM_FAILS)
        KRATOS_REGISTER_VARIABLE(PQMPM_SUBPOINT_MIN_VOLUME_FRACTION)

        // Stabilization variables
        KRATOS_REGISTER_VARIABLE(STABILIZATION_TYPE)
<<<<<<< HEAD
        KRATOS_REGISTER_VARIABLE(IS_DYNAMIC)
=======

        // For friction
        KRATOS_REGISTER_VARIABLE(STICK_FORCE)
        KRATOS_REGISTER_VARIABLE(FRICTION_STATE)
        KRATOS_REGISTER_VARIABLE(TANGENTIAL_PENALTY_FACTOR)
        KRATOS_REGISTER_VARIABLE(FRICTION_ACTIVE)
        KRATOS_REGISTER_VARIABLE(FRICTION_ASSIGNED)
        KRATOS_REGISTER_VARIABLE(HAS_INITIAL_MOMENTUM)
        KRATOS_REGISTER_VARIABLE(INITIAL_LOOP_COMPLETE)
>>>>>>> 885a57e8
    }

}  // namespace Kratos.

<|MERGE_RESOLUTION|>--- conflicted
+++ resolved
@@ -317,10 +317,8 @@
 
         // Stabilization variables
         KRATOS_REGISTER_VARIABLE(STABILIZATION_TYPE)
-<<<<<<< HEAD
+
         KRATOS_REGISTER_VARIABLE(IS_DYNAMIC)
-=======
-
         // For friction
         KRATOS_REGISTER_VARIABLE(STICK_FORCE)
         KRATOS_REGISTER_VARIABLE(FRICTION_STATE)
@@ -329,7 +327,7 @@
         KRATOS_REGISTER_VARIABLE(FRICTION_ASSIGNED)
         KRATOS_REGISTER_VARIABLE(HAS_INITIAL_MOMENTUM)
         KRATOS_REGISTER_VARIABLE(INITIAL_LOOP_COMPLETE)
->>>>>>> 885a57e8
+
     }
 
 }  // namespace Kratos.
