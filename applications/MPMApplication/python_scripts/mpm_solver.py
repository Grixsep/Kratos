--- conflicted
+++ resolved
@@ -348,7 +348,6 @@
             raise Exception("Other input options are not implemented yet.")
 
     def _AddDofsToModelPart(self, model_part):
-
         if self.settings["velocity_formulation"].GetBool():
             KratosMultiphysics.VariableUtils().AddDof(KratosMultiphysics.VELOCITY_X, KratosMultiphysics.REACTION_X, model_part)
             KratosMultiphysics.VariableUtils().AddDof(KratosMultiphysics.VELOCITY_Y, KratosMultiphysics.REACTION_Y, model_part)
@@ -358,16 +357,11 @@
             KratosMultiphysics.VariableUtils().AddDof(KratosMultiphysics.DISPLACEMENT_X, KratosMultiphysics.REACTION_X, model_part)
             KratosMultiphysics.VariableUtils().AddDof(KratosMultiphysics.DISPLACEMENT_Y, KratosMultiphysics.REACTION_Y, model_part)
             KratosMultiphysics.VariableUtils().AddDof(KratosMultiphysics.DISPLACEMENT_Z, KratosMultiphysics.REACTION_Z, model_part)
-<<<<<<< HEAD
+
             KratosMultiphysics.VariableUtils().AddDof(KratosMPM.NODAL_CAUCHY_STRESS_VECTOR_X, model_part)
             KratosMultiphysics.VariableUtils().AddDof(KratosMPM.NODAL_CAUCHY_STRESS_VECTOR_Y, model_part)
             KratosMultiphysics.VariableUtils().AddDof(KratosMPM.NODAL_CAUCHY_STRESS_VECTOR_Z,  model_part)
     
-=======
-        KratosMultiphysics.VariableUtils().AddDof(KratosMPM.NODAL_CAUCHY_STRESS_VECTOR_X, model_part)
-        KratosMultiphysics.VariableUtils().AddDof(KratosMPM.NODAL_CAUCHY_STRESS_VECTOR_Y, model_part)
-        KratosMultiphysics.VariableUtils().AddDof(KratosMPM.NODAL_CAUCHY_STRESS_VECTOR_Z,  model_part)
->>>>>>> 7161952a
 
 
         if self.settings["pressure_dofs"].GetBool():
