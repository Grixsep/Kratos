//    |  /           |
//    ' /   __| _` | __|  _ \   __|
//    . \  |   (   | |   (   |\__ `
//   _|\_\_|  \__,_|\__|\___/ ____/
//                   Multi-Physics
//
//  License:		 BSD License
//					 Kratos default license: kratos/license.txt
//
//  Main authors:    Philipp Bucher
//                   Tobias Teschemachen
//

#if !defined(KRATOS_COUPLING_GEOMETRY_MAPPER_H_INCLUDED)
#define  KRATOS_COUPLING_GEOMETRY_MAPPER_H_INCLUDED

// System includes

// External includes

// Project includes
#include "mapper.h"
#include "custom_utilities/interface_vector_container.h"
#include "custom_utilities/mapper_flags.h"
#include "custom_utilities/mapper_local_system.h"

#include "custom_utilities/mapping_intersection_utilities.h"
#include "custom_modelers/mapping_geometries_modeler.h"
#include "modeler/modeler_factory.h"

#include "linear_solvers/linear_solver.h"

namespace Kratos
{
///@name Kratos Classes
///@{

class CouplingGeometryLocalSystem : public MapperLocalSystem
{
public:

    explicit CouplingGeometryLocalSystem(GeometryPointerType pGeom,
                                         const bool IsProjection,
                                         const bool IsDualMortar,
                                         const bool IsDestinationIsSlave
                                         )
        : mpGeom(pGeom),
          mIsProjection(IsProjection),
          mIsDualMortar(IsDualMortar),
          mIsDestinationIsSlave(IsDestinationIsSlave)
        {}

    void CalculateAll(MatrixType& rLocalMappingMatrix,
                      EquationIdVectorType& rOriginIds,
                      EquationIdVectorType& rDestinationIds,
                      MapperLocalSystem::PairingStatus& rPairingStatus) const override;

    CoordinatesArrayType& Coordinates() const override
    {
        KRATOS_DEBUG_ERROR_IF_NOT(mpGeom) << "Members are not intitialized!" << std::endl;
        // return mpGeom->Center(); // check why not compiling...
        KRATOS_ERROR << "not implemented, needs checking" << std::endl;
    }

    MapperLocalSystemUniquePointer Create(GeometryPointerType pGeometry) const override
    {
        return Kratos::make_unique<CouplingGeometryLocalSystem>(pGeometry, mIsProjection, mIsDualMortar, mIsDestinationIsSlave);
    }

    /// Turn back information as a string.
    std::string PairingInfo(const int EchoLevel) const override;

private:
    GeometryPointerType mpGeom;
    bool mIsProjection; // Set to true is we are projecting the master onto the slave.
                        // Set to false if we are projecting the slave onto the slave.
    bool mIsDualMortar = false;
    bool mIsDestinationIsSlave = true;

};

// CouplingGeometryMapper
//
// The mapper always forward maps from the master to the slave.
// Normally:
//      master  =   interface origin
//      slave   =   interface destination
//
// However, this can be reversed by setting 'destination_is_slave' = false.
// This yields:
//      master  =   interface destination
//      slave   =   interface origin

template<class TSparseSpace, class TDenseSpace>
class CouplingGeometryMapper : public Mapper<TSparseSpace, TDenseSpace>
{
public:

    ///@name Type Definitions
    ///@{

    ///@}
    ///@name Pointer Definitions
    /// Pointer definition of CouplingGeometryMapper
    KRATOS_CLASS_POINTER_DEFINITION(CouplingGeometryMapper);

    typedef Mapper<TSparseSpace, TDenseSpace> BaseType;

    typedef Kratos::unique_ptr<MapperLocalSystem> MapperLocalSystemPointer;
    typedef std::vector<MapperLocalSystemPointer> MapperLocalSystemPointerVector;

    typedef InterfaceVectorContainer<TSparseSpace, TDenseSpace> InterfaceVectorContainerType;
    typedef Kratos::unique_ptr<InterfaceVectorContainerType> InterfaceVectorContainerPointerType;

    typedef std::size_t IndexType;

    typedef typename BaseType::MapperUniquePointerType MapperUniquePointerType;
    typedef typename BaseType::TMappingMatrixType MappingMatrixType;
    typedef Kratos::unique_ptr<MappingMatrixType> MappingMatrixUniquePointerType;

    typedef LinearSolver<TSparseSpace, TDenseSpace> LinearSolverType;
    typedef Kratos::shared_ptr<LinearSolverType> LinearSolverSharedPointerType;

    typedef typename TSparseSpace::VectorType TSystemVectorType;
    typedef Kratos::unique_ptr<TSystemVectorType> TSystemVectorUniquePointerType;

    ///@}
    ///@name Life Cycle
    ///@{

    // Default constructor, needed for registration
    CouplingGeometryMapper(ModelPart& rModelPartOrigin,
                         ModelPart& rModelPartDestination)
                        : mrModelPartOrigin(rModelPartOrigin),
                          mrModelPartDestination(rModelPartDestination){}


    CouplingGeometryMapper(ModelPart& rModelPartOrigin,
                         ModelPart& rModelPartDestination,
                         Parameters JsonParameters);

    /// Destructor.
    ~CouplingGeometryMapper() override = default;

    ///@}
    ///@name Operations
    ///@{

    void UpdateInterface(
        Kratos::Flags MappingOptions,
        double SearchRadius) override
    {
        mpModeler->PrepareGeometryModel();

        AssignInterfaceEquationIds();

        KRATOS_ERROR << "Not implemented!" << std::endl;
    }

    void Map(
        const Variable<double>& rOriginVariable,
        const Variable<double>& rDestinationVariable,
        Kratos::Flags MappingOptions) override
    {
        if (MappingOptions.Is(MapperFlags::USE_TRANSPOSE)) {
            MappingOptions.Reset(MapperFlags::USE_TRANSPOSE);
            MappingOptions.Set(MapperFlags::INTERNAL_USE_TRANSPOSE, true);
            GetInverseMapper()->Map(rDestinationVariable, rOriginVariable, MappingOptions);
        }
        else if (MappingOptions.Is(MapperFlags::INTERNAL_USE_TRANSPOSE)) {
            MapInternalTranspose(rOriginVariable, rDestinationVariable, MappingOptions);
        }
        else {
            MapInternal(rOriginVariable, rDestinationVariable, MappingOptions);
        }
    }

    void Map(
        const Variable< array_1d<double, 3> >& rOriginVariable,
        const Variable< array_1d<double, 3> >& rDestinationVariable,
        Kratos::Flags MappingOptions) override
    {
        if (MappingOptions.Is(MapperFlags::USE_TRANSPOSE)) {
            MappingOptions.Reset(MapperFlags::USE_TRANSPOSE);
            MappingOptions.Set(MapperFlags::INTERNAL_USE_TRANSPOSE, true);
            GetInverseMapper()->Map(rDestinationVariable, rOriginVariable, MappingOptions);
        }
        else if (MappingOptions.Is(MapperFlags::INTERNAL_USE_TRANSPOSE)) {
            MapInternalTranspose(rOriginVariable, rDestinationVariable, MappingOptions);
        }
        else {
            MapInternal(rOriginVariable, rDestinationVariable, MappingOptions);
        }
    }

    void InverseMap(
        const Variable<double>& rOriginVariable,
        const Variable<double>& rDestinationVariable,
        Kratos::Flags MappingOptions) override
    {
        if (MappingOptions.Is(MapperFlags::USE_TRANSPOSE)) {
            MapInternalTranspose(rOriginVariable, rDestinationVariable, MappingOptions);
        }
        else {
            GetInverseMapper()->Map(rDestinationVariable, rOriginVariable, MappingOptions);
        }
    }

    void InverseMap(
        const Variable< array_1d<double, 3> >& rOriginVariable,
        const Variable< array_1d<double, 3> >& rDestinationVariable,
        Kratos::Flags MappingOptions) override
    {
        if (MappingOptions.Is(MapperFlags::USE_TRANSPOSE)) {
            MapInternalTranspose(rOriginVariable, rDestinationVariable, MappingOptions);
        }
        else {
            GetInverseMapper()->Map(rDestinationVariable, rOriginVariable, MappingOptions);
        }
    }

    ///@}
    ///@name Access
    ///@{

    MappingMatrixType& GetMappingMatrix() override
    {
        if (mMapperSettings["precompute_mapping_matrix"].GetBool() || mMapperSettings["dual_mortar"].GetBool()) return *(mpMappingMatrix.get());
        else KRATOS_ERROR << "'precompute_mapping_matrix' or 'dual_mortar' must be 'true' in your parameters to retrieve the computed mapping matrix!" << std::endl;
    }

    MapperUniquePointerType Clone(ModelPart& rModelPartOrigin,
                                  ModelPart& rModelPartDestination,
                                  Parameters JsonParameters) const override
    {
        return Kratos::make_unique<CouplingGeometryMapper<TSparseSpace, TDenseSpace>>(
            rModelPartOrigin,
            rModelPartDestination,
            JsonParameters);
    }

    ///@}
    ///@name Inquiry
    ///@{

    ///@}
    ///@name Input and output
    ///@{

    /// Turn back information as a string.
    std::string Info() const override
    {
        return "CouplingGeometryMapper";
    }

    /// Print information about this object.
    void PrintInfo(std::ostream& rOStream) const override
    {
        rOStream << "CouplingGeometryMapper";
    }

    /// Print object's data.
    void PrintData(std::ostream& rOStream) const override
    {
        BaseType::PrintData(rOStream);
    }

    // Get values
    // Always returns the true origin/destination regardless of 'destination_is_slave'
    ModelPart& GetInterfaceModelPartOrigin() override
    {

        return mpCouplingMP->GetSubModelPart("interface_origin");
    }

    ModelPart& GetInterfaceModelPartDestination() override
    {
        return mpCouplingMP->GetSubModelPart("interface_destination");
    }

private:

    ///@name Private Operations
    ///@{
    typename Modeler::Pointer mpModeler = nullptr;

    ModelPart& mrModelPartOrigin;
    ModelPart& mrModelPartDestination;
    ModelPart* mpCouplingMP = nullptr;
    ModelPart* mpCouplingInterfaceMaster = nullptr;
    ModelPart* mpCouplingInterfaceSlave = nullptr;

    Parameters mMapperSettings;

    MapperUniquePointerType mpInverseMapper = nullptr;

    MappingMatrixUniquePointerType mpMappingMatrix;
    MappingMatrixUniquePointerType mpMappingMatrixProjector;
    MappingMatrixUniquePointerType mpMappingMatrixSlave;

    TSystemVectorUniquePointerType mpTempVector;

    MapperLocalSystemPointerVector mMapperLocalSystemsProjector;
    MapperLocalSystemPointerVector mMapperLocalSystemsSlave;

    InterfaceVectorContainerPointerType mpInterfaceVectorContainerMaster;
    InterfaceVectorContainerPointerType mpInterfaceVectorContainerSlave;

    LinearSolverSharedPointerType mpLinearSolver = nullptr;


    void InitializeInterface(Kratos::Flags MappingOptions = Kratos::Flags());

    void AssignInterfaceEquationIds()
    {
        MapperUtilities::AssignInterfaceEquationIds(mpCouplingInterfaceSlave->GetCommunicator());
        MapperUtilities::AssignInterfaceEquationIds(mpCouplingInterfaceMaster->GetCommunicator());
    }

    void MapInternal(const Variable<double>& rOriginVariable,
                     const Variable<double>& rDestinationVariable,
                     Kratos::Flags MappingOptions);

    void MapInternalTranspose(const Variable<double>& rOriginVariable,
                              const Variable<double>& rDestinationVariable,
                              Kratos::Flags MappingOptions);

    void MapInternal(const Variable<array_1d<double, 3>>& rOriginVariable,
                     const Variable<array_1d<double, 3>>& rDestinationVariable,
                     Kratos::Flags MappingOptions);

    void MapInternalTranspose(const Variable<array_1d<double, 3>>& rOriginVariable,
                              const Variable<array_1d<double, 3>>& rDestinationVariable,
                              Kratos::Flags MappingOptions);

    void EnforceConsistencyWithScaling(
        const MappingMatrixType& rInterfaceMatrixSlave,
        MappingMatrixType& rInterfaceMatrixProjected,
        const double scalingLimit = 1.1);

    void CreateLinearSolver();

    void CalculateMappingMatrixWithSolver(MappingMatrixType& rConsistentInterfaceMatrix, MappingMatrixType& rProjectedInterfaceMatrix);

    Parameters GetMapperDefaultSettings() const
    {
        return Parameters(R"({
            "echo_level"                    : 0,
            "dual_mortar"                   : false,
            "precompute_mapping_matrix"     : false,
            "modeler_name"                  : "UNSPECIFIED",
            "modeler_parameters"            : {},
            "consistency_scaling"           : true,
            "row_sum_tolerance"             : 1e-12,
<<<<<<< HEAD
=======
            "destination_is_slave"          : true,
>>>>>>> 17dca6f0
            "linear_solver_settings"        : {}
        })");
    }

    ///@}
    ///@name Private  Access
    ///@{

    MapperUniquePointerType& GetInverseMapper()
    {
        if (!mpInverseMapper) {
            InitializeInverseMapper();
        }
        return mpInverseMapper;
    }

    void InitializeInverseMapper()
    {
        KRATOS_ERROR << "Inverse Mapping is not supported yet!" << std::endl;
        mpInverseMapper = this->Clone(mrModelPartDestination,
                                      mrModelPartOrigin,
                                      mMapperSettings);
    }

    ///@}

}; // Class CouplingGeometryMapper

///@} addtogroup block
}  // namespace Kratos.

#endif // KRATOS_COUPLING_GEOMETRY_MAPPER_H_INCLUDED defined<|MERGE_RESOLUTION|>--- conflicted
+++ resolved
@@ -352,10 +352,7 @@
             "modeler_parameters"            : {},
             "consistency_scaling"           : true,
             "row_sum_tolerance"             : 1e-12,
-<<<<<<< HEAD
-=======
             "destination_is_slave"          : true,
->>>>>>> 17dca6f0
             "linear_solver_settings"        : {}
         })");
     }
