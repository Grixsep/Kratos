//    |  /           |
//    ' /   __| _` | __|  _ \   __|
//    . \  |   (   | |   (   |\__ `
//   _|\_\_|  \__,_|\__|\___/ ____/
//                   Multi-Physics
//
//  License:		 BSD License
//					 Kratos default license: kratos/license.txt
//
//  Main authors:    Philipp Bucher, Jordi Cotela
//
// See Master-Thesis P.Bucher
// "Development and Implementation of a Parallel
//  Framework for Non-Matching Grid Mapping"


// System includes


// External includes


// Project includes
#include "containers/model.h"

#include "mapping_application.h"
#include "mapping_application_variables.h"

#include "custom_utilities/mapper_typedefs.h"

#include "geometries/point_3d.h"
#include "geometries/tetrahedra_3d_4.h"
#include "geometries/prism_3d_6.h"
#include "geometries/hexahedra_3d_8.h"

#include "custom_utilities/mapper_factory.h"

#include "custom_mappers/nearest_neighbor_mapper.h"
#include "custom_mappers/nearest_element_mapper.h"
#include "custom_mappers/coupling_geometry_mapper.h"

// Macro to register the mapper WITHOUT MPI
#define KRATOS_REGISTER_MAPPER_SERIAL(MapperType, MapperName)                                         \
    {                                                                                                 \
    Model current_model;                                                                              \
    ModelPart& dummy_model_part = current_model.CreateModelPart("dummy");                             \
    MapperFactory::Register<MapperDefinitions::SparseSpaceType, MapperDefinitions::DenseSpaceType>    \
        (MapperName, Kratos::make_shared<MapperType<                                                  \
        MapperDefinitions::SparseSpaceType,MapperDefinitions::DenseSpaceType>>                        \
        (dummy_model_part, dummy_model_part));                                                        \
    }

#ifdef KRATOS_USING_MPI // mpi-parallel compilation
    // Macro to register the mapper WITH MPI
    #define KRATOS_REGISTER_MAPPER_MPI(MapperType, MapperName)                                            \
        {                                                                                                 \
        Model current_model;                                                                              \
        ModelPart& dummy_model_part = current_model.CreateModelPart("dummy");                             \
        MapperFactory::Register<MapperDefinitions::MPISparseSpaceType, MapperDefinitions::DenseSpaceType> \
            (MapperName, Kratos::make_shared<MapperType<                                                  \
            MapperDefinitions::MPISparseSpaceType,MapperDefinitions::DenseSpaceType>>                     \
            (dummy_model_part, dummy_model_part));                                                        \
        }
    // Macro to register the mapper WITH and WITHOUT MPI
    #define KRATOS_REGISTER_MAPPER(MapperType, MapperName)                                            \
        KRATOS_REGISTER_MAPPER_SERIAL(MapperType, MapperName)                                         \
        KRATOS_REGISTER_MAPPER_MPI(MapperType, MapperName)
    #else
    // Macro to register the mapper WITH and WITHOUT MPI
    #define KRATOS_REGISTER_MAPPER(MapperType, MapperName)                                            \
        KRATOS_REGISTER_MAPPER_SERIAL(MapperType, MapperName)
#endif

namespace Kratos
{

KratosMappingApplication::KratosMappingApplication() :
    KratosApplication("MappingApplication"),
    mInterfaceObject(array_1d<double, 3>(0.0)),
    mInterfaceNode(),
    mInterfaceGeometryObject()
{}

void KratosMappingApplication::Register()
{
    KRATOS_INFO("") << "    KRATOS ______  ___                      _____\n"
                    << "           ___   |/  /_____ ___________________(_)_____________ _\n"
                    << "           __  /|_/ /_  __ `/__  __ \\__  __ \\_  /__  __ \\_  __ `/\n"
                    << "           _  /  / / / /_/ /__  /_/ /_  /_/ /  / _  / / /  /_/ /\n"
                    << "           /_/  /_/  \\__,_/ _  .___/_  .___//_/  /_/ /_/_\\__, /\n"
                    << "                            /_/     /_/                 /____/\n"
                    << "Initializing KratosMappingApplication..." << std::endl;

    KRATOS_REGISTER_MAPPER(NearestNeighborMapper, "nearest_neighbor");
    KRATOS_REGISTER_MAPPER(NearestElementMapper,  "nearest_element");
    KRATOS_REGISTER_MAPPER_SERIAL(CouplingGeometryMapper,  "coupling_geometry");
<<<<<<< HEAD
=======

>>>>>>> f349c0f0
    KRATOS_REGISTER_MODELER("MappingGeometriesModeler", mMappingGeometriesModeler);

    KRATOS_REGISTER_VARIABLE( INTERFACE_EQUATION_ID )
    KRATOS_REGISTER_VARIABLE( PAIRING_STATUS )
<<<<<<< HEAD
=======
    KRATOS_REGISTER_VARIABLE( CURRENT_COORDINATES )
>>>>>>> f349c0f0
    KRATOS_REGISTER_VARIABLE( IS_PROJECTED_LOCAL_SYSTEM)
    KRATOS_REGISTER_VARIABLE( IS_DUAL_MORTAR)
}
}  // namespace Kratos.<|MERGE_RESOLUTION|>--- conflicted
+++ resolved
@@ -94,18 +94,11 @@
     KRATOS_REGISTER_MAPPER(NearestNeighborMapper, "nearest_neighbor");
     KRATOS_REGISTER_MAPPER(NearestElementMapper,  "nearest_element");
     KRATOS_REGISTER_MAPPER_SERIAL(CouplingGeometryMapper,  "coupling_geometry");
-<<<<<<< HEAD
-=======
-
->>>>>>> f349c0f0
     KRATOS_REGISTER_MODELER("MappingGeometriesModeler", mMappingGeometriesModeler);
 
     KRATOS_REGISTER_VARIABLE( INTERFACE_EQUATION_ID )
     KRATOS_REGISTER_VARIABLE( PAIRING_STATUS )
-<<<<<<< HEAD
-=======
     KRATOS_REGISTER_VARIABLE( CURRENT_COORDINATES )
->>>>>>> f349c0f0
     KRATOS_REGISTER_VARIABLE( IS_PROJECTED_LOCAL_SYSTEM)
     KRATOS_REGISTER_VARIABLE( IS_DUAL_MORTAR)
 }
