from __future__ import print_function, absolute_import, division  # makes KratosMultiphysics backward compatible with python 2.6 and 2.7

from KratosMultiphysics import *
try: # test to import the modules for the parallel execution
    from KratosMultiphysics.mpi import *
    from KratosMultiphysics.MetisApplication import *
    from KratosMultiphysics.TrilinosApplication import *
except:
    pass
from KratosMultiphysics.MappingApplication import *

CheckForPreviousImport()

import KratosMultiphysics.KratosUnittest as KratosUnittest


class KratosExecuteMapperTests(KratosUnittest.TestCase):

    def __init__(self, GidOutput, set_up_test_1, set_up_test_2):
        self.GiD_output = GidOutput
        self.set_up_test_1 = set_up_test_1
        self.set_up_test_2 = set_up_test_2

        # Mdpa Input files
        input_file_origin      = "MapperTests_mdpa/MappingApplication_test_geometry_tri"
        input_file_destination = "MapperTests_mdpa/MappingApplication_test_geometry_quad"

        self.variable_list_scalar = [PRESSURE, TEMPERATURE]
        self.variable_list_vector = [FORCE, VELOCITY]

        variable_list = []
        variable_list.extend(self.variable_list_scalar)
        variable_list.extend(self.variable_list_vector)

        # check if executed in parallel
        try:
            num_processors = mpi.size
        except:
            num_processors = 1

        if (num_processors == 1): # serial execution
            self.parallel_execution = False
        else:
            # Partition and Read Model Parts
            variable_list.extend([PARTITION_INDEX])
            self.parallel_execution = True

        self.model = Model()

        self.model_part_origin = self.partition_and_read_model_part(self.model,
                                                                     "ModelPartNameOrigin",
                                                                     input_file_origin, 3,
                                                                     variable_list,
<<<<<<< HEAD
                                                                     num_processors)
        self.model_part_destination = self.partition_and_read_model_part("ModelPartNameDestination",
=======
                                                                     self.num_processors)

        self.model_part_destination = self.partition_and_read_model_part(self.model,
                                                                         "ModelPartNameDestination",
>>>>>>> 99b92399
                                                                         input_file_destination, 3,
                                                                         variable_list,
                                                                         num_processors)

    def SetUpMapper(self, file_name):
        self.ResetValuesModelParts()

        if (self.GiD_output):
            self.InitializeGiD(file_name)

        parameter_file_name = "MapperTests_json/"    + file_name + "_parameters.json"
        result_file_name    = "MapperTests_results/" + file_name + "_results.json"

        try: # to read project parameters file
            parameter_file = open(parameter_file_name, 'r')
            project_parameters = Parameters(parameter_file.read())
            mapper_settings = project_parameters["mapper_settings"][0]
        except:
            raise("Project Parameter JSON File \"", parameter_file_name, "\" could not be read")

        results_read = False
        try: # to read the result ifle
            result_file  = open(result_file_name, 'r')
            self.results = Parameters(result_file.read())
            results_read = True
        except:
            print("Warning: Result JSON File \"", result_file_name, "\" could not be read")

        # needed for the tests only, usually one does not need to get the submodel-parts for the mapper
        self.interface_sub_model_part_origin = self.model_part_origin.GetSubModelPart(
                                                mapper_settings["interface_submodel_part_origin"].GetString())
        self.interface_sub_model_part_destination = self.model_part_destination.GetSubModelPart(
                                                mapper_settings["interface_submodel_part_destination"].GetString())

        # Initialize Mapper
        if self.parallel_execution:
            fct_ptr = MapperFactory.CreateMPIMapper
            print("Creating an MPI Mapper")
        else:
            fct_ptr = MapperFactory.CreateMapper
            print("Creating a serial Mapper")
        self.mapper = fct_ptr(self.model_part_origin,
                              self.model_part_destination,
                              mapper_settings)

        if (self.set_up_test_1):
            self.PrintValuesForJson() # needed to set up the test

        if (results_read):
            self.SetPrescribedValues()
        else:
            raise("Result JSON File \"", result_file_name, "\" could not be read")

    ##### Testing Functions
    def TestMapConstantScalarValues(self, output_time):
        map_value = 5.123
        variable_origin = PRESSURE
        variable_destination = TEMPERATURE

        self.SetValuesOnNodes(self.model_part_origin,
                              variable_origin,
                              map_value)

        if (self.GiD_output):
            self.WriteNodalResultsCustom(self.gid_io_origin,
                                         self.model_part_origin,
                                         variable_origin,
                                         output_time)


        # Overwriting Values
        self.mapper.Map(variable_origin,
                        variable_destination)

        if (self.GiD_output):
            self.WriteNodalResultsCustom(self.gid_io_destination,
                                         self.model_part_destination,
                                         variable_destination,
                                         output_time)

        self.CheckValues(self.interface_sub_model_part_destination,
                         variable_destination, map_value)


        # Adding Values
        self.mapper.Map(variable_origin,
                        variable_destination,
                        Mapper.ADD_VALUES)

        if (self.GiD_output):
            self.WriteNodalResultsCustom(self.gid_io_destination,
                                         self.model_part_destination,
                                         variable_destination,
                                         output_time + 0.1)

        self.CheckValues(self.interface_sub_model_part_destination,
                         variable_destination, map_value*2)


        # Swaping the sign of the Values
        self.mapper.Map(variable_origin,
                        variable_destination,
                        Mapper.SWAP_SIGN)

        if (self.GiD_output):
            self.WriteNodalResultsCustom(self.gid_io_destination,
                                         self.model_part_destination,
                                         variable_destination,
                                         output_time + 0.2)

        self.CheckValues(self.interface_sub_model_part_destination,
                         variable_destination,
                         -map_value)


        # Swaping the sign of the Values
        self.mapper.Map(variable_origin,
                        variable_destination,
                        Mapper.ADD_VALUES | Mapper.SWAP_SIGN)

        if (self.GiD_output):
            self.WriteNodalResultsCustom(self.gid_io_destination,
                                         self.model_part_destination,
                                         variable_destination,
                                         output_time + 0.3)

        self.CheckValues(self.interface_sub_model_part_destination,
                         variable_destination,
                         -map_value*2)


        # # Conservative Mapping
        # # Number of Nodes on Origin: 37
        # # Number of Nodes in Destination: 25
        # # => Values in Destination are multiplied with a factor of 1.48 (37/25)
        # # to conserve the sum of quantities aka conservative mapping
        # self.mapper.Map(variable_origin,
        #                                  variable_destination,
        #                                  Mapper.CONSERVATIVE)

        # if (self.GiD_output):
        #     self.WriteNodalResultsCustom(self.gid_io_destination,
        #                                  self.model_part_destination,
        #                                  variable_destination,
        #                                  output_time + 0.3)

        # self.CheckValues(self.interface_sub_model_part_destination,
        #                  variable_destination,
        #                  map_value*1.48)


        self.mapper.UpdateInterface()

    def TestInverseMapConstantScalarValues(self, output_time):
        map_value = -8.6647
        variable_origin = TEMPERATURE
        variable_destination = PRESSURE

        self.SetValuesOnNodes(self.model_part_destination,
                              variable_destination,
                              map_value)

        if (self.GiD_output):
            self.WriteNodalResultsCustom(self.gid_io_destination,
                                         self.model_part_destination,
                                         variable_destination,
                                         output_time)


        # Overwriting Values
        self.mapper.InverseMap(variable_origin,
                               variable_destination)

        if (self.GiD_output):
            self.WriteNodalResultsCustom(self.gid_io_origin,
                                         self.model_part_origin,
                                         variable_origin,
                                         output_time)

        self.CheckValues(self.interface_sub_model_part_origin,
                         variable_origin,
                         map_value)


        # Adding Values
        self.mapper.InverseMap(variable_origin,
                               variable_destination,
                               Mapper.ADD_VALUES)

        if (self.GiD_output):
            self.WriteNodalResultsCustom(self.gid_io_origin,
                                         self.model_part_origin,
                                         variable_origin,
                                         output_time + 0.1)

        self.CheckValues(self.interface_sub_model_part_origin,
                         variable_origin,
                         map_value*2)


        # Swaping the sign of the Values and adding them
        self.mapper.InverseMap(variable_origin,
                               variable_destination,
                               Mapper.ADD_VALUES | Mapper.SWAP_SIGN)

        if (self.GiD_output):
            self.WriteNodalResultsCustom(self.gid_io_origin,
                                         self.model_part_origin,
                                         variable_origin,
                                         output_time + 0.2)

        self.CheckValues(self.interface_sub_model_part_destination,
                         variable_destination,
                         map_value)


        self.mapper.UpdateInterface(Mapper.REMESHED)

    def TestMapConstantVectorValues(self, output_time):
        map_value = Vector([15.99, -2.88, 3.123])
        variable_origin = FORCE
        variable_destination = VELOCITY

        self.SetValuesOnNodes(self.model_part_origin,
                              variable_origin,
                              map_value)

        if (self.GiD_output):
            self.WriteNodalResultsCustom(self.gid_io_origin,
                                         self.model_part_origin,
                                         variable_origin,
                                         output_time)


        # Overwriting Values
        self.mapper.Map(variable_origin,
                        variable_destination)

        if (self.GiD_output):
            self.WriteNodalResultsCustom(self.gid_io_destination,
                                         self.model_part_destination,
                                         variable_destination,
                                         output_time)

        self.CheckValues(self.interface_sub_model_part_destination,
                         variable_destination,
                         map_value)


        # Adding Values
        self.mapper.Map(variable_origin,
                        variable_destination,
                        Mapper.ADD_VALUES)

        if (self.GiD_output):
            self.WriteNodalResultsCustom(self.gid_io_destination,
                                         self.model_part_destination,
                                         variable_destination,
                                         output_time + 0.1)

        self.CheckValues(self.interface_sub_model_part_destination,
                         variable_destination,
                         [2*x for x in map_value])


        # Swaping the sign of the Values
        self.mapper.Map(variable_origin,
                        variable_destination,
                        Mapper.SWAP_SIGN)

        if (self.GiD_output):
            self.WriteNodalResultsCustom(self.gid_io_destination,
                                         self.model_part_destination,
                                         variable_destination,
                                         output_time + 0.2)

        self.CheckValues(self.interface_sub_model_part_destination,
                         variable_destination,
                         [-x for x in map_value])

        self.mapper.UpdateInterface(0.05)

    def TestInverseMapConstantVectorValues(self, output_time):
        map_value = Vector([1.4785, -0.88, -33.123])
        variable_origin = VELOCITY
        variable_destination = FORCE

        self.SetValuesOnNodes(self.model_part_destination,
                              variable_destination,
                              map_value)

        if (self.GiD_output):
            self.WriteNodalResultsCustom(self.gid_io_destination,
                                         self.model_part_destination,
                                         variable_destination,
                                         output_time)

        # Overwriting Values
        self.mapper.InverseMap(variable_origin,
                               variable_destination)

        if (self.GiD_output):
            self.WriteNodalResultsCustom(self.gid_io_origin,
                                         self.model_part_origin,
                                         variable_origin,
                                         output_time)

        self.CheckValues(self.interface_sub_model_part_origin,
                         variable_origin,
                         map_value)

        # Adding Values
        self.mapper.InverseMap(variable_origin,
                               variable_destination,
                               Mapper.ADD_VALUES)

        if (self.GiD_output):
            self.WriteNodalResultsCustom(self.gid_io_origin,
                                         self.model_part_origin,
                                         variable_origin,
                                         output_time + 0.1)

        self.CheckValues(self.interface_sub_model_part_origin,
                         variable_origin,
                         [2*x for x in map_value])

        # # Conservative Mapping
        # # Number of Nodes on Origin: 37
        # # Number of Nodes in Destination: 25
        # # => Values in Origin are multiplied with a factor of 0.675675676 (25/37)
        # # to conserve the sum of quantities aka conservative mapping
        # self.mapper.InverseMap(variable_origin,
        #                                         variable_destination,
        #                                         Mapper.CONSERVATIVE)

        # if (self.GiD_output):
        #     self.WriteNodalResultsCustom(self.gid_io_origin,
        #                                  self.model_part_origin,
        #                                  variable_origin,
        #                                  output_time + 0.2)

        # self.CheckValues(self.interface_sub_model_part_origin,
        #                  variable_origin,
        #                  [0.675675676*x for x in map_value])


    def TestMapNonConstantScalarValues(self, output_time):
        variable_origin = PRESSURE
        variable_destination = TEMPERATURE

        self.SetValuesOnNodesPrescribed(self.interface_sub_model_part_origin,
                                        variable_origin,
                                        self.scalar_values_origin_send)

        if (self.GiD_output):
            self.WriteNodalResultsCustom(self.gid_io_origin,
                                         self.model_part_origin,
                                         variable_origin,
                                         output_time)

        self.mapper.Map(variable_origin,
                        variable_destination)

        if (self.GiD_output):
            self.WriteNodalResultsCustom(self.gid_io_destination,
                                         self.model_part_destination,
                                         variable_destination,
                                         output_time)

        if (self.set_up_test_2):
            self.PrintMappedValues(self.interface_sub_model_part_destination,
                                   variable_destination,
                                   "Destination_receive Scalar")
        else:
            self.CheckValuesPrescribed(self.interface_sub_model_part_destination,
                                       variable_destination,
                                       self.scalar_values_destination_receive)

    def TestInverseMapNonConstantScalarValues(self, output_time):
        variable_origin = TEMPERATURE
        variable_destination = PRESSURE

        self.SetValuesOnNodesPrescribed(self.interface_sub_model_part_destination,
                                        variable_destination,
                                        self.scalar_values_destination_send)

        if (self.GiD_output):
            self.WriteNodalResultsCustom(self.gid_io_destination,
                                         self.model_part_destination,
                                         variable_destination,
                                         output_time)

        self.mapper.InverseMap(variable_origin,
                               variable_destination)

        if (self.GiD_output):
            self.WriteNodalResultsCustom(self.gid_io_origin,
                                         self.model_part_origin,
                                         variable_origin,
                                         output_time)

        if (self.set_up_test_2):
            self.PrintMappedValues(self.interface_sub_model_part_origin,
                                   variable_origin,
                                   "Origin_receive Scalar")
        else:
            self.CheckValuesPrescribed(self.interface_sub_model_part_origin,
                                       variable_origin,
                                       self.scalar_values_origin_receive)

    def TestMapNonConstantVectorValues(self, output_time):
        variable_origin = FORCE
        variable_destination = VELOCITY

        self.SetValuesOnNodesPrescribed(self.interface_sub_model_part_origin,
                                        variable_origin,
                                        self.vector_values_origin_send)

        if (self.GiD_output):
            self.WriteNodalResultsCustom(self.gid_io_origin,
                                         self.model_part_origin,
                                         variable_origin,
                                         output_time)

        self.mapper.Map(variable_origin,
                        variable_destination)

        if (self.GiD_output):
            self.WriteNodalResultsCustom(self.gid_io_destination,
                                         self.model_part_destination,
                                         variable_destination,
                                         output_time)

        if (self.set_up_test_2):
            self.PrintMappedValues(self.interface_sub_model_part_destination,
                                   variable_destination,
                                   "Destination_receive Vector")
        else:
            self.CheckValuesPrescribed(self.interface_sub_model_part_destination,
                                       variable_destination,
                                       self.vector_values_destination_receive)

    def TestInverseMapNonConstantVectorValues(self, output_time):
        variable_origin = VELOCITY
        variable_destination = FORCE

        self.SetValuesOnNodesPrescribed(self.interface_sub_model_part_destination,
                                        variable_destination,
                                        self.vector_values_destination_send)

        if (self.GiD_output):
            self.WriteNodalResultsCustom(self.gid_io_destination,
                                         self.model_part_destination,
                                         variable_destination,
                                         output_time)

        self.mapper.InverseMap(variable_origin,
                               variable_destination)

        if (self.GiD_output):
            self.WriteNodalResultsCustom(self.gid_io_origin,
                                         self.model_part_origin,
                                         variable_origin,
                                         output_time)

        if (self.set_up_test_2):
            self.PrintMappedValues(self.interface_sub_model_part_origin,
                                   variable_origin,
                                   "Origin_receive Vector")
        else:
            self.CheckValuesPrescribed(self.interface_sub_model_part_origin,
                                       variable_origin,
                                       self.vector_values_origin_receive)


    ##### Value Checking Functions
    def ResetValuesModelParts(self):
        for node in self.model_part_origin.Nodes:
            for variable in self.variable_list_scalar:
                node.SetSolutionStepValue(variable, 0.0)
            for variable in self.variable_list_vector:
                node.SetSolutionStepValue(variable, Vector([0.0, 0.0, 0.0]))

        for node in self.model_part_destination.Nodes:
            for variable in self.variable_list_scalar:
                node.SetSolutionStepValue(variable, 0.0)
            for variable in self.variable_list_vector:
                node.SetSolutionStepValue(variable, Vector([0.0, 0.0, 0.0]))


    def SetValuesOnNodes(self, model_part, variable, value):
        for node in model_part.Nodes:
            if (self.parallel_execution):
                if (node.GetSolutionStepValue(PARTITION_INDEX) == mpi.rank):
                    self.SetValuesOnNodesExec(node, variable, value)
            else:
                self.SetValuesOnNodesExec(node, variable, value)

    def SetValuesOnNodesExec(self, node, variable, value):
        node.SetSolutionStepValue(variable, value)


    def SetValuesOnNodesPrescribed(self, model_part, variable, nodal_values):
        for node in model_part.Nodes:
            if (self.parallel_execution):
                if (node.GetSolutionStepValue(PARTITION_INDEX) == mpi.rank):
                    self.SetValuesOnNodesPrescribedExec(node, variable, nodal_values)
            else:
                self.SetValuesOnNodesPrescribedExec(node, variable, nodal_values)

    def SetValuesOnNodesPrescribedExec(self, node, variable, nodal_values):
        nodal_coords = (node.X, node.Y, node.Z)
        value_to_prescribe = nodal_values[nodal_coords]
        if isinstance(value_to_prescribe, tuple):
            value_to_prescribe = Vector(list(value_to_prescribe))
        node.SetSolutionStepValue(variable, value_to_prescribe)


    def CheckValues(self, model_part, variable, value_mapped):
        for node in model_part.Nodes:
            if (self.parallel_execution):
                if (node.GetSolutionStepValue(PARTITION_INDEX) == mpi.rank):
                    self.CheckValuesExec(node, variable, value_mapped)
            else:
                self.CheckValuesExec(node, variable, value_mapped)

    def CheckValuesExec(self, node, variable, value_mapped):
        value_expected = node.GetSolutionStepValue(variable)
        self.assertAlmostEqualCustom(value_mapped,value_expected)


    def CheckValuesPrescribed(self, model_part, variable, nodal_values):
        for node in model_part.Nodes:
            if (self.parallel_execution):
                if (node.GetSolutionStepValue(PARTITION_INDEX) == mpi.rank):
                    self.CheckValuesPrescribedExec(node, variable, nodal_values)
            else:
                self.CheckValuesPrescribedExec(node, variable, nodal_values)

    def CheckValuesPrescribedExec(self, node, variable, nodal_values):
        value_mapped = node.GetSolutionStepValue(variable)
        nodal_coords = (node.X, node.Y, node.Z)
        value_expected = nodal_values[nodal_coords]
        self.assertAlmostEqualCustom(value_mapped,value_expected)


    def assertAlmostEqualCustom(self, value_mapped, value_expected):
        if (isinstance(value_mapped, float) or isinstance(value_mapped, int)): # Variable is a scalar
            self.assertAlmostEqual(value_mapped,value_expected,4)
        else: # Variable is a vector
            for i in range(0,3):
              self.assertAlmostEqual(value_mapped[i],value_expected[i],4)


    ##### IO related Functions #####
    def partition_and_read_model_part(self, current_model, model_part_name,
                                      model_part_input_file,
                                      size_domain, variable_list,
                                      number_of_partitions):
        model_part = current_model.CreateModelPart(model_part_name)
        for variable in variable_list:
            model_part.AddNodalSolutionStepVariable(variable)

        if (number_of_partitions > 1):
            if (mpi.size > 1):
                if (mpi.rank == 0):
                    model_part_io = ReorderConsecutiveModelPartIO(model_part_input_file)

                    partitioner = MetisDivideHeterogeneousInputProcess(
                        model_part_io,
                        number_of_partitions,
                        size_domain,
                        0, # verbosity, set to 1 for more detailed output
                        True)

                    partitioner.Execute()

                mpi.world.barrier()
                model_part_input_file = model_part_input_file + "_" + str(mpi.rank)

        model_part_io = ModelPartIO(model_part_input_file)
        model_part_io.ReadModelPart(model_part)

        if (number_of_partitions > 1):
            MPICommSetup = SetMPICommunicatorProcess(model_part)
            MPICommSetup.Execute()

            ParallelFillComm = ParallelFillCommunicator(model_part.GetRootModelPart())
            ParallelFillComm.Execute()

        model_part.ProcessInfo.SetValue(DOMAIN_SIZE, size_domain)
        model_part.SetBufferSize(1)

        return model_part

    def InitializeGiD(self, file_name):
        # Initialize GidIO
        output_file_origin = "MapperTests_gid_output/output_" + file_name + "_origin"
        output_file_destination = "MapperTests_gid_output/output_" + file_name + "_destination"

        if (self.parallel_execution):
            output_file_origin += "_r" + str(mpi.rank)
            output_file_destination += "_r" + str(mpi.rank)

        gid_mode = GiDPostMode.GiD_PostAscii
        multifile = MultiFileFlag.MultipleFiles
        deformed_mesh_flag = WriteDeformedMeshFlag.WriteUndeformed
        write_conditions = WriteConditionsFlag.WriteConditions

        self.gid_io_origin = GidIO(output_file_origin, gid_mode, multifile,
                                   deformed_mesh_flag, write_conditions)
        self.gid_io_destination = GidIO(output_file_destination, gid_mode, multifile,
                                        deformed_mesh_flag, write_conditions)

        # Initialize Results Output
        self.gid_io_origin.InitializeResults(0, self.model_part_origin.GetMesh())
        self.gid_io_destination.InitializeResults( 0, self.model_part_destination.GetMesh())

        # Print original meshes
        self.write_mesh(self.model_part_origin, self.gid_io_origin)
        self.write_mesh(self.model_part_destination, self.gid_io_destination)

    def WriteNodalResultsCustom(self, gid_io, model_part, variable, output_time):
        if (self.parallel_execution):
            gid_io.WriteNodalResults(variable, model_part.GetCommunicator().LocalMesh().Nodes, output_time, 0)
        else:
            gid_io.WriteNodalResults(variable, model_part.Nodes, output_time, 0)

    ### Function to write meshes ###
    def write_mesh(self, model_part, gid_io):
        gid_io.InitializeMesh(0)
        gid_io.WriteMesh(model_part.GetMesh())
        gid_io.FinalizeMesh()

    def FinalizeGiD(self):
        # Finalize GidIO
        self.gid_io_origin.FinalizeResults()
        self.gid_io_destination.FinalizeResults()


    ##### Test Set Up related Functions
    def PrintValuesForJson(self):
        coordinates_origin_x = []
        coordinates_origin_y = []
        coordinates_origin_z = []
        for node in self.interface_sub_model_part_origin.Nodes:
            coordinates_origin_x.append(node.X)
            coordinates_origin_y.append(node.Y)
            coordinates_origin_z.append(node.Z)

        coordinates_destination_x = []
        coordinates_destination_y = []
        coordinates_destination_z = []
        for node in self.interface_sub_model_part_destination.Nodes:
            coordinates_destination_x.append(node.X)
            coordinates_destination_y.append(node.Y)
            coordinates_destination_z.append(node.Z)

        print("\n\nCopy into JSON:\n")
        print("{")
        print("    \"Origin_Coordinates\": {")
        print("        \"X\":", coordinates_origin_x, ",")
        print("        \"Y\":", coordinates_origin_y, ",")
        print("        \"Z\":", coordinates_origin_z)
        print("    },")
        print("    \"Destination_Coordinates\": {")
        print("        \"X\":", coordinates_destination_x, ",")
        print("        \"Y\":", coordinates_destination_y, ",")
        print("        \"Z\":", coordinates_destination_z)
        print("    },")
        print("    \"Origin_send\": {")
        print("        \"Scalar\":", self.CreateMappingValues(1, coordinates_origin_x, coordinates_origin_y, coordinates_origin_z), ",")
        print("        \"Vector_X\":", self.CreateMappingValues(2, coordinates_origin_x, coordinates_origin_y, coordinates_origin_z), ",")
        print("        \"Vector_Y\":", self.CreateMappingValues(3, coordinates_origin_x, coordinates_origin_y, coordinates_origin_z), ",")
        print("        \"Vector_Z\":", self.CreateMappingValues(4, coordinates_origin_x, coordinates_origin_y, coordinates_origin_z))
        print("    },")
        print("    \"Destination_send\": {")
        print("        \"Scalar\":", self.CreateMappingValues(1, coordinates_destination_x, coordinates_destination_y, coordinates_destination_z), ",")
        print("        \"Vector_X\":", self.CreateMappingValues(2, coordinates_destination_x, coordinates_destination_y, coordinates_destination_z), ",")
        print("        \"Vector_Y\":", self.CreateMappingValues(3, coordinates_destination_x, coordinates_destination_y, coordinates_destination_z), ",")
        print("        \"Vector_Z\":", self.CreateMappingValues(4, coordinates_destination_x, coordinates_destination_y, coordinates_destination_z))
        print("    },")
        print("    \"Origin_receive\": {")
        print("        \"Scalar\": [],")
        print("        \"Vector_X\": [],")
        print("        \"Vector_Y\": [],")
        print("        \"Vector_Z\": []")
        print("    },")
        print("    \"Destination_receive\": {")
        print("        \"Scalar\": [],")
        print("        \"Vector_X\": [],")
        print("        \"Vector_Y\": [],")
        print("        \"Vector_Z\": []")
        print("    }")
        print("}")

        err # needed to get the output

    def CreateMappingValues(self, index, coords_x, coords_y, coords_z):
        values_precision = 4
        values = []
        value = 0.0

        for i in range(len(coords_x)):
            values.append(round(self.CalculateMappingValue(index, coords_x[i], coords_y[i], coords_z[i]), values_precision))

        return values

    def CalculateMappingValue(self, index, x, y, z):
        if (index == 1):
            value = (x + y + z) * 1e2
        elif (index == 2):
            value = ((x**2 + y + z)*1e2)**2
        elif (index == 3):
            value = (x**2 + y**2 + z**2)*1e2
        elif (index == 4):
            value = ((x + y + z)*1e2)**(3)
        else:
            raise("ERROR: Wrong index for MappingValues specified")


        return value

    def PrintMappedValues(self, model_part, variable, info_string):
        values_precision = 6 # higher than the precision of the mapped values bcs of "round()"
        if ("Vector" in info_string): # Vector Variable
            values_x = []
            values_y = []
            values_z = []
            for node in model_part.Nodes:
                value = node.GetSolutionStepValue(variable)
                values_x.append(round(value[0], values_precision))
                values_y.append(round(value[1], values_precision))
                values_z.append(round(value[2], values_precision))
            print("\n\n Values for:", info_string)
            print("        \"Vector_X\":", values_x, ",")
            print("        \"Vector_Y\":", values_y, ",")
            print("        \"Vector_Z\":", values_z)

        else: # Scalar Variable
            values = []
            for node in model_part.Nodes:
                values.append(round(node.GetSolutionStepValue(variable), values_precision))
            print("\n\n Values for:", info_string)
            print("        \"Scalar\":", values, ",")

    def SetPrescribedValues(self):
        self.scalar_values_origin_send = {}
        self.scalar_values_destination_send = {}
        self.scalar_values_origin_receive = {}
        self.scalar_values_destination_receive = {}

        self.vector_values_origin_send = {}
        self.vector_values_destination_send = {}
        self.vector_values_origin_receive = {}
        self.vector_values_destination_receive = {}

        self.AssignPrescribedValues("Origin",
                                    "send",
                                    "Scalar",
                                    self.scalar_values_origin_send)

        self.AssignPrescribedValues("Origin",
                                    "send",
                                    "Vector",
                                    self.vector_values_origin_send)

        self.AssignPrescribedValues("Destination",
                                    "send",
                                    "Scalar",
                                    self.scalar_values_destination_send)

        self.AssignPrescribedValues("Destination",
                                    "send",
                                    "Vector",
                                    self.vector_values_destination_send)

        self.AssignPrescribedValues("Origin",
                                    "receive",
                                    "Scalar",
                                    self.scalar_values_origin_receive)

        self.AssignPrescribedValues("Origin",
                                    "receive",
                                    "Vector",
                                    self.vector_values_origin_receive)

        self.AssignPrescribedValues("Destination",
                                    "receive",
                                    "Scalar",
                                    self.scalar_values_destination_receive)

        self.AssignPrescribedValues("Destination",
                                    "receive",
                                    "Vector",
                                    self.vector_values_destination_receive)

    def AssignPrescribedValues(self, side_interface, direction, value_type, dictionary):
        coordinates_x = self.results[side_interface + "_Coordinates"]["X"].GetVector()
        coordinates_y = self.results[side_interface + "_Coordinates"]["Y"].GetVector()
        coordinates_z = self.results[side_interface + "_Coordinates"]["Z"].GetVector()

        values = 0
        if (value_type == "Scalar"):
            values = self.results[side_interface + "_" + direction]["Scalar"]
        elif(value_type == "Vector"):
            values = [ self.results[side_interface + "_" + direction]["Vector_X"],
                       self.results[side_interface + "_" + direction]["Vector_Y"],
                       self.results[side_interface + "_" + direction]["Vector_Z"] ]
        else:
            raise("ERROR: wrong value_type")

        i = 0
        value = 0

        for x in coordinates_x:
            # Retreive Coordinates
            coords = (coordinates_x[i],
                      coordinates_y[i],
                      coordinates_z[i])

            # Retreive Values
            if (value_type == "Scalar"):
                try:
                    value = values[i].GetDouble()
                except: # skip the value in case the results are not yet in the file
                    pass
            elif(value_type == "Vector"):
                try:
                    value = (values[0][i].GetDouble(),
                            values[1][i].GetDouble(),
                            values[2][i].GetDouble())
                except: # skip the value in case the results are not yet in the file
                    pass

            dictionary.update({coords : value})
            i += 1<|MERGE_RESOLUTION|>--- conflicted
+++ resolved
@@ -51,15 +51,10 @@
                                                                      "ModelPartNameOrigin",
                                                                      input_file_origin, 3,
                                                                      variable_list,
-<<<<<<< HEAD
-                                                                     num_processors)
-        self.model_part_destination = self.partition_and_read_model_part("ModelPartNameDestination",
-=======
                                                                      self.num_processors)
 
         self.model_part_destination = self.partition_and_read_model_part(self.model,
                                                                          "ModelPartNameDestination",
->>>>>>> 99b92399
                                                                          input_file_destination, 3,
                                                                          variable_list,
                                                                          num_processors)
