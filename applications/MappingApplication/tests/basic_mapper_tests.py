import KratosMultiphysics as KM
data_comm = KM.Testing.GetDefaultDataCommunicator()
if data_comm.IsDistributed():
    from KratosMultiphysics.MappingApplication import MPIExtension as MappingMPIExtension

import mapper_test_case
from math import sin, cos
import os

def GetFilePath(file_name):
    return os.path.join(os.path.dirname(os.path.realpath(__file__)), file_name)

class BasicMapperTests(mapper_test_case.MapperTestCase):
    '''This class contains basic tests that every mapper should pass
    This included e.g. testing if mapping a constant field works
    Also it is checked if the mapper-flags are working correctly
    '''

    @classmethod
    def setUpMapper(cls, mapper_parameters, switch_sides=False):
        if switch_sides:
            super().setUpModelParts("cube_quad", "cube_tri")
        else:
            super().setUpModelParts("cube_tri", "cube_quad")
        # TODO ATTENTION: currently the MapperFactory removes some keys, hence those checks have to be done beforehand => improve this!

        cls.mapper_type = mapper_parameters["mapper_type"].GetString()
        cls.mapper_parameters = mapper_parameters.Clone()

        if mapper_parameters.Has("interface_submodel_part_origin"):
            cls.interface_model_part_origin = cls.model_part_origin.GetSubModelPart(
                mapper_parameters["interface_submodel_part_origin"].GetString())
        else:
            cls.interface_model_part_origin = cls.model_part_origin

        if mapper_parameters.Has("interface_submodel_part_destination"):
            cls.interface_model_part_destination = cls.model_part_destination.GetSubModelPart(
                mapper_parameters["interface_submodel_part_destination"].GetString())
        else:
            cls.interface_model_part_destination = cls.model_part_destination

        if data_comm.IsDistributed():
            cls.mapper = MappingMPIExtension.MPIMapperFactory.CreateMapper(
                cls.model_part_origin, cls.model_part_destination, mapper_parameters)
        else:
            cls.mapper = KM.MapperFactory.CreateMapper(
                cls.model_part_origin, cls.model_part_destination, mapper_parameters)

    def test_Map_constant_scalar(self):
        val = 1.234
        KM.VariableUtils().SetScalarVar(KM.PRESSURE, val, self.interface_model_part_origin.Nodes)
        self.mapper.Map(KM.PRESSURE, KM.TEMPERATURE)
        self._CheckHistoricalUniformValuesScalar(GetNodes(self.interface_model_part_destination), KM.TEMPERATURE, val)

    def test_Map_constant_scalar_expression(self) -> None:
        val = 1.234
        KM.VariableUtils().SetScalarVar(KM.PRESSURE, val, self.interface_model_part_origin.Nodes)
<<<<<<< HEAD
        source_expression = KM.ContainerExpression.NodalExpression(self.interface_model_part_origin)
        source_expression.SetExpression(KM.VariableExpressionIO.Input(
            source_expression.GetModelPart(),
            KM.PRESSURE,
            KM.VariableExpressionIO.ContainerType.NodalHistorical
        ).Execute())
=======
        source_expression = KM.Expression.NodalExpression(self.interface_model_part_origin)
        KM.Expression.VariableExpressionIO.Read(source_expression, KM.PRESSURE, True)
>>>>>>> c3066069
        self.mapper.Map(source_expression.GetExpression(), KM.TEMPERATURE)
        self._CheckHistoricalUniformValuesScalar(GetNodes(self.interface_model_part_destination), KM.TEMPERATURE, val)

    def test_InverseMap_constant_scalar(self):
        val = -571.147
        KM.VariableUtils().SetScalarVar(KM.TEMPERATURE, val, self.interface_model_part_destination.Nodes)
        self.mapper.InverseMap(KM.PRESSURE, KM.TEMPERATURE)
        self._CheckHistoricalUniformValuesScalar(GetNodes(self.interface_model_part_origin), KM.PRESSURE, val)

    def test_Map_constant_vector(self):
        val = KM.Vector([1.234, -22.845, 11.775])
        KM.VariableUtils().SetVectorVar(KM.FORCE, val, self.interface_model_part_origin.Nodes)
        self.mapper.Map(KM.FORCE, KM.VELOCITY)
        self._CheckHistoricalUniformValuesVector(GetNodes(self.interface_model_part_destination), KM.VELOCITY, val)

    def test_Map_constant_vector_expression(self):
        val = KM.Vector([1.234, -22.845, 11.775])
        KM.VariableUtils().SetVectorVar(KM.FORCE, val, self.interface_model_part_origin.Nodes)
<<<<<<< HEAD
        source_expression = KM.ContainerExpression.NodalExpression(self.interface_model_part_origin)
        source_expression.SetExpression(KM.VariableExpressionIO.Input(
            source_expression.GetModelPart(),
            KM.FORCE,
            KM.VariableExpressionIO.ContainerType.NodalHistorical
        ).Execute())
=======
        source_expression = KM.Expression.NodalExpression(self.interface_model_part_origin)
        KM.Expression.VariableExpressionIO.Read(source_expression, KM.FORCE, True)
>>>>>>> c3066069
        self.mapper.Map(source_expression.GetExpression(), KM.VELOCITY)
        self._CheckHistoricalUniformValuesVector(GetNodes(self.interface_model_part_destination), KM.VELOCITY, val)

    def test_InverseMap_constant_vector(self):
        val = KM.Vector([-51.234, -22.845, 118.775])
        KM.VariableUtils().SetVectorVar(KM.VELOCITY, val, self.interface_model_part_destination.Nodes)
        self.mapper.InverseMap(KM.FORCE, KM.VELOCITY)
        self._CheckHistoricalUniformValuesVector(GetNodes(self.interface_model_part_origin), KM.FORCE, val)

    def test_Map_non_constant_scalar(self):
        SetHistoricalNonUniformSolutionScalar(self.interface_model_part_origin.Nodes, KM.PRESSURE)
        self.mapper.Map(KM.PRESSURE, KM.TEMPERATURE)
        mapper_test_case.CheckHistoricalNonUniformValues(self.interface_model_part_destination, KM.TEMPERATURE, GetFilePath(self._GetFileName("map_scalar")))

    def test_Map_non_constant_scalar_expression(self) -> None:
        SetHistoricalNonUniformSolutionScalar(self.interface_model_part_origin.Nodes, KM.PRESSURE)
<<<<<<< HEAD
        source_expression = KM.ContainerExpression.NodalExpression(self.interface_model_part_origin)
        source_expression.SetExpression(KM.VariableExpressionIO.Input(
            source_expression.GetModelPart(),
            KM.PRESSURE,
            KM.VariableExpressionIO.ContainerType.NodalHistorical
        ).Execute())
=======
        source_expression = KM.Expression.NodalExpression(self.interface_model_part_origin)
        KM.Expression.VariableExpressionIO.Read(source_expression, KM.PRESSURE, True)
>>>>>>> c3066069
        self.mapper.Map(source_expression.GetExpression(), KM.TEMPERATURE)
        mapper_test_case.CheckHistoricalNonUniformValues(self.interface_model_part_destination, KM.TEMPERATURE, GetFilePath(self._GetFileName("map_scalar")))

    def test_InverseMap_non_constant_scalar(self):
        SetHistoricalNonUniformSolutionScalar(self.interface_model_part_destination.Nodes, KM.TEMPERATURE)
        self.mapper.InverseMap(KM.PRESSURE, KM.TEMPERATURE)
        mapper_test_case.CheckHistoricalNonUniformValues(self.interface_model_part_origin, KM.PRESSURE, GetFilePath(self._GetFileName("inverse_map_scalar")))

    def test_Map_non_constant_vector(self):
        SetHistoricalNonUniformSolutionVector(self.interface_model_part_origin.Nodes, KM.FORCE)
        self.mapper.Map(KM.FORCE, KM.VELOCITY)
        mapper_test_case.CheckHistoricalNonUniformValues(self.interface_model_part_destination, KM.VELOCITY, GetFilePath(self._GetFileName("map_vector")))

    def test_Map_non_constant_vector_expression(self):
        SetHistoricalNonUniformSolutionVector(self.interface_model_part_origin.Nodes, KM.FORCE)
<<<<<<< HEAD
        source_expression = KM.ContainerExpression.NodalExpression(self.interface_model_part_origin)
        source_expression.SetExpression(KM.VariableExpressionIO.Input(
            source_expression.GetModelPart(),
            KM.FORCE,
            KM.VariableExpressionIO.ContainerType.NodalHistorical
        ).Execute())
=======
        source_expression = KM.Expression.NodalExpression(self.interface_model_part_origin)
        KM.Expression.VariableExpressionIO.Read(source_expression, KM.FORCE, True)
>>>>>>> c3066069
        self.mapper.Map(source_expression.GetExpression(), KM.VELOCITY)
        mapper_test_case.CheckHistoricalNonUniformValues(self.interface_model_part_destination, KM.VELOCITY, GetFilePath(self._GetFileName("map_vector")))

    def test_InverseMap_non_constant_vector(self):
        SetHistoricalNonUniformSolutionVector(self.interface_model_part_destination.Nodes, KM.VELOCITY)
        self.mapper.InverseMap(KM.FORCE, KM.VELOCITY)
        mapper_test_case.CheckHistoricalNonUniformValues(self.interface_model_part_origin, KM.FORCE, GetFilePath(self._GetFileName("inverse_map_vector")))

    def test_SWAP_SIGN_Map_scalar(self):
        val = 1.234
        KM.VariableUtils().SetScalarVar(KM.PRESSURE, val, self.interface_model_part_origin.Nodes)
        self.mapper.Map(KM.PRESSURE, KM.TEMPERATURE, KM.Mapper.SWAP_SIGN)
        self._CheckHistoricalUniformValuesScalar(GetNodes(self.interface_model_part_destination), KM.TEMPERATURE, -val)

    def test_SWAP_SIGN_Map_scalar_expression(self) -> None:
        val = 1.234
        KM.VariableUtils().SetScalarVar(KM.PRESSURE, val, self.interface_model_part_origin.Nodes)
<<<<<<< HEAD
        source_expression = KM.ContainerExpression.NodalExpression(self.interface_model_part_origin)
        source_expression.SetExpression(KM.VariableExpressionIO.Input(
            source_expression.GetModelPart(),
            KM.PRESSURE,
            KM.VariableExpressionIO.ContainerType.NodalHistorical
        ).Execute())
=======
        source_expression = KM.Expression.NodalExpression(self.interface_model_part_origin)
        KM.Expression.VariableExpressionIO.Read(source_expression, KM.PRESSURE, True)
>>>>>>> c3066069
        self.mapper.Map(source_expression.GetExpression(), KM.TEMPERATURE, KM.Mapper.SWAP_SIGN)
        self._CheckHistoricalUniformValuesScalar(GetNodes(self.interface_model_part_destination), KM.TEMPERATURE, -val)

    def test_SWAP_SIGN_InverseMap_scalar(self):
        val = -571.147
        KM.VariableUtils().SetScalarVar(KM.TEMPERATURE, val, self.interface_model_part_destination.Nodes)
        self.mapper.InverseMap(KM.PRESSURE, KM.TEMPERATURE, KM.Mapper.SWAP_SIGN)
        self._CheckHistoricalUniformValuesScalar(GetNodes(self.interface_model_part_origin), KM.PRESSURE, -val)

    def test_SWAP_SIGN_Map_vector(self):
        val = KM.Vector([1.234, -22.845, 11.775])
        KM.VariableUtils().SetVectorVar(KM.FORCE, val, self.interface_model_part_origin.Nodes)
        self.mapper.Map(KM.FORCE, KM.VELOCITY, KM.Mapper.SWAP_SIGN)
        self._CheckHistoricalUniformValuesVector(GetNodes(self.interface_model_part_destination), KM.VELOCITY, [(-1)*x for x in val])

    def test_SWAP_SIGN_Map_vector_expression(self) -> None:
        val = KM.Vector([1.234, -22.845, 11.775])
        KM.VariableUtils().SetVectorVar(KM.FORCE, val, self.interface_model_part_origin.Nodes)
<<<<<<< HEAD
        source_expression = KM.ContainerExpression.NodalExpression(self.interface_model_part_origin)
        source_expression.SetExpression(KM.VariableExpressionIO.Input(
            source_expression.GetModelPart(),
            KM.FORCE,
            KM.VariableExpressionIO.ContainerType.NodalHistorical
        ).Execute())
=======
        source_expression = KM.Expression.NodalExpression(self.interface_model_part_origin)
        KM.Expression.VariableExpressionIO.Read(source_expression, KM.FORCE, True)
>>>>>>> c3066069
        self.mapper.Map(source_expression.GetExpression(), KM.VELOCITY, KM.Mapper.SWAP_SIGN)
        self._CheckHistoricalUniformValuesVector(GetNodes(self.interface_model_part_destination), KM.VELOCITY, [-1.0 * v for v in val])

    def test_SWAP_SIGN_InverseMap_vector(self):
        val = KM.Vector([-51.234, -22.845, 118.775])
        KM.VariableUtils().SetVectorVar(KM.VELOCITY, val, self.interface_model_part_destination.Nodes)
        self.mapper.InverseMap(KM.FORCE, KM.VELOCITY, KM.Mapper.SWAP_SIGN)
        self._CheckHistoricalUniformValuesVector(GetNodes(self.interface_model_part_origin), KM.FORCE, [(-1)*x for x in val])

    def test_ADD_VALUES_Map_scalar(self):
        val_1 = 1.234
        val_2 = -571.147
        KM.VariableUtils().SetScalarVar(KM.PRESSURE, val_1, self.interface_model_part_origin.Nodes)
        self.mapper.Map(KM.PRESSURE, KM.TEMPERATURE) # set the initial field

        KM.VariableUtils().SetScalarVar(KM.PRESSURE, val_2, self.interface_model_part_origin.Nodes)
        self.mapper.Map(KM.PRESSURE, KM.TEMPERATURE, KM.Mapper.ADD_VALUES)
        self._CheckHistoricalUniformValuesScalar(GetNodes(self.interface_model_part_destination), KM.TEMPERATURE, val_1+val_2)

    def test_ADD_VALUES_Map_scalar_expression(self) -> None:
        val_1 = 1.234
        val_2 = -571.147
        KM.VariableUtils().SetScalarVar(KM.PRESSURE, val_1, self.interface_model_part_origin.Nodes)
        self.mapper.Map(KM.PRESSURE, KM.TEMPERATURE) # set the initial field

        KM.VariableUtils().SetScalarVar(KM.PRESSURE, val_2, self.interface_model_part_origin.Nodes)
<<<<<<< HEAD
        source_expression = KM.ContainerExpression.NodalExpression(self.interface_model_part_origin)
        source_expression.SetExpression(KM.VariableExpressionIO.Input(
            source_expression.GetModelPart(),
            KM.PRESSURE,
            KM.VariableExpressionIO.ContainerType.NodalHistorical
        ).Execute())
=======
        source_expression = KM.Expression.NodalExpression(self.interface_model_part_origin)
        KM.Expression.VariableExpressionIO.Read(source_expression, KM.PRESSURE, True)
>>>>>>> c3066069
        self.mapper.Map(source_expression.GetExpression(), KM.TEMPERATURE, KM.Mapper.ADD_VALUES)
        self._CheckHistoricalUniformValuesScalar(GetNodes(self.interface_model_part_destination), KM.TEMPERATURE, val_1 + val_2)

    def test_ADD_VALUES_InverseMap_scalar(self):
        val_1 = -571.147
        val_2 = 128.336
        KM.VariableUtils().SetScalarVar(KM.TEMPERATURE, val_1, self.interface_model_part_destination.Nodes)
        self.mapper.InverseMap(KM.PRESSURE, KM.TEMPERATURE)

        KM.VariableUtils().SetScalarVar(KM.TEMPERATURE, val_2, self.interface_model_part_destination.Nodes)
        self.mapper.InverseMap(KM.PRESSURE, KM.TEMPERATURE, KM.Mapper.ADD_VALUES)
        self._CheckHistoricalUniformValuesScalar(GetNodes(self.interface_model_part_origin), KM.PRESSURE, val_1+val_2)

    def test_ADD_VALUES_Map_vector(self):
        val_1 = KM.Vector([1.234, -22.845, 11.83])
        val_2 = KM.Vector([-51.9234, -22.845, 118.775])
        KM.VariableUtils().SetVectorVar(KM.FORCE, val_1, self.interface_model_part_origin.Nodes)
        self.mapper.Map(KM.FORCE, KM.VELOCITY) # set the initial field

        KM.VariableUtils().SetVectorVar(KM.FORCE, val_2, self.interface_model_part_origin.Nodes)
        self.mapper.Map(KM.FORCE, KM.VELOCITY, KM.Mapper.ADD_VALUES)
        self._CheckHistoricalUniformValuesVector(GetNodes(self.interface_model_part_destination), KM.VELOCITY, val_1+val_2)

    def test_ADD_VALUES_Map_vector_expression(self):
        val_1 = KM.Vector([1.234, -22.845, 11.83])
        val_2 = KM.Vector([-51.9234, -22.845, 118.775])
        KM.VariableUtils().SetVectorVar(KM.FORCE, val_1, self.interface_model_part_origin.Nodes)
        self.mapper.Map(KM.FORCE, KM.VELOCITY) # set the initial field

        KM.VariableUtils().SetVectorVar(KM.FORCE, val_2, self.interface_model_part_origin.Nodes)
<<<<<<< HEAD
        source_expression = KM.ContainerExpression.NodalExpression(self.interface_model_part_origin)
        source_expression.SetExpression(KM.VariableExpressionIO.Input(
            source_expression.GetModelPart(),
            KM.FORCE,
            KM.VariableExpressionIO.ContainerType.NodalHistorical
        ).Execute())
=======
        source_expression = KM.Expression.NodalExpression(self.interface_model_part_origin)
        KM.Expression.VariableExpressionIO.Read(source_expression, KM.FORCE, True)
>>>>>>> c3066069
        self.mapper.Map(source_expression.GetExpression(), KM.VELOCITY, KM.Mapper.ADD_VALUES)
        self._CheckHistoricalUniformValuesVector(GetNodes(self.interface_model_part_destination), KM.VELOCITY, val_1 + val_2)

    def test_ADD_VALUES_InverseMap_vector(self):
        val_1 = KM.Vector([1.234, -22.845, 11.83])
        val_2 = KM.Vector([-51.9234, -22.845, 118.775])
        KM.VariableUtils().SetVectorVar(KM.VELOCITY, val_1, self.interface_model_part_destination.Nodes)
        self.mapper.InverseMap(KM.FORCE, KM.VELOCITY) # set the initial field

        KM.VariableUtils().SetVectorVar(KM.VELOCITY, val_2, self.interface_model_part_destination.Nodes)
        self.mapper.InverseMap(KM.FORCE, KM.VELOCITY, KM.Mapper.ADD_VALUES)
        self._CheckHistoricalUniformValuesVector(GetNodes(self.interface_model_part_origin), KM.FORCE, val_1+val_2)

    def test_SWAP_SIGN_and_ADD_VALUES_scalar(self):
        val_1 = 1.234
        val_2 = -571.147
        KM.VariableUtils().SetScalarVar(KM.PRESSURE, val_1, self.interface_model_part_origin.Nodes)
        self.mapper.Map(KM.PRESSURE, KM.TEMPERATURE) # set the initial field

        KM.VariableUtils().SetScalarVar(KM.PRESSURE, val_2, self.interface_model_part_origin.Nodes)
        self.mapper.Map(KM.PRESSURE, KM.TEMPERATURE, KM.Mapper.ADD_VALUES | KM.Mapper.SWAP_SIGN)
        self._CheckHistoricalUniformValuesScalar(GetNodes(self.interface_model_part_destination), KM.TEMPERATURE, val_1-val_2)

    def test_SWAP_SIGN_and_ADD_VALUES_scalar_expression(self) -> None:
        val_1 = 1.234
        val_2 = -571.147
        KM.VariableUtils().SetScalarVar(KM.PRESSURE, val_1, self.interface_model_part_origin.Nodes)
        self.mapper.Map(KM.PRESSURE, KM.TEMPERATURE) # set the initial field

        KM.VariableUtils().SetScalarVar(KM.PRESSURE, val_2, self.interface_model_part_origin.Nodes)
<<<<<<< HEAD
        source_expression = KM.ContainerExpression.NodalExpression(self.interface_model_part_origin)
        source_expression.SetExpression(KM.VariableExpressionIO.Input(
            source_expression.GetModelPart(),
            KM.PRESSURE,
            KM.VariableExpressionIO.ContainerType.NodalHistorical
        ).Execute())
=======
        source_expression = KM.Expression.NodalExpression(self.interface_model_part_origin)
        KM.Expression.VariableExpressionIO.Read(source_expression, KM.PRESSURE, True)
>>>>>>> c3066069
        self.mapper.Map(source_expression.GetExpression(), KM.TEMPERATURE, KM.Mapper.ADD_VALUES | KM.Mapper.SWAP_SIGN)
        self._CheckHistoricalUniformValuesScalar(GetNodes(self.interface_model_part_destination), KM.TEMPERATURE, val_1 - val_2)

    def test_Map_USE_TRANSPOSE_constant_scalar(self):
        val = 1.234
        KM.VariableUtils().SetScalarVar(KM.PRESSURE, val, self.interface_model_part_origin.Nodes)
        self.mapper.Map(KM.PRESSURE, KM.TEMPERATURE, KM.Mapper.USE_TRANSPOSE)

        sum_origin = KM.VariableUtils().SumHistoricalNodeScalarVariable(KM.PRESSURE, self.interface_model_part_origin, 0)
        sum_destination = KM.VariableUtils().SumHistoricalNodeScalarVariable(KM.TEMPERATURE, self.interface_model_part_destination, 0)
        self.assertAlmostEqual(sum_origin, sum_destination)

    def test_InverseMap_USE_TRANSPOSE_constant_scalar(self):
        val = 1.234
        KM.VariableUtils().SetScalarVar(KM.TEMPERATURE, val, self.interface_model_part_destination.Nodes)
        self.mapper.InverseMap(KM.PRESSURE, KM.TEMPERATURE, KM.Mapper.USE_TRANSPOSE)

        sum_origin = KM.VariableUtils().SumHistoricalNodeScalarVariable(KM.PRESSURE, self.interface_model_part_origin, 0)
        sum_destination = KM.VariableUtils().SumHistoricalNodeScalarVariable(KM.TEMPERATURE, self.interface_model_part_destination, 0)
        self.assertAlmostEqual(sum_origin, sum_destination)

    def test_Map_USE_TRANSPOSE_constant_vector(self):
        val = KM.Vector([1.234, -22.845, 11.83])
        KM.VariableUtils().SetVectorVar(KM.FORCE, val, self.interface_model_part_origin.Nodes)
        self.mapper.Map(KM.FORCE, KM.VELOCITY, KM.Mapper.USE_TRANSPOSE)

        sum_origin = KM.VariableUtils().SumHistoricalNodeVectorVariable(KM.FORCE, self.interface_model_part_origin, 0)
        sum_destination = KM.VariableUtils().SumHistoricalNodeVectorVariable(KM.VELOCITY, self.interface_model_part_destination, 0)
        self.assertVectorAlmostEqual(sum_origin, sum_destination)

    def test_InverseMap_USE_TRANSPOSE_constant_vector(self):
        val = KM.Vector([1.234, -22.845, 11.83])
        KM.VariableUtils().SetVectorVar(KM.VELOCITY, val, self.interface_model_part_destination.Nodes)
        self.mapper.InverseMap(KM.FORCE, KM.VELOCITY, KM.Mapper.USE_TRANSPOSE)

        sum_origin = KM.VariableUtils().SumHistoricalNodeVectorVariable(KM.FORCE, self.interface_model_part_origin, 0)
        sum_destination = KM.VariableUtils().SumHistoricalNodeVectorVariable(KM.VELOCITY, self.interface_model_part_destination, 0)
        self.assertVectorAlmostEqual(sum_origin, sum_destination)

    def test_Map_constant_scalar_TO_NON_HISTORICAL(self):
        val = 9.234
        KM.VariableUtils().SetVariable(KM.PRESSURE, val, self.interface_model_part_origin.Nodes)
        self.mapper.Map(KM.PRESSURE, KM.TEMPERATURE, KM.Mapper.TO_NON_HISTORICAL)
        self._CheckUniformValuesScalar(GetNodes(self.interface_model_part_destination), KM.TEMPERATURE, val)

    def test_Map_constant_scalar_expression_TO_NON_HISTORICAL(self) -> None:
        val = 9.234
        KM.VariableUtils().SetVariable(KM.PRESSURE, val, self.interface_model_part_origin.Nodes)
<<<<<<< HEAD
        source_expression = KM.ContainerExpression.NodalExpression(self.interface_model_part_origin)
        source_expression.SetExpression(KM.VariableExpressionIO.Input(
            source_expression.GetModelPart(),
            KM.PRESSURE,
            KM.VariableExpressionIO.ContainerType.NodalHistorical
        ).Execute())
=======
        source_expression = KM.Expression.NodalExpression(self.interface_model_part_origin)
        KM.Expression.VariableExpressionIO.Read(source_expression, KM.PRESSURE, True)
>>>>>>> c3066069
        self.mapper.Map(source_expression.GetExpression(), KM.TEMPERATURE, KM.Mapper.TO_NON_HISTORICAL)
        self._CheckUniformValuesScalar(GetNodes(self.interface_model_part_destination), KM.TEMPERATURE, val)

    def test_Map_constant_scalar_FROM_NON_HISTORICAL(self):
        val = -961.234
        KM.VariableUtils().SetNonHistoricalVariable(KM.PRESSURE, val, self.interface_model_part_origin.Nodes)
        self.mapper.Map(KM.PRESSURE, KM.TEMPERATURE, KM.Mapper.FROM_NON_HISTORICAL)
        self._CheckHistoricalUniformValuesScalar(GetNodes(self.interface_model_part_destination), KM.TEMPERATURE, val)

    def test_Map_constant_scalar_both_non_historical(self):
        val = 34.234
        KM.VariableUtils().SetNonHistoricalVariable(KM.PRESSURE, val, self.interface_model_part_origin.Nodes)
        self.mapper.Map(KM.PRESSURE, KM.TEMPERATURE, KM.Mapper.FROM_NON_HISTORICAL | KM.Mapper.TO_NON_HISTORICAL)
        self._CheckUniformValuesScalar(GetNodes(self.interface_model_part_destination), KM.TEMPERATURE, val)

    def test_InverseMap_constant_scalar_TO_NON_HISTORICAL(self):
        val = 8.23554
        KM.VariableUtils().SetVariable(KM.TEMPERATURE, val, self.interface_model_part_destination.Nodes)
        self.mapper.InverseMap(KM.PRESSURE, KM.TEMPERATURE, KM.Mapper.TO_NON_HISTORICAL)
        self._CheckUniformValuesScalar(GetNodes(self.interface_model_part_origin), KM.PRESSURE, val)

    def test_InverseMap_constant_scalar_FROM_NON_HISTORICAL(self):
        val = -96741.234
        KM.VariableUtils().SetNonHistoricalVariable(KM.TEMPERATURE, val, self.interface_model_part_destination.Nodes)
        self.mapper.InverseMap(KM.PRESSURE, KM.TEMPERATURE, KM.Mapper.FROM_NON_HISTORICAL)
        self._CheckHistoricalUniformValuesScalar(GetNodes(self.interface_model_part_origin), KM.PRESSURE, val)

    def test_InverseMap_constant_scalar_both_non_historical(self):
        val = 3134.24734
        KM.VariableUtils().SetNonHistoricalVariable(KM.TEMPERATURE, val, self.interface_model_part_destination.Nodes)
        self.mapper.InverseMap(KM.PRESSURE, KM.TEMPERATURE, KM.Mapper.FROM_NON_HISTORICAL | KM.Mapper.TO_NON_HISTORICAL)
        self._CheckUniformValuesScalar(GetNodes(self.interface_model_part_origin), KM.PRESSURE, val)

    def test_Map_USE_TRANSPOSE_constant_scalar_TO_NON_HISTORICAL(self):
        val = 17.09
        KM.VariableUtils().SetScalarVar(KM.PRESSURE, val, self.interface_model_part_origin.Nodes)
        self.mapper.Map(KM.PRESSURE, KM.TEMPERATURE, KM.Mapper.USE_TRANSPOSE | KM.Mapper.TO_NON_HISTORICAL)

        sum_origin = KM.VariableUtils().SumHistoricalNodeScalarVariable(KM.PRESSURE, self.interface_model_part_origin, 0)
        sum_destination = KM.VariableUtils().SumNonHistoricalNodeScalarVariable(KM.TEMPERATURE, self.interface_model_part_destination)
        self.assertAlmostEqual(sum_origin, sum_destination)

    def test_Map_USE_TRANSPOSE_constant_scalar_FROM_NON_HISTORICAL(self):
        val = -88.76
        KM.VariableUtils().SetNonHistoricalVariable(KM.PRESSURE, val, self.interface_model_part_origin.Nodes)
        self.mapper.Map(KM.PRESSURE, KM.TEMPERATURE, KM.Mapper.USE_TRANSPOSE | KM.Mapper.FROM_NON_HISTORICAL)

        sum_origin = KM.VariableUtils().SumNonHistoricalNodeScalarVariable(KM.PRESSURE, self.interface_model_part_origin)
        sum_destination = KM.VariableUtils().SumHistoricalNodeScalarVariable(KM.TEMPERATURE, self.interface_model_part_destination, 0)
        self.assertAlmostEqual(sum_origin, sum_destination)

    def test_Map_USE_TRANSPOSE_constant_scalar_both_non_historical(self):
        val = 101.234
        KM.VariableUtils().SetNonHistoricalVariable(KM.PRESSURE, val, self.interface_model_part_origin.Nodes)
        self.mapper.Map(KM.PRESSURE, KM.TEMPERATURE, KM.Mapper.USE_TRANSPOSE | KM.Mapper.FROM_NON_HISTORICAL | KM.Mapper.TO_NON_HISTORICAL)

        sum_origin = KM.VariableUtils().SumNonHistoricalNodeScalarVariable(KM.PRESSURE, self.interface_model_part_origin)
        sum_destination = KM.VariableUtils().SumNonHistoricalNodeScalarVariable(KM.TEMPERATURE, self.interface_model_part_destination)
        self.assertAlmostEqual(sum_origin, sum_destination)

    def test_InverseMap_USE_TRANSPOSE_constant_scalar_TO_NON_HISTORICAL(self):
        val = 23.189
        KM.VariableUtils().SetScalarVar(KM.TEMPERATURE, val, self.interface_model_part_destination.Nodes)
        self.mapper.InverseMap(KM.PRESSURE, KM.TEMPERATURE, KM.Mapper.USE_TRANSPOSE | KM.Mapper.TO_NON_HISTORICAL)

        sum_origin = KM.VariableUtils().SumNonHistoricalNodeScalarVariable(KM.PRESSURE, self.interface_model_part_origin)
        sum_destination = KM.VariableUtils().SumHistoricalNodeScalarVariable(KM.TEMPERATURE, self.interface_model_part_destination, 0)
        self.assertAlmostEqual(sum_origin, sum_destination)

    def test_InverseMap_USE_TRANSPOSE_constant_scalar_FROM_NON_HISTORICAL(self):
        val = 651.234
        KM.VariableUtils().SetNonHistoricalVariable(KM.TEMPERATURE, val, self.interface_model_part_destination.Nodes)
        self.mapper.InverseMap(KM.PRESSURE, KM.TEMPERATURE, KM.Mapper.USE_TRANSPOSE | KM.Mapper.FROM_NON_HISTORICAL)

        sum_origin = KM.VariableUtils().SumHistoricalNodeScalarVariable(KM.PRESSURE, self.interface_model_part_origin, 0)
        sum_destination = KM.VariableUtils().SumNonHistoricalNodeScalarVariable(KM.TEMPERATURE, self.interface_model_part_destination)
        self.assertAlmostEqual(sum_origin, sum_destination)

    def test_InverseMap_USE_TRANSPOSE_constant_scalar_both_non_historical(self):
        val = 53.761
        KM.VariableUtils().SetNonHistoricalVariable(KM.TEMPERATURE, val, self.interface_model_part_destination.Nodes)
        self.mapper.InverseMap(KM.PRESSURE, KM.TEMPERATURE, KM.Mapper.USE_TRANSPOSE | KM.Mapper.FROM_NON_HISTORICAL | KM.Mapper.TO_NON_HISTORICAL)

        sum_origin = KM.VariableUtils().SumNonHistoricalNodeScalarVariable(KM.PRESSURE, self.interface_model_part_origin)
        sum_destination = KM.VariableUtils().SumNonHistoricalNodeScalarVariable(KM.TEMPERATURE, self.interface_model_part_destination)
        self.assertAlmostEqual(sum_origin, sum_destination)

    # def test_UpdateInterface(self):
    #     pass

    def _CheckHistoricalUniformValuesScalar(self, nodes, variable, exp_value):
        for node in nodes:
            self.assertAlmostEqual(node.GetSolutionStepValue(variable), exp_value)

    def _CheckHistoricalUniformValuesVector(self, nodes, variable, exp_value):
        for node in nodes:
            self.assertVectorAlmostEqual(node.GetSolutionStepValue(variable), exp_value)

    def _CheckUniformValuesScalar(self, entities, variable, exp_value):
        for entity in entities:
            self.assertAlmostEqual(entity.GetValue(variable), exp_value)

    def _CheckUniformValuesVector(self, entities, variable, exp_value):
        for entity in entities:
            self.assertVectorAlmostEqual(entity.GetValue(variable), exp_value)

    def _GetFileName(self, file_appendix):
        return os.path.join("result_files", self.mapper_type, self.__class__.__name__ + "_" + file_appendix)

def SetHistoricalNonUniformSolutionScalar(nodes, variable):
    for node in nodes:
        val = 12*sin(node.X0) + node.Y0*15 + 22*node.Z0
        node.SetSolutionStepValue(variable, val)

def SetHistoricalNonUniformSolutionVector(nodes, variable):
    for node in nodes:
        val_1 = 12*sin(node.X0) + node.Y0*15 + 22*node.Z0
        val_2 = 33*cos(node.X0) + node.Y0*5 + 22*node.Z0
        val_3 = 12*sin(node.Y0) + node.Z0*15 + 22*node.X0
        node.SetSolutionStepValue(variable, KM.Vector([val_1, val_2, val_3]))

def GetNodes(model_part):
    return model_part.Nodes<|MERGE_RESOLUTION|>--- conflicted
+++ resolved
@@ -55,17 +55,8 @@
     def test_Map_constant_scalar_expression(self) -> None:
         val = 1.234
         KM.VariableUtils().SetScalarVar(KM.PRESSURE, val, self.interface_model_part_origin.Nodes)
-<<<<<<< HEAD
-        source_expression = KM.ContainerExpression.NodalExpression(self.interface_model_part_origin)
-        source_expression.SetExpression(KM.VariableExpressionIO.Input(
-            source_expression.GetModelPart(),
-            KM.PRESSURE,
-            KM.VariableExpressionIO.ContainerType.NodalHistorical
-        ).Execute())
-=======
-        source_expression = KM.Expression.NodalExpression(self.interface_model_part_origin)
-        KM.Expression.VariableExpressionIO.Read(source_expression, KM.PRESSURE, True)
->>>>>>> c3066069
+        source_expression = KM.Expression.NodalExpression(self.interface_model_part_origin)
+        KM.Expression.VariableExpressionIO.Read(source_expression, KM.PRESSURE, True)
         self.mapper.Map(source_expression.GetExpression(), KM.TEMPERATURE)
         self._CheckHistoricalUniformValuesScalar(GetNodes(self.interface_model_part_destination), KM.TEMPERATURE, val)
 
@@ -84,17 +75,8 @@
     def test_Map_constant_vector_expression(self):
         val = KM.Vector([1.234, -22.845, 11.775])
         KM.VariableUtils().SetVectorVar(KM.FORCE, val, self.interface_model_part_origin.Nodes)
-<<<<<<< HEAD
-        source_expression = KM.ContainerExpression.NodalExpression(self.interface_model_part_origin)
-        source_expression.SetExpression(KM.VariableExpressionIO.Input(
-            source_expression.GetModelPart(),
-            KM.FORCE,
-            KM.VariableExpressionIO.ContainerType.NodalHistorical
-        ).Execute())
-=======
         source_expression = KM.Expression.NodalExpression(self.interface_model_part_origin)
         KM.Expression.VariableExpressionIO.Read(source_expression, KM.FORCE, True)
->>>>>>> c3066069
         self.mapper.Map(source_expression.GetExpression(), KM.VELOCITY)
         self._CheckHistoricalUniformValuesVector(GetNodes(self.interface_model_part_destination), KM.VELOCITY, val)
 
@@ -111,17 +93,8 @@
 
     def test_Map_non_constant_scalar_expression(self) -> None:
         SetHistoricalNonUniformSolutionScalar(self.interface_model_part_origin.Nodes, KM.PRESSURE)
-<<<<<<< HEAD
-        source_expression = KM.ContainerExpression.NodalExpression(self.interface_model_part_origin)
-        source_expression.SetExpression(KM.VariableExpressionIO.Input(
-            source_expression.GetModelPart(),
-            KM.PRESSURE,
-            KM.VariableExpressionIO.ContainerType.NodalHistorical
-        ).Execute())
-=======
-        source_expression = KM.Expression.NodalExpression(self.interface_model_part_origin)
-        KM.Expression.VariableExpressionIO.Read(source_expression, KM.PRESSURE, True)
->>>>>>> c3066069
+        source_expression = KM.Expression.NodalExpression(self.interface_model_part_origin)
+        KM.Expression.VariableExpressionIO.Read(source_expression, KM.PRESSURE, True)
         self.mapper.Map(source_expression.GetExpression(), KM.TEMPERATURE)
         mapper_test_case.CheckHistoricalNonUniformValues(self.interface_model_part_destination, KM.TEMPERATURE, GetFilePath(self._GetFileName("map_scalar")))
 
@@ -137,17 +110,8 @@
 
     def test_Map_non_constant_vector_expression(self):
         SetHistoricalNonUniformSolutionVector(self.interface_model_part_origin.Nodes, KM.FORCE)
-<<<<<<< HEAD
-        source_expression = KM.ContainerExpression.NodalExpression(self.interface_model_part_origin)
-        source_expression.SetExpression(KM.VariableExpressionIO.Input(
-            source_expression.GetModelPart(),
-            KM.FORCE,
-            KM.VariableExpressionIO.ContainerType.NodalHistorical
-        ).Execute())
-=======
         source_expression = KM.Expression.NodalExpression(self.interface_model_part_origin)
         KM.Expression.VariableExpressionIO.Read(source_expression, KM.FORCE, True)
->>>>>>> c3066069
         self.mapper.Map(source_expression.GetExpression(), KM.VELOCITY)
         mapper_test_case.CheckHistoricalNonUniformValues(self.interface_model_part_destination, KM.VELOCITY, GetFilePath(self._GetFileName("map_vector")))
 
@@ -165,17 +129,8 @@
     def test_SWAP_SIGN_Map_scalar_expression(self) -> None:
         val = 1.234
         KM.VariableUtils().SetScalarVar(KM.PRESSURE, val, self.interface_model_part_origin.Nodes)
-<<<<<<< HEAD
-        source_expression = KM.ContainerExpression.NodalExpression(self.interface_model_part_origin)
-        source_expression.SetExpression(KM.VariableExpressionIO.Input(
-            source_expression.GetModelPart(),
-            KM.PRESSURE,
-            KM.VariableExpressionIO.ContainerType.NodalHistorical
-        ).Execute())
-=======
-        source_expression = KM.Expression.NodalExpression(self.interface_model_part_origin)
-        KM.Expression.VariableExpressionIO.Read(source_expression, KM.PRESSURE, True)
->>>>>>> c3066069
+        source_expression = KM.Expression.NodalExpression(self.interface_model_part_origin)
+        KM.Expression.VariableExpressionIO.Read(source_expression, KM.PRESSURE, True)
         self.mapper.Map(source_expression.GetExpression(), KM.TEMPERATURE, KM.Mapper.SWAP_SIGN)
         self._CheckHistoricalUniformValuesScalar(GetNodes(self.interface_model_part_destination), KM.TEMPERATURE, -val)
 
@@ -194,17 +149,8 @@
     def test_SWAP_SIGN_Map_vector_expression(self) -> None:
         val = KM.Vector([1.234, -22.845, 11.775])
         KM.VariableUtils().SetVectorVar(KM.FORCE, val, self.interface_model_part_origin.Nodes)
-<<<<<<< HEAD
-        source_expression = KM.ContainerExpression.NodalExpression(self.interface_model_part_origin)
-        source_expression.SetExpression(KM.VariableExpressionIO.Input(
-            source_expression.GetModelPart(),
-            KM.FORCE,
-            KM.VariableExpressionIO.ContainerType.NodalHistorical
-        ).Execute())
-=======
         source_expression = KM.Expression.NodalExpression(self.interface_model_part_origin)
         KM.Expression.VariableExpressionIO.Read(source_expression, KM.FORCE, True)
->>>>>>> c3066069
         self.mapper.Map(source_expression.GetExpression(), KM.VELOCITY, KM.Mapper.SWAP_SIGN)
         self._CheckHistoricalUniformValuesVector(GetNodes(self.interface_model_part_destination), KM.VELOCITY, [-1.0 * v for v in val])
 
@@ -231,17 +177,8 @@
         self.mapper.Map(KM.PRESSURE, KM.TEMPERATURE) # set the initial field
 
         KM.VariableUtils().SetScalarVar(KM.PRESSURE, val_2, self.interface_model_part_origin.Nodes)
-<<<<<<< HEAD
-        source_expression = KM.ContainerExpression.NodalExpression(self.interface_model_part_origin)
-        source_expression.SetExpression(KM.VariableExpressionIO.Input(
-            source_expression.GetModelPart(),
-            KM.PRESSURE,
-            KM.VariableExpressionIO.ContainerType.NodalHistorical
-        ).Execute())
-=======
-        source_expression = KM.Expression.NodalExpression(self.interface_model_part_origin)
-        KM.Expression.VariableExpressionIO.Read(source_expression, KM.PRESSURE, True)
->>>>>>> c3066069
+        source_expression = KM.Expression.NodalExpression(self.interface_model_part_origin)
+        KM.Expression.VariableExpressionIO.Read(source_expression, KM.PRESSURE, True)
         self.mapper.Map(source_expression.GetExpression(), KM.TEMPERATURE, KM.Mapper.ADD_VALUES)
         self._CheckHistoricalUniformValuesScalar(GetNodes(self.interface_model_part_destination), KM.TEMPERATURE, val_1 + val_2)
 
@@ -272,17 +209,8 @@
         self.mapper.Map(KM.FORCE, KM.VELOCITY) # set the initial field
 
         KM.VariableUtils().SetVectorVar(KM.FORCE, val_2, self.interface_model_part_origin.Nodes)
-<<<<<<< HEAD
-        source_expression = KM.ContainerExpression.NodalExpression(self.interface_model_part_origin)
-        source_expression.SetExpression(KM.VariableExpressionIO.Input(
-            source_expression.GetModelPart(),
-            KM.FORCE,
-            KM.VariableExpressionIO.ContainerType.NodalHistorical
-        ).Execute())
-=======
         source_expression = KM.Expression.NodalExpression(self.interface_model_part_origin)
         KM.Expression.VariableExpressionIO.Read(source_expression, KM.FORCE, True)
->>>>>>> c3066069
         self.mapper.Map(source_expression.GetExpression(), KM.VELOCITY, KM.Mapper.ADD_VALUES)
         self._CheckHistoricalUniformValuesVector(GetNodes(self.interface_model_part_destination), KM.VELOCITY, val_1 + val_2)
 
@@ -313,17 +241,8 @@
         self.mapper.Map(KM.PRESSURE, KM.TEMPERATURE) # set the initial field
 
         KM.VariableUtils().SetScalarVar(KM.PRESSURE, val_2, self.interface_model_part_origin.Nodes)
-<<<<<<< HEAD
-        source_expression = KM.ContainerExpression.NodalExpression(self.interface_model_part_origin)
-        source_expression.SetExpression(KM.VariableExpressionIO.Input(
-            source_expression.GetModelPart(),
-            KM.PRESSURE,
-            KM.VariableExpressionIO.ContainerType.NodalHistorical
-        ).Execute())
-=======
-        source_expression = KM.Expression.NodalExpression(self.interface_model_part_origin)
-        KM.Expression.VariableExpressionIO.Read(source_expression, KM.PRESSURE, True)
->>>>>>> c3066069
+        source_expression = KM.Expression.NodalExpression(self.interface_model_part_origin)
+        KM.Expression.VariableExpressionIO.Read(source_expression, KM.PRESSURE, True)
         self.mapper.Map(source_expression.GetExpression(), KM.TEMPERATURE, KM.Mapper.ADD_VALUES | KM.Mapper.SWAP_SIGN)
         self._CheckHistoricalUniformValuesScalar(GetNodes(self.interface_model_part_destination), KM.TEMPERATURE, val_1 - val_2)
 
@@ -372,17 +291,8 @@
     def test_Map_constant_scalar_expression_TO_NON_HISTORICAL(self) -> None:
         val = 9.234
         KM.VariableUtils().SetVariable(KM.PRESSURE, val, self.interface_model_part_origin.Nodes)
-<<<<<<< HEAD
-        source_expression = KM.ContainerExpression.NodalExpression(self.interface_model_part_origin)
-        source_expression.SetExpression(KM.VariableExpressionIO.Input(
-            source_expression.GetModelPart(),
-            KM.PRESSURE,
-            KM.VariableExpressionIO.ContainerType.NodalHistorical
-        ).Execute())
-=======
-        source_expression = KM.Expression.NodalExpression(self.interface_model_part_origin)
-        KM.Expression.VariableExpressionIO.Read(source_expression, KM.PRESSURE, True)
->>>>>>> c3066069
+        source_expression = KM.Expression.NodalExpression(self.interface_model_part_origin)
+        KM.Expression.VariableExpressionIO.Read(source_expression, KM.PRESSURE, True)
         self.mapper.Map(source_expression.GetExpression(), KM.TEMPERATURE, KM.Mapper.TO_NON_HISTORICAL)
         self._CheckUniformValuesScalar(GetNodes(self.interface_model_part_destination), KM.TEMPERATURE, val)
 
