import KratosMultiphysics.KratosUnittest as KratosUnittest

# Import the tests of test-classes to create the suites
import test_med_model_part_io
<<<<<<< HEAD
import test_med_model_part_io_read_smp
=======
import test_import_med_modeler
>>>>>>> 6775d018


def AssembleTestSuites():
    """Populates the test suites to run.

    Populates the test suites to run. At least, it should pupulate the suites:
    "small", "nighlty" and "all"

    Return
    ------

    suites: A dictionary of suites
        The set of suites with its test_cases added.
    """

    suites = KratosUnittest.KratosSuites

    # Create a test suit with the selected tests (Small tests):
    # smallSuite will contain the following tests:
    # - testSmallExample
    smallSuite = suites["small"]
    smallSuite.addTests(KratosUnittest.TestLoader().loadTestsFromTestCases([test_med_model_part_io.TestMedModelPartIO]))
    smallSuite.addTests(
<<<<<<< HEAD
        KratosUnittest.TestLoader().loadTestsFromTestCases(
            [test_med_model_part_io_read_smp.TestMedModelPartIOReadSubModelPart]
        )
=======
        KratosUnittest.TestLoader().loadTestsFromTestCases([test_import_med_modeler.TestImportMedModeler])
>>>>>>> 6775d018
    )

    # Create a test suit with the selected tests
    # nightSuite will contain the following tests:
    # - testSmallExample
    # - testNightlyFirstExample
    # - testNightlySecondExample
    nightSuite = suites["nightly"]
    nightSuite.addTests(smallSuite)

    # Create a test suit that contains all the tests from every testCase
    # in the list:
    allSuite = suites["all"]
    allSuite.addTests(nightSuite)

    return suites


if __name__ == "__main__":
    KratosUnittest.runTests(AssembleTestSuites())<|MERGE_RESOLUTION|>--- conflicted
+++ resolved
@@ -2,11 +2,8 @@
 
 # Import the tests of test-classes to create the suites
 import test_med_model_part_io
-<<<<<<< HEAD
 import test_med_model_part_io_read_smp
-=======
 import test_import_med_modeler
->>>>>>> 6775d018
 
 
 def AssembleTestSuites():
@@ -29,15 +26,8 @@
     # - testSmallExample
     smallSuite = suites["small"]
     smallSuite.addTests(KratosUnittest.TestLoader().loadTestsFromTestCases([test_med_model_part_io.TestMedModelPartIO]))
-    smallSuite.addTests(
-<<<<<<< HEAD
-        KratosUnittest.TestLoader().loadTestsFromTestCases(
-            [test_med_model_part_io_read_smp.TestMedModelPartIOReadSubModelPart]
-        )
-=======
-        KratosUnittest.TestLoader().loadTestsFromTestCases([test_import_med_modeler.TestImportMedModeler])
->>>>>>> 6775d018
-    )
+    smallSuite.addTests(KratosUnittest.TestLoader().loadTestsFromTestCases([test_med_model_part_io_read_smp.TestMedModelPartIOReadSubModelPart]))
+    smallSuite.addTests(KratosUnittest.TestLoader().loadTestsFromTestCases([test_import_med_modeler.TestImportMedModeler]))
 
     # Create a test suit with the selected tests
     # nightSuite will contain the following tests:
