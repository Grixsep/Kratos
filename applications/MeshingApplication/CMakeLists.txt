set(CMAKE_INCLUDE_CURRENT_DIR ON)

message("**** configuring KratosMeshingApplication ****")

################### PYBIND11
include(pybind11Tools)

include_directories( ${CMAKE_SOURCE_DIR}/kratos )
include_directories( ${CMAKE_SOURCE_DIR}/external_libraries/triangle )
include_directories( ${CMAKE_CURRENT_SOURCE_DIR}/custom_external_libraries/tetMeshOpt )
include_directories( ${CMAKE_SOURCE_DIR}/applications/StructuralMechanicsApplication )

if(${USE_TETGEN_NONFREE_TPL} MATCHES ON )
    add_definitions( -DTETGEN143 )
    add_definitions( -DTETLIBRARY )
    add_definitions( -DUSE_TETGEN_NONFREE_TPL )
    include_directories(${TETGEN_INCLUDES})
endif(${USE_TETGEN_NONFREE_TPL} MATCHES ON )

##add subdirectories for compilation of dependent libraries
add_subdirectory(${CMAKE_CURRENT_SOURCE_DIR}/custom_external_libraries/tetMeshOpt)

## generate variables with the sources
set( KRATOS_MESHING_APPLICATION_CORE
    ${CMAKE_CURRENT_SOURCE_DIR}/meshing_application.cpp
    ${CMAKE_CURRENT_SOURCE_DIR}/meshing_application_variables.cpp
    ${CMAKE_CURRENT_SOURCE_DIR}/external_includes/mesh_suites.cpp
    ${CMAKE_CURRENT_SOURCE_DIR}/custom_utilities/local_refine_geometry_mesh.cpp
    ${CMAKE_CURRENT_SOURCE_DIR}/custom_utilities/uniform_refinement_utility.cpp
    ${CMAKE_CURRENT_SOURCE_DIR}/custom_utilities/meshing_utilities.cpp
    ${CMAKE_CURRENT_SOURCE_DIR}/custom_includes/meshing_flags.cpp
    ${CMAKE_CURRENT_SOURCE_DIR}/custom_processes/metrics_levelset_process.cpp
    ${CMAKE_CURRENT_SOURCE_DIR}/custom_processes/internal_variables_interpolation_process.cpp
    ${CMAKE_CURRENT_SOURCE_DIR}/custom_processes/metric_fast_init_process.cpp
    ${CMAKE_CURRENT_SOURCE_DIR}/custom_processes/metrics_hessian_process.cpp
    ${CMAKE_CURRENT_SOURCE_DIR}/custom_processes/metrics_error_process.cpp
    ${CMAKE_CURRENT_SOURCE_DIR}/custom_processes/nodal_values_interpolation_process.cpp
    ${CMAKE_CURRENT_SOURCE_DIR}/custom_processes/multiscale_refining_process.cpp
)

## If we have MMG support, use it
set(KRATOS_MESHING_APPLICATION_CORE_MMG "")
if(${INCLUDE_MMG} MATCHES ON)
set( KRATOS_MESHING_APPLICATION_CORE_MMG ${KRATOS_MESHING_APPLICATION_CORE_MMG}
    ${CMAKE_CURRENT_SOURCE_DIR}/custom_utilities/mmg_utilities.cpp
    ${CMAKE_CURRENT_SOURCE_DIR}/custom_processes/mmg_process.cpp
    ${CMAKE_CURRENT_SOURCE_DIR}/custom_io/mmg_io.cpp
)
endif(${INCLUDE_MMG} MATCHES ON)

file(GLOB_RECURSE KRATOS_MESHING_APPLICATION_SOURCES
    ${CMAKE_CURRENT_SOURCE_DIR}/custom_python/*.cpp
)

if(${KRATOS_BUILD_TESTING} MATCHES ON)
    file(GLOB_RECURSE KRATOS_MESHING_APPLICATION_TESTING_SOURCES ${CMAKE_CURRENT_SOURCE_DIR}/tests/cpp_tests/*.cpp)
endif(${KRATOS_BUILD_TESTING} MATCHES ON)

add_library(KratosMeshingCore SHARED ${KRATOS_MESHING_APPLICATION_CORE} ${KRATOS_MESHING_APPLICATION_CORE_MMG} ${KRATOS_MESHING_APPLICATION_TESTING_SOURCES})

IF(NOT DEFINED MMG_LIBRARY_PREFIX)
    SET(MMG_LIBRARY_PREFIX "lib")
ENDIF(NOT DEFINED MMG_LIBRARY_PREFIX)

if(${INCLUDE_MMG} MATCHES ON)
    # Define includes and libraries with just one include
    IF (MMG_ROOT)
        IF(NOT DEFINED MMG_LIBRARY_EXTENSION)
            IF(${CMAKE_SYSTEM_NAME} MATCHES "Windows")
<<<<<<< HEAD
                IF(EXISTS "${MMG_ROOT}/lib/libmmg.dll") # Dynamic library
                    SET(MMG_LIBRARY_EXTENSION "dll")
                ELSE(EXISTS "${MMG_ROOT}/lib/libmmg.dll") # Static library
                    SET(MMG_LIBRARY_EXTENSION "lib")
                ENDIF(EXISTS "${MMG_ROOT}/lib/libmmg.dll")
            ELSE(${CMAKE_SYSTEM_NAME} MATCHES "Windows")
                IF(EXISTS "${MMG_ROOT}/lib/libmmg.so") # Dynamic library
                    SET(MMG_LIBRARY_EXTENSION "so")
                ELSE(EXISTS "${MMG_ROOT}/lib/libmmg.so") # Static library
                    SET(MMG_LIBRARY_EXTENSION "a")
                ENDIF(EXISTS "${MMG_ROOT}/lib/libmmg.so")
=======
                IF(EXISTS "${MMG_ROOT}/lib/${MMG_LIBRARY_PREFIX}mmg.dll") # Dynamic library
                    SET(MMG_LIBRARY_EXTENSION "dll")
                ELSE(EXISTS "${MMG_ROOT}/lib/${MMG_LIBRARY_PREFIX}mmg.dll") # Static library
                    SET(MMG_LIBRARY_EXTENSION "lib")
                ENDIF(EXISTS "${MMG_ROOT}/lib/${MMG_LIBRARY_PREFIX}mmg.dll")
            ELSE(${CMAKE_SYSTEM_NAME} MATCHES "Windows")
                IF(EXISTS "${MMG_ROOT}/lib/${MMG_LIBRARY_PREFIX}mmg.so") # Dynamic library
                    SET(MMG_LIBRARY_EXTENSION "so")
                ELSE(EXISTS "${MMG_ROOT}/lib/${MMG_LIBRARY_PREFIX}mmg.so") # Static library
                    SET(MMG_LIBRARY_EXTENSION "a")
                ENDIF(EXISTS "${MMG_ROOT}/lib/${MMG_LIBRARY_PREFIX}mmg.so")
>>>>>>> 2691b8ec
            ENDIF(${CMAKE_SYSTEM_NAME} MATCHES "Windows")
        ENDIF(NOT DEFINED MMG_LIBRARY_EXTENSION)

        IF(NOT DEFINED MMG_INCLUDE_DIR)
            SET(MMG_INCLUDE_DIR ${MMG_ROOT}/include/)
        ENDIF(NOT DEFINED MMG_INCLUDE_DIR)
        IF(NOT DEFINED MMG2D_INCLUDE_DIR)
            SET(MMG2D_INCLUDE_DIR ${MMG_ROOT}/include/mmg/mmg2d/)
        ENDIF(NOT DEFINED MMG2D_INCLUDE_DIR)
        IF(NOT DEFINED MMG3D_INCLUDE_DIR)
            SET(MMG3D_INCLUDE_DIR ${MMG_ROOT}/include/mmg/mmg3d/)
        ENDIF(NOT DEFINED MMG3D_INCLUDE_DIR)
        IF(NOT DEFINED MMGS_INCLUDE_DIR)
            SET(MMGS_INCLUDE_DIR ${MMG_ROOT}/include/mmg/mmgs/)
        ENDIF(NOT DEFINED MMGS_INCLUDE_DIR)
        IF(NOT DEFINED MMG_LIBRARY)
<<<<<<< HEAD
            SET(MMG_LIBRARY ${MMG_ROOT}/lib/libmmg.${MMG_LIBRARY_EXTENSION})
        ENDIF(NOT DEFINED MMG_LIBRARY)
        IF(NOT DEFINED MMG2D_LIBRARY)
            SET(MMG2D_LIBRARY ${MMG_ROOT}/lib/libmmg2d.${MMG_LIBRARY_EXTENSION})
        ENDIF(NOT DEFINED MMG2D_LIBRARY)
        IF(NOT DEFINED MMG3D_LIBRARY)
            SET(MMG3D_LIBRARY ${MMG_ROOT}/lib/libmmg3d.${MMG_LIBRARY_EXTENSION})
        ENDIF(NOT DEFINED MMG3D_LIBRARY)
        IF(NOT DEFINED MMGS_LIBRARY)
            SET(MMGS_LIBRARY ${MMG_ROOT}/lib/libmmgs.${MMG_LIBRARY_EXTENSION})
=======
            SET(MMG_LIBRARY ${MMG_ROOT}/lib/${MMG_LIBRARY_PREFIX}mmg.${MMG_LIBRARY_EXTENSION})
        ENDIF(NOT DEFINED MMG_LIBRARY)
        IF(NOT DEFINED MMG2D_LIBRARY)
            SET(MMG2D_LIBRARY ${MMG_ROOT}/lib/${MMG_LIBRARY_PREFIX}mmg2d.${MMG_LIBRARY_EXTENSION})
        ENDIF(NOT DEFINED MMG2D_LIBRARY)
        IF(NOT DEFINED MMG3D_LIBRARY)
            SET(MMG3D_LIBRARY ${MMG_ROOT}/lib/${MMG_LIBRARY_PREFIX}mmg3d.${MMG_LIBRARY_EXTENSION})
        ENDIF(NOT DEFINED MMG3D_LIBRARY)
        IF(NOT DEFINED MMGS_LIBRARY)
            SET(MMGS_LIBRARY ${MMG_ROOT}/lib/${MMG_LIBRARY_PREFIX}mmgs.${MMG_LIBRARY_EXTENSION})
>>>>>>> 2691b8ec
        ENDIF(NOT DEFINED MMGS_LIBRARY)
    ENDIF (MMG_ROOT)

    # Add definitions
    add_definitions( -DINCLUDE_MMG )

    INCLUDE_DIRECTORIES(${MMG_INCLUDE_DIR})
    INCLUDE_DIRECTORIES(${MMG2D_INCLUDE_DIR})
    INCLUDE_DIRECTORIES(${MMG3D_INCLUDE_DIR})
    INCLUDE_DIRECTORIES(${MMGS_INCLUDE_DIR})

    target_link_libraries(KratosMeshingCore PUBLIC KratosCore tetMeshOpt ${MMG_LIBRARY} ${MMG2D_LIBRARY} ${MMG3D_LIBRARY} ${MMGS_LIBRARY})
    
    message("Installed MMG = " ${MMG_LIBRARY})
    install(FILES ${MMG_LIBRARY} DESTINATION libs)
    message("Installed MMG2D = " ${MMG2D_LIBRARY})
    install(FILES ${MMG2D_LIBRARY} DESTINATION libs)
    message("Installed MMG3D = " ${MMG3D_LIBRARY})
    install(FILES ${MMG3D_LIBRARY} DESTINATION libs)
    message("Installed MMGS = " ${MMGS_LIBRARY})
    install(FILES ${MMGS_LIBRARY} DESTINATION libs)
else(${INCLUDE_MMG} MATCHES ON)
    target_link_libraries(KratosMeshingCore PUBLIC KratosCore tetMeshOpt)
endif(${INCLUDE_MMG} MATCHES ON)

set_target_properties(KratosMeshingCore PROPERTIES COMPILE_DEFINITIONS "MESHING_APPLICATION=EXPORT,API")

if(${USE_TETGEN_NONFREE_TPL} MATCHES ON )
    target_link_libraries(KratosMeshingCore PUBLIC ${TETGEN_LIBRARIES})
endif(${USE_TETGEN_NONFREE_TPL} MATCHES ON )

###############################################################
## define library Kratos which defines the basic python interface
pybind11_add_module(KratosMeshingApplication MODULE THIN_LTO ${KRATOS_MESHING_APPLICATION_SOURCES})
target_link_libraries(KratosMeshingApplication PRIVATE KratosMeshingCore)
set_target_properties(KratosMeshingApplication PROPERTIES PREFIX "")

# changing the .dll suffix to .pyd
if(${CMAKE_SYSTEM_NAME} MATCHES "Windows")
    set_target_properties(KratosMeshingApplication PROPERTIES SUFFIX .pyd)
endif(${CMAKE_SYSTEM_NAME} MATCHES "Windows")

# changing the .dylib suffix to .so
if(${CMAKE_SYSTEM_NAME} MATCHES "Darwin")
    set_target_properties(KratosMeshingApplication PROPERTIES SUFFIX .so)
endif(${CMAKE_SYSTEM_NAME} MATCHES "Darwin")

# Cotire
if(USE_COTIRE MATCHES ON)
    ## The MMG is not compatibel with cotire
    set_source_files_properties (${CMAKE_CURRENT_SOURCE_DIR}/custom_processes/mmg_process.cpp PROPERTIES COTIRE_EXCLUDED TRUE)
    cotire(KratosMeshingCore)
    cotire(KratosMeshingApplication)
endif(USE_COTIRE MATCHES ON)

# Add to the KratosMultiphisics Python module
kratos_python_install(${INSTALL_PYTHON_USING_LINKS} ${CMAKE_CURRENT_SOURCE_DIR}/MeshingApplication.py KratosMultiphysics/MeshingApplication/__init__.py )

# Install python files
get_filename_component (CURRENT_DIR_NAME ${CMAKE_CURRENT_SOURCE_DIR} NAME)
kratos_python_install_directory(${INSTALL_PYTHON_USING_LINKS} ${CMAKE_CURRENT_SOURCE_DIR}/python_scripts KratosMultiphysics/${CURRENT_DIR_NAME} )

# Kratos Testing. Install everything except sources to ensure that reference and configuration files are copied.
if(${INSTALL_TESTING_FILES} MATCHES ON )
    get_filename_component (CURRENT_DIR_NAME ${CMAKE_CURRENT_SOURCE_DIR} NAME)
    install(DIRECTORY ${CMAKE_CURRENT_SOURCE_DIR}/tests DESTINATION applications/${CURRENT_DIR_NAME}
        PATTERN "*.git" EXCLUDE
        PATTERN "*.c" EXCLUDE
        PATTERN "*.h" EXCLUDE
        PATTERN "*.cpp" EXCLUDE
        PATTERN "*.hpp" EXCLUDE
  )
endif(${INSTALL_TESTING_FILES} MATCHES ON)

# Install targets
install(TARGETS KratosMeshingCore DESTINATION libs )
install(TARGETS KratosMeshingApplication DESTINATION libs )<|MERGE_RESOLUTION|>--- conflicted
+++ resolved
@@ -67,19 +67,6 @@
     IF (MMG_ROOT)
         IF(NOT DEFINED MMG_LIBRARY_EXTENSION)
             IF(${CMAKE_SYSTEM_NAME} MATCHES "Windows")
-<<<<<<< HEAD
-                IF(EXISTS "${MMG_ROOT}/lib/libmmg.dll") # Dynamic library
-                    SET(MMG_LIBRARY_EXTENSION "dll")
-                ELSE(EXISTS "${MMG_ROOT}/lib/libmmg.dll") # Static library
-                    SET(MMG_LIBRARY_EXTENSION "lib")
-                ENDIF(EXISTS "${MMG_ROOT}/lib/libmmg.dll")
-            ELSE(${CMAKE_SYSTEM_NAME} MATCHES "Windows")
-                IF(EXISTS "${MMG_ROOT}/lib/libmmg.so") # Dynamic library
-                    SET(MMG_LIBRARY_EXTENSION "so")
-                ELSE(EXISTS "${MMG_ROOT}/lib/libmmg.so") # Static library
-                    SET(MMG_LIBRARY_EXTENSION "a")
-                ENDIF(EXISTS "${MMG_ROOT}/lib/libmmg.so")
-=======
                 IF(EXISTS "${MMG_ROOT}/lib/${MMG_LIBRARY_PREFIX}mmg.dll") # Dynamic library
                     SET(MMG_LIBRARY_EXTENSION "dll")
                 ELSE(EXISTS "${MMG_ROOT}/lib/${MMG_LIBRARY_PREFIX}mmg.dll") # Static library
@@ -91,7 +78,6 @@
                 ELSE(EXISTS "${MMG_ROOT}/lib/${MMG_LIBRARY_PREFIX}mmg.so") # Static library
                     SET(MMG_LIBRARY_EXTENSION "a")
                 ENDIF(EXISTS "${MMG_ROOT}/lib/${MMG_LIBRARY_PREFIX}mmg.so")
->>>>>>> 2691b8ec
             ENDIF(${CMAKE_SYSTEM_NAME} MATCHES "Windows")
         ENDIF(NOT DEFINED MMG_LIBRARY_EXTENSION)
 
@@ -108,18 +94,6 @@
             SET(MMGS_INCLUDE_DIR ${MMG_ROOT}/include/mmg/mmgs/)
         ENDIF(NOT DEFINED MMGS_INCLUDE_DIR)
         IF(NOT DEFINED MMG_LIBRARY)
-<<<<<<< HEAD
-            SET(MMG_LIBRARY ${MMG_ROOT}/lib/libmmg.${MMG_LIBRARY_EXTENSION})
-        ENDIF(NOT DEFINED MMG_LIBRARY)
-        IF(NOT DEFINED MMG2D_LIBRARY)
-            SET(MMG2D_LIBRARY ${MMG_ROOT}/lib/libmmg2d.${MMG_LIBRARY_EXTENSION})
-        ENDIF(NOT DEFINED MMG2D_LIBRARY)
-        IF(NOT DEFINED MMG3D_LIBRARY)
-            SET(MMG3D_LIBRARY ${MMG_ROOT}/lib/libmmg3d.${MMG_LIBRARY_EXTENSION})
-        ENDIF(NOT DEFINED MMG3D_LIBRARY)
-        IF(NOT DEFINED MMGS_LIBRARY)
-            SET(MMGS_LIBRARY ${MMG_ROOT}/lib/libmmgs.${MMG_LIBRARY_EXTENSION})
-=======
             SET(MMG_LIBRARY ${MMG_ROOT}/lib/${MMG_LIBRARY_PREFIX}mmg.${MMG_LIBRARY_EXTENSION})
         ENDIF(NOT DEFINED MMG_LIBRARY)
         IF(NOT DEFINED MMG2D_LIBRARY)
@@ -130,7 +104,6 @@
         ENDIF(NOT DEFINED MMG3D_LIBRARY)
         IF(NOT DEFINED MMGS_LIBRARY)
             SET(MMGS_LIBRARY ${MMG_ROOT}/lib/${MMG_LIBRARY_PREFIX}mmgs.${MMG_LIBRARY_EXTENSION})
->>>>>>> 2691b8ec
         ENDIF(NOT DEFINED MMGS_LIBRARY)
     ENDIF (MMG_ROOT)
 
