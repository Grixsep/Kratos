// KRATOS  __  __ _____ ____  _   _ ___ _   _  ____ 
//        |  \/  | ____/ ___|| | | |_ _| \ | |/ ___|
//        | |\/| |  _| \___ \| |_| || ||  \| | |  _ 
//        | |  | | |___ ___) |  _  || || |\  | |_| |
//        |_|  |_|_____|____/|_| |_|___|_| \_|\____| APPLICATION
//
//  License:		 BSD License
//                       license: MeshingApplication/license.txt
//
//  Main authors:    Vicente Mataix Ferrándiz
//

#if !defined(KRATOS_LEVELSET_METRICS_PROCESS)
#define KRATOS_LEVELSET_METRICS_PROCESS

// Project includes
#include "utilities/math_utils.h"
#include "custom_utilities/metrics_math_utils.h"
#include "includes/kratos_parameters.h"
#include "includes/model_part.h"
#include "utilities/openmp_utils.h"
#include "meshing_application.h"

namespace Kratos
{
///@name Kratos Globals
///@{

///@}
///@name Type Definitions
///@{

    typedef ModelPart::NodesContainerType                        NodesArrayType;
    typedef ModelPart::ElementsContainerType                  ElementsArrayType;
    typedef ModelPart::ConditionsContainerType              ConditionsArrayType;
    typedef Node <3>                                                   NodeType;
    
///@}
///@name  Enum's
///@{
    
    #if !defined(INTERPOLATION_METRIC)
    #define INTERPOLATION_METRIC
        enum Interpolation {Constant = 0, Linear = 1, Exponential = 2};
    #endif
    
///@}
///@name  Functions
///@{
    
///@}
///@name Kratos Classes
///@{

//// This class is can be used to compute the metrics of the model part with a level set approach

template<unsigned int TDim>  
class ComputeLevelSetSolMetricProcess
    : public Process
{
public:

    ///@name Type Definitions
    ///@{
    
    /// Pointer definition of ComputeLevelSetSolMetricProcess
    KRATOS_CLASS_POINTER_DEFINITION(ComputeLevelSetSolMetricProcess);
    
    ///@}
    ///@name Life Cycle
    ///@{
     
    // Constructor
    
    /**
     * This is the default constructor
     * @param rThisModelPart: The model part to be computed
     * @param ThisParameters: The input parameters
     */
    
    ComputeLevelSetSolMetricProcess(
        ModelPart& rThisModelPart,
        const Variable<array_1d<double,3>> rVariableGradient = DISTANCE_GRADIENT,
        Parameters ThisParameters = Parameters(R"({})")
        )
        :mThisModelPart(rThisModelPart),
        mVariableGradient(rVariableGradient)
    {   
        Parameters DefaultParameters = Parameters(R"(
        {
            "minimal_size"                         : 0.1, 
            "enforce_current"                      : true, 
            "anisotropy_remeshing"                 : true, 
            "anisotropy_parameters": 
            {
                "hmin_over_hmax_anisotropic_ratio"      : 1.0, 
                "boundary_layer_max_distance"           : 1.0, 
                "interpolation"                         : "Linear"
            }
        })" );
        ThisParameters.ValidateAndAssignDefaults(DefaultParameters);
        
        mMinSize = ThisParameters["minimal_size"].GetDouble();
        mEnforceCurrent = ThisParameters["enforce_current"].GetBool();
        
        // In case we have isotropic remeshing (default values)
        if (ThisParameters["anisotropy_remeshing"].GetBool() == false)
        {
            mAnisRatio = DefaultParameters["anisotropy_parameters"]["hmin_over_hmax_anisotropic_ratio"].GetDouble();
            mBoundLayer = DefaultParameters["anisotropy_parameters"]["boundary_layer_max_distance"].GetDouble();
            mInterpolation = ConvertInter(DefaultParameters["anisotropy_parameters"]["interpolation"].GetString());
        }
        else
        {
            mAnisRatio = ThisParameters["anisotropy_parameters"]["hmin_over_hmax_anisotropic_ratio"].GetDouble();
            mBoundLayer = ThisParameters["anisotropy_parameters"]["boundary_layer_max_distance"].GetDouble();
            mInterpolation = ConvertInter(ThisParameters["anisotropy_parameters"]["interpolation"].GetString());
        }
    }
    
    /// Destructor.
<<<<<<< HEAD
    ~ComputeLevelSetSolMetricProcess() override {}
=======
    ~ComputeLevelSetSolMetricProcess() override = default;
>>>>>>> 02185af7
    
    ///@}
    ///@name Operators
    ///@{

    void operator()()
    {
        Execute();
    }

    ///@}
    ///@name Operations
    ///@{
    
    /**
     * We initialize the metrics of the MMG sol using a level set approach
     */
    
    void Execute() override
    {
        // Iterate in the nodes
        NodesArrayType& pNode = mThisModelPart.Nodes();
        int numNodes = pNode.end() - pNode.begin();
        
        #pragma omp parallel for 
        for(int i = 0; i < numNodes; i++) 
        {
            auto itNode = pNode.begin() + i;
            
            if ( itNode->SolutionStepsDataHas( mVariableGradient ) == false )
            {
                KRATOS_ERROR << "Missing gradient variable on node " << itNode->Id() << std::endl;
            }
            
            const double Distance = itNode->FastGetSolutionStepValue(DISTANCE, 0);
            array_1d<double, 3> GradientValue = itNode->FastGetSolutionStepValue(mVariableGradient, 0);
            
            const double Ratio = CalculateAnisotropicRatio(Distance, mAnisRatio, mBoundLayer, mInterpolation);
            
            // For postprocess pourposes
            itNode->SetValue(ANISOTROPIC_RATIO, Ratio); 
            
            double ElementSize = mMinSize;
            const double NodalH = itNode->FastGetSolutionStepValue(NODAL_H, 0);
            if (((ElementSize > NodalH) && (mEnforceCurrent == true)) || (std::abs(Distance) > mBoundLayer))
            {
                ElementSize = NodalH;
            }
            
            const double Tolerance = 1.0e-12;
            const double NormGradientValue = norm_2(GradientValue);
            if (NormGradientValue > Tolerance)
            {
                GradientValue /= NormGradientValue;
            }
            
            // We compute the metric
            #ifdef KRATOS_DEBUG 
            if( itNode->Has(MMG_METRIC) == false) 
            {
                KRATOS_ERROR <<  " MMG_METRIC not defined for node " << itNode->Id();
            }
            #endif     
            Vector& Metric = itNode->GetValue(MMG_METRIC);
            
            #ifdef KRATOS_DEBUG 
            if(Metric.size() != TDim * 3 - 3) 
            {
                KRATOS_ERROR << "Wrong size of vector MMG_METRIC found for node " << itNode->Id() << " size is " << Metric.size() << " expected size was " << TDim * 3 - 3;
            }
            #endif
            
            const double NormMetric = norm_2(Metric);
            if (NormMetric > 0.0) // NOTE: This means we combine differents metrics, at the same time means that the metric should be reseted each time
            {
                const Vector OldMetric = itNode->GetValue(MMG_METRIC);
                const Vector NewMetric = ComputeLevelSetMetricTensor(GradientValue, Ratio, ElementSize);
                
                Metric = MetricsMathUtils<TDim>::IntersectMetrics(OldMetric, NewMetric);
            }
            else
            {
                Metric = ComputeLevelSetMetricTensor(GradientValue, Ratio, ElementSize);
            }
        }
    }
       
    ///@}
    ///@name Access
    ///@{


    ///@}
    ///@name Inquiry
    ///@{


    ///@}
    ///@name Input and output
    ///@{
    
    /// Turn back information as a string.
    std::string Info() const override
    {
        return "ComputeLevelSetSolMetricProcess";
    }

    /// Print information about this object.
    void PrintInfo(std::ostream& rOStream) const override
    {
        rOStream << "ComputeLevelSetSolMetricProcess";
    }

    /// Print object"s data.
    void PrintData(std::ostream& rOStream) const override
    {
    }
    
protected:
    ///@name Protected static Member Variables 
    ///@{ 
    
    
    ///@} 
    ///@name Protected member Variables 
    ///@{ 
    
    
    ///@} 
    ///@name Protected Operators
    ///@{ 
    
    
    ///@} 
    ///@name Protected Operations
    ///@{ 
    
    
    ///@} 
    ///@name Protected  Access 
    ///@{ 
    
    
    ///@}      
    ///@name Protected Inquiry 
    ///@{ 
    
    
    ///@}    
    ///@name Protected LifeCycle 
    ///@{ 
    
        
    ///@}
      
private:
    ///@name Private static Member Variables
    ///@{

    ///@}
    ///@name Private member Variables
    ///@{

    ModelPart& mThisModelPart;                      // The model part to compute
    Variable<array_1d<double,3>> mVariableGradient; // The gradient variable
    double mMinSize;                                // The minimal size of the elements
    bool mEnforceCurrent;                           // With this we choose if we inforce the current nodal size (NODAL_H)
    double mAnisRatio;                              // The minimal anisotropic ratio (0 < ratio < 1)
    double mBoundLayer;                             // The boundary layer limit Distance
    Interpolation mInterpolation;                   // The interpolation type
    
    ///@}
    ///@name Private Operators
    ///@{

    ///@}
    ///@name Private Operations
    ///@{
    
    /**
     * It calculates the tensor of the scalar, necessary to get the solution before remeshing
     * @param GradientValue: The gradient of the scalar to remesh
     * @param Ratio: The alpha parameter used to remesh
     * @param ElementSize: The minimum size of the elements
     * @param node_id: The id of the node
     */
        
    Vector ComputeLevelSetMetricTensor(
        const array_1d<double, 3>& GradientValue,
        const double& Ratio,
        const double& ElementSize
    );

    
    /**
     * This converts the interpolation string to an enum
     * @param str: The string that you want to comvert in the equivalent enum
     * @return Interpolation: The equivalent enum (this requires less memmory than a std::string)
     */
        
    Interpolation ConvertInter(const std::string& str)
    {
        if(str == "Constant") 
        {
            return Constant;
        }
        else if(str == "Linear") 
        {
            return Linear;
        }
        else if(str == "Exponential") 
        {
            return Exponential;
        }
        else
        {
            return Linear;
        }
    }
        
    /**
     * This calculates the anisotropic ratio
     * @param Distance: Distance parameter
     */
    
    double CalculateAnisotropicRatio(
        const double& Distance,
        const double& rAnisRatio,
        const double& rBoundLayer,
        const Interpolation& rInterpolation
        )
    {
        const double Tolerance = 1.0e-12;
        double Ratio = 1.0; // NOTE: Isotropic mesh
        if (rAnisRatio < 1.0)
        {                           
            if (std::abs(Distance) <= rBoundLayer)
            {
                if (rInterpolation == Constant)
                {
                    Ratio = rAnisRatio;
                }
                else if (rInterpolation == Linear)
                {
                    Ratio = rAnisRatio + (std::abs(Distance)/rBoundLayer) * (1.0 - rAnisRatio);
                }
                else if (rInterpolation == Exponential)
                {
                    Ratio = - std::log(std::abs(Distance)/rBoundLayer) * rAnisRatio + Tolerance;
                    if (Ratio > 1.0)
                    {
                        Ratio = 1.0;
                    }
                }
            }
        }
        
        return Ratio;
    }
    
    ///@}
    ///@name Private  Access
    ///@{

    ///@}
    ///@name Private Inquiry
    ///@{

    ///@}
    ///@name Private LifeCycle
    ///@{
    
    ///@}
    ///@name Un accessible methods
    ///@{

    /// Assignment operator.
    ComputeLevelSetSolMetricProcess& operator=(ComputeLevelSetSolMetricProcess const& rOther) {};

    /// Copy constructor.
    //ComputeLevelSetSolMetricProcess(ComputeLevelSetSolMetricProcess const& rOther);

    ///@}
};// class ComputeLevelSetSolMetricProcess
///@}

///@name Explicit Specializations
///@{

    template<>  
    Vector ComputeLevelSetSolMetricProcess<2>::ComputeLevelSetMetricTensor(
        const array_1d<double, 3>& GradientValue,
        const double& Ratio,
        const double& ElementSize
    )
    {
        Vector Metric;
        Metric.resize(3, false);
        
        const double Coeff0 = 1.0/(ElementSize * ElementSize);
        const double Coeff1 = Coeff0/(Ratio * Ratio);
        
        const double v0v0 = GradientValue[0]*GradientValue[0];
        const double v0v1 = GradientValue[0]*GradientValue[1];
        const double v1v1 = GradientValue[1]*GradientValue[1];
        
        Metric[0] = Coeff0*(1.0 - v0v0) + Coeff1*v0v0;
        Metric[1] = Coeff0*(    - v0v1) + Coeff1*v0v1;  
        Metric[2] = Coeff0*(1.0 - v1v1) + Coeff1*v1v1;
        
        return Metric;
    }
    
    /***********************************************************************************/
    /***********************************************************************************/
    
    template<>  
    Vector ComputeLevelSetSolMetricProcess<3>::ComputeLevelSetMetricTensor(
        const array_1d<double, 3>& GradientValue,
        const double& Ratio,
        const double& ElementSize
    )
    {
        Vector Metric;
        Metric.resize(6, false);
        
        const double Coeff0 = 1.0/(ElementSize * ElementSize);
        const double Coeff1 = Coeff0/(Ratio * Ratio);
        
        const double v0v0 = GradientValue[0]*GradientValue[0];
        const double v0v1 = GradientValue[0]*GradientValue[1];
        const double v0v2 = GradientValue[0]*GradientValue[2];
        const double v1v1 = GradientValue[1]*GradientValue[1];
        const double v1v2 = GradientValue[1]*GradientValue[2];
        const double v2v2 = GradientValue[2]*GradientValue[2];
        
        Metric[0] = Coeff0*(1.0 - v0v0) + Coeff1*v0v0;
        Metric[1] = Coeff0*(    - v0v1) + Coeff1*v0v1; 
        Metric[2] = Coeff0*(    - v0v2) + Coeff1*v0v2; 
        Metric[3] = Coeff0*(1.0 - v1v1) + Coeff1*v1v1; 
        Metric[4] = Coeff0*(    - v1v2) + Coeff1*v1v2; 
        Metric[5] = Coeff0*(1.0 - v2v2) + Coeff1*v2v2;

        return Metric;
    }
    
///@name Type Definitions
///@{


///@}
///@name Input and output
///@{

/// input stream function
template<unsigned int TDim> 
inline std::istream& operator >> (std::istream& rIStream,
                                  ComputeLevelSetSolMetricProcess<TDim>& rThis);

/// output stream function
template<unsigned int TDim> 
inline std::ostream& operator << (std::ostream& rOStream,
                                  const ComputeLevelSetSolMetricProcess<TDim>& rThis)
{
    rThis.PrintInfo(rOStream);
    rOStream << std::endl;
    rThis.PrintData(rOStream);

    return rOStream;
}

};// namespace Kratos.
#endif /* KRATOS_LEVELSET_METRICS_PROCESS defined */<|MERGE_RESOLUTION|>--- conflicted
+++ resolved
@@ -119,11 +119,7 @@
     }
     
     /// Destructor.
-<<<<<<< HEAD
-    ~ComputeLevelSetSolMetricProcess() override {}
-=======
     ~ComputeLevelSetSolMetricProcess() override = default;
->>>>>>> 02185af7
     
     ///@}
     ///@name Operators
