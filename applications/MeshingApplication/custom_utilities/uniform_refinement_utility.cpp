//    |  /           |
//    ' /   __| _` | __|  _ \   __|
//    . \  |   (   | |   (   |\__ `
//   _|\_\_|  \__,_|\__|\___/ ____/
//                   Multi-Physics
//
//  License:		 BSD License
//					 Kratos default license: kratos/license.txt
//
//  Main authors:    Miguel Maso Sotomayor
//


// System includes


// External includes


// Project includes
#include "includes/define.h"
#include "includes/variables.h"
#include "uniform_refinement_utility.h"
#include "utilities/assign_unique_model_part_collection_tag_utility.h"


namespace Kratos
{
/// Default constructor
UniformRefinementUtility::UniformRefinementUtility(ModelPart& rModelPart) :
    mrModelPart(rModelPart)
{
    // Initialize the member variables storing the Id
    mLastNodeId = 0;
    mLastElemId = 0;
    mLastCondId = 0;

    // Get the last node id
    const IndexType nnodes = mrModelPart.Nodes().size();
    for (IndexType i = 0; i < nnodes; i++)
    {
        ModelPart::NodesContainerType::iterator inode = mrModelPart.NodesBegin() + i;
        if (inode->Id() > mLastNodeId)
            mLastNodeId = inode->Id();
    }

    // Get the elements id
    const IndexType n_elements = mrModelPart.Elements().size();
    for (IndexType i = 0; i < n_elements; i++)
    {
        ModelPart::ElementsContainerType::iterator ielement = mrModelPart.ElementsBegin() + i;
        if (ielement->Id() > mLastElemId)
            mLastElemId = ielement->Id();
    }

    // Get the conditions id
    const IndexType n_conditions = mrModelPart.Conditions().size();
    for (IndexType i = 0; i < n_conditions; i++)
    {
        ModelPart::ConditionsContainerType::iterator icondition = mrModelPart.ConditionsBegin() + i;
        if (icondition->Id() > mLastCondId)
            mLastCondId = icondition->Id();
    }

    mStepDataSize = mrModelPart.GetNodalSolutionStepDataSize();
    mBufferSize = mrModelPart.GetBufferSize();
    mDimension = mrModelPart.GetProcessInfo()[DOMAIN_SIZE];
}


/// Destructor
UniformRefinementUtility::~UniformRefinementUtility() {}


/// Turn back information as a string.
std::string UniformRefinementUtility::Info() const {
    return "Uniform refine utility.";
}


/// Print information about this object.
void UniformRefinementUtility::PrintInfo(std::ostream& rOStream) const {
    rOStream << "Uniform refine utility.";
}


/// Print object's data.
void UniformRefinementUtility::PrintData(std::ostream& rOStream) const {
    rOStream << "Uniform refine utility constructed with:\n";
    rOStream << "   Model part: " << mrModelPart.Info() << "\n";
}


/// Execute the refinement until the final number of divisions level is reached
void UniformRefinementUtility::Refine(int& rFinalRefinementLevel)
{
    if (mrModelPart.Nodes().size() == 0)
        KRATOS_WARNING("UniformRefinementUtility") << "Attempting to refine an empty model part" << std::endl;
    else
    {
        mDofs = mrModelPart.NodesBegin()->GetDofs();
        for (typename NodeType::DofsContainerType::const_iterator it_dof = mDofs.begin(); it_dof != mDofs.end(); ++it_dof)
            it_dof->FreeDof();
    }

    // Get the lowest refinement level
    int minimum_divisions_level = 1e6;
    const IndexType n_elements = mrModelPart.Elements().size();
    for (IndexType i = 0; i < n_elements; i++)
    {
        ModelPart::ElementsContainerType::iterator ielement = mrModelPart.ElementsBegin() + i;
        if (ielement->GetValue(NUMBER_OF_DIVISIONS) < minimum_divisions_level)
            minimum_divisions_level = ielement->GetValue(NUMBER_OF_DIVISIONS);
    }

    // Restart the model part collections utility
    mNodesTags.clear();
    mElementsTags.clear();
    mConditionsTags.clear();
    AssignUniqueModelPartCollectionTagUtility collections_utility(mrModelPart);
    collections_utility.ComputeTags(mNodesTags, mConditionsTags, mElementsTags, mCollections);

    IndexIndexVectorMapType tag_nodes, tag_elements, tag_conditions;

    for (int divisions = minimum_divisions_level; divisions < rFinalRefinementLevel; divisions++)
        ExecuteDivision(divisions, tag_nodes, tag_elements, tag_conditions);

    // Finally, add the new entities to the sub model parts
    for (auto& collection : mCollections)
    {
        const IndexType tag = collection.first;
        if (tag != 0) // NOTE: tag == 0 is the root model part
        {
            for (auto model_part_name : collection.second)
            {
                ModelPart& sub_model_part = mrModelPart.GetSubModelPart(model_part_name);
                sub_model_part.AddNodes(tag_nodes[tag]);
                sub_model_part.AddElements(tag_elements[tag]);
                sub_model_part.AddConditions(tag_conditions[tag]);
            }
        }
    }
}


/// Set the custom ids which will be used to create new entities
void UniformRefinementUtility::SetCustomIds(IndexType& rNodeId, IndexType& rElemId, IndexType& rCondId)
{
    // Set the id
    mLastNodeId = rNodeId;
    mLastElemId = rElemId;
    mLastCondId = rCondId;
}


/// Get the last id of the created nodes, elements and conditions
void UniformRefinementUtility::GetLastCreatedIds(IndexType& rNodeId, IndexType& rElemId, IndexType& rCondId)
{
    // Get the id
    rNodeId = mLastNodeId;
    rElemId = mLastElemId;
    rCondId = mLastCondId;
}


/// Remove the refined entities
void UniformRefinementUtility::RemoveRefinedEntities(Flags ThisFlag)
{
    // Clear the maps
    for (ModelPart::NodeIterator node = mrModelPart.NodesBegin(); node < mrModelPart.NodesEnd(); node++)
    {
        if (node->Is(ThisFlag))
        {
            for (NodesInEdgeMapType::iterator pair = mNodesMap.begin(); pair != mNodesMap.end(); )
            {
                if (node->Id() == pair->second)
                    pair = mNodesMap.erase(pair);
                else
                    ++pair;
            }

            for (NodesInFaceMapType::iterator pair = mNodesInFaceMap.begin(); pair != mNodesInFaceMap.end(); )
            {
                if (node->Id() == pair->second)
                    pair = mNodesInFaceMap.erase(pair);
                else
                    ++pair;
            }
        }
    }

    // Remove the entities
    mrModelPart.RemoveNodesFromAllLevels(ThisFlag);
    mrModelPart.RemoveElementsFromAllLevels(ThisFlag);
    mrModelPart.RemoveConditionsFromAllLevels(ThisFlag);
}


/// Execute the refinement once
void UniformRefinementUtility::ExecuteDivision(
    const int& rDivision,
    IndexIndexVectorMapType& rTagNodes,
    IndexIndexVectorMapType& rTagElems,
    IndexIndexVectorMapType& rTagConds
)
{
    // Initialize the auxiliary arrays for the elements and conditions to refine
    ElementsArrayType elements_to_refine;
    ConditionsArrayType conditions_to_refine;

    // Restart the elements and conditions maps (since the preexisting elements will be deleted)
    rTagElems.clear();
    rTagConds.clear();

    // Fill the auxiliary array with the elements to refine
    auto all_elem_begin = mrModelPart.ElementsBegin();
    for (int i = 0; i < static_cast<int>(mrModelPart.Elements().size()); i++)
    {
        auto i_element = all_elem_begin + i;

        // Check the divisions level of the origin elements
        if (i_element->GetValue(NUMBER_OF_DIVISIONS) == rDivision)
            elements_to_refine.push_back(*i_element.base());
    }

    // Fill the auxiliary array with the conditions to refine
    auto all_cond_begin = mrModelPart.ConditionsBegin();
    for (int i = 0; i < static_cast<int>(mrModelPart.Conditions().size()); i++)
    {
        auto i_condition = all_cond_begin + i;

        // Check the refinement level of the origin conditions
        if (i_condition->GetValue(NUMBER_OF_DIVISIONS) == rDivision)
            conditions_to_refine.push_back(*i_condition.base());
    }

    // Loop the origin elements
    ElementsArrayType::iterator elements_begin = elements_to_refine.begin();
    for (int i = 0; i < static_cast<int>(elements_to_refine.size()); i++)
    {
        // Get the element iterator
        auto i_element = elements_begin + i;

        // Get the refinement level of the origin element
        int step_divisions_level = rDivision + 1;
        IndexType collection_tag = mElementsTags[i_element->Id()];

        // Get the geometry
        Geometry<NodeType>& geom = i_element->GetGeometry();

        if (geom.GetGeometryType() == GeometryData::Kratos_Triangle2D3)
        {
            // Initialize the vector of middle nodes
            IndexType i_node = 0;
            std::vector<NodeType::Pointer> middle_nodes(3); // 3 edges

            // Loop the edges to get or create the middle nodes
            for (auto edge : geom.Edges())
<<<<<<< HEAD
                middle_nodes[i_node++] = GetNodeInEdge(edge, step_divisions_level, rTagNodes, collection_tag);

=======
                middle_nodes[i_node++] = GetNodeInEdge(EdgeType{edge}, step_divisions_level, rTagNodes);
            
>>>>>>> d2cc1973
            // Split the triangle
            PointerVector<NodeType> sub_element_nodes(3);    // a triangle is defined by 3 nodes
            for (int position = 0; position < 4; position++) // there are 4 sub triangles
            {
                sub_element_nodes = GetSubTriangleNodes(position, geom, middle_nodes);
                CreateElement(i_element, sub_element_nodes, step_divisions_level, rTagElems);
            }
        }
        else if (geom.GetGeometryType() == GeometryData::Kratos_Quadrilateral2D4)
        {
            // Initialize the vector of middle nodes
            IndexType i_node = 0;
            std::vector<NodeType::Pointer> middle_nodes(5); // 4 edges and the quadrilateral itself

            // Loop the edges to get or create the middle nodes
            for (auto edge : geom.Edges())
<<<<<<< HEAD
                middle_nodes[i_node++] = GetNodeInEdge(edge, step_divisions_level, rTagNodes, collection_tag);
            middle_nodes[i_node++] = GetNodeInFace(geom, step_divisions_level, rTagNodes, collection_tag);
=======
                middle_nodes[i_node++] = GetNodeInEdge(EdgeType{edge}, step_divisions_level, rTagNodes);
            middle_nodes[i_node++] = GetNodeInFace(FaceType{geom}, step_divisions_level, rTagNodes);
>>>>>>> d2cc1973

            // Split the quadrilateral
            PointerVector<NodeType> sub_element_nodes(4);    // a quadrilateral is defined by 4 nodes
            for (int position = 0; position < 4; position++) // there are 4 sub quadrilateral
            {
                sub_element_nodes = GetSubQuadrilateralNodes(position, geom, middle_nodes);
                CreateElement(i_element, sub_element_nodes, step_divisions_level, rTagElems);
            }
        }
        else if (geom.GetGeometryType() == GeometryData::Kratos_Tetrahedra3D4)
        {
            // Initialize the vector of middle nodes
            IndexType i_node = 0;
            std::vector<NodeType::Pointer> middle_nodes(6); // 6 edges

            // Loop the edges to get or create the middle nodes
            for (auto edge : geom.Edges())
<<<<<<< HEAD
                middle_nodes[i_node++] = GetNodeInEdge(edge, step_divisions_level, rTagNodes, collection_tag);
=======
                middle_nodes[i_node++] = GetNodeInEdge(EdgeType{edge}, step_divisions_level, rTagNodes);
>>>>>>> d2cc1973

            // Split the tetrahedra
            PointerVector<NodeType> sub_element_nodes(4);    // a tetrahedra is defined by 4 nodes
            for (int position = 0; position < 8; position++) // there are 8 sub tetrahedrons
            {
                sub_element_nodes = GetSubTetrahedraNodes(position, geom, middle_nodes);
                CreateElement(i_element, sub_element_nodes, step_divisions_level, rTagElems);
            }
        }
        else if (geom.GetGeometryType() == GeometryData::Kratos_Hexahedra3D8)
        {
            // Initialize the vector of middle nodes
            IndexType i_node = 0;
            std::vector<NodeType::Pointer> middle_nodes(19); // 12 edges, 6 faces and the hexahedra itself

            // Loop the edges to get or create the middle nodes
            for (auto edge : geom.Edges())
<<<<<<< HEAD
                middle_nodes[i_node++] = GetNodeInEdge(edge, step_divisions_level, rTagNodes, collection_tag);
            for (auto face : geom.Faces())
                middle_nodes[i_node++] = GetNodeInFace(face, step_divisions_level, rTagNodes, collection_tag);
            middle_nodes[i_node++] = GetNodeInBody(geom, step_divisions_level, rTagNodes, collection_tag);
=======
                middle_nodes[i_node++] = GetNodeInEdge(EdgeType{edge}, step_divisions_level, rTagNodes);
            for (auto face : geom.Faces())
                middle_nodes[i_node++] = GetNodeInFace(FaceType{face}, step_divisions_level, rTagNodes);
            middle_nodes[i_node++] = GetNodeInBody(BodyType{geom}, step_divisions_level, rTagNodes);
>>>>>>> d2cc1973

            // Split the hexahedra
            PointerVector<NodeType> sub_element_nodes(8);    // an hexahedra is defined by 8 nodes
            for (int position = 0; position < 8; position++) // there are 8 sub hexahedrons
            {
                sub_element_nodes = GetSubHexahedraNodes(position, geom, middle_nodes);
                CreateElement(i_element, sub_element_nodes, step_divisions_level, rTagElems);
            }
        }
        else
        {
            KRATOS_ERROR << "Your geometry contains " << geom.GetGeometryType() << " which cannot be refined" << std::endl;
        }

        // Once we have created all the sub elements, the origin element must be deleted
        i_element->Set(TO_ERASE, true);
    }

    mrModelPart.RemoveElementsFromAllLevels(TO_ERASE);

    // Loop the origin conditions
    ConditionsArrayType::iterator conditions_begin = conditions_to_refine.begin();
    for (int i = 0; i < static_cast<int>(conditions_to_refine.size()); i++)
    {
        // Get the condition iterator
        auto i_condition = conditions_begin + i;

        // Get the refinement level of the origin condition
        int step_divisions_level = rDivision + 1;
        IndexType collection_tag = mConditionsTags[i_condition->Id()];

        // Get the geometry
        Geometry<NodeType>& geom = i_condition->GetGeometry();

        if (geom.GetGeometryType() == GeometryData::Kratos_Line2D2)
        {
<<<<<<< HEAD
            NodeType::Pointer middle_node = GetNodeInEdge(geom, step_divisions_level, rTagNodes, collection_tag);
=======
            NodeType::Pointer middle_node = GetNodeInEdge(EdgeType{geom}, step_divisions_level, rTagNodes);
>>>>>>> d2cc1973

            // Create the sub conditions
            PointerVector<NodeType> sub_condition_nodes(2);
            for (int position = 0; position < 2; position++)
            {
                sub_condition_nodes = GetSubLineNodes(position, geom, middle_node);
                CreateCondition(i_condition, sub_condition_nodes, step_divisions_level, rTagConds);
            }
        }
        else if (geom.GetGeometryType() == GeometryData::Kratos_Triangle3D3)
        {
            // Initialize the middle nodes vector
            IndexType i_node = 0;
            std::vector<NodeType::Pointer> middle_nodes(3);
            // Loop the edges to get or create the middle nodes
            for (auto edge : geom.Edges())
<<<<<<< HEAD
                middle_nodes[i_node++] = GetNodeInEdge(edge, step_divisions_level, rTagNodes, collection_tag);
=======
                middle_nodes[i_node++] = GetNodeInEdge(EdgeType{edge}, step_divisions_level, rTagNodes);
>>>>>>> d2cc1973

            PointerVector<NodeType> sub_condition_nodes(3);    // a triangle is defined by 3 nodes
            for (int position = 0; position < 4; position++) // there are 4 sub triangles
            {
                sub_condition_nodes = GetSubTriangleNodes(position, geom, middle_nodes);
                CreateCondition(i_condition, sub_condition_nodes, step_divisions_level, rTagConds);
            }
        }
        else if (geom.GetGeometryType() == GeometryData::Kratos_Quadrilateral3D4)
        {
            // Initialize the middle nodes vector
            IndexType i_node = 0;
            std::vector<NodeType::Pointer> middle_nodes(5);
            // Loop the edges to get or create the middle nodes
            for (auto edge : geom.Edges())
<<<<<<< HEAD
                middle_nodes[i_node++] = GetNodeInEdge(edge, step_divisions_level, rTagNodes, collection_tag);
            middle_nodes[i_node++] = GetNodeInFace(geom, step_divisions_level, rTagNodes, collection_tag);
=======
                middle_nodes[i_node++] = GetNodeInEdge(EdgeType{edge}, step_divisions_level, rTagNodes);
            middle_nodes[i_node++] = GetNodeInFace(FaceType{geom}, step_divisions_level, rTagNodes);
>>>>>>> d2cc1973

            PointerVector<NodeType> sub_condition_nodes(4);    // a quadrilateral is defined by 4 nodes
            for (int position = 0; position < 4; position++) // there are 4 sub quadrilaterals
            {
                sub_condition_nodes = GetSubQuadrilateralNodes(position, geom, middle_nodes);
                CreateCondition(i_condition, sub_condition_nodes, step_divisions_level, rTagConds);
            }
        }
        else
        {
            KRATOS_ERROR << "Your geometry contains " << geom.GetGeometryType() << " which cannot be refined" << std::endl;
        }

        // Once we have created all the sub conditions, the origin conditions must be deleted
        i_condition->Set(TO_ERASE, true);
    }

    mrModelPart.RemoveConditionsFromAllLevels(TO_ERASE);

}


/// Get the middle node on an edge
typename NodeType::Pointer UniformRefinementUtility::GetNodeInEdge(
    const EdgeType& rEdge,
    const int& rNumberOfDivisions,
    IndexIndexVectorMapType& rTagNodes,
    const IndexType& rCollectionTag
)
{
    // Initialize the output
    NodeType::Pointer middle_node;

    // Get the middle node key
    EdgeKeyType node_key;
    node_key = std::minmax(rEdge(0)->Id(), rEdge(1)->Id());

    // Check if the node exist
    auto search = mNodesMap.find(node_key);
    if (search != mNodesMap.end() )
    {
        middle_node = mrModelPart.Nodes()(search->second);
    }
    else
    {
        middle_node = CreateNodeInEdge(rEdge, rNumberOfDivisions, node_key);
    }

    // Store the created node on the taps map in order to later add it to the sub model parts
    if (mNodesTags[middle_node->Id()] != rCollectionTag)
    {
        rTagNodes[rCollectionTag].push_back(middle_node->Id());
        mNodesTags[middle_node->Id()] = rCollectionTag;
    }

    return middle_node;
}


/// Create a middle node on an edge. If the node does not exist, it creates one
typename NodeType::Pointer UniformRefinementUtility::CreateNodeInEdge(
    const EdgeType& rEdge,
    const int& rNumberOfDivisions,
    const EdgeKeyType& rNodeKey
)
{
    // Initialize the output
    NodeType::Pointer middle_node;

    // Create the new node
    const double new_x = 0.5*rEdge(0)->X() + 0.5*rEdge(1)->X();
    const double new_y = 0.5*rEdge(0)->Y() + 0.5*rEdge(1)->Y();
    const double new_z = 0.5*rEdge(0)->Z() + 0.5*rEdge(1)->Z();
    middle_node = mrModelPart.CreateNewNode(++mLastNodeId, new_x, new_y, new_z);

    // Store the node key in the map
    mNodesMap[rNodeKey] = middle_node->Id();

    // interpolate the variables
    CalculateNodalStepData(middle_node, rEdge(0), rEdge(1));

    // Set the number of divisions level
    int& this_node_level = middle_node->GetValue(NUMBER_OF_DIVISIONS);
    this_node_level = rNumberOfDivisions;

    // Set the appropriate flags
    middle_node->Set(NEW_ENTITY, true);

    // Set the DoF's
    for (typename NodeType::DofsContainerType::const_iterator it_dof = mDofs.begin(); it_dof != mDofs.end(); ++it_dof)
        middle_node->pAddDof(*it_dof);

    return middle_node;
}


/// Get the middle node on a face defined by four nodes. If the node does not exist, it creates one
typename NodeType::Pointer UniformRefinementUtility::GetNodeInFace(
    const FaceType& rFace,
    const int& rNumberOfDivisions,
    IndexIndexVectorMapType& rTagNodes,
    const IndexType& rCollectionTag
)
{
    // Initialize the output
    NodeType::Pointer middle_node;

    // Get the middle node key
    FaceKeyType node_key = {{rFace(0)->Id(), rFace(1)->Id(), rFace(2)->Id(), rFace(3)->Id()}};
    std::sort(node_key.begin(), node_key.end());

    // Check if the node exist
    auto search = mNodesInFaceMap.find(node_key);
    if (search != mNodesInFaceMap.end() )
    {
        middle_node = mrModelPart.Nodes()(search->second);
    }
    else
    {
        middle_node = CreateNodeInFace(rFace, rNumberOfDivisions, node_key);
    }

    // Store the created node on the taps map in order to later add it to the sub model parts
    if (mNodesTags[middle_node->Id()] != rCollectionTag)
    {
        rTagNodes[rCollectionTag].push_back(middle_node->Id());
        mNodesTags[middle_node->Id()] = rCollectionTag;
    }

    return middle_node;
}


/// Get the middle node on a face defined by four nodes. If the node does not exist, it creates one
typename NodeType::Pointer UniformRefinementUtility::CreateNodeInFace(
    const FaceType& rFace,
    const int& rNumberOfDivisions,
    const FaceKeyType& rNodeKey
)
{
    // Initialize the output
    NodeType::Pointer middle_node;

    // Create the new node
    const double new_x = 0.25*rFace(0)->X() + 0.25*rFace(1)->X() + 0.25*rFace(2)->X() + 0.25*rFace(3)->X();
    const double new_y = 0.25*rFace(0)->Y() + 0.25*rFace(1)->Y() + 0.25*rFace(2)->Y() + 0.25*rFace(3)->Y();
    const double new_z = 0.25*rFace(0)->Z() + 0.25*rFace(1)->Z() + 0.25*rFace(2)->Z() + 0.25*rFace(3)->Z();
    middle_node = mrModelPart.CreateNewNode(++mLastNodeId, new_x, new_y, new_z);

    // Store the node key in the map
    mNodesInFaceMap[rNodeKey] = middle_node->Id();

    // interpolate the variables
    CalculateNodalStepData(middle_node, rFace(0), rFace(1), rFace(2), rFace(3));

    // Set the refinement level
    int& this_node_level = middle_node->GetValue(NUMBER_OF_DIVISIONS);
    this_node_level = rNumberOfDivisions;

    // Set the appropriate flags
    middle_node->Set(NEW_ENTITY, true);

    // Set the DoF's
    for (typename NodeType::DofsContainerType::const_iterator it_dof = mDofs.begin(); it_dof != mDofs.end(); ++it_dof)
        middle_node->pAddDof(*it_dof);

    return middle_node;
}


/// Create the middle node on a body defined by eight nodes.
typename NodeType::Pointer UniformRefinementUtility::GetNodeInBody(
    const BodyType& rBody,
    const int& rNumberOfDivisions,
    IndexIndexVectorMapType& rTagNodes,
    const IndexType& rCollectionTag
)
{
    // Initialize the output
    NodeType::Pointer middle_node;

    // Create the new node
    const double new_x = 0.125*rBody(0)->X() + 0.125*rBody(1)->X() + 0.125*rBody(2)->X() +
        0.125*rBody(3)->X() + 0.125*rBody(4)->X() + 0.125*rBody(5)->X() + 0.125*rBody(6)->X() + 0.125*rBody(7)->X();
    const double new_y = 0.125*rBody(0)->Y() + 0.125*rBody(1)->Y() + 0.125*rBody(2)->Y() +
        0.125*rBody(3)->Y() + 0.125*rBody(4)->Y() + 0.125*rBody(5)->Y() + 0.125*rBody(6)->Y() + 0.125*rBody(7)->Y();
    const double new_z = 0.125*rBody(0)->Z() + 0.125*rBody(1)->Z() + 0.125*rBody(2)->Z() +
        0.125*rBody(3)->Z() + 0.125*rBody(4)->Z() + 0.125*rBody(5)->Z() + 0.125*rBody(6)->Z() + 0.125*rBody(7)->Z();
    middle_node = mrModelPart.CreateNewNode(++mLastNodeId, new_x, new_y, new_z);

    // Interpolate the variables
    CalculateNodalStepData(middle_node, rBody);

    // Set the refinement level
    int& this_node_level = middle_node->GetValue(NUMBER_OF_DIVISIONS);
    this_node_level = rNumberOfDivisions;

    // Set the appropriate flags
    middle_node->Set(NEW_ENTITY, true);

    // Set the DoF's
    for (typename NodeType::DofsContainerType::const_iterator it_dof = mDofs.begin(); it_dof != mDofs.end(); ++it_dof)
        middle_node->pAddDof(*it_dof);

    // Store the created node on the tags map in order to later add it to the sub model parts
    // IndexType tag = mNodesTags[rBody(0)->Id()];
    rTagNodes[rCollectionTag].push_back(middle_node->Id());
    mNodesTags[middle_node->Id()] = rCollectionTag;

    return middle_node;
}

/// Compute the nodal data of a node
void UniformRefinementUtility::CalculateNodalStepData(
    NodeType::Pointer pNewNode,
    const NodeType::Pointer pNode0,
    const NodeType::Pointer pNode1
    )
{
    for (IndexType step = 0; step < mBufferSize; step++)
    {
        double* new_node_data = pNewNode->SolutionStepData().Data(step);

        const double* node_data_0 = pNode0->SolutionStepData().Data(step);
        const double* node_data_1 = pNode1->SolutionStepData().Data(step);

        for (IndexType variable = 0; variable < mStepDataSize; variable++)
            new_node_data[variable] = 0.5 * node_data_0[variable] + 0.5 * node_data_1[variable];
    }

    WeakPointerVector<NodeType>& r_new_father_nodes = pNewNode->GetValue(FATHER_NODES);
    r_new_father_nodes.clear();
    r_new_father_nodes = pNode0->GetValue(FATHER_NODES);

    std::vector<double>& r_new_father_nodes_weights = pNewNode->GetValue(FATHER_NODES_WEIGHTS);
    r_new_father_nodes_weights.clear();
    r_new_father_nodes_weights = pNode0->GetValue(FATHER_NODES_WEIGHTS);

    AddOtherFatherNodes(r_new_father_nodes, r_new_father_nodes_weights,
        pNode1->GetValue(FATHER_NODES), pNode1->GetValue(FATHER_NODES_WEIGHTS));
}


/// Compute the nodal data of a node
void UniformRefinementUtility::CalculateNodalStepData(
    NodeType::Pointer pNewNode,
    const NodeType::Pointer pNode0,
    const NodeType::Pointer pNode1,
    const NodeType::Pointer pNode2,
    const NodeType::Pointer pNode3
)
{
    for (IndexType step = 0; step < mBufferSize; step++)
    {
        double* new_node_data = pNewNode->SolutionStepData().Data(step);

        const double* node_data_0 = pNode0->SolutionStepData().Data(step);
        const double* node_data_1 = pNode1->SolutionStepData().Data(step);
        const double* node_data_2 = pNode2->SolutionStepData().Data(step);
        const double* node_data_3 = pNode3->SolutionStepData().Data(step);

        for (IndexType variable = 0; variable < mStepDataSize; variable++)
            new_node_data[variable] = 0.25 * node_data_0[variable] + 0.25 * node_data_1[variable] +
                                      0.25 * node_data_2[variable] + 0.25 * node_data_3[variable];
    }

    WeakPointerVector<NodeType>& r_new_father_nodes = pNewNode->GetValue(FATHER_NODES);
    r_new_father_nodes.clear();
    r_new_father_nodes = pNode0->GetValue(FATHER_NODES);

    std::vector<double>& r_new_father_nodes_weights = pNewNode->GetValue(FATHER_NODES_WEIGHTS);
    r_new_father_nodes_weights.clear();
    r_new_father_nodes_weights = pNode0->GetValue(FATHER_NODES_WEIGHTS);

    AddOtherFatherNodes(r_new_father_nodes, r_new_father_nodes_weights,
        pNode1->GetValue(FATHER_NODES), pNode1->GetValue(FATHER_NODES_WEIGHTS), 0.5);
    AddOtherFatherNodes(r_new_father_nodes, r_new_father_nodes_weights,
        pNode1->GetValue(FATHER_NODES), pNode2->GetValue(FATHER_NODES_WEIGHTS), 1/3);
    AddOtherFatherNodes(r_new_father_nodes, r_new_father_nodes_weights,
        pNode1->GetValue(FATHER_NODES), pNode3->GetValue(FATHER_NODES_WEIGHTS), 0.25);
}


/// Compute the nodal data of a node
void UniformRefinementUtility::CalculateNodalStepData(
    NodeType::Pointer pNewNode,
    const BodyType& rBody
)
{
    FaceKeyType key;
    // Get the node in the center of the first face
    key = {rBody(0)->Id(), rBody(1)->Id(), rBody(2)->Id(), rBody(3)->Id()};
    std::sort(key.begin(), key.end());
    NodeType::Pointer node_0 = mrModelPart.pGetNode(mNodesInFaceMap[key]);
    // Get the node in the center of the opposite face
    key = {rBody(4)->Id(), rBody(5)->Id(), rBody(6)->Id(), rBody(7)->Id()};
    std::sort(key.begin(), key.end());
    NodeType::Pointer node_1 = mrModelPart.pGetNode(mNodesInFaceMap[key]);
    // Compute the data as an average of this two nodes
    CalculateNodalStepData(pNewNode, node_0, node_1);
}


/// Add the father nodes which does not exist in the current father nodes
void UniformRefinementUtility::AddOtherFatherNodes(
    WeakPointerVector<NodeType>& rThisFatherNodes,
    std::vector<double>& rThisFatherWeights,
    WeakPointerVector<NodeType>& rOtherFatherNodes,
    const std::vector<double>& rOtherFatherWeights,
    const double& rWeight
)
{
    for (auto& weight : rThisFatherWeights)
        weight *= (1-rWeight);

    WeakPointerVector<NodeType>::iterator other_nodes_begin = rOtherFatherNodes.begin();
    for (IndexType o = 0; o < rOtherFatherNodes.size(); o++)
    {
        auto other_node = other_nodes_begin + o;
        bool other_not_found = true;

        WeakPointerVector<NodeType>::iterator this_nodes_begin = rThisFatherNodes.begin();
        for (IndexType t = 0; (t < rThisFatherNodes.size()) && (other_not_found); t++)
        {
            auto this_node = this_nodes_begin + t;
            if (other_node->Id() == this_node->Id())
            {
                rThisFatherWeights[t] = rOtherFatherWeights[o] * rWeight;
                other_not_found = false;
            }
        }
        if (other_not_found)
        {
            rThisFatherNodes.push_back(*other_node.base());
            rThisFatherWeights.push_back(rOtherFatherWeights[o] * rWeight);
        }
    }
}


/// Create a sub element
void UniformRefinementUtility::CreateElement(
    ElementsArrayType::iterator pOriginElement,
    PointerVector<NodeType>& rThisNodes,
    const int& rNumberOfDivisions,
    IndexIndexVectorMapType& rTagElems
)
{
    Element::Pointer sub_element = pOriginElement->Clone(++mLastElemId, rThisNodes);

    if (sub_element != nullptr)
    {
        // Add the element to the origin model part
        mrModelPart.AddElement(sub_element);

        // Set the refinement level
        int& this_elem_level = sub_element->GetValue(NUMBER_OF_DIVISIONS);
        this_elem_level = rNumberOfDivisions;

        // Store the father element pointer
        sub_element->SetValue(FATHER_ELEMENT, pOriginElement->GetValue(FATHER_ELEMENT));

        // Store the created element on the tags map in order to later add it to the sub model parts
        IndexType tag = mElementsTags[pOriginElement->Id()];
        rTagElems[tag].push_back(sub_element->Id());
        mElementsTags[sub_element->Id()] = tag;
    }
}


/// Create a sub condition
void UniformRefinementUtility::CreateCondition(
    ConditionsArrayType::iterator pOriginCondition,
    PointerVector<NodeType>& rThisNodes,
    const int& rNumberOfDivisions,
    IndexIndexVectorMapType& rTagConds
)
{
    Condition::Pointer sub_condition = pOriginCondition->Clone(++mLastCondId, rThisNodes);

    if (sub_condition != nullptr)
    {
        // Add the condition to the origin model part
        mrModelPart.AddCondition(sub_condition);

        // Set the refinement level
        int& this_cond_level = sub_condition->GetValue(NUMBER_OF_DIVISIONS);
        this_cond_level = rNumberOfDivisions;

        // Store the created condition on the tags map in order to later add it to the sub model parts
        IndexType tag = mConditionsTags[pOriginCondition->Id()];
        rTagConds[tag].push_back(sub_condition->Id());
        mConditionsTags[sub_condition->Id()] = tag;
    }
}


/// Return the nodes defining the i-subline
PointerVector<NodeType> UniformRefinementUtility::GetSubLineNodes(
    const int Position,
    const Geometry<NodeType>& rGeom,
    NodeType::Pointer& rMiddleNode
)
{
    PointerVector<NodeType> sub_line_nodes(2);

    if (Position == 0)
    {
        // First sub line
        sub_line_nodes(0) = rGeom.pGetPoint(0);
        sub_line_nodes(1) = rMiddleNode;
    }
    else if (Position == 1)
    {
        // second sub line
        sub_line_nodes(0) = rMiddleNode;
        sub_line_nodes(1) = rGeom.pGetPoint(1);
    }
    else
    {
        KRATOS_ERROR << "Attempting to get " << Position << " sub-line inside a line" << std::endl;
    }

    return sub_line_nodes;
}


/// Return the nodes defining the i-subtriangle
PointerVector<NodeType> UniformRefinementUtility::GetSubTriangleNodes(
    const int Position,
    const Geometry<NodeType>& rGeom,
    std::vector<NodeType::Pointer>& rMiddleNodes
)
{
    PointerVector<NodeType> sub_triangle_nodes(3);

    if (Position == 0)
    {
        // First sub triangle
        sub_triangle_nodes(0) = rGeom.pGetPoint(0);
        sub_triangle_nodes(1) = rMiddleNodes[0];
        sub_triangle_nodes(2) = rMiddleNodes[2];
    }
    else if (Position == 1)
    {
        // Second sub triangle
        sub_triangle_nodes(0) = rGeom.pGetPoint(1);
        sub_triangle_nodes(1) = rMiddleNodes[1];
        sub_triangle_nodes(2) = rMiddleNodes[0];
    }
    else if (Position == 2)
    {
        // Third sub triangle
        sub_triangle_nodes(0) = rGeom.pGetPoint(2);
        sub_triangle_nodes(1) = rMiddleNodes[2];
        sub_triangle_nodes(2) = rMiddleNodes[1];
    }
    else if (Position == 3)
    {
        // Fourth sub triangle (inner triangle)
        sub_triangle_nodes(0) = rMiddleNodes[0];
        sub_triangle_nodes(1) = rMiddleNodes[1];
        sub_triangle_nodes(2) = rMiddleNodes[2];
    }
    else
    {
        KRATOS_ERROR << "Attempting to get " << Position << " sub-triangle inside a triangle" << std::endl;
    }

    return sub_triangle_nodes;
}

/// Return the nodes defining the i-subquadrilateral
PointerVector<NodeType> UniformRefinementUtility::GetSubQuadrilateralNodes(
    const int Position,
    const Geometry<NodeType>& rGeom,
    std::vector<NodeType::Pointer>& rMiddleNodes
)
{
    PointerVector<NodeType> sub_quadrilateral_nodes(4);

    if (Position == 0)
    {
        // First sub element
        sub_quadrilateral_nodes(0) = rGeom.pGetPoint(0);
        sub_quadrilateral_nodes(1) = rMiddleNodes[0];
        sub_quadrilateral_nodes(2) = rMiddleNodes[4];
        sub_quadrilateral_nodes(3) = rMiddleNodes[3];
    }
    else if (Position == 1)
    {
        // Second sub element
        sub_quadrilateral_nodes(0) = rGeom.pGetPoint(1);
        sub_quadrilateral_nodes(1) = rMiddleNodes[1];
        sub_quadrilateral_nodes(2) = rMiddleNodes[4];
        sub_quadrilateral_nodes(3) = rMiddleNodes[0];
    }
    else if (Position == 2)
    {
        // Third sub element
        sub_quadrilateral_nodes(0) = rGeom.pGetPoint(2);
        sub_quadrilateral_nodes(1) = rMiddleNodes[2];
        sub_quadrilateral_nodes(2) = rMiddleNodes[4];
        sub_quadrilateral_nodes(3) = rMiddleNodes[1];
    }
    else if (Position == 3)
    {
        // Fourth sub element
        sub_quadrilateral_nodes(0) = rGeom.pGetPoint(3);
        sub_quadrilateral_nodes(1) = rMiddleNodes[3];
        sub_quadrilateral_nodes(2) = rMiddleNodes[4];
        sub_quadrilateral_nodes(3) = rMiddleNodes[2];
    }
    else
    {
        KRATOS_ERROR << "Attempting to get " << Position << " sub-quadrilateral inside a quadrilateral" << std::endl;
    }

    return sub_quadrilateral_nodes;
}


/// Return the nodes defining the i-tetrahedra
PointerVector<NodeType> UniformRefinementUtility::GetSubTetrahedraNodes(
    const int Position,
    const Geometry<NodeType>& rGeom,
    std::vector<NodeType::Pointer>& rMiddleNodes
)
{
    PointerVector<NodeType> sub_tetrahedra_nodes(4);

    if (Position == 0)
    {
        // First sub element
        sub_tetrahedra_nodes(0) = rGeom.pGetPoint(0);
        sub_tetrahedra_nodes(1) = rMiddleNodes[0];
        sub_tetrahedra_nodes(2) = rMiddleNodes[2];
        sub_tetrahedra_nodes(3) = rMiddleNodes[3];
    }
    else if (Position == 1)
    {
        // Second sub element
        sub_tetrahedra_nodes(0) = rMiddleNodes[0];
        sub_tetrahedra_nodes(1) = rGeom.pGetPoint(1);
        sub_tetrahedra_nodes(2) = rMiddleNodes[1];
        sub_tetrahedra_nodes(3) = rMiddleNodes[4];
    }
    else if (Position == 2)
    {
        // Third sub element
        sub_tetrahedra_nodes(0) = rMiddleNodes[2];
        sub_tetrahedra_nodes(1) = rMiddleNodes[1];
        sub_tetrahedra_nodes(2) = rGeom.pGetPoint(2);
        sub_tetrahedra_nodes(3) = rMiddleNodes[5];
    }
    else if (Position == 3)
    {
        // Fourth sub element
        sub_tetrahedra_nodes(0) = rMiddleNodes[3];
        sub_tetrahedra_nodes(1) = rMiddleNodes[4];
        sub_tetrahedra_nodes(2) = rMiddleNodes[5];
        sub_tetrahedra_nodes(3) = rGeom.pGetPoint(3);
    }
    else if (Position == 4)
    {
        // Fifth sub element (inner element: Mesh quality is not conserved)
        sub_tetrahedra_nodes(0) = rMiddleNodes[0];
        sub_tetrahedra_nodes(1) = rMiddleNodes[1];
        sub_tetrahedra_nodes(2) = rMiddleNodes[2];
        sub_tetrahedra_nodes(3) = rMiddleNodes[3];
    }
    else if (Position == 5)
    {
        // Sixth sub element (inner element: Mesh quality is not conserved)
        sub_tetrahedra_nodes(0) = rMiddleNodes[2];
        sub_tetrahedra_nodes(1) = rMiddleNodes[3];
        sub_tetrahedra_nodes(2) = rMiddleNodes[5];
        sub_tetrahedra_nodes(3) = rMiddleNodes[4];
    }
    else if (Position == 6)
    {
        // Seventh sub element (inner element: Mesh quality is not conserved)
        sub_tetrahedra_nodes(0) = rMiddleNodes[0];
        sub_tetrahedra_nodes(1) = rMiddleNodes[3];
        sub_tetrahedra_nodes(2) = rMiddleNodes[4];
        sub_tetrahedra_nodes(3) = rMiddleNodes[1];
    }
    else if (Position == 7)
    {
        // Eighth sub element (inner element: Mesh quality is not conserved)
        sub_tetrahedra_nodes(0) = rMiddleNodes[1];
        sub_tetrahedra_nodes(1) = rMiddleNodes[4];
        sub_tetrahedra_nodes(2) = rMiddleNodes[5];
        sub_tetrahedra_nodes(3) = rMiddleNodes[2];
    }
    else
    {
        KRATOS_ERROR << "Attempting to get " << Position << " sub-tetrahedra inside a tetrahedra" << std::endl;
    }

    return sub_tetrahedra_nodes;
}

/// Return the nodes defining the i-tetrahedra
PointerVector<NodeType> UniformRefinementUtility::GetSubHexahedraNodes(
    const int Position,
    const Geometry<NodeType>& rGeom,
    std::vector<NodeType::Pointer>& rMiddleNodes
)
{
    PointerVector<NodeType> sub_hexahedra_nodes(8);

    if (Position == 0)
    {
        // Firs sub element
        sub_hexahedra_nodes(0) = rGeom.pGetPoint(0);
        sub_hexahedra_nodes(1) = rMiddleNodes[0];
        sub_hexahedra_nodes(2) = rMiddleNodes[12];
        sub_hexahedra_nodes(3) = rMiddleNodes[3];
        sub_hexahedra_nodes(4) = rMiddleNodes[8];
        sub_hexahedra_nodes(5) = rMiddleNodes[13];
        sub_hexahedra_nodes(6) = rMiddleNodes[18];
        sub_hexahedra_nodes(7) = rMiddleNodes[16];
    }
    else if (Position == 1)
    {
        // Second sub element
        sub_hexahedra_nodes(0) = rMiddleNodes[0];
        sub_hexahedra_nodes(1) = rGeom.pGetPoint(1);
        sub_hexahedra_nodes(2) = rMiddleNodes[1];
        sub_hexahedra_nodes(3) = rMiddleNodes[12];
        sub_hexahedra_nodes(4) = rMiddleNodes[13];
        sub_hexahedra_nodes(5) = rMiddleNodes[9];
        sub_hexahedra_nodes(6) = rMiddleNodes[14];
        sub_hexahedra_nodes(7) = rMiddleNodes[18];
    }
    else if (Position == 2)
    {
        // Third sub element
        sub_hexahedra_nodes(0) = rMiddleNodes[12];
        sub_hexahedra_nodes(1) = rMiddleNodes[1];
        sub_hexahedra_nodes(2) = rGeom.pGetPoint(2);
        sub_hexahedra_nodes(3) = rMiddleNodes[2];
        sub_hexahedra_nodes(4) = rMiddleNodes[18];
        sub_hexahedra_nodes(5) = rMiddleNodes[14];
        sub_hexahedra_nodes(6) = rMiddleNodes[10];
        sub_hexahedra_nodes(7) = rMiddleNodes[15];
    }
    else if (Position == 3)
    {
        // Fourth sub element
        sub_hexahedra_nodes(0) = rMiddleNodes[3];
        sub_hexahedra_nodes(1) = rMiddleNodes[12];
        sub_hexahedra_nodes(2) = rMiddleNodes[2];
        sub_hexahedra_nodes(3) = rGeom.pGetPoint(3);
        sub_hexahedra_nodes(4) = rMiddleNodes[16];
        sub_hexahedra_nodes(5) = rMiddleNodes[18];
        sub_hexahedra_nodes(6) = rMiddleNodes[15];
        sub_hexahedra_nodes(7) = rMiddleNodes[11];
    }
    else if (Position == 4)
    {
        // Fifth sub element
        sub_hexahedra_nodes(0) = rMiddleNodes[8];
        sub_hexahedra_nodes(1) = rMiddleNodes[13];
        sub_hexahedra_nodes(2) = rMiddleNodes[18];
        sub_hexahedra_nodes(3) = rMiddleNodes[16];
        sub_hexahedra_nodes(4) = rGeom.pGetPoint(4);
        sub_hexahedra_nodes(5) = rMiddleNodes[4];
        sub_hexahedra_nodes(6) = rMiddleNodes[17];
        sub_hexahedra_nodes(7) = rMiddleNodes[7];
    }
    else if (Position == 5)
    {
        // Sixth sub element
        sub_hexahedra_nodes(0) = rMiddleNodes[13];
        sub_hexahedra_nodes(1) = rMiddleNodes[9];
        sub_hexahedra_nodes(2) = rMiddleNodes[14];
        sub_hexahedra_nodes(3) = rMiddleNodes[18];
        sub_hexahedra_nodes(4) = rMiddleNodes[4];
        sub_hexahedra_nodes(5) = rGeom.pGetPoint(5);
        sub_hexahedra_nodes(6) = rMiddleNodes[5];
        sub_hexahedra_nodes(7) = rMiddleNodes[17];
    }
    else if (Position == 6)
    {
        // Seventh sub element
        sub_hexahedra_nodes(0) = rMiddleNodes[18];
        sub_hexahedra_nodes(1) = rMiddleNodes[14];
        sub_hexahedra_nodes(2) = rMiddleNodes[10];
        sub_hexahedra_nodes(3) = rMiddleNodes[15];
        sub_hexahedra_nodes(4) = rMiddleNodes[17];
        sub_hexahedra_nodes(5) = rMiddleNodes[5];
        sub_hexahedra_nodes(6) = rGeom.pGetPoint(6);
        sub_hexahedra_nodes(7) = rMiddleNodes[6];
    }
    else if (Position == 7)
    {
        // Eighth sub element
        sub_hexahedra_nodes(0) = rMiddleNodes[16];
        sub_hexahedra_nodes(1) = rMiddleNodes[18];
        sub_hexahedra_nodes(2) = rMiddleNodes[15];
        sub_hexahedra_nodes(3) = rMiddleNodes[11];
        sub_hexahedra_nodes(4) = rMiddleNodes[7];
        sub_hexahedra_nodes(5) = rMiddleNodes[17];
        sub_hexahedra_nodes(6) = rMiddleNodes[6];
        sub_hexahedra_nodes(7) = rGeom.pGetPoint(7);
    }
    else
    {
        KRATOS_ERROR << "Attempting to get " << Position << " sub-hexahedra inside a hexahedra" << std::endl;
    }

    return sub_hexahedra_nodes;
}


}  // namespace Kratos.<|MERGE_RESOLUTION|>--- conflicted
+++ resolved
@@ -256,13 +256,8 @@
 
             // Loop the edges to get or create the middle nodes
             for (auto edge : geom.Edges())
-<<<<<<< HEAD
-                middle_nodes[i_node++] = GetNodeInEdge(edge, step_divisions_level, rTagNodes, collection_tag);
-
-=======
-                middle_nodes[i_node++] = GetNodeInEdge(EdgeType{edge}, step_divisions_level, rTagNodes);
+                middle_nodes[i_node++] = GetNodeInEdge(EdgeType{edge}, step_divisions_level, rTagNodes, collection_tag);
             
->>>>>>> d2cc1973
             // Split the triangle
             PointerVector<NodeType> sub_element_nodes(3);    // a triangle is defined by 3 nodes
             for (int position = 0; position < 4; position++) // there are 4 sub triangles
@@ -279,13 +274,8 @@
 
             // Loop the edges to get or create the middle nodes
             for (auto edge : geom.Edges())
-<<<<<<< HEAD
-                middle_nodes[i_node++] = GetNodeInEdge(edge, step_divisions_level, rTagNodes, collection_tag);
-            middle_nodes[i_node++] = GetNodeInFace(geom, step_divisions_level, rTagNodes, collection_tag);
-=======
-                middle_nodes[i_node++] = GetNodeInEdge(EdgeType{edge}, step_divisions_level, rTagNodes);
-            middle_nodes[i_node++] = GetNodeInFace(FaceType{geom}, step_divisions_level, rTagNodes);
->>>>>>> d2cc1973
+                middle_nodes[i_node++] = GetNodeInEdge(EdgeType{edge}, step_divisions_level, rTagNodes, collection_tag);
+            middle_nodes[i_node++] = GetNodeInFace(FaceType{geom}, step_divisions_level, rTagNodes, collection_tag);
 
             // Split the quadrilateral
             PointerVector<NodeType> sub_element_nodes(4);    // a quadrilateral is defined by 4 nodes
@@ -303,11 +293,7 @@
 
             // Loop the edges to get or create the middle nodes
             for (auto edge : geom.Edges())
-<<<<<<< HEAD
-                middle_nodes[i_node++] = GetNodeInEdge(edge, step_divisions_level, rTagNodes, collection_tag);
-=======
-                middle_nodes[i_node++] = GetNodeInEdge(EdgeType{edge}, step_divisions_level, rTagNodes);
->>>>>>> d2cc1973
+                middle_nodes[i_node++] = GetNodeInEdge(EdgeType{edge}, step_divisions_level, rTagNodes, collection_tag);
 
             // Split the tetrahedra
             PointerVector<NodeType> sub_element_nodes(4);    // a tetrahedra is defined by 4 nodes
@@ -325,17 +311,10 @@
 
             // Loop the edges to get or create the middle nodes
             for (auto edge : geom.Edges())
-<<<<<<< HEAD
-                middle_nodes[i_node++] = GetNodeInEdge(edge, step_divisions_level, rTagNodes, collection_tag);
+                middle_nodes[i_node++] = GetNodeInEdge(EdgeType{edge}, step_divisions_level, rTagNodes, collection_tag);
             for (auto face : geom.Faces())
-                middle_nodes[i_node++] = GetNodeInFace(face, step_divisions_level, rTagNodes, collection_tag);
-            middle_nodes[i_node++] = GetNodeInBody(geom, step_divisions_level, rTagNodes, collection_tag);
-=======
-                middle_nodes[i_node++] = GetNodeInEdge(EdgeType{edge}, step_divisions_level, rTagNodes);
-            for (auto face : geom.Faces())
-                middle_nodes[i_node++] = GetNodeInFace(FaceType{face}, step_divisions_level, rTagNodes);
-            middle_nodes[i_node++] = GetNodeInBody(BodyType{geom}, step_divisions_level, rTagNodes);
->>>>>>> d2cc1973
+                middle_nodes[i_node++] = GetNodeInFace(FaceType{face}, step_divisions_level, rTagNodes, collection_tag);
+            middle_nodes[i_node++] = GetNodeInBody(BodyType{geom}, step_divisions_level, rTagNodes,collection_tag);
 
             // Split the hexahedra
             PointerVector<NodeType> sub_element_nodes(8);    // an hexahedra is defined by 8 nodes
@@ -372,11 +351,7 @@
 
         if (geom.GetGeometryType() == GeometryData::Kratos_Line2D2)
         {
-<<<<<<< HEAD
-            NodeType::Pointer middle_node = GetNodeInEdge(geom, step_divisions_level, rTagNodes, collection_tag);
-=======
-            NodeType::Pointer middle_node = GetNodeInEdge(EdgeType{geom}, step_divisions_level, rTagNodes);
->>>>>>> d2cc1973
+            NodeType::Pointer middle_node = GetNodeInEdge(EdgeType{geom}, step_divisions_level, rTagNodes, collection_tag);
 
             // Create the sub conditions
             PointerVector<NodeType> sub_condition_nodes(2);
@@ -393,11 +368,7 @@
             std::vector<NodeType::Pointer> middle_nodes(3);
             // Loop the edges to get or create the middle nodes
             for (auto edge : geom.Edges())
-<<<<<<< HEAD
-                middle_nodes[i_node++] = GetNodeInEdge(edge, step_divisions_level, rTagNodes, collection_tag);
-=======
-                middle_nodes[i_node++] = GetNodeInEdge(EdgeType{edge}, step_divisions_level, rTagNodes);
->>>>>>> d2cc1973
+                middle_nodes[i_node++] = GetNodeInEdge(EdgeType{edge}, step_divisions_level, rTagNodes, collection_tag);
 
             PointerVector<NodeType> sub_condition_nodes(3);    // a triangle is defined by 3 nodes
             for (int position = 0; position < 4; position++) // there are 4 sub triangles
@@ -413,13 +384,8 @@
             std::vector<NodeType::Pointer> middle_nodes(5);
             // Loop the edges to get or create the middle nodes
             for (auto edge : geom.Edges())
-<<<<<<< HEAD
-                middle_nodes[i_node++] = GetNodeInEdge(edge, step_divisions_level, rTagNodes, collection_tag);
-            middle_nodes[i_node++] = GetNodeInFace(geom, step_divisions_level, rTagNodes, collection_tag);
-=======
-                middle_nodes[i_node++] = GetNodeInEdge(EdgeType{edge}, step_divisions_level, rTagNodes);
-            middle_nodes[i_node++] = GetNodeInFace(FaceType{geom}, step_divisions_level, rTagNodes);
->>>>>>> d2cc1973
+                middle_nodes[i_node++] = GetNodeInEdge(EdgeType{edge}, step_divisions_level, rTagNodes, collection_tag);
+            middle_nodes[i_node++] = GetNodeInFace(FaceType{geom}, step_divisions_level, rTagNodes, collection_tag);
 
             PointerVector<NodeType> sub_condition_nodes(4);    // a quadrilateral is defined by 4 nodes
             for (int position = 0; position < 4; position++) // there are 4 sub quadrilaterals
