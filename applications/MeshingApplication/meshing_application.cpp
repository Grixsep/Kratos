--- conflicted
+++ resolved
@@ -30,27 +30,12 @@
 
 typedef array_1d<double, 3> Vector3;
 
-<<<<<<< HEAD
-//KRATOS_CREATE_VARIABLE( double, WEIGHT_FATHER_NODES )
-//KRATOS_CREATE_3D_VARIABLE_WITH_COMPONENTS(PRESSURE_FORCE)
-//KRATOS_CREATE_VARIABLE(double, COUNTER) //already put on variables.cpp (warning was appearing on Windows)
-KRATOS_CREATE_VARIABLE(double, AVERAGE_NODAL_ERROR);  // The average nodal error
-KRATOS_CREATE_VARIABLE(
-    double, ANISOTROPIC_RATIO);  // The anisotropic aspect ratio
-KRATOS_CREATE_VARIABLE(Vector3,
-    AUXILIAR_GRADIENT);  // An auxiliar gradient needed to compute the metric
-KRATOS_CREATE_VARIABLE(Vector,
-    AUXILIAR_HESSIAN);  // An auxiliar hessian needed to compute the metric
-KRATOS_CREATE_VARIABLE(Vector,
-    MMG_METRIC);  // The condensed metric used to remesh with MMG utility
-=======
 KRATOS_CREATE_VARIABLE(double, AVERAGE_NODAL_ERROR);                          // The average nodal error
 KRATOS_CREATE_VARIABLE(double, ANISOTROPIC_RATIO);                            // The anisotropic aspect ratio
 KRATOS_CREATE_VARIABLE(Vector3, AUXILIAR_GRADIENT);                           // An auxiliar gradient needed to compute the metric
 KRATOS_CREATE_VARIABLE(Vector, AUXILIAR_HESSIAN);                             // An auxiliar hessian needed to compute the metric
 KRATOS_CREATE_SYMMETRIC_2D_TENSOR_VARIABLE_WITH_COMPONENTS(METRIC_TENSOR_2D); // A 2D metric vector
 KRATOS_CREATE_SYMMETRIC_3D_TENSOR_VARIABLE_WITH_COMPONENTS(METRIC_TENSOR_3D); // A 3D metric vector
->>>>>>> 8faf978c
 
 //for ULF (surface_tension) application:
 KRATOS_CREATE_VARIABLE(double, TRIPLE_POINT)
@@ -73,20 +58,6 @@
     KRATOS_REGISTER_SYMMETRIC_2D_TENSOR_VARIABLE_WITH_COMPONENTS(METRIC_TENSOR_2D); // A 2D metric vector
     KRATOS_REGISTER_SYMMETRIC_3D_TENSOR_VARIABLE_WITH_COMPONENTS(METRIC_TENSOR_3D); // A 3D metric vector
 
-<<<<<<< HEAD
-    //KRATOS_REGISTER_VARIABLE(COUNTER); //already put on variables.cpp (warning was appearing on Windows)
-    KRATOS_REGISTER_VARIABLE(AVERAGE_NODAL_ERROR);  // The average nodal error
-    KRATOS_REGISTER_VARIABLE(
-        ANISOTROPIC_RATIO);  // The anisotropic aspect ratio
-    KRATOS_REGISTER_VARIABLE(
-        AUXILIAR_GRADIENT);  // An auxiliar gradient needed to compute the metric
-    KRATOS_REGISTER_VARIABLE(
-        AUXILIAR_HESSIAN);  // An auxiliar hessian needed to compute the metric
-    KRATOS_REGISTER_VARIABLE(
-        MMG_METRIC);  // The condensed metric used to remesh with MMG utility
-
-=======
->>>>>>> 8faf978c
     //--------------- ULF Application (surface_tension) -------------------//
     KRATOS_REGISTER_VARIABLE(TRIPLE_POINT)
     KRATOS_REGISTER_VARIABLE(CONTACT_ANGLE)
