set(CMAKE_INCLUDE_CURRENT_DIR ON)

message("**** configuring KratosMetisApplication ****")

include(pybind11Tools)

include_directories( ${KRATOS_SOURCE_DIR}/kratos )

# Use Metis 5 by default
OPTION ( USE_METIS_5 "Using Metis 5 (and not 4)" ON )

<<<<<<< HEAD
if(${USE_METIS_5} MATCHES ON)
    message("using metis (and not Parmetis) version 5")
    add_definitions(-DKRATOS_USE_METIS_5)
    find_package(METIS REQUIRED)
    include_directories(${METIS_INCLUDE_DIR})
    link_directories(${METIS_LIBRARIES})
    install(FILES ${METIS_LIBRARIES} DESTINATION libs)
else(${USE_METIS_5} MATCHES ON)
    message("using PARMETIS < 4 as default. Set USE_METIS_5=ON to compile with METIS v5 instead- note that current compile option is deprecated and will be removed soon")
    find_package(PARMETIS REQUIRED)
    include_directories(${PARMETIS_INCLUDE_DIR})
    link_directories(${PARMETIS_LIBRARIES})
endif(${USE_METIS_5} MATCHES ON)
=======
if(${USE_METIS_5} MATCHES OFF)
    message( FATAL_ERROR "Support for Metis version < 5 has been dropped")
endif(${USE_METIS_5} MATCHES OFF)

add_definitions(-DKRATOS_USE_METIS_5)
find_package(METIS REQUIRED)
include_directories(${METIS_INCLUDE_DIR})
link_directories(${METIS_LIBRARIES})
install(FILES ${METIS_LIBRARIES} DESTINATION libs)
>>>>>>> 77633dd7

## Metis Core sources
file( GLOB KRATOS_METIS_APPLICATION_CORE
    ${CMAKE_CURRENT_SOURCE_DIR}/metis_application.cpp
    ${CMAKE_CURRENT_SOURCE_DIR}/custom_processes/*.cpp
)

## Metis python interface sources
file(GLOB_RECURSE KRATOS_METIS_APPLICATION_PYTHON_INTERFACE ${CMAKE_CURRENT_SOURCE_DIR}/custom_python/*.cpp)

## define test sources (cpp tests)
if(${KRATOS_BUILD_TESTING} MATCHES ON)
 	file(GLOB KRATOS_METIS_APPLICATION_TESTING_SOURCES ${CMAKE_CURRENT_SOURCE_DIR}/tests/cpp_tests/*.cpp)
endif(${KRATOS_BUILD_TESTING} MATCHES ON)


add_library(KratosMetisCore SHARED ${KRATOS_METIS_APPLICATION_CORE} ${KRATOS_METIS_APPLICATION_TESTING_SOURCES})
target_link_libraries(KratosMetisCore PUBLIC KratosCore ${METIS_LIBRARY} ${MPI_LIBRARIES}) # todo refactor to use DataCommunicator then MPI can be removed
set_target_properties(KratosMetisCore PROPERTIES COMPILE_DEFINITIONS "METIS_APPLICATION=EXPORT,API")

###############################################################
## define library Kratos which defines the basic python interface
pybind11_add_module(KratosMetisApplication MODULE THIN_LTO ${KRATOS_METIS_APPLICATION_PYTHON_INTERFACE})
target_link_libraries(KratosMetisApplication PRIVATE KratosMetisCore)
set_target_properties(KratosMetisApplication PROPERTIES PREFIX "")

# changing the .dll suffix to .pyd
if(${CMAKE_SYSTEM_NAME} MATCHES "Windows")
	set_target_properties(KratosMetisApplication PROPERTIES SUFFIX .pyd)
endif(${CMAKE_SYSTEM_NAME} MATCHES "Windows")

# changing the .dylib suffix to .so
if(${CMAKE_SYSTEM_NAME} MATCHES "Darwin")
	set_target_properties(KratosMetisApplication PROPERTIES SUFFIX .so)
endif(${CMAKE_SYSTEM_NAME} MATCHES "Darwin")

# Cotire
if(USE_COTIRE MATCHES ON)
    cotire(KratosMetisCore)
    cotire(KratosMetisApplication)
endif(USE_COTIRE MATCHES ON)

# Add to the KratosMultiphisics Python module
kratos_python_install(${INSTALL_PYTHON_USING_LINKS} ${CMAKE_CURRENT_SOURCE_DIR}/MetisApplication.py KratosMultiphysics/MetisApplication/__init__.py )

# Install python files
get_filename_component (CURRENT_DIR_NAME ${CMAKE_CURRENT_SOURCE_DIR} NAME)
kratos_python_install_directory(${INSTALL_PYTHON_USING_LINKS} ${CMAKE_CURRENT_SOURCE_DIR}/python_scripts KratosMultiphysics/${CURRENT_DIR_NAME} )

# Kratos Testing. Install everything except sources to ensure that reference and configuration files are copied.
if(${INSTALL_TESTING_FILES} MATCHES ON )
    get_filename_component (CURRENT_DIR_NAME ${CMAKE_CURRENT_SOURCE_DIR} NAME)
    install(DIRECTORY ${CMAKE_CURRENT_SOURCE_DIR}/tests DESTINATION applications/${CURRENT_DIR_NAME}
        PATTERN "*.git" EXCLUDE
        PATTERN "*.c" EXCLUDE
        PATTERN "*.h" EXCLUDE
        PATTERN "*.cpp" EXCLUDE
        PATTERN "*.hpp" EXCLUDE
  )
endif(${INSTALL_TESTING_FILES} MATCHES ON)

# Install targets
install(TARGETS KratosMetisCore DESTINATION libs )
install(TARGETS KratosMetisApplication DESTINATION libs )<|MERGE_RESOLUTION|>--- conflicted
+++ resolved
@@ -9,21 +9,6 @@
 # Use Metis 5 by default
 OPTION ( USE_METIS_5 "Using Metis 5 (and not 4)" ON )
 
-<<<<<<< HEAD
-if(${USE_METIS_5} MATCHES ON)
-    message("using metis (and not Parmetis) version 5")
-    add_definitions(-DKRATOS_USE_METIS_5)
-    find_package(METIS REQUIRED)
-    include_directories(${METIS_INCLUDE_DIR})
-    link_directories(${METIS_LIBRARIES})
-    install(FILES ${METIS_LIBRARIES} DESTINATION libs)
-else(${USE_METIS_5} MATCHES ON)
-    message("using PARMETIS < 4 as default. Set USE_METIS_5=ON to compile with METIS v5 instead- note that current compile option is deprecated and will be removed soon")
-    find_package(PARMETIS REQUIRED)
-    include_directories(${PARMETIS_INCLUDE_DIR})
-    link_directories(${PARMETIS_LIBRARIES})
-endif(${USE_METIS_5} MATCHES ON)
-=======
 if(${USE_METIS_5} MATCHES OFF)
     message( FATAL_ERROR "Support for Metis version < 5 has been dropped")
 endif(${USE_METIS_5} MATCHES OFF)
@@ -33,7 +18,6 @@
 include_directories(${METIS_INCLUDE_DIR})
 link_directories(${METIS_LIBRARIES})
 install(FILES ${METIS_LIBRARIES} DESTINATION libs)
->>>>>>> 77633dd7
 
 ## Metis Core sources
 file( GLOB KRATOS_METIS_APPLICATION_CORE
