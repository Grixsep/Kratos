from __future__ import absolute_import, division # makes KratosMultiphysics backward compatible with python 2.6 and 2.7

# Importing the Kratos Library
import KratosMultiphysics

# Import packages
import numpy as np
from math import *
import copy

# Importing the analysis stage classes of the different problems
from simulation_definition import SimulationScenario

# Import the StatisticalVariable class
from statistical_variable_utilities import StatisticalVariable

# Import random variable generator
import generator_utilities as generator

# Import exaqute
from exaqute.ExaquteTaskPyCOMPSs import *   # to execute with pycompss
# from exaqute.ExaquteTaskHyperLoom import *  # to execute with the IT4 scheduler
# from exaqute.ExaquteTaskLocal import *      # to execute with python3
"""
get_value_from_remote is the equivalent of compss_wait_on: a synchronization point
in future, when everything is integrated with the it4i team, importing exaqute.ExaquteTaskHyperLoom you can launch your code with their scheduler instead of BSC
"""

# Import cpickle to pickle the serializer
try:
    import cpickle as pickle  # Use cPickle on Python 2.7
except ImportError:
    import pickle

"""
This utility contains the functions to perform the Monte Carlo (CMLMC) algorithm
References:
M. Pisaroni, F. Nobile, P. Leyland; A Continuation Multi Level Monte Carlo (C-MLMC) method for uncertainty quantification in compressible inviscid aerodynamics; Computer Methods in Applied Mechanics and Engineering, vol 326, pp 20-50, 2017. DOI : 10.1016/j.cma.2017.07.030.
M. Pisaroni, S. Krumscheid, F. Nobile; Quantifying uncertain system outputs via the multilevel Monte Carlo method - Part I: Central moment estimation ;  available as MATHICSE technical report no. 23.2017
C. Bayer, H. Hoel, E. von Schwerin, R. Tempone; On NonAsymptotyc optimal stopping criteria in Monte Carlo simulations; avaiable at  SIAM Journal on Scientific Computing, 2014, Vol. 36, No. 2 : pp. A869-A885
"""


# TODO: check in CheckConvergence if I can use only sample variance-h2 and not two of them
<<<<<<< HEAD
=======
# TODO: in [3] formula 4.1 I use unbiased formula, not biased, as sample moments. Check it's fine
# TODO: now batch_size = difference_number_samples, in future it may have flags for different behaviours
>>>>>>> d1fbe8f7


"""
auxiliary function of AddResults of the MonteCarlo class
input:  simulation_results: an instance of the monte carlo result class
        level:              working level
output: QoI_value: qoi value to be added
"""
@ExaquteTask(returns=1)
def AddResultsAux_Task(simulation_results,level):
    if (level == 0):
        # each value is inside the relative level list, and only one value per level is computed
        # i.e. results = [[value_level_0],[value_level_1],...]
        QoI_value = simulation_results.QoI[level][0]
    else:
        raise Exception("level not equal to 0, in MC we should have only level zero")
    return QoI_value


"""
auxiliary function of CheckConvergence of the MonteCarlo class
input:  current_number_samples:                   current number of samples computed
        current_mean:                             current mean
<<<<<<< HEAD
        current_sample_variance:                  current sample variance
=======
>>>>>>> d1fbe8f7
        current_h2:                               current h2 statistics
        current_h3:                               current h3 statistics
        current_sample_central_moment_3_absolute: current third absolute central moment
        current_h4:                               current h4 statistics
        current_tol:                              current tolerance
        current_delta:                            current convergence probability
        convergence_criteria:                     convergence criteria exploited to check convergence
output: convergence_boolean: boolean setting if convergence is achieved
"""
@ExaquteTask(returns=1)
<<<<<<< HEAD
def CheckConvergenceAux_Task(current_number_samples,current_mean,current_sample_variance,current_h2,current_h3,current_sample_central_moment_3_absolute,current_h4,current_tol,current_delta,convergence_criteria):
    convergence_boolean = False
    if(convergence_criteria == "MC_sample_variance_sequential_stopping_rule"):
        # define local variables
        current_convergence_coefficient = np.sqrt(current_number_samples) * current_tol / np.sqrt(current_sample_variance)
=======
def CheckConvergenceAux_Task(current_number_samples,current_mean,current_h2,current_h3,current_sample_central_moment_3_absolute,current_h4,current_tol,current_delta,convergence_criteria):
    convergence_boolean = False
    if(convergence_criteria == "MC_sample_variance_sequential_stopping_rule"):
        # define local variables
        current_convergence_coefficient = np.sqrt(current_number_samples) * current_tol / np.sqrt(current_h2)
>>>>>>> d1fbe8f7
        # evaluate probability of failure
        main_contribute = 2*(1-_ComputeCDFStandardNormalDistribution(current_convergence_coefficient))
        if(main_contribute < current_delta):
            convergence_boolean = True
    elif(convergence_criteria == "MC_higher_moments_sequential_stopping_rule"):
        # define local variables
        current_moment_2_coefficient = np.sqrt(current_h2)
        current_moment_3_absolute_coefficient = current_sample_central_moment_3_absolute / (current_moment_2_coefficient**3)
        current_moment_3_coefficient = current_h3 / (current_moment_2_coefficient**3)
        current_moment_4_coefficient = (current_h4 / (current_moment_2_coefficient**4)) - 3
        current_convergence_coefficient = np.sqrt(current_number_samples) * current_tol / np.sqrt(current_moment_2_coefficient)
        # evaluate probability of failure and penalty term
        main_contribute = 2 * (1 - _ComputeCDFStandardNormalDistribution(current_convergence_coefficient))
        penalty_contribute = 2 * np.minimum(4 * (2/(current_number_samples - 1) + (current_moment_4_coefficient / current_number_samples)), 1) * \
            _ComputeBoundFunction(current_convergence_coefficient,current_moment_3_absolute_coefficient) / np.sqrt(current_number_samples) + \
            (1 - np.minimum(4 * (2/(current_number_samples - 1) + (current_moment_4_coefficient / current_number_samples)), 1)) * \
            np.abs((current_number_samples * current_tol**2 / (current_moment_2_coefficient**2)) - 1) * \
            np.exp(- current_number_samples * (current_tol**2) / (current_moment_2_coefficient**2)) * np.abs(current_moment_3_coefficient) / \
            (3 * np.sqrt(2 * np.pi * current_number_samples))
        if (main_contribute + penalty_contribute < current_delta):
            convergence_boolean = True
    else:
        convergence_boolean = False
        raise Exception ("The selected convergence criteria is not yet implemented, plese select one of the following: \n i)  MC_sample_variance_sequential_stopping_rule \n ii) MC_higher_moments_sequential_stopping_rule")
    return convergence_boolean


"""
auxiliary function of ExecuteInstance of the MonteCarlo class
input:  model:      serialization of the model
        parameters: serialization of the Project Parameters
output: QoI: Quantity of Interest
"""
@ExaquteTask(returns=1)
def ExecuteInstanceAux_Task(pickled_model,pickled_project_parameters,current_analysis_stage,current_level):
    # overwrite the old model serializer with the unpickled one
    model_serializer = pickle.loads(pickled_model)
    current_model = KratosMultiphysics.Model()
    model_serializer.Load("ModelSerialization",current_model)
    del(model_serializer)
    # overwrite the old parameters serializer with the unpickled one
    serialized_project_parameters = pickle.loads(pickled_project_parameters)
    current_project_parameters = KratosMultiphysics.Parameters()
    serialized_project_parameters.Load("ParametersSerialization",current_project_parameters)
    del(serialized_project_parameters)
    # initialize the MonteCarloResults class
    mc_results_class = MonteCarloResults(current_level)
    sample = generator.GenerateSample()
    simulation = current_analysis_stage(current_model,current_project_parameters,sample)
    simulation.Run()
    QoI = simulation.EvaluateQuantityOfInterest()
    mc_results_class.QoI[current_level].append(QoI) # saving results in the corresponding list, for MC only list of level 0
    return mc_results_class


class MonteCarlo(object):
    """The base class for the MonteCarlo-classes"""
    def __init__(self,custom_settings,project_parameters_path,custom_analysis):
        """constructor of the MonteCarlo-Object
        Keyword arguments:
        self:                    an instance of the class
        custom_settings:         settings of the Monte Carlo simulation
        project_parameters_path: path of the project parameters file
        custom_analysis:         analysis stage of the problem
        """

        # analysis: analysis stage of the current problem
        if (custom_analysis is not None):
            self.SetAnalysis(custom_analysis)
        else:
            raise Exception ("Please provide a Kratos specific application analysis stage for the current problem")
        # project_parameters_path: path to the project parameters json file
        if(project_parameters_path is not None):
            self.project_parameters_path = project_parameters_path
        else:
            raise Exception ("Please provide the path of the project parameters json file")
        # default settings of the Monte Carlo algorithm
        # tolerance:            tolerance
        # cphi:                 confidence on tolerance
        # batch_size:           number of samples per batch size
        # convergence_criteria: convergence criteria to get if convergence is achieved
        default_settings = KratosMultiphysics.Parameters("""
        {
            "tolerance" : 1e-1,
            "cphi" : 1e-1,
            "batch_size" : 50,
            "convergence_criteria" : "MC_higher_moments_sequential_stopping_rule"
        }
        """)
        self.settings = custom_settings
        # validate and assign default parameters
        self.settings.ValidateAndAssignDefaults(default_settings)
        # convergence: boolean variable defining if MC algorithm has converged
        self.convergence = False
        # current_number_levels: number of levels of MC by default = 0 (we only have level 0)
        self.current_number_levels = 0
        # current_level: current level of work, current_level = 0 for MC
        self.current_level = 0
        # theta_i: splitting parameter \in (0,1), this affects bias and statistical error in the computation of the total error
        self.theta_i = None
        # TErr: total error of MC algorithm, the sum of bias and statistical error is an overestmation of the real total error
        #       TErr := \abs(E^MC[QoI] - E[QoI])"""
        self.TErr = None
        # QoI: Quantity of Interest of the considered problem
        self.QoI = StatisticalVariable(self.current_number_levels)
        # initialize all the variables of the StatisticalVariable class: MC has only one level, i.e. level 0
        self.QoI.InitializeLists(self.current_number_levels+1)
        # number_samples: total number of samples of current iteration
        self.number_samples = [self.settings["batch_size"].GetInt() for _ in range (self.current_number_levels+1)]
        # difference_number_samples: difference between number of samples of current and previous iterations
        self.difference_number_samples = [self.settings["batch_size"].GetInt() for _ in range (self.current_number_levels+1)]
        # previous_number_samples: total number of samples of previous iteration
        self.previous_number_samples = [0 for _ in range (self.current_number_levels+1)]
        # batch_size: number of iterations of each epoch
<<<<<<< HEAD
        # TODO: for now batch_size = difference_number_samples, in future it may have flags for different behaviours
=======
>>>>>>> d1fbe8f7
        self.batch_size = [self.settings["batch_size"].GetInt() for _ in range (self.current_number_levels+1)]
        # iteration counter
        self.iteration_counter = 0
        # set convergence criteria
        self.SetConvergenceCriteria()

        # pickled_model: serialization of model Kratos object of the problem
        self.pickled_model = None
        # pickled_project_parameters: serialization of project parameters Kratos object of the problem
        self.pickled_project_parameters = None
        # construct the pickled model and pickled project parameters of the problem
        self.is_project_parameters_pickled = False
        self.is_model_pickled = False
        self.SerializeModelParameters()

    """
    function executing the Monte Carlo algorithm
    input: self: an instance of the class
    """
    def Run(self):
        while self.convergence is not True:
            self.InitializeMCPhase()
            self.ScreeningInfoInitializeMCPhase()
            self.LaunchEpoch()
            self.FinalizeMCPhase()
            self.ScreeningInfoFinalizeMCPhase()

    """
    function running one Monte Carlo epoch
    input: self: an instance of the class
    """
    def LaunchEpoch(self):
<<<<<<< HEAD
        for instance in range (self.batch_size[self.current_level]):
=======
        for _ in range (self.batch_size[self.current_level]):
>>>>>>> d1fbe8f7
            self.AddResults(self.ExecuteInstance())

    """
    function executing an instance of the Monte Carlo algorithm
    requires:  self.pickled_model:              pickled model
               self.pickled_project_parameters: pickled parameters
               self.current_analysis_stage:     analysis stage of the problem
    input:  self: an instance of the class
    output: MonteCarloResults class: an instance og the MonteCarloResults class
            current_level:           level of the current MC simulation (= 0)
    """
    def ExecuteInstance(self):
        # ensure working level is level 0
        current_level = self.current_level
        if (current_level != 0):
            raise Exception ("current work level must be = 0 in the Monte Carlo algorithm")
        return (ExecuteInstanceAux_Task(self.pickled_model,self.pickled_project_parameters,self.GetAnalysis(),self.current_level),current_level)

    """
    function serializing and pickling the model and the project parameters of the problem
    the serialization-pickling process is the following:
    i)   from Model/Parameters Kratos object to StreamSerializer Kratos object
    ii)  from StreamSerializer Kratos object to pickle string
    iii) from pickle string to StreamSerializer Kratos object
    iv)  from StreamSerializer Kratos object to Model/Parameters Kratos object
    requires: self.project_parameters_path: path of the Project Parameters file
    builds: self.pickled_model:              pickled model
            self.pickled_project_parameters: pickled project parameters
    input:  self: an instance of the class
    """
    def SerializeModelParameters(self):
        with open(self.project_parameters_path,'r') as parameter_file:
            parameters = KratosMultiphysics.Parameters(parameter_file.read())
        model = KratosMultiphysics.Model()
        fake_sample = generator.GenerateSample() # only used to serialize
        simulation = self.analysis(model,parameters,fake_sample)
        simulation.Initialize()
        serialized_model = KratosMultiphysics.StreamSerializer()
        serialized_model.Save("ModelSerialization",simulation.model)
        serialized_project_parameters = KratosMultiphysics.StreamSerializer()
        serialized_project_parameters.Save("ParametersSerialization",simulation.project_parameters)
        # pickle dataserialized_data
        pickled_model = pickle.dumps(serialized_model, 2) # second argument is the protocol and is NECESSARY (according to pybind11 docs)
        pickled_project_parameters = pickle.dumps(serialized_project_parameters, 2)
        self.pickled_model = pickled_model
        self.pickled_project_parameters = pickled_project_parameters
        self.is_project_parameters_pickled = True
        self.is_model_pickled = True
        print("\n","#"*50," SERIALIZATION COMPLETED ","#"*50,"\n")

    """
    function defining the Kratos specific application analysis stage of the problem
    input:  self: an instance of the class
            application_analysis_stage: working analysis stage Kratos class
    """
    def SetAnalysis(self,application_analysis_stage):
        self.analysis = application_analysis_stage

    """
    function getting the Kratos specific application analysis stage of the problem previously defined
    input:  self: an instance of the class
    output: self.analysis: working analysis stage Kratos class
    """
    def GetAnalysis(self):
        if (self.analysis is not None):
            return self.analysis
        else:
            print("Please provide a Kratos specific application analysis stage for the current problem.")

    """
    function checking the convergence of the MC algorithm, with respect to the selected convergence criteria
    input:  self:  an instance of the class
            level: working level
    """
    def CheckConvergence(self,level):
        current_number_samples = self.QoI.number_samples[level]
        current_mean = self.QoI.mean[level]
<<<<<<< HEAD
        current_sample_variance = self.QoI.sample_variance[level]
=======
>>>>>>> d1fbe8f7
        current_h2 = self.QoI.h_statistics_2[level]
        current_h3 = self.QoI.h_statistics_3[level]
        current_sample_central_moment_3_absolute = self.QoI.central_moment_from_scratch_3_absolute[level]
        current_h4 = self.QoI.h_statistics_4[level]
        current_tol = self.settings["tolerance"].GetDouble()
        current_delta = self.settings["cphi"].GetDouble()
        convergence_criteria = self.convergence_criteria
<<<<<<< HEAD
        convergence_boolean = CheckConvergenceAux_Task(current_number_samples,current_mean,current_sample_variance,current_h2,\
=======
        convergence_boolean = CheckConvergenceAux_Task(current_number_samples,current_mean,current_h2,\
>>>>>>> d1fbe8f7
            current_h3,current_sample_central_moment_3_absolute,current_h4,current_tol,current_delta,convergence_criteria)
        self.convergence = convergence_boolean

    """
    function adding QoI values to the corresponding level
    input:  self:               an instance of the class
            simulation_results: tuple=(instance of MonteCarloResults class, working level)
    """
    def AddResults(self,simulation_results):
        simulation_results_class = simulation_results[0]
        current_level = simulation_results[1] # not compss future object
        if (current_level != 0):
            raise Exception ("current work level must be = 0 in the Monte Carlo algorithm")
        for lev in range (current_level+1):
            QoI_value = AddResultsAux_Task(simulation_results_class,lev)
            # update values of difference QoI and time ML per each level
            self.QoI.values[lev] = np.append(self.QoI.values[lev],QoI_value)

    """
    function initializing the MC phase
    input:  self: an instance of the class
    """
    def InitializeMCPhase(self):
        current_level = self.current_level
        if (current_level != 0):
            raise Exception ("current work level must be = 0 in the Monte Carlo algorithm")
        # update iteration counter
        self.iteration_counter = self.iteration_counter + 1
        # update number of samples (MonteCarlo.number_samples) and batch size
        if (self.iteration_counter > 1):
            self.previous_number_samples[current_level] = self.number_samples[current_level]
            self.number_samples[current_level] = self.number_samples[current_level] * 2 + self.previous_number_samples[current_level]
            self.difference_number_samples[current_level] = self.number_samples[current_level] - self.previous_number_samples[current_level]
            self.UpdateBatch()
        else:
            pass

    """
    function updating batch size
    input:  self: an instance of the class
<<<<<<< HEAD
    TODO: for now batch_size = difference_number_samples, in future flags can be added to have different behaviours
=======
>>>>>>> d1fbe8f7
    """
    def UpdateBatch(self):
        self.batch_size = copy.copy(self.difference_number_samples)

    """
    function finalizing the MC phase
    input:  self: an instance of the class
    """
    def FinalizeMCPhase(self):
        current_level = self.current_level
        if (current_level != 0):
            raise Exception ("current work level must be = 0 in the Monte Carlo algorithm")
        # update statistics of the QoI
        for i_sample in range(self.previous_number_samples[current_level],self.number_samples[current_level]):
            self.QoI.UpdateOnePassMomentsVariance(current_level,i_sample)
            self.QoI.UpdateOnePassPowerSums(current_level,i_sample)
        # compute the central moments we can't derive from the unbiased h statistics
        # we compute from scratch the absolute central moment because we can't retrieve it from the h statistics
        self.QoI.central_moment_from_scratch_3_absolute_to_compute = True
<<<<<<< HEAD
        self.QoI.ComputeSampleCentralMomentsFromScratch(current_level) # consider also to give as input the number of samples computed up to this point,
                                                                       # i.e. self.number_samples[current_level], instead of using self.StatisticalVariable.number_samples[current_level] inside the function
=======
        self.QoI.ComputeSampleCentralMomentsFromScratch(current_level,self.number_samples[current_level]) # not possible to use self.StatisticalVariable.number_samples[current_level]
                                                                                                  # inside the function because it is a pycompss.runtime.binding.Future object
>>>>>>> d1fbe8f7
        self.QoI.ComputeHStatistics(current_level)
        self.QoI.ComputeSkewnessKurtosis(current_level)
        self.CheckConvergence(current_level)
        # synchronization point needed to launch new tasks if convergence is false
        # put the synchronization point as in the end as possible
        self.convergence = get_value_from_remote(self.convergence)

    """
    function printing informations about initializing MLMC phase
    input:  self: an instance of the class
    """
    def ScreeningInfoInitializeMCPhase(self):
        print("\n","#"*50," MC iter =  ",self.iteration_counter,"#"*50,"\n")

    """
    function printing informations about finalizing MC phase
    input:  self: an instance of the class
    """
    def ScreeningInfoFinalizeMCPhase(self):
        # print("values computed of QoI = ",self.QoI.values)
        print("samples computed in this iteration",self.difference_number_samples)
        print("current number of samples = ",self.number_samples)
        print("previous number of samples = ",self.previous_number_samples)
        print("monte carlo mean and variance QoI estimators = ",self.QoI.mean,self.QoI.sample_variance)
        print("convergence = ",self.convergence)

    """
    function setting the convergence criteria the algorithm will exploit
    input:  self: an instance of the class
    """
    def SetConvergenceCriteria(self):
        convergence_criteria = self.settings["convergence_criteria"].GetString()
        if (convergence_criteria != "MC_sample_variance_sequential_stopping_rule" and convergence_criteria != "MC_higher_moments_sequential_stopping_rule"):
            raise Exception ("The selected convergence criteria is not yet implemented, plese select one of the following: \n i)  MC_sample_variance_sequential_stopping_rule \n ii) MC_higher_moments_sequential_stopping_rule")
        self.convergence_criteria = convergence_criteria


"""
auxiliary function of CheckConvergence for the MC_higher_moments_sequential_stopping_rule criteria
input:  x:    parameter of the function
        beta: parameter of the function
"""
def _ComputeBoundFunction(x,beta):
    return np.minimum(0.3328 * (beta + 0.429), 18.1139 * beta / (1 + (np.abs(x)**3)))


"""
function computing the cumulative distribution function of the standard normal distribution
input:  x: probability that real-valued random variable X, or just distribution function of X, will take a value less than or equal to x
"""
def _ComputeCDFStandardNormalDistribution(x):
    # cumulative distribution function (CDF) for the standard normal distribution
    return (1.0 + erf(x / sqrt(2.0))) / 2.0


class MonteCarloResults(object):
    """The base class for the MonteCarloResults-classes"""
    def __init__(self,number_levels):
        """constructor of the MonteCarloResults-Object
        Keyword arguments:
        self: an instance of the class
        """
        # Quantity of Interest
        self.QoI = [[] for _ in range (number_levels+1)]
        # time cost
        self.time_ML = [[] for _ in range (number_levels+1)]
        # level of QoI and time_ML
        self.finer_level = number_levels<|MERGE_RESOLUTION|>--- conflicted
+++ resolved
@@ -42,11 +42,8 @@
 
 
 # TODO: check in CheckConvergence if I can use only sample variance-h2 and not two of them
-<<<<<<< HEAD
-=======
 # TODO: in [3] formula 4.1 I use unbiased formula, not biased, as sample moments. Check it's fine
 # TODO: now batch_size = difference_number_samples, in future it may have flags for different behaviours
->>>>>>> d1fbe8f7
 
 
 """
@@ -70,10 +67,6 @@
 auxiliary function of CheckConvergence of the MonteCarlo class
 input:  current_number_samples:                   current number of samples computed
         current_mean:                             current mean
-<<<<<<< HEAD
-        current_sample_variance:                  current sample variance
-=======
->>>>>>> d1fbe8f7
         current_h2:                               current h2 statistics
         current_h3:                               current h3 statistics
         current_sample_central_moment_3_absolute: current third absolute central moment
@@ -84,19 +77,11 @@
 output: convergence_boolean: boolean setting if convergence is achieved
 """
 @ExaquteTask(returns=1)
-<<<<<<< HEAD
-def CheckConvergenceAux_Task(current_number_samples,current_mean,current_sample_variance,current_h2,current_h3,current_sample_central_moment_3_absolute,current_h4,current_tol,current_delta,convergence_criteria):
-    convergence_boolean = False
-    if(convergence_criteria == "MC_sample_variance_sequential_stopping_rule"):
-        # define local variables
-        current_convergence_coefficient = np.sqrt(current_number_samples) * current_tol / np.sqrt(current_sample_variance)
-=======
 def CheckConvergenceAux_Task(current_number_samples,current_mean,current_h2,current_h3,current_sample_central_moment_3_absolute,current_h4,current_tol,current_delta,convergence_criteria):
     convergence_boolean = False
     if(convergence_criteria == "MC_sample_variance_sequential_stopping_rule"):
         # define local variables
         current_convergence_coefficient = np.sqrt(current_number_samples) * current_tol / np.sqrt(current_h2)
->>>>>>> d1fbe8f7
         # evaluate probability of failure
         main_contribute = 2*(1-_ComputeCDFStandardNormalDistribution(current_convergence_coefficient))
         if(main_contribute < current_delta):
@@ -211,10 +196,6 @@
         # previous_number_samples: total number of samples of previous iteration
         self.previous_number_samples = [0 for _ in range (self.current_number_levels+1)]
         # batch_size: number of iterations of each epoch
-<<<<<<< HEAD
-        # TODO: for now batch_size = difference_number_samples, in future it may have flags for different behaviours
-=======
->>>>>>> d1fbe8f7
         self.batch_size = [self.settings["batch_size"].GetInt() for _ in range (self.current_number_levels+1)]
         # iteration counter
         self.iteration_counter = 0
@@ -247,11 +228,7 @@
     input: self: an instance of the class
     """
     def LaunchEpoch(self):
-<<<<<<< HEAD
-        for instance in range (self.batch_size[self.current_level]):
-=======
         for _ in range (self.batch_size[self.current_level]):
->>>>>>> d1fbe8f7
             self.AddResults(self.ExecuteInstance())
 
     """
@@ -329,10 +306,6 @@
     def CheckConvergence(self,level):
         current_number_samples = self.QoI.number_samples[level]
         current_mean = self.QoI.mean[level]
-<<<<<<< HEAD
-        current_sample_variance = self.QoI.sample_variance[level]
-=======
->>>>>>> d1fbe8f7
         current_h2 = self.QoI.h_statistics_2[level]
         current_h3 = self.QoI.h_statistics_3[level]
         current_sample_central_moment_3_absolute = self.QoI.central_moment_from_scratch_3_absolute[level]
@@ -340,11 +313,7 @@
         current_tol = self.settings["tolerance"].GetDouble()
         current_delta = self.settings["cphi"].GetDouble()
         convergence_criteria = self.convergence_criteria
-<<<<<<< HEAD
-        convergence_boolean = CheckConvergenceAux_Task(current_number_samples,current_mean,current_sample_variance,current_h2,\
-=======
         convergence_boolean = CheckConvergenceAux_Task(current_number_samples,current_mean,current_h2,\
->>>>>>> d1fbe8f7
             current_h3,current_sample_central_moment_3_absolute,current_h4,current_tol,current_delta,convergence_criteria)
         self.convergence = convergence_boolean
 
@@ -385,10 +354,6 @@
     """
     function updating batch size
     input:  self: an instance of the class
-<<<<<<< HEAD
-    TODO: for now batch_size = difference_number_samples, in future flags can be added to have different behaviours
-=======
->>>>>>> d1fbe8f7
     """
     def UpdateBatch(self):
         self.batch_size = copy.copy(self.difference_number_samples)
@@ -408,13 +373,8 @@
         # compute the central moments we can't derive from the unbiased h statistics
         # we compute from scratch the absolute central moment because we can't retrieve it from the h statistics
         self.QoI.central_moment_from_scratch_3_absolute_to_compute = True
-<<<<<<< HEAD
-        self.QoI.ComputeSampleCentralMomentsFromScratch(current_level) # consider also to give as input the number of samples computed up to this point,
-                                                                       # i.e. self.number_samples[current_level], instead of using self.StatisticalVariable.number_samples[current_level] inside the function
-=======
         self.QoI.ComputeSampleCentralMomentsFromScratch(current_level,self.number_samples[current_level]) # not possible to use self.StatisticalVariable.number_samples[current_level]
                                                                                                   # inside the function because it is a pycompss.runtime.binding.Future object
->>>>>>> d1fbe8f7
         self.QoI.ComputeHStatistics(current_level)
         self.QoI.ComputeSkewnessKurtosis(current_level)
         self.CheckConvergence(current_level)
