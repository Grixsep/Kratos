# Importing Kratos
import KratosMultiphysics

# Other imports
from importlib import import_module

def CreateSolverByParameters(model, solver_settings, parallelism):


    solver_type = solver_settings["solver_type"].GetString()

    try_import_custom_solver = False

    if solver_type == "neural_network" or solver_type == "Neural_network":
        solver_module_name = "neural_network_solver"
    elif solver_type == "pinn" or solver_type == "PINN":
<<<<<<< HEAD
        solver_module_name = "physics_informed_neural_network_solver"
=======
        solver_module_name = "physics_informed_neural_network"
    elif solver_type == "neural_network_mesh_moving" or solver_type == "Neural_network_mesh_moving":
        solver_module_name = "neural_network_mesh_moving_solver"
>>>>>>> e7ed6805
    else:
        print("the selected solver is not avaibale in the solvers, available solvers are neural_network, neural_network_mesh_moving and physics_informed_neural_network")

    kratos_module = "KratosMultiphysics.NeuralNetworkApplication"

    solver = import_module(kratos_module + "." + solver_module_name).CreateSolver(solver_settings, model)

    return solver


def CreateSolver(model, custom_settings):

    if not isinstance(model, KratosMultiphysics.Model):
        raise Exception("input is expected to be provided as a Kratos Model object")#

    if not isinstance(custom_settings, KratosMultiphysics.Parameters):
        raise Exception("input is expected to be provided as a Kratos Parameters object")

    solver_settings = custom_settings
    parallelism = custom_settings["parallel_type"].GetString()

    return CreateSolverByParameters(model, solver_settings, parallelism)<|MERGE_RESOLUTION|>--- conflicted
+++ resolved
@@ -14,13 +14,9 @@
     if solver_type == "neural_network" or solver_type == "Neural_network":
         solver_module_name = "neural_network_solver"
     elif solver_type == "pinn" or solver_type == "PINN":
-<<<<<<< HEAD
         solver_module_name = "physics_informed_neural_network_solver"
-=======
-        solver_module_name = "physics_informed_neural_network"
     elif solver_type == "neural_network_mesh_moving" or solver_type == "Neural_network_mesh_moving":
         solver_module_name = "neural_network_mesh_moving_solver"
->>>>>>> e7ed6805
     else:
         print("the selected solver is not avaibale in the solvers, available solvers are neural_network, neural_network_mesh_moving and physics_informed_neural_network")
 
