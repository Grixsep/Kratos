//    |  /           |
//    ' /   __| _` | __|  _ \   __|
//    . \  |   (   | |   (   |\__ `
//   _|\_\_|  \__,_|\__|\___/ ____/
//                   Multi-Physics
//
//  License:         BSD License
//                   license: OptimizationApplication/license.txt
//
//  Main author:     Suneth Warnakulasuriya
//

#pragma once

// System includes
#include <string>

// Project includes
#include "includes/define.h"
#include "includes/model_part.h"

// Application includes
#include "custom_utilities/container_variable_data/container_variable_data.h"

namespace Kratos {

///@name Kratos Classes
///@{

/**
 * @brief Construct a new specialized @ref ContainerVariableData.
 *
 * This class is used to represent objects which are the specializations
 * of ContainerVariableData. The base class is @ref ContainerVariableData<TContainerType>.
 * Hence this class can be specialized to read and write data to different entity containers
 * for each container type.
 *
 * This class does not have any member variables, instead it uses expressions to represent the
 * data. Therefore, all the operations such as "+", "-", "*", etc are light weight because
<<<<<<< HEAD
 * they do not compute the value in place, they just create an expression which keeps track fo the expressions.
 * These expressions are evaluated only if AssignData. This also does not create additional
 * vectors to hold the resultant value of the expression. It uses the model parts respective containers entity input/output
=======
 * they do not compute the value in place, they just create an expression which keeps track of the expressions (lazy evaluation).
 * These expressions are evaluated only if @ref AssignDataToContainerVariable is invoked. This also does not create additional
 * vectors to hold the resulting value of the expression. It uses the model part's respective containers entity input/output
>>>>>>> 5407b694
 * method specified to write evaluated entity resultant values to model part entities. Hence, these
 * SpecializedContainerVariableData can be easily visualized using common variable data visualization methods.
 *
 * Copy constructor is introduced with the base class type because, this allows copying data
 * between compatible @ref SpecializedContainerVariableData containers. This copy is also light weight since
 * this only copies the pointers, not the data itself.
 *
 * This class can take advantage of OpenMP and MPI.
 *
 * @tparam TContainerType           Container type
 * @tparam TContainerDataIO         Container entity input/output type
 */
template <class TContainerType, class TContainerDataIO>
class KRATOS_API(OPTIMIZATION_APPLICATION) SpecializedContainerVariableData : public ContainerVariableData<TContainerType> {
public:
    ///@name Type definitions
    ///@{

    using BaseType = ContainerVariableData<TContainerType>;

    using IndexType = std::size_t;

    /// Pointer definition of SpecializedContainerVariableData
    KRATOS_CLASS_POINTER_DEFINITION(SpecializedContainerVariableData);

    ///@}
    ///@name Life Cycle
    ///@{

    /// Constructor
    SpecializedContainerVariableData(ModelPart& rModelPart)
        : BaseType(rModelPart)
    {
    }

    /// Copy constructor with base class used to transfer data between compatible data containers
    SpecializedContainerVariableData(const BaseType& rOther)
        : BaseType(rOther)
    {
    }

    SpecializedContainerVariableData& operator=(const SpecializedContainerVariableData& rOther);

    ///@}
    ///@name Public operations
    ///@{

    /**
     * @brief Clones the existing data container.
     *
     * This clones existing specialized data container. This is light weight operation
     * since this just clones the expression pointer. No data copying for the underlying
     * data in expression is done.
     *
     * @return SpecializedContainerVariableData::Pointer
     */
    SpecializedContainerVariableData::Pointer Clone() const;

    /**
     * @brief Read data from the entities of the container type in model part
     *
     * This creates a LiteralVectorExpression with a vecor of size number_of_entities * dimension_of_variable
     * And this vector is populated with the rVariable values from entities in the container of the model part.
     *
     * This is compatible with OpenMP and MPI.
     *
     * @tparam TDataType
     * @param rVariable         Variable of the entities in the container
     */
    template <class TDataType>
    void ReadData(
        const Variable<TDataType>& rVariable);

    /**
     * @brief Assigns data of the expression to the entities of the container type in model part
     *
     * This method evaluates the expression in this container object and assigns value to the
     * respective variable of the entities in the container. This method does not allocate additional
     * memory of a vector to store the evaluated result of the expression hence this is memory efficient.
     *
     * The given variable dimension and the dimension of the expression in the container data should match.
     * Otherwise, an error is thrown. This is an expensive operation since this evaluates the expression for all the entities and stores them
     * in their respective container.
     *
     * This is compatible with OpenMP and MPI.
     *
     * @tparam TDataType
     * @param rVariable         Variable the data to be written to.
     */
    template <class TDataType>
    void AssignData(
        const Variable<TDataType>& rVariable);

    /**
     * @brief Set the Data For Container Variable to given value.
     *
     * This replaces the existing expression with LiteralExpression<double>
     * or LiteralArra3Expression. This is a light weight operation.
     *
     * @tparam TDataType
     * @param rValue            Value the container data is set to.
     */
    template <class TDataType>
    void SetData(
        const TDataType& rValue);

    /**
     * @brief Set the Data To Variable Zero Value
     *
     * This replaces the existing expression with LiteralExpression<double>
     * or LiteralArra3Expression. This is a light weight operation.
     *
     * @tparam TDataType
     * @param rVariable         Variable which is used to get the zero value to set to.
     */
    template <class TDataType>
    void SetZero(
        const Variable<TDataType>& rVariable);

    ///@}
    ///@name Operators
    ///@{

    SpecializedContainerVariableData operator+(const SpecializedContainerVariableData& rOther) const;

    SpecializedContainerVariableData& operator+=(const SpecializedContainerVariableData& rOther);

    SpecializedContainerVariableData operator+(const double Value) const;

    SpecializedContainerVariableData& operator+=(const double Value);

    SpecializedContainerVariableData operator-(const SpecializedContainerVariableData& rOther) const;

    SpecializedContainerVariableData& operator-=(const SpecializedContainerVariableData& rOther);

    SpecializedContainerVariableData operator-(const double Value) const;

    SpecializedContainerVariableData& operator-=(const double Value);

    SpecializedContainerVariableData operator*(const SpecializedContainerVariableData& rOther) const;

    SpecializedContainerVariableData& operator*=(const SpecializedContainerVariableData& rOther);

    SpecializedContainerVariableData operator*(const double Value) const;

    SpecializedContainerVariableData& operator*=(const double Value);

    SpecializedContainerVariableData operator/(const SpecializedContainerVariableData& rOther) const;

    SpecializedContainerVariableData& operator/=(const SpecializedContainerVariableData& rOther);

    SpecializedContainerVariableData operator/(const double Value) const;

    SpecializedContainerVariableData& operator/=(const double Value);

    ///@}
    ///@name Input and output
    ///@{

    std::string Info() const override;

    ///@}
};

///@}
/// output stream function
template<class TContainerType, class TContainerDataIO>
inline std::ostream& operator<<(
    std::ostream& rOStream,
    const SpecializedContainerVariableData<TContainerType, TContainerDataIO>& rThis)
{
    return rOStream << rThis.Info();
}

} // namespace Kratos<|MERGE_RESOLUTION|>--- conflicted
+++ resolved
@@ -37,15 +37,9 @@
  *
  * This class does not have any member variables, instead it uses expressions to represent the
  * data. Therefore, all the operations such as "+", "-", "*", etc are light weight because
-<<<<<<< HEAD
  * they do not compute the value in place, they just create an expression which keeps track fo the expressions.
  * These expressions are evaluated only if AssignData. This also does not create additional
  * vectors to hold the resultant value of the expression. It uses the model parts respective containers entity input/output
-=======
- * they do not compute the value in place, they just create an expression which keeps track of the expressions (lazy evaluation).
- * These expressions are evaluated only if @ref AssignDataToContainerVariable is invoked. This also does not create additional
- * vectors to hold the resulting value of the expression. It uses the model part's respective containers entity input/output
->>>>>>> 5407b694
  * method specified to write evaluated entity resultant values to model part entities. Hence, these
  * SpecializedContainerVariableData can be easily visualized using common variable data visualization methods.
  *
