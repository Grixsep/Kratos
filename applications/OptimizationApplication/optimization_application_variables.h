// ==============================================================================
//  KratosOptimizationApplication
//
//  License:         BSD License
//                   license: OptimizationApplication/license.txt
//
//  Main authors:    Reza Najian Asl, https://github.com/RezaNajian
//
// ==============================================================================

#if !defined(KRATOS_OPTIMIZATION_APPLICATION_VARIABLES_H_INCLUDED )
#define  KRATOS_OPTIMIZATION_APPLICATION_VARIABLES_H_INCLUDED

// System includes

// External includes

// Project includes
#include "includes/define.h"
#include "containers/variable.h"
#include <unordered_map>
using namespace std;

namespace Kratos
{

    // Optimization variables

    //Auxilary field
    KRATOS_DEFINE_3D_APPLICATION_VARIABLE_WITH_COMPONENTS(OPTIMIZATION_APPLICATION,AUXILIARY_FIELD);

    //linear function
    KRATOS_DEFINE_3D_APPLICATION_VARIABLE_WITH_COMPONENTS(OPTIMIZATION_APPLICATION,D_LINEAR_D_X);
    KRATOS_DEFINE_3D_APPLICATION_VARIABLE_WITH_COMPONENTS(OPTIMIZATION_APPLICATION,D_LINEAR_D_CX);

    //symmetry plane
    KRATOS_DEFINE_3D_APPLICATION_VARIABLE_WITH_COMPONENTS(OPTIMIZATION_APPLICATION,D_PLANE_SYMMETRY_D_X);
    KRATOS_DEFINE_3D_APPLICATION_VARIABLE_WITH_COMPONENTS(OPTIMIZATION_APPLICATION,D_PLANE_SYMMETRY_D_CX);
    KRATOS_DEFINE_3D_APPLICATION_VARIABLE_WITH_COMPONENTS(OPTIMIZATION_APPLICATION,NEAREST_NEIGHBOUR_POINT);
    KRATOS_DEFINE_APPLICATION_VARIABLE(OPTIMIZATION_APPLICATION, double, NEAREST_NEIGHBOUR_DIST);
    KRATOS_DEFINE_APPLICATION_VARIABLE(OPTIMIZATION_APPLICATION, int, NEAREST_NEIGHBOUR_COND_ID);

    // strain energy
	KRATOS_DEFINE_3D_APPLICATION_VARIABLE_WITH_COMPONENTS(OPTIMIZATION_APPLICATION, D_STRAIN_ENERGY_1_D_X);
    KRATOS_DEFINE_3D_APPLICATION_VARIABLE_WITH_COMPONENTS(OPTIMIZATION_APPLICATION, D_STRAIN_ENERGY_1_D_CX);
	KRATOS_DEFINE_3D_APPLICATION_VARIABLE_WITH_COMPONENTS(OPTIMIZATION_APPLICATION, D_STRAIN_ENERGY_2_D_X);
    KRATOS_DEFINE_3D_APPLICATION_VARIABLE_WITH_COMPONENTS(OPTIMIZATION_APPLICATION, D_STRAIN_ENERGY_2_D_CX);
	KRATOS_DEFINE_3D_APPLICATION_VARIABLE_WITH_COMPONENTS(OPTIMIZATION_APPLICATION, D_STRAIN_ENERGY_3_D_X);
    KRATOS_DEFINE_3D_APPLICATION_VARIABLE_WITH_COMPONENTS(OPTIMIZATION_APPLICATION, D_STRAIN_ENERGY_3_D_CX);

    KRATOS_DEFINE_APPLICATION_VARIABLE(OPTIMIZATION_APPLICATION, double, D_STRAIN_ENERGY_1_D_FD);
    KRATOS_DEFINE_APPLICATION_VARIABLE(OPTIMIZATION_APPLICATION, double, D_STRAIN_ENERGY_1_D_CD);

    KRATOS_DEFINE_APPLICATION_VARIABLE(OPTIMIZATION_APPLICATION, double, D_STRAIN_ENERGY_2_D_FD);
    KRATOS_DEFINE_APPLICATION_VARIABLE(OPTIMIZATION_APPLICATION, double, D_STRAIN_ENERGY_2_D_CD);

    KRATOS_DEFINE_APPLICATION_VARIABLE(OPTIMIZATION_APPLICATION, double, D_STRAIN_ENERGY_3_D_FD);
    KRATOS_DEFINE_APPLICATION_VARIABLE(OPTIMIZATION_APPLICATION, double, D_STRAIN_ENERGY_3_D_CD);

	KRATOS_DEFINE_APPLICATION_VARIABLE(OPTIMIZATION_APPLICATION, double, D_STRAIN_ENERGY_1_D_FT);
    KRATOS_DEFINE_APPLICATION_VARIABLE(OPTIMIZATION_APPLICATION, double, D_STRAIN_ENERGY_1_D_CT);

	KRATOS_DEFINE_APPLICATION_VARIABLE(OPTIMIZATION_APPLICATION, double, D_STRAIN_ENERGY_2_D_FT);
    KRATOS_DEFINE_APPLICATION_VARIABLE(OPTIMIZATION_APPLICATION, double, D_STRAIN_ENERGY_2_D_CT);

	KRATOS_DEFINE_APPLICATION_VARIABLE(OPTIMIZATION_APPLICATION, double, D_STRAIN_ENERGY_3_D_FT);
    KRATOS_DEFINE_APPLICATION_VARIABLE(OPTIMIZATION_APPLICATION, double, D_STRAIN_ENERGY_3_D_CT);

    // partitioning
    KRATOS_DEFINE_APPLICATION_VARIABLE(OPTIMIZATION_APPLICATION, double, D_INTERFACE_D_FD);
    KRATOS_DEFINE_APPLICATION_VARIABLE(OPTIMIZATION_APPLICATION, double, D_INTERFACE_D_CD);
    KRATOS_DEFINE_APPLICATION_VARIABLE(OPTIMIZATION_APPLICATION, double, D_PARTITION_MASS_D_FD);
    KRATOS_DEFINE_APPLICATION_VARIABLE(OPTIMIZATION_APPLICATION, double, D_PARTITION_MASS_D_CD);

    // mass
	KRATOS_DEFINE_3D_APPLICATION_VARIABLE_WITH_COMPONENTS(OPTIMIZATION_APPLICATION, D_MASS_D_X);
    KRATOS_DEFINE_3D_APPLICATION_VARIABLE_WITH_COMPONENTS(OPTIMIZATION_APPLICATION, D_MASS_D_CX);
	KRATOS_DEFINE_APPLICATION_VARIABLE(OPTIMIZATION_APPLICATION, double, D_MASS_D_FT);
    KRATOS_DEFINE_APPLICATION_VARIABLE(OPTIMIZATION_APPLICATION, double, D_MASS_D_CT);
	KRATOS_DEFINE_APPLICATION_VARIABLE(OPTIMIZATION_APPLICATION, double, D_MASS_D_PD);
    KRATOS_DEFINE_APPLICATION_VARIABLE(OPTIMIZATION_APPLICATION, double, D_MASS_D_FD);
    KRATOS_DEFINE_APPLICATION_VARIABLE(OPTIMIZATION_APPLICATION, double, D_MASS_D_CD);

    // stress
	KRATOS_DEFINE_3D_APPLICATION_VARIABLE_WITH_COMPONENTS(OPTIMIZATION_APPLICATION, D_STRESS_D_X);
    KRATOS_DEFINE_3D_APPLICATION_VARIABLE_WITH_COMPONENTS(OPTIMIZATION_APPLICATION, D_STRESS_D_CX);
	KRATOS_DEFINE_APPLICATION_VARIABLE(OPTIMIZATION_APPLICATION, double, D_STRESS_D_FD);
    KRATOS_DEFINE_APPLICATION_VARIABLE(OPTIMIZATION_APPLICATION, double, D_STRESS_D_CD);

    // max_stress
	KRATOS_DEFINE_3D_APPLICATION_VARIABLE_WITH_COMPONENTS(OPTIMIZATION_APPLICATION, D_MAX_STRESS_D_X);
    KRATOS_DEFINE_3D_APPLICATION_VARIABLE_WITH_COMPONENTS(OPTIMIZATION_APPLICATION, D_MAX_STRESS_D_CX);
	KRATOS_DEFINE_APPLICATION_VARIABLE(OPTIMIZATION_APPLICATION, double, D_MAX_STRESS_D_PT);
    KRATOS_DEFINE_APPLICATION_VARIABLE(OPTIMIZATION_APPLICATION, double, D_MAX_STRESS_D_CT);
	KRATOS_DEFINE_APPLICATION_VARIABLE(OPTIMIZATION_APPLICATION, double, D_MAX_STRESS_D_PD);
    KRATOS_DEFINE_APPLICATION_VARIABLE(OPTIMIZATION_APPLICATION, double, D_MAX_STRESS_D_CD);

    // max_stress
	KRATOS_DEFINE_3D_APPLICATION_VARIABLE_WITH_COMPONENTS(OPTIMIZATION_APPLICATION, D_MAX_STRES_D_X);
    KRATOS_DEFINE_3D_APPLICATION_VARIABLE_WITH_COMPONENTS(OPTIMIZATION_APPLICATION, D_MAX_STRES_D_CX);
	KRATOS_DEFINE_APPLICATION_VARIABLE(OPTIMIZATION_APPLICATION, double, D_MAX_STRESS_D_PT);
    KRATOS_DEFINE_APPLICATION_VARIABLE(OPTIMIZATION_APPLICATION, double, D_MAX_STRESS_D_CT);
	KRATOS_DEFINE_APPLICATION_VARIABLE(OPTIMIZATION_APPLICATION, double, D_MAX_STRESS_D_PD);
    KRATOS_DEFINE_APPLICATION_VARIABLE(OPTIMIZATION_APPLICATION, double, D_MAX_STRESS_D_CD);

    // shape control
    KRATOS_DEFINE_3D_APPLICATION_VARIABLE_WITH_COMPONENTS(OPTIMIZATION_APPLICATION,CX);
    KRATOS_DEFINE_3D_APPLICATION_VARIABLE_WITH_COMPONENTS(OPTIMIZATION_APPLICATION,SX);
    KRATOS_DEFINE_3D_APPLICATION_VARIABLE_WITH_COMPONENTS(OPTIMIZATION_APPLICATION,D_CX);
    KRATOS_DEFINE_3D_APPLICATION_VARIABLE_WITH_COMPONENTS(OPTIMIZATION_APPLICATION,D_X);

    // thickness control
<<<<<<< HEAD
    KRATOS_DEFINE_APPLICATION_VARIABLE(OPTIMIZATION_APPLICATION,double,PT);
    KRATOS_DEFINE_APPLICATION_VARIABLE(OPTIMIZATION_APPLICATION,double,FT);
    KRATOS_DEFINE_APPLICATION_VARIABLE(OPTIMIZATION_APPLICATION,double,CT);
    KRATOS_DEFINE_APPLICATION_VARIABLE(OPTIMIZATION_APPLICATION,double,D_CT);
    KRATOS_DEFINE_APPLICATION_VARIABLE(OPTIMIZATION_APPLICATION,double,D_PT);
    KRATOS_DEFINE_APPLICATION_VARIABLE(OPTIMIZATION_APPLICATION,double,D_PT_D_FT);
=======
    KRATOS_DEFINE_APPLICATION_VARIABLE(OPTIMIZATION_APPLICATION,double,PT);  
    KRATOS_DEFINE_APPLICATION_VARIABLE(OPTIMIZATION_APPLICATION,double,PPT);  
    KRATOS_DEFINE_APPLICATION_VARIABLE(OPTIMIZATION_APPLICATION,double,FT);    
    KRATOS_DEFINE_APPLICATION_VARIABLE(OPTIMIZATION_APPLICATION,double,CT);
    KRATOS_DEFINE_APPLICATION_VARIABLE(OPTIMIZATION_APPLICATION,double,D_CT);  
    KRATOS_DEFINE_APPLICATION_VARIABLE(OPTIMIZATION_APPLICATION,double,D_PT); 
    KRATOS_DEFINE_APPLICATION_VARIABLE(OPTIMIZATION_APPLICATION,double,D_PT_D_FT); 
    KRATOS_DEFINE_APPLICATION_VARIABLE(OPTIMIZATION_APPLICATION,double,D_PPT_D_FT);
>>>>>>> 26e3b6da

    // density control
    KRATOS_DEFINE_APPLICATION_VARIABLE(OPTIMIZATION_APPLICATION,double,PD);
    KRATOS_DEFINE_APPLICATION_VARIABLE(OPTIMIZATION_APPLICATION,double,PE);
    KRATOS_DEFINE_APPLICATION_VARIABLE(OPTIMIZATION_APPLICATION,double,D_PD_D_FD);
    KRATOS_DEFINE_APPLICATION_VARIABLE(OPTIMIZATION_APPLICATION,double,D_PE_D_FD);
    KRATOS_DEFINE_APPLICATION_VARIABLE(OPTIMIZATION_APPLICATION,double,FD);
    KRATOS_DEFINE_APPLICATION_VARIABLE(OPTIMIZATION_APPLICATION,double,CD);
    KRATOS_DEFINE_APPLICATION_VARIABLE(OPTIMIZATION_APPLICATION,double,D_CD);
    KRATOS_DEFINE_APPLICATION_VARIABLE(OPTIMIZATION_APPLICATION,double,D_PD);

    // Adjoint RHS
    KRATOS_DEFINE_3D_APPLICATION_VARIABLE_WITH_COMPONENTS(OPTIMIZATION_APPLICATION, ADJOINT_RHS);

    // For implicit vertex-morphing with Helmholtz PDE
	KRATOS_DEFINE_VARIABLE( Matrix, HELMHOLTZ_MASS_MATRIX );
	KRATOS_DEFINE_VARIABLE( double, HELMHOLTZ_SURF_RADIUS_SHAPE );
    KRATOS_DEFINE_VARIABLE( double, HELMHOLTZ_BULK_RADIUS_SHAPE );
	KRATOS_DEFINE_VARIABLE( bool, COMPUTE_CONTROL_POINTS_SHAPE );
    KRATOS_DEFINE_VARIABLE( double, ELEMENT_STRAIN_ENERGY );
    KRATOS_DEFINE_VARIABLE( double, HELMHOLTZ_SURF_POISSON_RATIO_SHAPE );
    KRATOS_DEFINE_VARIABLE( double, HELMHOLTZ_BULK_POISSON_RATIO_SHAPE );
    KRATOS_DEFINE_3D_APPLICATION_VARIABLE_WITH_COMPONENTS( OPTIMIZATION_APPLICATION, HELMHOLTZ_VARS_SHAPE);
    KRATOS_DEFINE_3D_APPLICATION_VARIABLE_WITH_COMPONENTS( OPTIMIZATION_APPLICATION, HELMHOLTZ_SOURCE_SHAPE);

    // For thickness optimization
    KRATOS_DEFINE_VARIABLE( double, HELMHOLTZ_VAR_THICKNESS);
<<<<<<< HEAD
    KRATOS_DEFINE_VARIABLE( double, HELMHOLTZ_SOURCE_THICKNESS);
    KRATOS_DEFINE_VARIABLE( double, HELMHOLTZ_RADIUS_THICKNESS);
    KRATOS_DEFINE_VARIABLE( double, T_MIN);
    KRATOS_DEFINE_VARIABLE( double, T_MAX);
    KRATOS_DEFINE_VARIABLE( double, T_PE);
    KRATOS_DEFINE_VARIABLE( double, T_PR);
=======
    KRATOS_DEFINE_VARIABLE( double, HELMHOLTZ_SOURCE_THICKNESS); 
    KRATOS_DEFINE_VARIABLE( double, HELMHOLTZ_RADIUS_THICKNESS);  
>>>>>>> 26e3b6da

    // For topology optimization
    KRATOS_DEFINE_VARIABLE( double, HELMHOLTZ_VAR_DENSITY);
    KRATOS_DEFINE_VARIABLE( double, HELMHOLTZ_SOURCE_DENSITY);
    KRATOS_DEFINE_VARIABLE( double, HELMHOLTZ_RADIUS_DENSITY);
<<<<<<< HEAD
    KRATOS_DEFINE_VARIABLE( bool, COMPUTE_CONTROL_DENSITIES);
    KRATOS_DEFINE_VARIABLE( double, E_MIN);
    KRATOS_DEFINE_VARIABLE( double, E_MAX);
    KRATOS_DEFINE_VARIABLE( double, E_PE);
    KRATOS_DEFINE_VARIABLE( double, E_PR);

    KRATOS_DEFINE_APPLICATION_VARIABLE(OPTIMIZATION_APPLICATION, double, CROSS_AREA);
    KRATOS_DEFINE_APPLICATION_VARIABLE(OPTIMIZATION_APPLICATION, double, DENSITY_SENSITIVITY);
    KRATOS_DEFINE_APPLICATION_VARIABLE(OPTIMIZATION_APPLICATION, double, THICKNESS_SENSITIVITY);
    KRATOS_DEFINE_APPLICATION_VARIABLE(OPTIMIZATION_APPLICATION, double, CROSS_AREA_SENSITIVITY);
    KRATOS_DEFINE_APPLICATION_VARIABLE(OPTIMIZATION_APPLICATION, double, YOUNG_MODULUS_SENSITIVITY);
    KRATOS_DEFINE_APPLICATION_VARIABLE(OPTIMIZATION_APPLICATION, double, POISSON_RATIO_SENSITIVITY);

    KRATOS_DEFINE_APPLICATION_VARIABLE(OPTIMIZATION_APPLICATION, double, SCALAR_SEARCH_DIRECTION);
    KRATOS_DEFINE_APPLICATION_VARIABLE(OPTIMIZATION_APPLICATION, double, SCALAR_SEARCH_CORRECTION);
    KRATOS_DEFINE_APPLICATION_VARIABLE(OPTIMIZATION_APPLICATION, double, SCALAR_CONTROL_UPDATE);

    KRATOS_DEFINE_3D_APPLICATION_VARIABLE_WITH_COMPONENTS(OPTIMIZATION_APPLICATION, VECTOR_SEARCH_DIRECTION);
    KRATOS_DEFINE_3D_APPLICATION_VARIABLE_WITH_COMPONENTS(OPTIMIZATION_APPLICATION, VECTOR_SEARCH_CORRECTION);
    KRATOS_DEFINE_3D_APPLICATION_VARIABLE_WITH_COMPONENTS(OPTIMIZATION_APPLICATION, VECTOR_CONTROL_UPDATE);
=======
    KRATOS_DEFINE_VARIABLE( bool, COMPUTE_CONTROL_DENSITIES);        
>>>>>>> 26e3b6da

}

#endif	/* KRATOS_OPTIMIZATION_APPLICATION_VARIABLES_H_INCLUDED */<|MERGE_RESOLUTION|>--- conflicted
+++ resolved
@@ -110,14 +110,6 @@
     KRATOS_DEFINE_3D_APPLICATION_VARIABLE_WITH_COMPONENTS(OPTIMIZATION_APPLICATION,D_X);
 
     // thickness control
-<<<<<<< HEAD
-    KRATOS_DEFINE_APPLICATION_VARIABLE(OPTIMIZATION_APPLICATION,double,PT);
-    KRATOS_DEFINE_APPLICATION_VARIABLE(OPTIMIZATION_APPLICATION,double,FT);
-    KRATOS_DEFINE_APPLICATION_VARIABLE(OPTIMIZATION_APPLICATION,double,CT);
-    KRATOS_DEFINE_APPLICATION_VARIABLE(OPTIMIZATION_APPLICATION,double,D_CT);
-    KRATOS_DEFINE_APPLICATION_VARIABLE(OPTIMIZATION_APPLICATION,double,D_PT);
-    KRATOS_DEFINE_APPLICATION_VARIABLE(OPTIMIZATION_APPLICATION,double,D_PT_D_FT);
-=======
     KRATOS_DEFINE_APPLICATION_VARIABLE(OPTIMIZATION_APPLICATION,double,PT);  
     KRATOS_DEFINE_APPLICATION_VARIABLE(OPTIMIZATION_APPLICATION,double,PPT);  
     KRATOS_DEFINE_APPLICATION_VARIABLE(OPTIMIZATION_APPLICATION,double,FT);    
@@ -126,7 +118,6 @@
     KRATOS_DEFINE_APPLICATION_VARIABLE(OPTIMIZATION_APPLICATION,double,D_PT); 
     KRATOS_DEFINE_APPLICATION_VARIABLE(OPTIMIZATION_APPLICATION,double,D_PT_D_FT); 
     KRATOS_DEFINE_APPLICATION_VARIABLE(OPTIMIZATION_APPLICATION,double,D_PPT_D_FT);
->>>>>>> 26e3b6da
 
     // density control
     KRATOS_DEFINE_APPLICATION_VARIABLE(OPTIMIZATION_APPLICATION,double,PD);
@@ -154,28 +145,14 @@
 
     // For thickness optimization
     KRATOS_DEFINE_VARIABLE( double, HELMHOLTZ_VAR_THICKNESS);
-<<<<<<< HEAD
-    KRATOS_DEFINE_VARIABLE( double, HELMHOLTZ_SOURCE_THICKNESS);
-    KRATOS_DEFINE_VARIABLE( double, HELMHOLTZ_RADIUS_THICKNESS);
-    KRATOS_DEFINE_VARIABLE( double, T_MIN);
-    KRATOS_DEFINE_VARIABLE( double, T_MAX);
-    KRATOS_DEFINE_VARIABLE( double, T_PE);
-    KRATOS_DEFINE_VARIABLE( double, T_PR);
-=======
     KRATOS_DEFINE_VARIABLE( double, HELMHOLTZ_SOURCE_THICKNESS); 
     KRATOS_DEFINE_VARIABLE( double, HELMHOLTZ_RADIUS_THICKNESS);  
->>>>>>> 26e3b6da
 
     // For topology optimization
     KRATOS_DEFINE_VARIABLE( double, HELMHOLTZ_VAR_DENSITY);
     KRATOS_DEFINE_VARIABLE( double, HELMHOLTZ_SOURCE_DENSITY);
     KRATOS_DEFINE_VARIABLE( double, HELMHOLTZ_RADIUS_DENSITY);
-<<<<<<< HEAD
-    KRATOS_DEFINE_VARIABLE( bool, COMPUTE_CONTROL_DENSITIES);
-    KRATOS_DEFINE_VARIABLE( double, E_MIN);
-    KRATOS_DEFINE_VARIABLE( double, E_MAX);
-    KRATOS_DEFINE_VARIABLE( double, E_PE);
-    KRATOS_DEFINE_VARIABLE( double, E_PR);
+    KRATOS_DEFINE_VARIABLE( bool, COMPUTE_CONTROL_DENSITIES);        
 
     KRATOS_DEFINE_APPLICATION_VARIABLE(OPTIMIZATION_APPLICATION, double, CROSS_AREA);
     KRATOS_DEFINE_APPLICATION_VARIABLE(OPTIMIZATION_APPLICATION, double, DENSITY_SENSITIVITY);
@@ -191,9 +168,6 @@
     KRATOS_DEFINE_3D_APPLICATION_VARIABLE_WITH_COMPONENTS(OPTIMIZATION_APPLICATION, VECTOR_SEARCH_DIRECTION);
     KRATOS_DEFINE_3D_APPLICATION_VARIABLE_WITH_COMPONENTS(OPTIMIZATION_APPLICATION, VECTOR_SEARCH_CORRECTION);
     KRATOS_DEFINE_3D_APPLICATION_VARIABLE_WITH_COMPONENTS(OPTIMIZATION_APPLICATION, VECTOR_CONTROL_UPDATE);
-=======
-    KRATOS_DEFINE_VARIABLE( bool, COMPUTE_CONTROL_DENSITIES);        
->>>>>>> 26e3b6da
 
 }
 
