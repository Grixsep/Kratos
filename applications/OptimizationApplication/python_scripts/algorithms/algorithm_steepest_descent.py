--- conflicted
+++ resolved
@@ -74,12 +74,8 @@
         self.__objective.Initialize()
         self.__objective.Check()
         self.master_control.Initialize()
-<<<<<<< HEAD
-        self.__control_field = self.master_control.GetControlField()  # GetInitialControlFields() later
-=======
         self.__control_field = self.master_control.GetControlField()
         self.algorithm_data = ComponentDataView("algorithm", self._optimization_problem)
->>>>>>> 2373e880
 
     def Finalize(self):
         self.__objective.Finalize()
@@ -114,7 +110,7 @@
 
     def Solve(self):
         while not self.converged:
-            with OptimizationAlgorithmTimeLogger("AlgorithmSteepestDescent",self._optimization_problem.GetStep()):
+            with OptimizationAlgorithmTimeLogger("AlgorithmSteepestDescent", self._optimization_problem.GetStep()):
                 self.__obj_val = self.__objective.CalculateStandardizedValue(self.__control_field)
                 obj_info = self.__objective.GetInfo()
                 self.algorithm_data.GetBufferedData()["std_obj_value"] = obj_info["value"]
@@ -124,17 +120,9 @@
 
                 obj_grad = self.__objective.CalculateStandardizedGradient()
 
-<<<<<<< HEAD
-                with TimeLogger("Calculate gradient", "Start", "End"):
-                    obj_grad = self.__objective.CalculateStandardizedGradient()
-                with TimeLogger("Calculate design update", "Start", "End"):
-                    search_direction = self.ComputeSearchDirection(obj_grad)
-                    algorithm_data.GetBufferedData()["search_direction"] = search_direction
-=======
                 self.ComputeSearchDirection(obj_grad)
 
                 alpha = self.__line_search_method.ComputeStep()
->>>>>>> 2373e880
 
                 self.ComputeControlUpdate(alpha)
 
