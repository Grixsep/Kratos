--- conflicted
+++ resolved
@@ -102,13 +102,9 @@
     @time_decorator()
     def Output(self) -> KratosOA.CollectiveExpression:
         self.algorithm_data.GetBufferedData()["control_field"] = self.__control_field.Clone()
-<<<<<<< HEAD
-        self.CallOnAllProcesses(["output_processes"], Kratos.OutputProcess.PrintOutput)
-=======
         for process in self._optimization_problem.GetListOfProcesses("output_processes"):
             if process.IsOutputStep():
                 process.PrintOutput()
->>>>>>> 19c6eaf2
 
     def GetCurrentObjValue(self) -> float:
         return self.__obj_val
