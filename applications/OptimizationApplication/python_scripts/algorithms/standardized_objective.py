import KratosMultiphysics as Kratos
import KratosMultiphysics.OptimizationApplication as KratosOA
from KratosMultiphysics.OptimizationApplication.utilities.optimization_problem import OptimizationProblem
from KratosMultiphysics.OptimizationApplication.responses.response_routine import ResponseRoutine
from KratosMultiphysics.OptimizationApplication.controls.master_control import MasterControl
from KratosMultiphysics.OptimizationApplication.utilities.component_data_view import ComponentDataView
from KratosMultiphysics.OptimizationApplication.utilities.logger_utilities import DictLogger
from KratosMultiphysics.OptimizationApplication.utilities.logger_utilities import TimeLogger


class StandardizedObjective(ResponseRoutine):
    """Standardized objective response function

    This class transformed a user-given optimization problem into the standard format.
    Supported objective types:
        "minimization",
        "maximization"

    """

    def __init__(self, parameters: Kratos.Parameters, master_control: MasterControl, optimization_problem: OptimizationProblem, required_buffer_size: int = 2):
        default_parameters = Kratos.Parameters("""{
            "response_name": "",
            "type"         : "",
            "scaling"      : 1.0
        }""")
        parameters.ValidateAndAssignDefaults(default_parameters)

        response = optimization_problem.GetResponse(parameters["response_name"].GetString())

        super().__init__(master_control, response)

        if required_buffer_size < 2:
            raise RuntimeError(f"Standardized objective requires 2 as minimum buffer size. [ response name = {self.GetReponse().GetName()} ]")

        component_data_view = ComponentDataView(response, optimization_problem)
        component_data_view.SetDataBuffer(required_buffer_size)

        self.__optimization_problem = optimization_problem
        self.__buffered_data = component_data_view.GetBufferedData()
        self.__unbuffered_data = component_data_view.GetUnBufferedData()

        scaling = parameters["scaling"].GetDouble()
        if scaling < 0.0:
            raise RuntimeError(f"Scaling should be always positive [ given scale = {scaling}]")

        self.__objective_type = parameters["type"].GetString()
        if self.__objective_type == "minimization":
            self.__scaling = scaling
        elif self.__objective_type == "maximization":
            self.__scaling = -scaling
        else:
            raise RuntimeError(f"Requesting unsupported type {self.__objective_type} for objective response function. Supported types are: \n\tminimization\n\tmaximization")

    def GetInitialValue(self) -> float:
        if self.__unbuffered_data.HasValue("initial_value"):
            return self.__unbuffered_data["initial_value"] * self.__scaling
        else:
            raise RuntimeError(f"Response value for {self.GetReponse().GetName()} is not calculated yet.")

    def CalculateStandardizedValue(self, control_field: KratosOA.CollectiveExpression, save_value: bool = True) -> float:
        with TimeLogger(f"StandardizedObjective::Calculate {self.GetReponse().GetName()} value", None, "Finished"):
            response_value = self.CalculateValue(control_field)
            standardized_response_value = response_value * self.__scaling

            if not self.__unbuffered_data.HasValue("initial_value"):
                self.__unbuffered_data["initial_value"] = response_value

<<<<<<< HEAD
        if save_value:
            if self.__buffered_data.HasValue("value"):
                del self.__buffered_data["value"]
            self.__buffered_data["value"] = response_value
=======
            if save_value:
                if self.__buffered_data.HasValue("value"): del self.__buffered_data["value"]
                self.__buffered_data["value"] = response_value

            DictLogger("Objective info",self.GetInfo())
>>>>>>> 2373e880

        return standardized_response_value

    def GetValue(self, step_index: int = 0) -> float:
        return self.__buffered_data.GetValue("value", step_index)

    def GetStandardizedValue(self, step_index: int = 0) -> float:
        return self.GetValue(step_index) * self.__scaling

    def CalculateStandardizedGradient(self, save_field: bool = True) -> KratosOA.CollectiveExpression:

<<<<<<< HEAD
        if save_field:
            # save the physical gradients for post processing in unbuffered data container.
            for physical_var, physical_gradient in self.GetRequiredPhysicalGradients().items():
                variable_name = f"d{self.GetReponse().GetName()}_d{physical_var.Name()}"
                for physical_gradient_expression in physical_gradient.GetContainerExpressions():
                    if self.__unbuffered_data.HasValue(variable_name):
                        del self.__unbuffered_data[variable_name]
                    # cloning is a cheap operation, it only moves underlying pointers
                    # does not create additional memory.
                    self.__unbuffered_data[variable_name] = physical_gradient_expression.Clone()

            # save the filtered gradients for post processing in unbuffered data container.
            for gradient_container_expression, control in zip(gradient_collective_expression.GetContainerExpressions(), self.GetMasterControl().GetListOfControls()):
                variable_name = f"d{self.GetReponse().GetName()}_d{control.GetName()}"
                if self.__unbuffered_data.HasValue(variable_name):
                    del self.__unbuffered_data[variable_name]
                # cloning is a cheap operation, it only moves underlying pointers
                # does not create additional memory.
                self.__unbuffered_data[variable_name] = gradient_container_expression.Clone()
=======
        with TimeLogger(f"StandardizedObjective::Calculate {self.GetReponse().GetName()} gradients", None, "Finished"):
            gradient_collective_expression = self.CalculateGradient()
            if save_field:
                # save the physical gradients for post processing in unbuffered data container.
                for physical_var, physical_gradient in self.GetRequiredPhysicalGradients().items():
                    variable_name = f"d{self.GetReponse().GetName()}_d{physical_var.Name()}"
                    for physical_gradient_expression in physical_gradient.GetContainerExpressions():
                        if self.__unbuffered_data.HasValue(variable_name): del self.__unbuffered_data[variable_name]
                        # cloning is a cheap operation, it only moves underlying pointers
                        # does not create additional memory.
                        self.__unbuffered_data[variable_name] = physical_gradient_expression.Clone()

                # save the filtered gradients for post processing in unbuffered data container.
                for gradient_container_expression, control in zip(gradient_collective_expression.GetContainerExpressions(), self.GetMasterControl().GetListOfControls()):
                    variable_name = f"d{self.GetReponse().GetName()}_d{control.GetName()}"
                    if self.__unbuffered_data.HasValue(variable_name): del self.__unbuffered_data[variable_name]
                    # cloning is a cheap operation, it only moves underlying pointers
                    # does not create additional memory.
                    self.__unbuffered_data[variable_name] = gradient_container_expression.Clone()
>>>>>>> 2373e880

        return gradient_collective_expression * self.__scaling

    def GetRelativeChange(self) -> float:
        if self.__optimization_problem.GetStep() > 0:
            return self.GetStandardizedValue() / self.GetStandardizedValue(1) - 1.0 if abs(self.GetStandardizedValue(1)) > 1e-12 else self.GetStandardizedValue()
        else:
            return 0.0

    def GetAbsoluteChange(self) -> float:
        return self.GetValue() - self.GetInitialValue()

    def GetInfo(self) -> dict:
        info = {
            "name": self.GetReponse().GetName(),
            "type": self.__objective_type,
            "value": self.GetValue(),
            "abs_change": self.GetAbsoluteChange(),
            "rel_change [%]": self.GetRelativeChange() * 100.0
        }
        init_value = self.GetInitialValue()
        if init_value:
            info["abs_change [%]"] = self.GetAbsoluteChange()/init_value * 100

        return info<|MERGE_RESOLUTION|>--- conflicted
+++ resolved
@@ -66,18 +66,12 @@
             if not self.__unbuffered_data.HasValue("initial_value"):
                 self.__unbuffered_data["initial_value"] = response_value
 
-<<<<<<< HEAD
-        if save_value:
-            if self.__buffered_data.HasValue("value"):
-                del self.__buffered_data["value"]
-            self.__buffered_data["value"] = response_value
-=======
             if save_value:
-                if self.__buffered_data.HasValue("value"): del self.__buffered_data["value"]
+                if self.__buffered_data.HasValue("value"):
+                    del self.__buffered_data["value"]
                 self.__buffered_data["value"] = response_value
 
-            DictLogger("Objective info",self.GetInfo())
->>>>>>> 2373e880
+            DictLogger("Objective info", self.GetInfo())
 
         return standardized_response_value
 
@@ -89,27 +83,6 @@
 
     def CalculateStandardizedGradient(self, save_field: bool = True) -> KratosOA.CollectiveExpression:
 
-<<<<<<< HEAD
-        if save_field:
-            # save the physical gradients for post processing in unbuffered data container.
-            for physical_var, physical_gradient in self.GetRequiredPhysicalGradients().items():
-                variable_name = f"d{self.GetReponse().GetName()}_d{physical_var.Name()}"
-                for physical_gradient_expression in physical_gradient.GetContainerExpressions():
-                    if self.__unbuffered_data.HasValue(variable_name):
-                        del self.__unbuffered_data[variable_name]
-                    # cloning is a cheap operation, it only moves underlying pointers
-                    # does not create additional memory.
-                    self.__unbuffered_data[variable_name] = physical_gradient_expression.Clone()
-
-            # save the filtered gradients for post processing in unbuffered data container.
-            for gradient_container_expression, control in zip(gradient_collective_expression.GetContainerExpressions(), self.GetMasterControl().GetListOfControls()):
-                variable_name = f"d{self.GetReponse().GetName()}_d{control.GetName()}"
-                if self.__unbuffered_data.HasValue(variable_name):
-                    del self.__unbuffered_data[variable_name]
-                # cloning is a cheap operation, it only moves underlying pointers
-                # does not create additional memory.
-                self.__unbuffered_data[variable_name] = gradient_container_expression.Clone()
-=======
         with TimeLogger(f"StandardizedObjective::Calculate {self.GetReponse().GetName()} gradients", None, "Finished"):
             gradient_collective_expression = self.CalculateGradient()
             if save_field:
@@ -117,7 +90,8 @@
                 for physical_var, physical_gradient in self.GetRequiredPhysicalGradients().items():
                     variable_name = f"d{self.GetReponse().GetName()}_d{physical_var.Name()}"
                     for physical_gradient_expression in physical_gradient.GetContainerExpressions():
-                        if self.__unbuffered_data.HasValue(variable_name): del self.__unbuffered_data[variable_name]
+                        if self.__unbuffered_data.HasValue(variable_name):
+                            del self.__unbuffered_data[variable_name]
                         # cloning is a cheap operation, it only moves underlying pointers
                         # does not create additional memory.
                         self.__unbuffered_data[variable_name] = physical_gradient_expression.Clone()
@@ -125,11 +99,11 @@
                 # save the filtered gradients for post processing in unbuffered data container.
                 for gradient_container_expression, control in zip(gradient_collective_expression.GetContainerExpressions(), self.GetMasterControl().GetListOfControls()):
                     variable_name = f"d{self.GetReponse().GetName()}_d{control.GetName()}"
-                    if self.__unbuffered_data.HasValue(variable_name): del self.__unbuffered_data[variable_name]
+                    if self.__unbuffered_data.HasValue(variable_name):
+                        del self.__unbuffered_data[variable_name]
                     # cloning is a cheap operation, it only moves underlying pointers
                     # does not create additional memory.
                     self.__unbuffered_data[variable_name] = gradient_container_expression.Clone()
->>>>>>> 2373e880
 
         return gradient_collective_expression * self.__scaling
 
