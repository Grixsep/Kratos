import numpy as np

from typing import Optional

import KratosMultiphysics as Kratos
import KratosMultiphysics.OptimizationApplication as KratosOA
from KratosMultiphysics.OptimizationApplication.controls.control import Control
from KratosMultiphysics.OptimizationApplication.utilities.union_utilities import ContainerExpressionTypes
from KratosMultiphysics.OptimizationApplication.utilities.union_utilities import SupportedSensitivityFieldVariableTypes
from KratosMultiphysics.OptimizationApplication.utilities.helper_utilities import IsSameContainerExpression
from KratosMultiphysics.OptimizationApplication.utilities.model_part_utilities import ModelPartOperation


def Factory(model: Kratos.Model, parameters: Kratos.Parameters, _) -> Control:
    if not parameters.Has("name"):
        raise RuntimeError(f"MaterialPropertiesControlSystemIdentification instantiation requires a \"name\" in parameters [ parameters = {parameters}].")
    if not parameters.Has("settings"):
        raise RuntimeError(f"MaterialPropertiesControlSystemIdentification instantiation requires a \"settings\" in parameters [ parameters = {parameters}].")

    return MaterialPropertiesControlSystemIdentification(parameters["name"].GetString(), model, parameters["settings"])


class MaterialPropertiesControlSystemIdentification(Control):
    """Material properties control

    This is a generic material properties control which creates a control
    for the specified control variable. This does not do any filtering.

    TODO: Extend with filtering techniques when they are implemented.

    """

    def __init__(self, name: str, model: Kratos.Model, parameters: Kratos.Parameters):
        super().__init__(name)

        default_settings = Kratos.Parameters("""{
            "model_part_names"     : [""],
            "control_variable_name": "YOUNG_MODULUS",
            "mapping_options":{
                "technique_sequence":[""],
                "smoothing_technique":"element_node_element",
                "num_smoothing_iterations" : 3,
                "exponential_mapping_exponent": 2,
                "set_sensitivity_to_zero_model_parts":[]
            }
        }""")

        # Specific setup
        parameters.ValidateAndAssignDefaults(default_settings)
        self.mapping_options = parameters["mapping_options"]
        self.excluded_nodes = Kratos.Vector()  # self.mapping_options["set_sensitivity_to_zero_for_nodes"].GetVector()

        # Standard setup
        self.model = model

        control_variable_name = parameters["control_variable_name"].GetString()
        control_variable_type = Kratos.KratosGlobals.GetVariableType(control_variable_name)
        if control_variable_type != "Double":
            raise RuntimeError(f"{control_variable_name} with {control_variable_type} type is not supported. Only supports double variables")
        self.controlled_physical_variable = Kratos.KratosGlobals.GetVariable(control_variable_name)

        controlled_model_part_names = parameters["model_part_names"].GetStringArray()
        if len(controlled_model_part_names) == 0:
            raise RuntimeError(f"No model parts were provided for MaterialPropertiesControl. [ control name = \"{self.GetName()}\"]")

<<<<<<< HEAD
        self.model_part_operation = ModelPartOperation(self.model, ModelPartOperation.OperationType.UNION, f"control_{self.GetName()}", controlled_model_part_names, False)
        self.model_part: Optional[Kratos.ModelPart] = None
=======
        self.model_part = ModelPartUtilities.GetOperatingModelPart(ModelPartUtilities.OperationType.UNION, f"control_{self.GetName()}", controlled_model_parts, False)

        self.set_sensitivity_to_zero_model_parts = self.mapping_options["set_sensitivity_to_zero_model_parts"].GetStringArray()
>>>>>>> c9587ce9

    def Initialize(self) -> None:
        self.model_part = self.model_part_operation.GetModelPart()

        if not KratosOA.ModelPartUtils.CheckModelPartStatus(self.model_part, "element_specific_properties_created"):
            KratosOA.OptimizationUtils.CreateEntitySpecificPropertiesForContainer(self.model_part, self.model_part.Elements)
            KratosOA.ModelPartUtils.LogModelPartStatus(self.model_part, "element_specific_properties_created")

        # Find all element connected to nodes of the model part and add element ids to
        self.excluded_element_ids = []
        for model_part_name in self.set_sensitivity_to_zero_model_parts:
            model_part = self.model.GetModelPart(model_part_name)
            for element_global in self.model.GetModelPart("Structure").GetElements():
                if self.does_node_list_contain_same_nodes(model_part.GetNodes(),element_global.GetNodes()):
                    self.excluded_element_ids.append(element_global.Id)

    def does_node_list_contain_same_nodes(self,first_list,second_list):
        for first in first_list:
            for second in second_list:
                if first.Id == second.Id:
                    return True
        return False

    def Check(self) -> None:
        pass

    def Finalize(self) -> None:
        pass

    def GetPhysicalKratosVariables(self) -> 'list[SupportedSensitivityFieldVariableTypes]':
        return [self.controlled_physical_variable]

    def GetEmptyField(self) -> ContainerExpressionTypes:
        field = Kratos.Expression.ElementExpression(self.model_part)
        Kratos.Expression.LiteralExpressionIO.SetData(field, 0.0)
        return field

    def GetControlField(self) -> ContainerExpressionTypes:
        field = self.GetEmptyField()
        KratosOA.PropertiesVariableExpressionIO.Read(field, self.controlled_physical_variable)
        return field

    def _SetSensitivitiesToZero(self, container_expression: "ContainerExpressionTypes", list_of_element_ids: "list" = []):
        if len(list_of_element_ids) > 0:
            sensitivities = container_expression.Evaluate()

            for ID in list_of_element_ids:
                sensitivities[int(ID)] = 0.0

            Kratos.Expression.CArrayExpressionIO.Read(container_expression, sensitivities)

    def MapGradient(self, physical_gradient_variable_container_expression_map: 'dict[SupportedSensitivityFieldVariableTypes, ContainerExpressionTypes]') -> ContainerExpressionTypes:
        keys = physical_gradient_variable_container_expression_map.keys()
        kratos_variable = Kratos.KratosGlobals.GetVariable(list(keys)[0].Name() + "_SENSITIVITY")

        if len(keys) != 1:
            raise RuntimeError(f"Provided more than required gradient fields for control \"{self.GetName()}\". Following are the variables:\n\t" + "\n\t".join([k.Name() for k in keys]))
        if self.controlled_physical_variable not in keys:
            raise RuntimeError(
                f"The required gradient for control \"{self.GetName()}\" w.r.t. {self.controlled_physical_variable.Name()} not found. Followings are the variables:\n\t" + "\n\t".join([k.Name() for k in keys]))

        physical_gradient = physical_gradient_variable_container_expression_map[self.controlled_physical_variable]
        if not IsSameContainerExpression(physical_gradient, self.GetEmptyField()):
            raise RuntimeError(
                f"Gradients for the required element container not found for control \"{self.GetName()}\". [ required model part name: {self.model_part.FullName()}, given model part name: {physical_gradient.GetModelPart().FullName()} ]")

        cloned_container_expression = physical_gradient_variable_container_expression_map[self.controlled_physical_variable].Clone()

        mapping_techniques_list = self.mapping_options["technique_sequence"].GetStringArray()

        for technique in mapping_techniques_list:

            if technique == "smoothing":

                if self.mapping_options["smoothing_technique"].GetString() == "element_node_element":
                    self._ElementNodeElementSmoothingForExpressionValues(
                        container_expression=cloned_container_expression)
                else:
                    raise ValueError(self.mapping_options["smoothing_technique"], "Only 'element_node_element' is allowed as a smoothing_technique.")

            elif technique == "exponential_mapping":

                gradient = cloned_container_expression.Evaluate()
                gradient_abs = np.abs(gradient)
                gradient_mapped = (gradient_abs-np.min(gradient_abs))/(np.max(gradient_abs)-np.min(gradient_abs))
                n = self.mapping_options["exponential_mapping_exponent"].GetDouble()
                scaling = ((np.power(np.e, n))-1)
                gradient_mapped = np.exp(gradient_mapped)
                gradient_mapped = np.power(gradient_mapped, n)
                gradient_mapped = gradient_mapped-1
                gradient_mapped /= scaling
                gradient_abs = (gradient_mapped * (np.max(gradient_abs)-np.min(gradient_abs))) + np.min(gradient_abs)
                gradient = gradient_abs * np.sign(gradient)
                Kratos.Expression.CArrayExpressionIO.Read(cloned_container_expression, gradient)

            else:
                raise RuntimeError(f"Mapping technique '{technique}' is not defined. \n Currently only 'smoothing' and 'exponential_mapping' are available.")

        return cloned_container_expression

    def _ElementNodeElementSmoothingForExpressionValues(self, container_expression: "ContainerExpressionTypes") -> None:

        neighbors_per_node = Kratos.Expression.NodalExpression(self.model_part)
        KratosOA.ExpressionUtils.ComputeNumberOfNeighbourElements(neighbors_per_node)

        node_sensitivity_expression = Kratos.Expression.NodalExpression(self.model_part)

        for i in range(self.mapping_options["num_smoothing_iterations"].GetInt()):
            KratosOA.ExpressionUtils.MapContainerVariableToNodalVariable(node_sensitivity_expression, container_expression, neighbors_per_node)
            self._SetSensitivitiesToZero(node_sensitivity_expression, self.excluded_element_ids)
            KratosOA.ExpressionUtils.MapNodalVariableToContainerVariable(container_expression, node_sensitivity_expression)

    def Update(self, control_field: ContainerExpressionTypes) -> bool:
        if not IsSameContainerExpression(control_field, self.GetEmptyField()):
            raise RuntimeError(
                f"Updates for the required element container not found for control \"{self.GetName()}\". [ required model part name: {self.model_part.FullName()}, given model part name: {control_field.GetModelPart().FullName()} ]")

        # TODO: Implement inverse filtering mechanisms here
        # since no filtering is implemented yet, we are checking the unfiltered updates with the filtered updates. This needs to be changed once the
        # filtering mechanisms are implemented.

        KratosOA.PropertiesVariableExpressionIO.Write(control_field, self.controlled_physical_variable)
        return True

    def __str__(self) -> str:
        return f"Control [type = {self.__class__.__name__}, name = {self.GetName()}, model part name = {self.model_part.FullName()}, control variable = {self.controlled_physical_variable.Name()}"<|MERGE_RESOLUTION|>--- conflicted
+++ resolved
@@ -63,14 +63,11 @@
         if len(controlled_model_part_names) == 0:
             raise RuntimeError(f"No model parts were provided for MaterialPropertiesControl. [ control name = \"{self.GetName()}\"]")
 
-<<<<<<< HEAD
         self.model_part_operation = ModelPartOperation(self.model, ModelPartOperation.OperationType.UNION, f"control_{self.GetName()}", controlled_model_part_names, False)
-        self.model_part: Optional[Kratos.ModelPart] = None
-=======
-        self.model_part = ModelPartUtilities.GetOperatingModelPart(ModelPartUtilities.OperationType.UNION, f"control_{self.GetName()}", controlled_model_parts, False)
+        # self.model_part: Optional[Kratos.ModelPart] = None
+        # self.model_part = ModelPartUtilities.GetOperatingModelPart(ModelPartUtilities.OperationType.UNION, f"control_{self.GetName()}", controlled_model_parts, False)
 
         self.set_sensitivity_to_zero_model_parts = self.mapping_options["set_sensitivity_to_zero_model_parts"].GetStringArray()
->>>>>>> c9587ce9
 
     def Initialize(self) -> None:
         self.model_part = self.model_part_operation.GetModelPart()
