# ==============================================================================
#  KratosOptimizationApplication
#
#  License:         BSD License
#                   license: OptimizationApplication/license.txt
#
#  Main authors:    Reza Najian Asl, https://github.com/RezaNajian
#
# ==============================================================================

import KratosMultiphysics as KM
import KratosMultiphysics.ShapeOptimizationApplication as KSO
import KratosMultiphysics.OptimizationApplication as KOA
from KratosMultiphysics.OptimizationApplication.controls.thickness.thickness_control import ThicknessControl

class HelmholtzThickness(ThicknessControl):

    def __init__(self, name, model, settings):
        super().__init__(name,model,settings)
        self.technique_settings = self.settings["technique_settings"]

        self.default_technique_settings = KM.Parameters("""{
                    "filter_radius" : 0.000000000001,
<<<<<<< HEAD
                    "beta_settings": {},
=======
                    "beta_settings": {
                        "initial_value" : 25,
                        "max_value" : 25,
                        "adaptive" : false,
                        "increase_fac" : 1.5,
                        "update_period" : 20
                    },
                    "SIMP_power_fac": 3,
>>>>>>> cf6d1ee9
                    "initial_thickness":0.000001,
                    "physical_thicknesses": [],
                    "fixed_model_parts": [],
                    "fixed_model_parts_thicknesses": [],
                    "utilities": [],   
                    "linear_solver_settings" : {
                        "solver_type" : "amgcl",
                        "smoother_type":"ilu0",
                        "krylov_type": "gmres",
                        "coarsening_type": "aggregation",
                        "max_iteration": 200,
                        "provide_coordinates": false,
                        "gmres_krylov_space_dimension": 100,
                        "verbosity" : 0,
                        "tolerance": 1e-7,
                        "scaling": false,
                        "block_size": 1,
                        "use_block_matrices_if_possible" : true,
                        "coarse_enough" : 5000
                    }
                }""")

        self.technique_settings.ValidateAndAssignDefaults(self.default_technique_settings)

        # add vars
        for model_part_name in self.controlling_objects:
            root_model = model_part_name.split(".")[0]
            self.model.GetModelPart(root_model).AddNodalSolutionStepVariable(KOA.HELMHOLTZ_VAR_THICKNESS)
            self.model.GetModelPart(root_model).AddNodalSolutionStepVariable(KOA.HELMHOLTZ_SOURCE_THICKNESS)

        ## Construct the linear solver
        import KratosMultiphysics.python_linear_solver_factory as python_linear_solver_factory
        self.linear_solvers = []
        root_model_parts = []
        for model_part_name in self.controlling_objects:
            extracted_root_model_part_name = model_part_name.split(".")[0]
            if not extracted_root_model_part_name in root_model_parts:
                root_model_parts.append(extracted_root_model_part_name)
                self.linear_solvers.append(python_linear_solver_factory.ConstructSolver(self.technique_settings["linear_solver_settings"]))

        self.helmholtz_thickness_control = KOA.HelmholtzThickness(self.name,self.model,self.linear_solvers,self.settings)

        # add utils
        self.utils = []
        if self.technique_settings["utilities"].size():
            for itr in range(self.technique_settings["utilities"].size()):
                util_settings = self.technique_settings["utilities"][itr]
                util_type = util_settings["type"].GetString()
                if  util_type== "plane_symmetry" or util_type== "rotational_symmetry":
                    for model_part_name in self.controlling_objects:
                        self.utils.append(KOA.SymmetryUtility(util_settings["name"].GetString(),self.model.GetModelPart(model_part_name),util_settings))

    def Initialize(self):
        super().Initialize()
        self.helmholtz_thickness_control.Initialize()
        for util in self.utils:
            util.Initialize()
    
    def MapFirstDerivative(self,derivative_variable_name,mapped_derivative_variable_name):
        for util in self.utils:
            util.ApplyOnScalarField(derivative_variable_name)
        self.helmholtz_thickness_control.MapFirstDerivative(derivative_variable_name,mapped_derivative_variable_name)

    def Compute(self):
        pass

    def Update(self):
        self.helmholtz_thickness_control.Update() 

    def GetControllingObjects(self):
        return self.controlling_objects
            
            

<|MERGE_RESOLUTION|>--- conflicted
+++ resolved
@@ -21,9 +21,6 @@
 
         self.default_technique_settings = KM.Parameters("""{
                     "filter_radius" : 0.000000000001,
-<<<<<<< HEAD
-                    "beta_settings": {},
-=======
                     "beta_settings": {
                         "initial_value" : 25,
                         "max_value" : 25,
@@ -32,7 +29,6 @@
                         "update_period" : 20
                     },
                     "SIMP_power_fac": 3,
->>>>>>> cf6d1ee9
                     "initial_thickness":0.000001,
                     "physical_thicknesses": [],
                     "fixed_model_parts": [],
