--- conflicted
+++ resolved
@@ -27,14 +27,6 @@
             "analysis_type"    : "",
             "analysis_settings": {},
             "analysis_output_settings": {
-<<<<<<< HEAD
-                     "nodal_solution_step_data_variables"  : [],
-                     "nodal_data_value_variables"          : [],
-                     "element_data_value_variables"        : [],
-                     "element_properties_value_variables"  : [],
-                     "condition_data_value_variables"      : [],
-                     "condition_properties_value_variables": []
-=======
                      "nodal_solution_step_data_variables"         : [],
                      "nodal_data_value_variables"                 : [],
                      "element_data_value_variables"               : [],
@@ -43,7 +35,6 @@
                      "condition_data_value_variables"             : [],
                      "condition_properties_value_variables"       : [],
                      "condition_integration_point_value_variables": []
->>>>>>> 7161952a
             }
         }""")
         self.model = model
@@ -70,15 +61,10 @@
         self.nodal_data_value_variables = KratosAnalysisExecutionPolicy.__GetVariablesList(analysis_output_settings["nodal_data_value_variables"].GetStringArray())
         self.element_data_value_variables = KratosAnalysisExecutionPolicy.__GetVariablesList(analysis_output_settings["element_data_value_variables"].GetStringArray())
         self.element_properties_value_variables = KratosAnalysisExecutionPolicy.__GetVariablesList(analysis_output_settings["element_properties_value_variables"].GetStringArray())
-<<<<<<< HEAD
-        self.condition_data_value_variables = KratosAnalysisExecutionPolicy.__GetVariablesList(analysis_output_settings["condition_data_value_variables"].GetStringArray())
-        self.condition_properties_value_variables = KratosAnalysisExecutionPolicy.__GetVariablesList(analysis_output_settings["condition_properties_value_variables"].GetStringArray())
-=======
         self.element_integration_point_value_variables = KratosAnalysisExecutionPolicy.__GetVariablesList(analysis_output_settings["element_integration_point_value_variables"].GetStringArray())
         self.condition_data_value_variables = KratosAnalysisExecutionPolicy.__GetVariablesList(analysis_output_settings["condition_data_value_variables"].GetStringArray())
         self.condition_properties_value_variables = KratosAnalysisExecutionPolicy.__GetVariablesList(analysis_output_settings["condition_properties_value_variables"].GetStringArray())
         self.condition_integration_point_value_variables = KratosAnalysisExecutionPolicy.__GetVariablesList(analysis_output_settings["condition_integration_point_value_variables"].GetStringArray())
->>>>>>> 7161952a
 
     def GetAnalysisModelPart(self):
         return self.analysis._GetSolver().GetComputingModelPart()
@@ -124,16 +110,12 @@
             for variable in self.element_properties_value_variables:
                 elem_field = Kratos.Expression.ElementExpression(model_part)
                 KratosOA.PropertiesVariableExpressionIO.Read(elem_field, variable)
-<<<<<<< HEAD
-                unbuffered_data.SetValue(variable.Name(), elem_field.Clone(), overwrite=True)                
-=======
                 unbuffered_data.SetValue(variable.Name(), elem_field.Clone(), overwrite=True)
             for variable in self.element_integration_point_value_variables:
                 elem_field = Kratos.Expression.ElementExpression(model_part)
                 Kratos.Expression.IntegrationPointExpressionIO.Read(elem_field, variable)
                 unbuffered_data.SetValue(variable.Name(), elem_field.Clone(), overwrite=True)
 
->>>>>>> 7161952a
             for variable in self.condition_data_value_variables:
                 cond_field = Kratos.Expression.ConditionExpression(model_part)
                 Kratos.Expression.VariableExpressionIO.Read(cond_field, variable)
@@ -141,15 +123,11 @@
             for variable in self.condition_properties_value_variables:
                 cond_field = Kratos.Expression.ConditionExpression(model_part)
                 KratosOA.PropertiesVariableExpressionIO.Read(cond_field, variable)
-<<<<<<< HEAD
-                unbuffered_data.SetValue(variable.Name(), cond_field.Clone(), overwrite=True)                
-=======
                 unbuffered_data.SetValue(variable.Name(), cond_field.Clone(), overwrite=True)
             for variable in self.condition_integration_point_value_variables:
                 cond_field = Kratos.Expression.ConditionExpression(model_part)
                 Kratos.Expression.IntegrationPointExpressionIO.Read(cond_field, variable)
                 unbuffered_data.SetValue(variable.Name(), cond_field.Clone(), overwrite=True)
->>>>>>> 7161952a
 
     @staticmethod
     def __GetVariablesList(variable_names_list: 'list[str]') -> 'list[Any]':
