import KratosMultiphysics as Kratos
import KratosMultiphysics.OptimizationApplication as KratosOA
from KratosMultiphysics.OptimizationApplication.utilities.optimization_problem import OptimizationProblem
from KratosMultiphysics.OptimizationApplication.utilities.component_data_view import ComponentDataView
from KratosMultiphysics.OptimizationApplication.utilities.logger_utilities import DictLogger
from KratosMultiphysics.OptimizationApplication.utilities.logger_utilities import time_decorator
from KratosMultiphysics.OptimizationApplication.algorithms.standardized_objective import StandardizedObjective
import math
import numpy as np


def CreateLineSearch(parameters: Kratos.Parameters, optimization_problem: OptimizationProblem, objective: StandardizedObjective):
    type = parameters["type"].GetString()
    if type == "const_step":
        return ConstStep(parameters, optimization_problem, objective)
    elif type == "adam_step":
        return AdamStep(parameters, optimization_problem)
    elif type == "poly_step":
        return StepByPolynomialApproximation(parameters, optimization_problem, objective)
    elif type == "BB_step":
        return BBStep(parameters, optimization_problem)
    elif type == "QNBB_step":
        return QNBBStep(parameters, optimization_problem)
    else:
        raise RuntimeError(f"CreateConvergenceCriteria: unsupported convergence type {type}.")


class ConstStep():
    @classmethod
    def GetDefaultParameters(cls):
        return Kratos.Parameters("""{
            "type"               : "const_step",
            "init_step"          : 0,
            "gradient_scaling": ": inf_norm"
        }""")

    def __init__(self, parameters: Kratos.Parameters, optimization_problem: OptimizationProblem, objective: StandardizedObjective):
        parameters.ValidateAndAssignDefaults(self.GetDefaultParameters())
<<<<<<< HEAD
        self._init_step = parameters["init_step"].GetDouble()
        self._optimization_problem = optimization_problem
        self._gradient_scaling = parameters["gradient_scaling"].GetString()
        self.unscaled_step = self._init_step

    def ComputeScaleFactor(self) -> float:
        algorithm_buffered_data = ComponentDataView("algorithm", self._optimization_problem).GetBufferedData()

        if not algorithm_buffered_data.HasValue("search_direction"):
            raise RuntimeError(f"Algorithm data does not contain computed \"search_direction\".\nData:\n{algorithm_buffered_data}")

        if self._gradient_scaling == "inf_norm":
            norm = KratosOA.ExpressionUtils.NormInf(algorithm_buffered_data["search_direction"])
        elif self._gradient_scaling == "l2_norm":
            norm = KratosOA.ExpressionUtils.NormL2(algorithm_buffered_data["search_direction"])
        elif self._gradient_scaling == "none":
            norm = 1.0
        else:
            raise RuntimeError("\"gradient_scaling\" has unknown type.")

        return norm
=======
        self.init_step = parameters["init_step"].GetDouble()
        self.__optimization_problem = optimization_problem
        self.__gradient_scaling = parameters["gradient_scaling"].GetString()
        self.__objective = objective
>>>>>>> c9587ce9

    @time_decorator()
    def ComputeStep(self) -> float:
<<<<<<< HEAD
        norm = self.ComputeScaleFactor()
        if not math.isclose(norm, 0.0, abs_tol=1e-16):
            self.step = self._init_step / norm
        else:
            self.step = self._init_step
=======
        with TimeLogger("ConstStep::ComputeStep", None, "Finished"):
            algorithm_buffered_data = ComponentDataView("algorithm", self.__optimization_problem).GetBufferedData()

            if not algorithm_buffered_data.HasValue("search_direction"):
                raise RuntimeError(f"Algorithm data does not contain computed \"search_direction\".\nData:\n{algorithm_buffered_data}")

            if self.__gradient_scaling == "inf_norm":
                norm = KratosOA.ExpressionUtils.NormInf(algorithm_buffered_data["search_direction"])
            elif self.__gradient_scaling == "l2_norm":
                norm = KratosOA.ExpressionUtils.NormL2(algorithm_buffered_data["search_direction"])
            elif self.__gradient_scaling == "none":
                norm = 1.0
            elif self.__gradient_scaling == "obj_norm":
                i = algorithm_buffered_data["iteration"]
                if i == 1:
                    norm = 1.0
                    self.initial_error = self.__objective.GetStandardizedValue()
                else:
                    scale = self.__objective.GetStandardizedValue() / self.initial_error
                    norm = 1.0 / scale
            else:
                raise RuntimeError("\"gradient_scaling\" has unknown type.")
            if not math.isclose(norm, 0.0, abs_tol=1e-16):
                self.step = self.init_step / norm
            else:
                self.step = self.init_step
>>>>>>> c9587ce9

        DictLogger("Line Search info", self.GetInfo())

        return self.step

    def GetInfo(self) -> dict:
        info = {'type': 'constant',
                'unscaled_step': self.unscaled_step,
                'scaled_step': self.step}
        return info


class BBStep(ConstStep):
    @classmethod
    def GetDefaultParameters(cls):
        return Kratos.Parameters("""{
            "type"               : "BB_step",
            "init_step"          : 0,
            "max_step"           : 0,
            "gradient_scaling"   : "inf_norm"
        }""")

    def __init__(self, parameters: Kratos.Parameters, optimization_problem: OptimizationProblem):
        parameters.ValidateAndAssignDefaults(self.GetDefaultParameters())
        self._init_step = parameters["init_step"].GetDouble()
        self._max_step = parameters["max_step"].GetDouble()
        self._optimization_problem = optimization_problem
        self._gradient_scaling = parameters["gradient_scaling"].GetString()

    @time_decorator()
    def ComputeStep(self) -> KratosOA.CollectiveExpression:
        algorithm_buffered_data = ComponentDataView("algorithm", self._optimization_problem).GetBufferedData()
        norm = self.ComputeScaleFactor()
        if self._optimization_problem.GetStep() == 0:
            self.unscaled_step = self._init_step
        else:
            current_search_direction = algorithm_buffered_data.GetValue("search_direction", 0)
            previous_search_direction = algorithm_buffered_data.GetValue("search_direction", 1)
            y = previous_search_direction - current_search_direction
            d = algorithm_buffered_data.GetValue("control_field_update", 1)
            dy = KratosOA.ExpressionUtils.InnerProduct(d, y)
            dd = KratosOA.ExpressionUtils.InnerProduct(d, d)
            if not math.isclose(dy, 0.0, abs_tol=1e-16):
                self.unscaled_step = abs(dd / dy)
            else:
                self.unscaled_step = self._max_step

        if not math.isclose(norm, 0.0, abs_tol=1e-16):
            self.step = self.unscaled_step / norm
        else:
            self.step = self.unscaled_step

        if self.step > self._max_step:
            self.step = self._max_step

        DictLogger("Line Search info", self.GetInfo())

        return self.step

    def GetInfo(self) -> dict:
        info = {'type': 'BB_step',
                'unscaled_step': self.unscaled_step,
                'scaled_step': self.step,
                'max_step': self._max_step,
                'init_step': self._init_step}

        return info


class QNBBStep(BBStep):
    @time_decorator()
    def ComputeStep(self) -> KratosOA.CollectiveExpression:
        algorithm_buffered_data = ComponentDataView("algorithm", self._optimization_problem).GetBufferedData()
        norm = self.ComputeScaleFactor()
        self.step = algorithm_buffered_data.GetValue("search_direction", 0).Clone()
        self.step *= 0.0
        if not algorithm_buffered_data.HasValue("step_size"):
            algorithm_buffered_data["step_size"] = self.step
        self.step_numpy = self.step.Evaluate()
        if self._optimization_problem.GetStep() == 0:
            self.step_numpy[:] = self._init_step
        else:
            current_search_direction = algorithm_buffered_data.GetValue("search_direction", 0)
            previous_search_direction = algorithm_buffered_data.GetValue("search_direction", 1)
            y = previous_search_direction - current_search_direction
            y = y.Evaluate()
            d = algorithm_buffered_data.GetValue("control_field_update", 1)
            d = d.Evaluate()
            for i in range(len(y)):
                yy = y[i] * y[i]
                yd = y[i] * d[i]
                if math.isclose(yy, 0.0, abs_tol=1e-16):
                    self.step_numpy[i] = self._max_step
                else:
                    self.step_numpy[i] = abs(yd / yy)
                if self.step_numpy[i] > self._max_step:
                    self.step_numpy[i] = self._max_step

        if not math.isclose(norm, 0.0, abs_tol=1e-16):
            self.step_numpy[:] /= norm

        DictLogger("Line Search info", self.GetInfo())

        shape = [c.GetItemShape() for c in self.step.GetContainerExpressions()]
        KratosOA.CollectiveExpressionIO.Read(self.step, self.step_numpy, shape)
        return self.step

    def GetInfo(self) -> dict:
        info = {'type': 'QNBB_step',
                # 'max scaled_step': self.step.max(),
                'max_step': self._max_step,
                'init_step': self._init_step}

        return info


class AdamStep(object):
    @classmethod
    def GetDefaultParameters(cls):
        return Kratos.Parameters("""{
            "type"                 : "adam_step",
            "init_step"            : 0,
            "gradient_scaling": "  : none",
            "weight_moment_1"      : 0.9,
            "weight_moment_2"      : 0.999,
            "epsilon"              : 0.0,
            "return_average_alpha" : false
        }""")

    def __init__(self, parameters: Kratos.Parameters, optimization_problem: OptimizationProblem):
        parameters.ValidateAndAssignDefaults(self.GetDefaultParameters())
        self.init_step = parameters["init_step"].GetDouble()
        self.__optimization_problem = optimization_problem
        self.__gradient_scaling = parameters["gradient_scaling"].GetString()

        self.__return_average_alpha = parameters["return_average_alpha"].GetBool()
        self.__beta1 = parameters["weight_moment_1"].GetDouble()
        self.__beta2 = parameters["weight_moment_2"].GetDouble()
        self.__epsilon = parameters["epsilon"].GetDouble()
        self.__v_dPhi = np.zeros(0)
        self.__s_dPhi = np.zeros(0)

    def ComputeStep(self) -> float:
        with TimeLogger("ConstStep::ComputeStep", None, "Finished"):
            algorithm_buffered_data = ComponentDataView("algorithm", self.__optimization_problem).GetBufferedData()

            if not algorithm_buffered_data.HasValue("search_direction"):
                raise RuntimeError(f"Algorithm data does not contain computed \"search_direction\".\nData:\n{algorithm_buffered_data}")

            if self.__gradient_scaling == "inf_norm":
                norm = KratosOA.ExpressionUtils.NormInf(algorithm_buffered_data["search_direction"])
            elif self.__gradient_scaling == "l2_norm":
                norm = KratosOA.ExpressionUtils.NormL2(algorithm_buffered_data["search_direction"])
            elif self.__gradient_scaling == "none":
                norm = 1.0
            else:
                raise RuntimeError("\"gradient_scaling\" has unknown type.")

            if not math.isclose(norm, 0.0, abs_tol=1e-16):
                self.step = self.init_step / norm
            else:
                self.step = self.init_step

            # Adam algorithm
            # invert the direction so that Adam works properly
            gradient = -algorithm_buffered_data["search_direction", 0].Evaluate()

            if self.__v_dPhi.size == 0:
                self.__v_dPhi = np.zeros(gradient.size)

            if self.__s_dPhi.size == 0:
                self.__s_dPhi = np.zeros(gradient.size)

            self.__v_dPhi = (self.__beta1*self.__v_dPhi) + ((1-self.__beta1)*gradient)
            self.__s_dPhi = (self.__beta2*self.__s_dPhi) + ((1-self.__beta2)*gradient*gradient)

            # input(self.__v_dPhi)

            # maybe add iteration depending scaling here
            t = algorithm_buffered_data["iteration"]
            v_dPhi_cor = self.__v_dPhi / (1-self.__beta1**t)  # i is the current iteration starting at 1
            s_dPhi_cor = self.__s_dPhi / (1-self.__beta2**t)  # i is the current iteration starting at 1

            step_length_per_element = v_dPhi_cor/(np.sqrt(s_dPhi_cor) + self.__epsilon)
            step_length_per_element *= self.step
            # step_length_per_element /= gradient

            # input(step_length_per_element)

            DictLogger("Line Search info", self.GetInfo())

            if self.__return_average_alpha:
                # take the average to reduce problems with individual step sizes
                step_length_per_element = float(np.average(step_length_per_element))
                if step_length_per_element <= 0:
                    step_length_per_element = self.init_step
            else:
                # move data to expression for return
                collective_expression = algorithm_buffered_data["search_direction", 0].Clone()
                shape = [c.GetItemShape() for c in collective_expression.GetContainerExpressions()]
                KratosOA.CollectiveExpressionIO.Read(collective_expression, step_length_per_element, shape)

                # expression = Kratos.Expression.ElementExpression(algorithm_buffered_data["search_direction",0].GetContainerExpressions()[0].GetModelPart())
                # Kratos.Expression.CArrayExpressionIO(expression,step_length_per_element)
                step_length_per_element = collective_expression

        return step_length_per_element

    def GetInfo(self) -> dict:
        info = {'type': 'constant',
                'unscaled_step': self.init_step,
                'scaled_step': self.step}

        return info


class StepByPolynomialApproximation(object):
    @classmethod
    def GetDefaultParameters(cls):
        return Kratos.Parameters("""{
            "type"                  : "poly_step",
            "init_step"             : 0,
            "gradient_scaling"      : "none",
            "degree_of_polynomial"  : 2,
            "step_damping"          : 1.0
        }""")

    def __init__(self, parameters: Kratos.Parameters, optimization_problem: OptimizationProblem, objective: StandardizedObjective):
        parameters.ValidateAndAssignDefaults(self.GetDefaultParameters())
        self.init_step = parameters["init_step"].GetDouble()
        self.degree_of_polynomial = parameters["degree_of_polynomial"].GetInt()
        self.step_damping = parameters["step_damping"].GetDouble()
        self.__optimization_problem = optimization_problem
        self.__gradient_scaling = parameters["gradient_scaling"].GetString()
        self.__objective = objective

    @time_decorator()
    def ComputeStep(self) -> KratosOA.CollectiveExpression:
        self.algorithm_buffered_data = ComponentDataView("algorithm", self.__optimization_problem).GetBufferedData()

        if not self.algorithm_buffered_data.HasValue("search_direction"):
            raise RuntimeError(f"Algorithm data does not contain computed \"search_direction\".\nData:\n{self.algorithm_buffered_data}")

        if self.__gradient_scaling == "inf_norm":
            norm = KratosOA.ExpressionUtils.NormInf(self.algorithm_buffered_data["search_direction"])
        elif self.__gradient_scaling == "l2_norm":
            norm = KratosOA.ExpressionUtils.NormL2(self.algorithm_buffered_data["search_direction"])
        elif self.__gradient_scaling == "none":
            norm = 1.0
        else:
            raise RuntimeError("\"gradient_scaling\" has unknown type.")

        if not math.isclose(norm, 0.0, abs_tol=1e-16):
            self.step_size = self.init_step / norm
        else:
            self.step_size = self.init_step

        self.step_size = self.find_best_step_size_from_polynomial_approximation(tests_step_size=self.init_step, degree_of_polynomial=self.degree_of_polynomial)

        DictLogger("Line Search info", self.GetInfo())

        return self.step_size

    def GetInfo(self) -> dict:
        info = {'type': 'polynomial approximation',
                'unscaled_step': self.init_step,
<<<<<<< HEAD
                'scaled_step': self.step_size,
                'degree_polynomial': self.degree_of_polynomial}
=======
                'scaled_step': self.step,
                'polynomial degree': self.degree_of_polynomial
                }
>>>>>>> c9587ce9

        return info

    def find_best_step_size_from_polynomial_approximation(self, tests_step_size, degree_of_polynomial: int = 2):

        n__steps = degree_of_polynomial
        objective_values = np.zeros(n__steps+1)
        step_values = np.zeros(n__steps+1)
        update = self.algorithm_buffered_data["search_direction"] * tests_step_size
        self.__control_field = self.__objective.GetMasterControl().GetControlField()

        objective_values[0] = self.__objective.GetStandardizedValue()  # CalculateStandardizedValue(self.__control_field)
        step_values[0] = 0

        for i in range(1, n__steps+1):
            self.__control_field += update

            objective_values[i] = self.__objective.CalculateStandardizedValue(self.__control_field)
            step_values[i] = i * tests_step_size

        # Get coefficients of the approximation polynome
        polynomial_coefficients = np.polynomial.polynomial.polyfit(x=step_values, y=objective_values, deg=n__steps)

        # Calculate coefficients of the gradient polynome
        gradient_polynomial_coefficients = np.copy(polynomial_coefficients)
        for i in range(len(polynomial_coefficients)):
            gradient_polynomial_coefficients[i] *= i
        gradient_polynomial_coefficients = gradient_polynomial_coefficients[1:]

        if gradient_polynomial_coefficients.size == 1:
            best_step_length = -polynomial_coefficients[0]/polynomial_coefficients[1]
        elif gradient_polynomial_coefficients.size == 2:
            best_step_length = float(-(gradient_polynomial_coefficients[0] / (2*gradient_polynomial_coefficients[1])))
        else:
            roots = np.polynomial.polynomial.polyroots(polynomial_coefficients[1:])
            best_step_length = float(np.min(np.abs(roots)))

        if best_step_length > 16 * n__steps * tests_step_size:
            best_step_length = 16 * n__steps * tests_step_size
        elif best_step_length <= 0.0:
            best_step_length = tests_step_size

        best_step_length *= self.step_damping

        return best_step_length<|MERGE_RESOLUTION|>--- conflicted
+++ resolved
@@ -36,11 +36,11 @@
 
     def __init__(self, parameters: Kratos.Parameters, optimization_problem: OptimizationProblem, objective: StandardizedObjective):
         parameters.ValidateAndAssignDefaults(self.GetDefaultParameters())
-<<<<<<< HEAD
         self._init_step = parameters["init_step"].GetDouble()
         self._optimization_problem = optimization_problem
         self._gradient_scaling = parameters["gradient_scaling"].GetString()
         self.unscaled_step = self._init_step
+        self.__objective = objective
 
     def ComputeScaleFactor(self) -> float:
         algorithm_buffered_data = ComponentDataView("algorithm", self._optimization_problem).GetBufferedData()
@@ -58,22 +58,9 @@
             raise RuntimeError("\"gradient_scaling\" has unknown type.")
 
         return norm
-=======
-        self.init_step = parameters["init_step"].GetDouble()
-        self.__optimization_problem = optimization_problem
-        self.__gradient_scaling = parameters["gradient_scaling"].GetString()
-        self.__objective = objective
->>>>>>> c9587ce9
 
     @time_decorator()
     def ComputeStep(self) -> float:
-<<<<<<< HEAD
-        norm = self.ComputeScaleFactor()
-        if not math.isclose(norm, 0.0, abs_tol=1e-16):
-            self.step = self._init_step / norm
-        else:
-            self.step = self._init_step
-=======
         with TimeLogger("ConstStep::ComputeStep", None, "Finished"):
             algorithm_buffered_data = ComponentDataView("algorithm", self.__optimization_problem).GetBufferedData()
 
@@ -100,7 +87,6 @@
                 self.step = self.init_step / norm
             else:
                 self.step = self.init_step
->>>>>>> c9587ce9
 
         DictLogger("Line Search info", self.GetInfo())
 
@@ -367,14 +353,8 @@
     def GetInfo(self) -> dict:
         info = {'type': 'polynomial approximation',
                 'unscaled_step': self.init_step,
-<<<<<<< HEAD
                 'scaled_step': self.step_size,
                 'degree_polynomial': self.degree_of_polynomial}
-=======
-                'scaled_step': self.step,
-                'polynomial degree': self.degree_of_polynomial
-                }
->>>>>>> c9587ce9
 
         return info
 
