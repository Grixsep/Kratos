import KratosMultiphysics as Kratos
import KratosMultiphysics.OptimizationApplication as KratosOA
from KratosMultiphysics.OptimizationApplication.utilities.optimization_problem import OptimizationProblem
from KratosMultiphysics.OptimizationApplication.utilities.component_data_view import ComponentDataView
from KratosMultiphysics.OptimizationApplication.utilities.logger_utilities import DictLogger
from KratosMultiphysics.OptimizationApplication.utilities.logger_utilities import time_decorator
import numpy

import math

def CreateLineSearch(parameters: Kratos.Parameters, optimization_problem: OptimizationProblem):
    type = parameters["type"].GetString()
    if type == "const_step":
        return ConstStep(parameters, optimization_problem)
    elif type == "BB_step":
        return BBStep(parameters, optimization_problem)
<<<<<<< HEAD
=======
    elif type == "QNBB_step":
        return QNBBStep(parameters, optimization_problem)
>>>>>>> b10d5cb5
    else:
        raise RuntimeError(f"CreateConvergenceCriteria: unsupported convergence type {type}.")

class ConstStep():
    @classmethod
    def GetDefaultParameters(cls):
        return Kratos.Parameters("""{
            "type"               : "const_step",
            "init_step"          : 0,
            "gradient_scaling": ": inf_norm"
        }""")

    def __init__(self, parameters: Kratos.Parameters, optimization_problem: OptimizationProblem):
        parameters.ValidateAndAssignDefaults(self.GetDefaultParameters())
        self._init_step = parameters["init_step"].GetDouble()
        self._optimization_problem = optimization_problem
        self._gradient_scaling = parameters["gradient_scaling"].GetString()
        self.unscaled_step = self._init_step

    def ComputeScaleFactor(self) -> float:
        algorithm_buffered_data = ComponentDataView("algorithm", self._optimization_problem).GetBufferedData()

        if not algorithm_buffered_data.HasValue("search_direction"):
            raise RuntimeError(f"Algorithm data does not contain computed \"search_direction\".\nData:\n{algorithm_buffered_data}" )

        if self._gradient_scaling == "inf_norm":
            norm = KratosOA.ExpressionUtils.NormInf(algorithm_buffered_data["search_direction"])
        elif self._gradient_scaling == "l2_norm":
            norm = KratosOA.ExpressionUtils.NormL2(algorithm_buffered_data["search_direction"])
        elif self._gradient_scaling == "none":
            norm = 1.0
        else:
            raise RuntimeError("\"gradient_scaling\" has unknown type.")

        return norm

    @time_decorator()
    def ComputeStep(self) -> float:
        norm = self.ComputeScaleFactor()
        if not math.isclose(norm, 0.0, abs_tol=1e-16):
            self.step = self._init_step / norm
        else:
            self.step =  self._init_step

        DictLogger("Line Search info",self.GetInfo())

        return self.step

    def GetInfo(self) -> dict:
        info = {'type': 'constant',
                'unscaled_step': self.unscaled_step,
                'scaled_step': self.step}
        return info

class BBStep(ConstStep):
    @classmethod
    def GetDefaultParameters(cls):
        return Kratos.Parameters("""{
            "type"               : "BB_step",
            "init_step"          : 0,
            "max_step"           : 0,
            "gradient_scaling"   : "inf_norm"
        }""")

    def __init__(self, parameters: Kratos.Parameters, optimization_problem: OptimizationProblem):
        parameters.ValidateAndAssignDefaults(self.GetDefaultParameters())
        self._init_step = parameters["init_step"].GetDouble()
        self._max_step = parameters["max_step"].GetDouble()
        self._optimization_problem = optimization_problem
        self._gradient_scaling = parameters["gradient_scaling"].GetString()

    @time_decorator()
    def ComputeStep(self) -> KratosOA.CollectiveExpression:
        algorithm_buffered_data = ComponentDataView("algorithm", self._optimization_problem).GetBufferedData()
        norm = self.ComputeScaleFactor()
        if self._optimization_problem.GetStep() == 0:
            self.unscaled_step = self._init_step
        else:
            current_search_direction = algorithm_buffered_data.GetValue("search_direction", 0)
            previous_search_direction = algorithm_buffered_data.GetValue("search_direction", 1)
            y = previous_search_direction - current_search_direction
            d = algorithm_buffered_data.GetValue("control_field_update", 1)
            dy = KratosOA.ExpressionUtils.InnerProduct(d,y)
            dd = KratosOA.ExpressionUtils.InnerProduct(d,d)
            if not math.isclose(dy, 0.0, abs_tol=1e-16):
                self.unscaled_step = abs( dd / dy )
            else:
                self.unscaled_step = self._max_step

        if not math.isclose(norm, 0.0, abs_tol=1e-16):
            self.step = self.unscaled_step / norm
        else:
            self.step =  self.unscaled_step

        if self.step > self._max_step:
            self.step = self._max_step

        DictLogger("Line Search info",self.GetInfo())

        return self.step

    def GetInfo(self) -> dict:
        info = {'type': 'BB_step',
                'unscaled_step': self.unscaled_step,
                'scaled_step': self.step,
                'max_step': self._max_step,
                'init_step': self._init_step}

        return info

class QNBBStep(BBStep):
    @time_decorator()
    def ComputeStep(self) -> KratosOA.CollectiveExpression:
        algorithm_buffered_data = ComponentDataView("algorithm", self._optimization_problem).GetBufferedData()
        norm = self.ComputeScaleFactor()
        self.step = algorithm_buffered_data.GetValue("search_direction", 0).Clone()
        self.step *= 0.0
        if not algorithm_buffered_data.HasValue("step_size"):
            algorithm_buffered_data["step_size"] = self.step
        self.step_numpy = self.step.Evaluate()
        if self._optimization_problem.GetStep() == 0:
            self.step_numpy[:] = self._init_step
        else:
            current_search_direction = algorithm_buffered_data.GetValue("search_direction", 0)
            previous_search_direction = algorithm_buffered_data.GetValue("search_direction", 1)
            y = previous_search_direction - current_search_direction
            y = y.Evaluate()
            d = algorithm_buffered_data.GetValue("control_field_update", 1)
            d = d.Evaluate()
            for i in range(len(y)):
                yy = y[i] * y[i]
                yd = y[i] * d[i]
                if math.isclose(yy, 0.0, abs_tol=1e-16):
                    self.step_numpy[i] = self._max_step
                else:
                    self.step_numpy[i] = abs( yd / yy )
                if self.step_numpy[i] > self._max_step:
                    self.step_numpy[i] = self._max_step

        if not math.isclose(norm, 0.0, abs_tol=1e-16):
            self.step_numpy[:] /= norm

        DictLogger("Line Search info",self.GetInfo())

        shape = [c.GetItemShape() for c in self.step.GetContainerExpressions()]
        KratosOA.CollectiveExpressionIO.Read(self.step, self.step_numpy, shape)
        return self.step

    def GetInfo(self) -> dict:
        info = {'type': 'QNBB_step',
                # 'max scaled_step': self.step.max(),
                'max_step': self._max_step,
                'init_step': self._init_step}

        return info
    
class BBStep():
    @classmethod
    def GetDefaultParameters(cls):
        return Kratos.Parameters("""{
            "type"               : "BB_step",
            "init_step"          : 0,
            "max_step"           : 0,
            "gradient_scaling"   : "inf_norm"
        }""")

    def __init__(self, parameters: Kratos.Parameters, optimization_problem: OptimizationProblem):
        parameters.ValidateAndAssignDefaults(self.GetDefaultParameters())
        self.init_step = parameters["init_step"].GetDouble()
        self.max_step = parameters["max_step"].GetDouble()
        self.__optimization_problem = optimization_problem
        self.__gradient_scaling = parameters["gradient_scaling"].GetString()

    @time_decorator()
    def ComputeStep(self) -> float:
        algorithm_buffered_data = ComponentDataView("algorithm", self.__optimization_problem).GetBufferedData()

        if not algorithm_buffered_data.HasValue("search_direction"):
            raise RuntimeError(f"Algorithm data does not contain computed \"search_direction\".\nData:\n{algorithm_buffered_data}" )

        if self.__gradient_scaling == "inf_norm":
            norm = KratosOA.ExpressionUtils.NormInf(algorithm_buffered_data["search_direction"])
        elif self.__gradient_scaling == "l2_norm":
            norm = KratosOA.ExpressionUtils.NormL2(algorithm_buffered_data["search_direction"])
        elif self.__gradient_scaling == "none":
            norm = 1.0
        else:
            raise RuntimeError("\"gradient_scaling\" has unknown type.")
        
        if self.__optimization_problem.GetStep() == 0:
            self.unscaled_step = self.init_step
        else:
            current_search_direction = algorithm_buffered_data.GetValue("search_direction", 0)
            previous_search_direction = algorithm_buffered_data.GetValue("search_direction", 1)
            y = previous_search_direction - current_search_direction
            d = algorithm_buffered_data.GetValue("control_field_update", 1)
            dy = KratosOA.ExpressionUtils.InnerProduct(d,y)
            dd = KratosOA.ExpressionUtils.InnerProduct(d,d)
            if not math.isclose(dy, 0.0, abs_tol=1e-16):
                self.unscaled_step = abs(dd / dy)
            if math.isclose(dy, 0.0, abs_tol=1e-16):
                self.unscaled_step = self.max_step
            if math.isclose(dd, 0.0, abs_tol=1e-16):
                self.unscaled_step = 0.0

        if not math.isclose(norm, 0.0, abs_tol=1e-16):
            self.step = self.unscaled_step / norm
        else:
            self.step =  self.unscaled_step

        if self.step > self.max_step:
            self.step = self.max_step

        DictLogger("Line Search info",self.GetInfo())

        return self.step

    def GetInfo(self) -> dict:
        info = {'type': 'BB_step',
                'unscaled_step': self.unscaled_step,
                'scaled_step': self.step,
                'max_step': self.max_step,
                'init_step': self.init_step}

        return info<|MERGE_RESOLUTION|>--- conflicted
+++ resolved
@@ -14,11 +14,8 @@
         return ConstStep(parameters, optimization_problem)
     elif type == "BB_step":
         return BBStep(parameters, optimization_problem)
-<<<<<<< HEAD
-=======
     elif type == "QNBB_step":
         return QNBBStep(parameters, optimization_problem)
->>>>>>> b10d5cb5
     else:
         raise RuntimeError(f"CreateConvergenceCriteria: unsupported convergence type {type}.")
 
@@ -173,74 +170,4 @@
                 'max_step': self._max_step,
                 'init_step': self._init_step}
 
-        return info
-    
-class BBStep():
-    @classmethod
-    def GetDefaultParameters(cls):
-        return Kratos.Parameters("""{
-            "type"               : "BB_step",
-            "init_step"          : 0,
-            "max_step"           : 0,
-            "gradient_scaling"   : "inf_norm"
-        }""")
-
-    def __init__(self, parameters: Kratos.Parameters, optimization_problem: OptimizationProblem):
-        parameters.ValidateAndAssignDefaults(self.GetDefaultParameters())
-        self.init_step = parameters["init_step"].GetDouble()
-        self.max_step = parameters["max_step"].GetDouble()
-        self.__optimization_problem = optimization_problem
-        self.__gradient_scaling = parameters["gradient_scaling"].GetString()
-
-    @time_decorator()
-    def ComputeStep(self) -> float:
-        algorithm_buffered_data = ComponentDataView("algorithm", self.__optimization_problem).GetBufferedData()
-
-        if not algorithm_buffered_data.HasValue("search_direction"):
-            raise RuntimeError(f"Algorithm data does not contain computed \"search_direction\".\nData:\n{algorithm_buffered_data}" )
-
-        if self.__gradient_scaling == "inf_norm":
-            norm = KratosOA.ExpressionUtils.NormInf(algorithm_buffered_data["search_direction"])
-        elif self.__gradient_scaling == "l2_norm":
-            norm = KratosOA.ExpressionUtils.NormL2(algorithm_buffered_data["search_direction"])
-        elif self.__gradient_scaling == "none":
-            norm = 1.0
-        else:
-            raise RuntimeError("\"gradient_scaling\" has unknown type.")
-        
-        if self.__optimization_problem.GetStep() == 0:
-            self.unscaled_step = self.init_step
-        else:
-            current_search_direction = algorithm_buffered_data.GetValue("search_direction", 0)
-            previous_search_direction = algorithm_buffered_data.GetValue("search_direction", 1)
-            y = previous_search_direction - current_search_direction
-            d = algorithm_buffered_data.GetValue("control_field_update", 1)
-            dy = KratosOA.ExpressionUtils.InnerProduct(d,y)
-            dd = KratosOA.ExpressionUtils.InnerProduct(d,d)
-            if not math.isclose(dy, 0.0, abs_tol=1e-16):
-                self.unscaled_step = abs(dd / dy)
-            if math.isclose(dy, 0.0, abs_tol=1e-16):
-                self.unscaled_step = self.max_step
-            if math.isclose(dd, 0.0, abs_tol=1e-16):
-                self.unscaled_step = 0.0
-
-        if not math.isclose(norm, 0.0, abs_tol=1e-16):
-            self.step = self.unscaled_step / norm
-        else:
-            self.step =  self.unscaled_step
-
-        if self.step > self.max_step:
-            self.step = self.max_step
-
-        DictLogger("Line Search info",self.GetInfo())
-
-        return self.step
-
-    def GetInfo(self) -> dict:
-        info = {'type': 'BB_step',
-                'unscaled_step': self.unscaled_step,
-                'scaled_step': self.step,
-                'max_step': self.max_step,
-                'init_step': self.init_step}
-
         return info