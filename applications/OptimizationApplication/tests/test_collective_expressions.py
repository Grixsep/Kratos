--- conflicted
+++ resolved
@@ -640,11 +640,7 @@
             numpy_array = numpy.arange(0, total_entities, dtype=numpy.int64)
             KratosOA.CollectiveExpressionIO.Move(collective, numpy_array, [[3], [], [3], []])
 
-<<<<<<< HEAD
-    def test_Arithmetics(self):
-=======
     def test_CollectiveNegation(self):
->>>>>>> 3243fb1a
         a = Kratos.Expression.NodalExpression(self.model_part)
         b = Kratos.Expression.NodalExpression(self.model_part)
         c = Kratos.Expression.ConditionExpression(self.model_part)
@@ -676,20 +672,6 @@
         self.assertVectorAlmostEqual(c_a.Evaluate(), numpy.concatenate([d_a.flatten(), d_b.flatten(), d_c.flatten(), d_d.flatten()]).flatten())
         self.assertVectorAlmostEqual(c_b.Evaluate(), numpy.concatenate([-d_a.flatten(), d_b.flatten() * 2, d_c.flatten() + 3, d_d.flatten() / 2]).flatten())
 
-<<<<<<< HEAD
-        d += c_a * 3
-        self.assertVectorAlmostEqual(d.Evaluate(), numpy.concatenate([d_a.flatten(), d_b.flatten(), d_c.flatten(), d_d.flatten()]).flatten() * 2 - numpy.concatenate([-d_a.flatten(), d_b.flatten() * 2, d_c.flatten() + 3, d_d.flatten() / 2]).flatten())
-        self.assertVectorAlmostEqual(c_a.Evaluate(), numpy.concatenate([d_a.flatten(), d_b.flatten(), d_c.flatten(), d_d.flatten()]).flatten())
-        self.assertVectorAlmostEqual(c_b.Evaluate(), numpy.concatenate([-d_a.flatten(), d_b.flatten() * 2, d_c.flatten() + 3, d_d.flatten() / 2]).flatten())
-
-        d *= c_a
-        self.assertVectorAlmostEqual(d.Evaluate(), (numpy.concatenate([d_a.flatten(), d_b.flatten(), d_c.flatten(), d_d.flatten()]).flatten() * 2 - numpy.concatenate([-d_a.flatten(), d_b.flatten() * 2, d_c.flatten() + 3, d_d.flatten() / 2]).flatten()) * numpy.concatenate([d_a.flatten(), d_b.flatten(), d_c.flatten(), d_d.flatten()]).flatten())
-        self.assertVectorAlmostEqual(c_a.Evaluate(), numpy.concatenate([d_a.flatten(), d_b.flatten(), d_c.flatten(), d_d.flatten()]).flatten())
-        self.assertVectorAlmostEqual(c_b.Evaluate(), numpy.concatenate([-d_a.flatten(), d_b.flatten() * 2, d_c.flatten() + 3, d_d.flatten() / 2]).flatten())
-
-        d /= c_b
-        self.assertVectorAlmostEqual(d.Evaluate(), (numpy.concatenate([d_a.flatten(), d_b.flatten(), d_c.flatten(), d_d.flatten()]).flatten() * 2 - numpy.concatenate([-d_a.flatten(), d_b.flatten() * 2, d_c.flatten() + 3, d_d.flatten() / 2]).flatten()) * numpy.concatenate([d_a.flatten(), d_b.flatten(), d_c.flatten(), d_d.flatten()]).flatten() / numpy.concatenate([-d_a.flatten(), d_b.flatten() * 2, d_c.flatten() + 3, d_d.flatten() / 2]).flatten())
-=======
     def test_CollectiveAddition(self):
         a = Kratos.Expression.NodalExpression(self.model_part)
         b = Kratos.Expression.NodalExpression(self.model_part)
@@ -771,7 +753,6 @@
         d = c_a.Clone()
         d /= c_b
         self.assertVectorAlmostEqual(d.Evaluate(), numpy.concatenate([d_a.flatten(), d_b.flatten(), d_c.flatten(), d_d.flatten()]).flatten() / numpy.concatenate([-d_a.flatten(), d_b.flatten() * 2, d_c.flatten() + 3, d_d.flatten() / 2]).flatten())
->>>>>>> 3243fb1a
         self.assertVectorAlmostEqual(c_a.Evaluate(), numpy.concatenate([d_a.flatten(), d_b.flatten(), d_c.flatten(), d_d.flatten()]).flatten())
         self.assertVectorAlmostEqual(c_b.Evaluate(), numpy.concatenate([-d_a.flatten(), d_b.flatten() * 2, d_c.flatten() + 3, d_d.flatten() / 2]).flatten())
 
