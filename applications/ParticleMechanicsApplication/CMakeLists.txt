--- conflicted
+++ resolved
@@ -88,7 +88,6 @@
 # Install targets
 install(TARGETS KratosParticleMechanicsCore DESTINATION libs )
 install(TARGETS KratosParticleMechanicsApplication DESTINATION libs )
-<<<<<<< HEAD
 
 ## If trilinos is avaliable, switch on the ParticleMecchanics trilinos extension
 
@@ -98,6 +97,4 @@
   file( GLOB KRATOS_PARTICLE_MECHANICS_APPLICATION_CORE ${KRATOS_PARTICLE_MECHANICS_APPLICATION_CORE}
   ${CMAKE_CURRENT_SOURCE_DIR}/custom_utilities/mpi/*.cpp
   )
-endif((${USE_MPI} MATCHES ON) )
-=======
->>>>>>> 4a902bbb
+endif((${USE_MPI} MATCHES ON) )