//    |  /           |
//    ' /   __| _` | __|  _ \   __|
//    . \  |   (   | |   (   |\__ `
//   _|\_\_|  \__,_|\__|\___/ ____/
//                   Multi-Physics
//
//  License:		BSD License
//					Kratos default license: kratos/license.txt
//
//  Main authors:    Bodhinanda Chandra
//


// System includes

// External includes

// Project includes
#include "custom_conditions/grid_based_conditions/mpm_grid_base_load_condition.h"
#include "includes/checks.h"

namespace Kratos
{
    //************************************************************************************
    //************************************************************************************

    void MPMGridBaseLoadCondition::EquationIdVector(
        EquationIdVectorType& rResult,
        ProcessInfo& rCurrentProcessInfo )
    {
        KRATOS_TRY

        GeometryType& r_geometry = GetGeometry();
        const unsigned int number_of_nodes = r_geometry.size();
<<<<<<< HEAD
        const unsigned int dim = r_geometry.WorkingSpaceDimension();
        if (rResult.size() != dim * number_of_nodes)
        {
            rResult.resize(dim*number_of_nodes,false);
=======
        const unsigned int dimension = r_geometry.WorkingSpaceDimension();
        if (rResult.size() != dimension * number_of_nodes)
        {
            rResult.resize(dimension*number_of_nodes,false);
>>>>>>> 77331940
        }

        const unsigned int pos = r_geometry[0].GetDofPosition(DISPLACEMENT_X);

        if(dimension == 2)
        {
            for (unsigned int i = 0; i < number_of_nodes; ++i)
            {
                const unsigned int index = i * 2;
                rResult[index    ] = r_geometry[i].GetDof(DISPLACEMENT_X,pos    ).EquationId();
                rResult[index + 1] = r_geometry[i].GetDof(DISPLACEMENT_Y,pos + 1).EquationId();
            }
        }
        else
        {
            for (unsigned int i = 0; i < number_of_nodes; ++i)
            {
                const unsigned int index = i * 3;
                rResult[index    ] = r_geometry[i].GetDof(DISPLACEMENT_X,pos    ).EquationId();
                rResult[index + 1] = r_geometry[i].GetDof(DISPLACEMENT_Y,pos + 1).EquationId();
                rResult[index + 2] = r_geometry[i].GetDof(DISPLACEMENT_Z,pos + 2).EquationId();
            }
        }
        KRATOS_CATCH("")
    }

    //***********************************************************************
    //***********************************************************************
    void MPMGridBaseLoadCondition::GetDofList(
        DofsVectorType& ElementalDofList,
        ProcessInfo& rCurrentProcessInfo
        )
    {
        KRATOS_TRY

        GeometryType& r_geometry = GetGeometry();
        const unsigned int number_of_nodes = r_geometry.size();
<<<<<<< HEAD
        const unsigned int dim =  r_geometry.WorkingSpaceDimension();
        ElementalDofList.resize(0);
        ElementalDofList.reserve(dim * number_of_nodes);
=======
        const unsigned int dimension =  r_geometry.WorkingSpaceDimension();
        ElementalDofList.resize(0);
        ElementalDofList.reserve(dimension * number_of_nodes);
>>>>>>> 77331940

        if(dimension == 2)
        {
            for (unsigned int i = 0; i < number_of_nodes; ++i)
            {
                ElementalDofList.push_back( r_geometry[i].pGetDof(DISPLACEMENT_X));
                ElementalDofList.push_back( r_geometry[i].pGetDof(DISPLACEMENT_Y));
            }
        }
        else
        {
            for (unsigned int i = 0; i < number_of_nodes; ++i)
            {
                ElementalDofList.push_back( r_geometry[i].pGetDof(DISPLACEMENT_X));
                ElementalDofList.push_back( r_geometry[i].pGetDof(DISPLACEMENT_Y));
                ElementalDofList.push_back( r_geometry[i].pGetDof(DISPLACEMENT_Z));
            }
        }
        KRATOS_CATCH("")
    }

    //***********************************************************************
    //***********************************************************************

    void MPMGridBaseLoadCondition::GetValuesVector(
        Vector& rValues,
        int Step
        )
    {
        GeometryType& r_geometry = GetGeometry();
        const unsigned int number_of_nodes = r_geometry.size();
<<<<<<< HEAD
        const unsigned int dim = r_geometry.WorkingSpaceDimension();
        const unsigned int MatSize = number_of_nodes * dim;
=======
        const unsigned int dimension = r_geometry.WorkingSpaceDimension();
        const unsigned int matrix_size = number_of_nodes * dimension;
>>>>>>> 77331940

        if (rValues.size() != matrix_size)
        {
            rValues.resize(matrix_size, false);
        }

        for (unsigned int i = 0; i < number_of_nodes; i++)
        {
            const array_1d<double, 3 > & Displacement = r_geometry[i].FastGetSolutionStepValue(DISPLACEMENT, Step);
<<<<<<< HEAD
            unsigned int index = i * dim;
            for(unsigned int k = 0; k < dim; ++k)
=======
            unsigned int index = i * dimension;
            for(unsigned int k = 0; k < dimension; ++k)
>>>>>>> 77331940
            {
                rValues[index + k] = Displacement[k];
            }
        }
    }

    //***********************************************************************
    //***********************************************************************

    void MPMGridBaseLoadCondition::GetFirstDerivativesVector(
        Vector& rValues,
        int Step
        )
    {
        GeometryType& r_geometry = GetGeometry();
        const unsigned int number_of_nodes = r_geometry.size();
<<<<<<< HEAD
        const unsigned int dim = r_geometry.WorkingSpaceDimension();
        const unsigned int MatSize = number_of_nodes * dim;
=======
        const unsigned int dimension = r_geometry.WorkingSpaceDimension();
        const unsigned int matrix_size = number_of_nodes * dimension;
>>>>>>> 77331940

        if (rValues.size() != matrix_size)
        {
            rValues.resize(matrix_size, false);
        }

        for (unsigned int i = 0; i < number_of_nodes; i++)
        {
            const array_1d<double, 3 > & Velocity = r_geometry[i].FastGetSolutionStepValue(VELOCITY, Step);
<<<<<<< HEAD
            const unsigned int index = i * dim;
            for(unsigned int k = 0; k<dim; ++k)
=======
            const unsigned int index = i * dimension;
            for(unsigned int k = 0; k<dimension; ++k)
>>>>>>> 77331940
            {
                rValues[index + k] = Velocity[k];
            }
        }
    }

    //***********************************************************************
    //***********************************************************************

    void MPMGridBaseLoadCondition::GetSecondDerivativesVector(
        Vector& rValues,
        int Step
        )
    {
        GeometryType& r_geometry = GetGeometry();
        const unsigned int number_of_nodes = r_geometry.size();
<<<<<<< HEAD
        const unsigned int dim = r_geometry.WorkingSpaceDimension();
        const unsigned int MatSize = number_of_nodes * dim;
=======
        const unsigned int dimension = r_geometry.WorkingSpaceDimension();
        const unsigned int matrix_size = number_of_nodes * dimension;
>>>>>>> 77331940

        if (rValues.size() != matrix_size)
        {
            rValues.resize(matrix_size, false);
        }

        for (unsigned int i = 0; i < number_of_nodes; i++)
        {
            const array_1d<double, 3 > & Acceleration = r_geometry[i].FastGetSolutionStepValue(ACCELERATION, Step);
<<<<<<< HEAD
            const unsigned int index = i * dim;
            for(unsigned int k = 0; k < dim; ++k)
=======
            const unsigned int index = i * dimension;
            for(unsigned int k = 0; k < dimension; ++k)
>>>>>>> 77331940
            {
                rValues[index + k] = Acceleration[k];
            }
        }
    }

    //************************************************************************************
    //************************************************************************************

    void MPMGridBaseLoadCondition::CalculateRightHandSide( VectorType& rRightHandSideVector, ProcessInfo& rCurrentProcessInfo )
    {
        // Calculation flags
        const bool CalculateStiffnessMatrixFlag = false;
        const bool CalculateResidualVectorFlag = true;
        MatrixType temp = Matrix();

        CalculateAll( temp, rRightHandSideVector, rCurrentProcessInfo, CalculateStiffnessMatrixFlag, CalculateResidualVectorFlag );
    }

    //************************************************************************************
    //************************************************************************************
    void MPMGridBaseLoadCondition::CalculateLocalSystem( MatrixType& rLeftHandSideMatrix, VectorType& rRightHandSideVector, ProcessInfo& rCurrentProcessInfo )
    {
        //calculation flags
        const bool CalculateStiffnessMatrixFlag = true;
        const bool CalculateResidualVectorFlag = true;

        CalculateAll( rLeftHandSideMatrix, rRightHandSideVector, rCurrentProcessInfo, CalculateStiffnessMatrixFlag, CalculateResidualVectorFlag );
    }

    //***********************************************************************
    //***********************************************************************

    void MPMGridBaseLoadCondition::CalculateMassMatrix(
        MatrixType& rMassMatrix,
        ProcessInfo& rCurrentProcessInfo
        )
    {
        if(rMassMatrix.size1() != 0)
        {
            rMassMatrix.resize(0, 0, false);
        }
    }

    //***********************************************************************
    //***********************************************************************

    void MPMGridBaseLoadCondition::CalculateDampingMatrix(
        MatrixType& rDampingMatrix,
        ProcessInfo& rCurrentProcessInfo
        )
    {
        if(rDampingMatrix.size1() != 0)
        {
            rDampingMatrix.resize(0, 0, false);
        }
    }

    //***********************************************************************
    //***********************************************************************

    void MPMGridBaseLoadCondition::CalculateAll(
        MatrixType& rLeftHandSideMatrix, VectorType& rRightHandSideVector,
        ProcessInfo& rCurrentProcessInfo,
        bool CalculateStiffnessMatrixFlag,
        bool CalculateResidualVectorFlag
        )
    {
        KRATOS_ERROR << "You are calling the CalculateAll from the base class for loads" << std::endl;
    }

    //***********************************************************************
    //***********************************************************************

    int MPMGridBaseLoadCondition::Check( const ProcessInfo& rCurrentProcessInfo )
    {
        // Base check
        Condition::Check(rCurrentProcessInfo);

        // Verify variable exists
        KRATOS_CHECK_VARIABLE_KEY(DISPLACEMENT)

        // Check that the condition's nodes contain all required SolutionStepData and Degrees of freedom
        for (const auto& r_node : this->GetGeometry().Points()) {
            KRATOS_CHECK_VARIABLE_IN_NODAL_DATA(DISPLACEMENT,r_node)

            KRATOS_CHECK_DOF_IN_NODE(DISPLACEMENT_X, r_node)
            KRATOS_CHECK_DOF_IN_NODE(DISPLACEMENT_Y, r_node)
            KRATOS_CHECK_DOF_IN_NODE(DISPLACEMENT_Z, r_node)
        }

        return 0;
    }

    //***********************************************************************
    //***********************************************************************

    double MPMGridBaseLoadCondition::GetIntegrationWeight(
        const GeometryType::IntegrationPointsArrayType& IntegrationPoints,
        const unsigned int PointNumber,
        const double detJ
        )
    {
        return IntegrationPoints[PointNumber].Weight() * detJ;
    }

    //***********************************************************************************
    //***********************************************************************************

    void MPMGridBaseLoadCondition::AddExplicitContribution(const VectorType& rRHS,
        const Variable<VectorType>& rRHSVariable,
        Variable<array_1d<double,3> >& rDestinationVariable,
        const ProcessInfo& rCurrentProcessInfo)
    {
        KRATOS_TRY

        GeometryType& r_geometry = GetGeometry();
        const unsigned int number_of_nodes = r_geometry.PointsNumber();
        const unsigned int dimension       = r_geometry.WorkingSpaceDimension();

        if( rRHSVariable == RESIDUAL_VECTOR && rDestinationVariable == FORCE_RESIDUAL )
        {

            for(SizeType i=0; i< number_of_nodes; i++)
            {
                SizeType index = dimension * i;

                if (r_geometry[i].SolutionStepsDataHas(FORCE_RESIDUAL))
                {
                    array_1d<double, 3 > &ForceResidual = r_geometry[i].FastGetSolutionStepValue(FORCE_RESIDUAL);
                    for(SizeType j=0; j<dimension; j++)
                    {
                        #pragma omp atomic
                        ForceResidual[j] += rRHS[index + j];
                    }
                }
            }
        }

    KRATOS_CATCH( "" )
    }

} // Namespace Kratos

<|MERGE_RESOLUTION|>--- conflicted
+++ resolved
@@ -32,17 +32,10 @@
 
         GeometryType& r_geometry = GetGeometry();
         const unsigned int number_of_nodes = r_geometry.size();
-<<<<<<< HEAD
-        const unsigned int dim = r_geometry.WorkingSpaceDimension();
-        if (rResult.size() != dim * number_of_nodes)
-        {
-            rResult.resize(dim*number_of_nodes,false);
-=======
         const unsigned int dimension = r_geometry.WorkingSpaceDimension();
         if (rResult.size() != dimension * number_of_nodes)
         {
             rResult.resize(dimension*number_of_nodes,false);
->>>>>>> 77331940
         }
 
         const unsigned int pos = r_geometry[0].GetDofPosition(DISPLACEMENT_X);
@@ -80,15 +73,9 @@
 
         GeometryType& r_geometry = GetGeometry();
         const unsigned int number_of_nodes = r_geometry.size();
-<<<<<<< HEAD
-        const unsigned int dim =  r_geometry.WorkingSpaceDimension();
-        ElementalDofList.resize(0);
-        ElementalDofList.reserve(dim * number_of_nodes);
-=======
         const unsigned int dimension =  r_geometry.WorkingSpaceDimension();
         ElementalDofList.resize(0);
         ElementalDofList.reserve(dimension * number_of_nodes);
->>>>>>> 77331940
 
         if(dimension == 2)
         {
@@ -120,13 +107,8 @@
     {
         GeometryType& r_geometry = GetGeometry();
         const unsigned int number_of_nodes = r_geometry.size();
-<<<<<<< HEAD
-        const unsigned int dim = r_geometry.WorkingSpaceDimension();
-        const unsigned int MatSize = number_of_nodes * dim;
-=======
         const unsigned int dimension = r_geometry.WorkingSpaceDimension();
         const unsigned int matrix_size = number_of_nodes * dimension;
->>>>>>> 77331940
 
         if (rValues.size() != matrix_size)
         {
@@ -136,13 +118,8 @@
         for (unsigned int i = 0; i < number_of_nodes; i++)
         {
             const array_1d<double, 3 > & Displacement = r_geometry[i].FastGetSolutionStepValue(DISPLACEMENT, Step);
-<<<<<<< HEAD
-            unsigned int index = i * dim;
-            for(unsigned int k = 0; k < dim; ++k)
-=======
             unsigned int index = i * dimension;
             for(unsigned int k = 0; k < dimension; ++k)
->>>>>>> 77331940
             {
                 rValues[index + k] = Displacement[k];
             }
@@ -159,13 +136,8 @@
     {
         GeometryType& r_geometry = GetGeometry();
         const unsigned int number_of_nodes = r_geometry.size();
-<<<<<<< HEAD
-        const unsigned int dim = r_geometry.WorkingSpaceDimension();
-        const unsigned int MatSize = number_of_nodes * dim;
-=======
         const unsigned int dimension = r_geometry.WorkingSpaceDimension();
         const unsigned int matrix_size = number_of_nodes * dimension;
->>>>>>> 77331940
 
         if (rValues.size() != matrix_size)
         {
@@ -175,13 +147,8 @@
         for (unsigned int i = 0; i < number_of_nodes; i++)
         {
             const array_1d<double, 3 > & Velocity = r_geometry[i].FastGetSolutionStepValue(VELOCITY, Step);
-<<<<<<< HEAD
-            const unsigned int index = i * dim;
-            for(unsigned int k = 0; k<dim; ++k)
-=======
             const unsigned int index = i * dimension;
             for(unsigned int k = 0; k<dimension; ++k)
->>>>>>> 77331940
             {
                 rValues[index + k] = Velocity[k];
             }
@@ -198,13 +165,8 @@
     {
         GeometryType& r_geometry = GetGeometry();
         const unsigned int number_of_nodes = r_geometry.size();
-<<<<<<< HEAD
-        const unsigned int dim = r_geometry.WorkingSpaceDimension();
-        const unsigned int MatSize = number_of_nodes * dim;
-=======
         const unsigned int dimension = r_geometry.WorkingSpaceDimension();
         const unsigned int matrix_size = number_of_nodes * dimension;
->>>>>>> 77331940
 
         if (rValues.size() != matrix_size)
         {
@@ -214,13 +176,8 @@
         for (unsigned int i = 0; i < number_of_nodes; i++)
         {
             const array_1d<double, 3 > & Acceleration = r_geometry[i].FastGetSolutionStepValue(ACCELERATION, Step);
-<<<<<<< HEAD
-            const unsigned int index = i * dim;
-            for(unsigned int k = 0; k < dim; ++k)
-=======
             const unsigned int index = i * dimension;
             for(unsigned int k = 0; k < dimension; ++k)
->>>>>>> 77331940
             {
                 rValues[index + k] = Acceleration[k];
             }
