//    |  /           |
//    ' /   __| _` | __|  _ \   __|
//    . \  |   (   | |   (   |\__ `
//   _|\_\_|  \__,_|\__|\___/ ____/
//                   Multi-Physics
//
//  License:		BSD License
//					Kratos default license: kratos/license.txt
//
//  Main authors:    Bodhinanda Chandra
//


// System includes

// External includes

// Project includes
#include "custom_conditions/particle_based_conditions/mpm_particle_base_condition.h"
#include "includes/checks.h"

namespace Kratos
{

//************************************************************************************
//************************************************************************************

void MPMParticleBaseCondition::EquationIdVector(
    EquationIdVectorType& rResult,
    ProcessInfo& rCurrentProcessInfo )
{
    KRATOS_TRY

    GeometryType& r_geometry = GetGeometry();
    const unsigned int number_of_nodes = r_geometry.size();
<<<<<<< HEAD
    const unsigned int dim = r_geometry.WorkingSpaceDimension();
    if (rResult.size() != dim * number_of_nodes)
    {
        rResult.resize(dim*number_of_nodes,false);
=======
    const unsigned int dimension = r_geometry.WorkingSpaceDimension();
    if (rResult.size() != dimension * number_of_nodes)
    {
        rResult.resize(dimension*number_of_nodes,false);
>>>>>>> 77331940
    }

    const unsigned int pos = r_geometry[0].GetDofPosition(DISPLACEMENT_X);

    if(dimension == 2)
    {
        for (unsigned int i = 0; i < number_of_nodes; ++i)
        {
            const unsigned int index = i * 2;
            rResult[index    ] = r_geometry[i].GetDof(DISPLACEMENT_X,pos    ).EquationId();
            rResult[index + 1] = r_geometry[i].GetDof(DISPLACEMENT_Y,pos + 1).EquationId();
        }
    }
    else
    {
        for (unsigned int i = 0; i < number_of_nodes; ++i)
        {
            const unsigned int index = i * 3;
            rResult[index    ] = r_geometry[i].GetDof(DISPLACEMENT_X,pos    ).EquationId();
            rResult[index + 1] = r_geometry[i].GetDof(DISPLACEMENT_Y,pos + 1).EquationId();
            rResult[index + 2] = r_geometry[i].GetDof(DISPLACEMENT_Z,pos + 2).EquationId();
        }
    }
    KRATOS_CATCH("")
}

//***********************************************************************
//***********************************************************************
void MPMParticleBaseCondition::GetDofList(
    DofsVectorType& rElementalDofList,
    ProcessInfo& rCurrentProcessInfo
    )
{
    KRATOS_TRY

    GeometryType& r_geometry = GetGeometry();
    const unsigned int number_of_nodes = r_geometry.size();
<<<<<<< HEAD
    const unsigned int dim =  r_geometry.WorkingSpaceDimension();
    rElementalDofList.resize(0);
    rElementalDofList.reserve(dim * number_of_nodes);
=======
    const unsigned int dimension =  r_geometry.WorkingSpaceDimension();
    rElementalDofList.resize(0);
    rElementalDofList.reserve(dimension * number_of_nodes);
>>>>>>> 77331940

    if(dimension == 2)
    {
        for (unsigned int i = 0; i < number_of_nodes; ++i)
        {
            rElementalDofList.push_back( r_geometry[i].pGetDof(DISPLACEMENT_X));
            rElementalDofList.push_back( r_geometry[i].pGetDof(DISPLACEMENT_Y));
        }
    }
    else
    {
        for (unsigned int i = 0; i < number_of_nodes; ++i)
        {
            rElementalDofList.push_back( r_geometry[i].pGetDof(DISPLACEMENT_X));
            rElementalDofList.push_back( r_geometry[i].pGetDof(DISPLACEMENT_Y));
            rElementalDofList.push_back( r_geometry[i].pGetDof(DISPLACEMENT_Z));
        }
    }
    KRATOS_CATCH("")
}

//***********************************************************************
//***********************************************************************

void MPMParticleBaseCondition::GetValuesVector(
    Vector& rValues,
    int Step
    )
{
    GeometryType& r_geometry = GetGeometry();
    const unsigned int number_of_nodes = r_geometry.size();
<<<<<<< HEAD
    const unsigned int dim = r_geometry.WorkingSpaceDimension();
    const unsigned int MatSize = number_of_nodes * dim;
=======
    const unsigned int dimension = r_geometry.WorkingSpaceDimension();
    const unsigned int matrix_size = number_of_nodes * dimension;
>>>>>>> 77331940

    if (rValues.size() != matrix_size)
    {
        rValues.resize(matrix_size, false);
    }

    for (unsigned int i = 0; i < number_of_nodes; i++)
    {
        const array_1d<double, 3 > & Displacement = r_geometry[i].FastGetSolutionStepValue(DISPLACEMENT, Step);
<<<<<<< HEAD
        unsigned int index = i * dim;
        for(unsigned int k = 0; k < dim; ++k)
=======
        unsigned int index = i * dimension;
        for(unsigned int k = 0; k < dimension; ++k)
>>>>>>> 77331940
        {
            rValues[index + k] = Displacement[k];
        }
    }
}

//***********************************************************************
//***********************************************************************

void MPMParticleBaseCondition::GetFirstDerivativesVector(
    Vector& rValues,
    int Step
    )
{
    GeometryType& r_geometry = GetGeometry();
    const unsigned int number_of_nodes = r_geometry.size();
<<<<<<< HEAD
    const unsigned int dim = r_geometry.WorkingSpaceDimension();
    const unsigned int MatSize = number_of_nodes * dim;
=======
    const unsigned int dimension = r_geometry.WorkingSpaceDimension();
    const unsigned int matrix_size = number_of_nodes * dimension;
>>>>>>> 77331940

    if (rValues.size() != matrix_size)
    {
        rValues.resize(matrix_size, false);
    }

    for (unsigned int i = 0; i < number_of_nodes; i++)
    {
        const array_1d<double, 3 > & Velocity = r_geometry[i].FastGetSolutionStepValue(VELOCITY, Step);
<<<<<<< HEAD
        const unsigned int index = i * dim;
        for(unsigned int k = 0; k<dim; ++k)
=======
        const unsigned int index = i * dimension;
        for(unsigned int k = 0; k<dimension; ++k)
>>>>>>> 77331940
        {
            rValues[index + k] = Velocity[k];
        }
    }
}

//***********************************************************************
//***********************************************************************

void MPMParticleBaseCondition::GetSecondDerivativesVector(
    Vector& rValues,
    int Step
    )
{
    GeometryType& r_geometry = GetGeometry();
    const unsigned int number_of_nodes = r_geometry.size();
<<<<<<< HEAD
    const unsigned int dim = r_geometry.WorkingSpaceDimension();
    const unsigned int MatSize = number_of_nodes * dim;
=======
    const unsigned int dimension = r_geometry.WorkingSpaceDimension();
    const unsigned int matrix_size = number_of_nodes * dimension;
>>>>>>> 77331940

    if (rValues.size() != matrix_size)
    {
        rValues.resize(matrix_size, false);
    }

    for (unsigned int i = 0; i < number_of_nodes; i++)
    {
        const array_1d<double, 3 > & Acceleration = r_geometry[i].FastGetSolutionStepValue(ACCELERATION, Step);
<<<<<<< HEAD
        const unsigned int index = i * dim;
        for(unsigned int k = 0; k < dim; ++k)
=======
        const unsigned int index = i * dimension;
        for(unsigned int k = 0; k < dimension; ++k)
>>>>>>> 77331940
        {
            rValues[index + k] = Acceleration[k];
        }
    }
}

//************************************************************************************
//************************************************************************************

void MPMParticleBaseCondition::CalculateRightHandSide( VectorType& rRightHandSideVector, ProcessInfo& rCurrentProcessInfo )
{
    // Calculation flags
    const bool CalculateStiffnessMatrixFlag = false;
    const bool CalculateResidualVectorFlag = true;
    MatrixType temp = Matrix();

    CalculateAll( temp, rRightHandSideVector, rCurrentProcessInfo, CalculateStiffnessMatrixFlag, CalculateResidualVectorFlag );
}

//************************************************************************************
//************************************************************************************
void MPMParticleBaseCondition::CalculateLocalSystem( MatrixType& rLeftHandSideMatrix, VectorType& rRightHandSideVector, ProcessInfo& rCurrentProcessInfo )
{
    //calculation flags
    const bool CalculateStiffnessMatrixFlag = true;
    const bool CalculateResidualVectorFlag = true;

    CalculateAll( rLeftHandSideMatrix, rRightHandSideVector, rCurrentProcessInfo, CalculateStiffnessMatrixFlag, CalculateResidualVectorFlag );
}

//***********************************************************************
//***********************************************************************

void MPMParticleBaseCondition::CalculateMassMatrix(
    MatrixType& rMassMatrix,
    ProcessInfo& rCurrentProcessInfo
    )
{
    if(rMassMatrix.size1() != 0)
    {
        rMassMatrix.resize(0, 0, false);
    }
}

//***********************************************************************
//***********************************************************************

void MPMParticleBaseCondition::CalculateDampingMatrix(
    MatrixType& rDampingMatrix,
    ProcessInfo& rCurrentProcessInfo
    )
{
    if(rDampingMatrix.size1() != 0)
    {
        rDampingMatrix.resize(0, 0, false);
    }
}

//***********************************************************************
//***********************************************************************

void MPMParticleBaseCondition::CalculateAll(
    MatrixType& rLeftHandSideMatrix, VectorType& rRightHandSideVector,
    ProcessInfo& rCurrentProcessInfo,
    bool CalculateStiffnessMatrixFlag,
    bool CalculateResidualVectorFlag
    )
{
    KRATOS_ERROR << "You are calling the CalculateAll from the base class for loads" << std::endl;
}

//***********************************************************************
//***********************************************************************

int MPMParticleBaseCondition::Check( const ProcessInfo& rCurrentProcessInfo )
{
    // Base check
    Condition::Check(rCurrentProcessInfo);

<<<<<<< HEAD
    // Verify that variables and dofs exist
    for ( unsigned int i = 0; i < this->GetGeometry().size(); i++ )
    {
        if ( this->GetGeometry()[i].SolutionStepsDataHas( DISPLACEMENT ) == false )
        {
            KRATOS_ERROR << "missing variable DISPLACEMENT on node " << this->GetGeometry()[i].Id() << std::endl;
        }
=======
    // Verify variable exists
    KRATOS_CHECK_VARIABLE_KEY(DISPLACEMENT)
>>>>>>> 77331940

    // Check that the condition's nodes contain all required SolutionStepData and Degrees of freedom
    for (const auto& r_node : this->GetGeometry().Points()) {
        KRATOS_CHECK_VARIABLE_IN_NODAL_DATA(DISPLACEMENT,r_node)

        KRATOS_CHECK_DOF_IN_NODE(DISPLACEMENT_X, r_node)
        KRATOS_CHECK_DOF_IN_NODE(DISPLACEMENT_Y, r_node)
        KRATOS_CHECK_DOF_IN_NODE(DISPLACEMENT_Z, r_node)
    }

    return 0;
}

//***********************************************************************
//***********************************************************************
/**
   * Shape function values in given point. This method calculate the shape function
   * vector in given point.
   *
   * @param rPoint point which shape function values have to
   * be calculated in it.
   *
   * @return Vector of double which is shape function vector \f$ N \f$ in given point.
   *
 */
Vector& MPMParticleBaseCondition::MPMShapeFunctionPointValues(Vector& rResult, const array_1d<double,3>& rPoint)
{
    KRATOS_TRY

    const unsigned int dimension = GetGeometry().WorkingSpaceDimension();
    const unsigned int number_of_nodes = GetGeometry().PointsNumber();
    rResult.resize(number_of_nodes, false);

    // Get local point coordinate
    array_1d<double,3> rPointLocal = ZeroVector(3);
    rPointLocal = GetGeometry().PointLocalCoordinates(rPointLocal, rPoint);

    if (dimension == 2)
    {
        // Get Shape functions: N depending on number of nodes
        switch (number_of_nodes)
        {
            case 3:
                rResult[0] = 1 - rPointLocal[0] - rPointLocal[1] ;
                rResult[1] = rPointLocal[0];
                rResult[2] = rPointLocal[1];
                break;
            case 4:
                rResult[0] = 0.25 * (1 - rPointLocal[0]) * (1 - rPointLocal[1]) ;
                rResult[1] = 0.25 * (1 + rPointLocal[0]) * (1 - rPointLocal[1]) ;
                rResult[2] = 0.25 * (1 + rPointLocal[0]) * (1 + rPointLocal[1]) ;
                rResult[3] = 0.25 * (1 - rPointLocal[0]) * (1 + rPointLocal[1]) ;
                break;
        }
    }
    else if (dimension == 3)
    {
        // Get Shape functions: N depending on number of nodes
        switch (number_of_nodes)
        {
            case 4:
                rResult[0] =  1.0-(rPointLocal[0]+rPointLocal[1]+rPointLocal[2]) ;
                rResult[1] = rPointLocal[0];
                rResult[2] = rPointLocal[1];
                rResult[3] = rPointLocal[2];
                break;
            case 8:
                rResult[0] = 0.125 * (1 - rPointLocal[0]) * (1 - rPointLocal[1]) * (1 - rPointLocal[2]) ;
                rResult[1] = 0.125 * (1 + rPointLocal[0]) * (1 - rPointLocal[1]) * (1 - rPointLocal[2]) ;
                rResult[2] = 0.125 * (1 + rPointLocal[0]) * (1 + rPointLocal[1]) * (1 - rPointLocal[2]) ;
                rResult[3] = 0.125 * (1 - rPointLocal[0]) * (1 + rPointLocal[1]) * (1 - rPointLocal[2]) ;
                rResult[4] = 0.125 * (1 - rPointLocal[0]) * (1 - rPointLocal[1]) * (1 + rPointLocal[2]) ;
                rResult[5] = 0.125 * (1 + rPointLocal[0]) * (1 - rPointLocal[1]) * (1 + rPointLocal[2]) ;
                rResult[6] = 0.125 * (1 + rPointLocal[0]) * (1 + rPointLocal[1]) * (1 + rPointLocal[2]) ;
                rResult[7] = 0.125 * (1 - rPointLocal[0]) * (1 + rPointLocal[1]) * (1 + rPointLocal[2]) ;
                break;
        }
    }

    return rResult;

    KRATOS_CATCH( "" )
}

//*************************COMPUTE CURRENT DISPLACEMENT*******************************
//************************************************************************************
/*
This function convert the computed nodal displacement into matrix of (number_of_nodes, dimension)
*/
Matrix& MPMParticleBaseCondition::CalculateCurrentDisp(Matrix & rCurrentDisp, const ProcessInfo& rCurrentProcessInfo)
{
    KRATOS_TRY

    GeometryType& r_geometry = GetGeometry();
    const unsigned int number_of_nodes = r_geometry.PointsNumber();
    const unsigned int dimension = r_geometry.WorkingSpaceDimension();

    rCurrentDisp = ZeroMatrix(number_of_nodes, dimension);

    for ( unsigned int i = 0; i < number_of_nodes; i++ )
    {
        const array_1d<double, 3 > & current_displacement  = r_geometry[i].FastGetSolutionStepValue(DISPLACEMENT);

        for ( unsigned int j = 0; j < dimension; j++ )
        {
            rCurrentDisp(i,j) = current_displacement[j];
        }
    }

    return rCurrentDisp;

    KRATOS_CATCH( "" )
}

//***********************************************************************
//***********************************************************************

double MPMParticleBaseCondition::GetIntegrationWeight()
{
    return this->GetValue(MPC_AREA);
}

} // Namespace Kratos

<|MERGE_RESOLUTION|>--- conflicted
+++ resolved
@@ -33,17 +33,10 @@
 
     GeometryType& r_geometry = GetGeometry();
     const unsigned int number_of_nodes = r_geometry.size();
-<<<<<<< HEAD
-    const unsigned int dim = r_geometry.WorkingSpaceDimension();
-    if (rResult.size() != dim * number_of_nodes)
-    {
-        rResult.resize(dim*number_of_nodes,false);
-=======
     const unsigned int dimension = r_geometry.WorkingSpaceDimension();
     if (rResult.size() != dimension * number_of_nodes)
     {
         rResult.resize(dimension*number_of_nodes,false);
->>>>>>> 77331940
     }
 
     const unsigned int pos = r_geometry[0].GetDofPosition(DISPLACEMENT_X);
@@ -81,15 +74,9 @@
 
     GeometryType& r_geometry = GetGeometry();
     const unsigned int number_of_nodes = r_geometry.size();
-<<<<<<< HEAD
-    const unsigned int dim =  r_geometry.WorkingSpaceDimension();
-    rElementalDofList.resize(0);
-    rElementalDofList.reserve(dim * number_of_nodes);
-=======
     const unsigned int dimension =  r_geometry.WorkingSpaceDimension();
     rElementalDofList.resize(0);
     rElementalDofList.reserve(dimension * number_of_nodes);
->>>>>>> 77331940
 
     if(dimension == 2)
     {
@@ -121,13 +108,8 @@
 {
     GeometryType& r_geometry = GetGeometry();
     const unsigned int number_of_nodes = r_geometry.size();
-<<<<<<< HEAD
-    const unsigned int dim = r_geometry.WorkingSpaceDimension();
-    const unsigned int MatSize = number_of_nodes * dim;
-=======
     const unsigned int dimension = r_geometry.WorkingSpaceDimension();
     const unsigned int matrix_size = number_of_nodes * dimension;
->>>>>>> 77331940
 
     if (rValues.size() != matrix_size)
     {
@@ -137,13 +119,8 @@
     for (unsigned int i = 0; i < number_of_nodes; i++)
     {
         const array_1d<double, 3 > & Displacement = r_geometry[i].FastGetSolutionStepValue(DISPLACEMENT, Step);
-<<<<<<< HEAD
-        unsigned int index = i * dim;
-        for(unsigned int k = 0; k < dim; ++k)
-=======
         unsigned int index = i * dimension;
         for(unsigned int k = 0; k < dimension; ++k)
->>>>>>> 77331940
         {
             rValues[index + k] = Displacement[k];
         }
@@ -160,13 +137,8 @@
 {
     GeometryType& r_geometry = GetGeometry();
     const unsigned int number_of_nodes = r_geometry.size();
-<<<<<<< HEAD
-    const unsigned int dim = r_geometry.WorkingSpaceDimension();
-    const unsigned int MatSize = number_of_nodes * dim;
-=======
     const unsigned int dimension = r_geometry.WorkingSpaceDimension();
     const unsigned int matrix_size = number_of_nodes * dimension;
->>>>>>> 77331940
 
     if (rValues.size() != matrix_size)
     {
@@ -176,13 +148,8 @@
     for (unsigned int i = 0; i < number_of_nodes; i++)
     {
         const array_1d<double, 3 > & Velocity = r_geometry[i].FastGetSolutionStepValue(VELOCITY, Step);
-<<<<<<< HEAD
-        const unsigned int index = i * dim;
-        for(unsigned int k = 0; k<dim; ++k)
-=======
         const unsigned int index = i * dimension;
         for(unsigned int k = 0; k<dimension; ++k)
->>>>>>> 77331940
         {
             rValues[index + k] = Velocity[k];
         }
@@ -199,13 +166,8 @@
 {
     GeometryType& r_geometry = GetGeometry();
     const unsigned int number_of_nodes = r_geometry.size();
-<<<<<<< HEAD
-    const unsigned int dim = r_geometry.WorkingSpaceDimension();
-    const unsigned int MatSize = number_of_nodes * dim;
-=======
     const unsigned int dimension = r_geometry.WorkingSpaceDimension();
     const unsigned int matrix_size = number_of_nodes * dimension;
->>>>>>> 77331940
 
     if (rValues.size() != matrix_size)
     {
@@ -215,13 +177,8 @@
     for (unsigned int i = 0; i < number_of_nodes; i++)
     {
         const array_1d<double, 3 > & Acceleration = r_geometry[i].FastGetSolutionStepValue(ACCELERATION, Step);
-<<<<<<< HEAD
-        const unsigned int index = i * dim;
-        for(unsigned int k = 0; k < dim; ++k)
-=======
         const unsigned int index = i * dimension;
         for(unsigned int k = 0; k < dimension; ++k)
->>>>>>> 77331940
         {
             rValues[index + k] = Acceleration[k];
         }
@@ -301,18 +258,8 @@
     // Base check
     Condition::Check(rCurrentProcessInfo);
 
-<<<<<<< HEAD
-    // Verify that variables and dofs exist
-    for ( unsigned int i = 0; i < this->GetGeometry().size(); i++ )
-    {
-        if ( this->GetGeometry()[i].SolutionStepsDataHas( DISPLACEMENT ) == false )
-        {
-            KRATOS_ERROR << "missing variable DISPLACEMENT on node " << this->GetGeometry()[i].Id() << std::endl;
-        }
-=======
     // Verify variable exists
     KRATOS_CHECK_VARIABLE_KEY(DISPLACEMENT)
->>>>>>> 77331940
 
     // Check that the condition's nodes contain all required SolutionStepData and Degrees of freedom
     for (const auto& r_node : this->GetGeometry().Points()) {
