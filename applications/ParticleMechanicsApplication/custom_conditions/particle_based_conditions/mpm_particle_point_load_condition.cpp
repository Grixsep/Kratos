--- conflicted
+++ resolved
@@ -249,9 +249,27 @@
         m_velocity = MPC_velocity;
     }
 
+    void MPMParticlePointLoadCondition::CalculateOnIntegrationPoints(const Variable<array_1d<double, 3 > >& rVariable,
+        std::vector<array_1d<double, 3 > >& rValues,
+        const ProcessInfo& rCurrentProcessInfo)
+    {
+        if (rValues.size() != 1)
+            rValues.resize(1);
+
+        if (rVariable == POINT_LOAD) {
+            rValues[0] = m_point_load;
+        }
+        else if (rVariable == MPC_DELTA_DISPLACEMENT) {
+            rValues[0] = m_delta_xg;
+        }
+        else {
+            MPMParticleBaseLoadCondition::CalculateOnIntegrationPoints(
+                rVariable, rValues, rCurrentProcessInfo);
+        }
+    }
     void MPMParticlePointLoadCondition::SetValuesOnIntegrationPoints(
         const Variable<array_1d<double, 3 > >& rVariable,
-        std::vector<array_1d<double, 3 > > rValues,
+        const std::vector<array_1d<double, 3 > >& rValues,
         const ProcessInfo& rCurrentProcessInfo)
     {
         KRATOS_ERROR_IF(rValues.size() > 1)
@@ -262,7 +280,7 @@
             m_point_load = rValues[0];
         }
         else if (rVariable == MPC_DELTA_DISPLACEMENT) {
-            rValues[0] = m_delta_xg;
+            m_delta_xg = rValues[0];
         }
         else {
             MPMParticleBaseLoadCondition::SetValuesOnIntegrationPoints(
@@ -272,11 +290,7 @@
 
     void MPMParticlePointLoadCondition::CalculateOnIntegrationPoints(
         const Variable<array_1d<double, 3 > >& rVariable,
-<<<<<<< HEAD
         std::vector<array_1d<double, 3 > >& rValues,
-=======
-        const std::vector<array_1d<double, 3 > >& rValues,
->>>>>>> fd0c366d
         const ProcessInfo& rCurrentProcessInfo)
     {
         if (rValues.size() != 1)
@@ -284,9 +298,6 @@
 
         if (rVariable == POINT_LOAD) {
             rValues[0] = m_point_load;
-        }
-        else if (rVariable == MPC_DELTA_DISPLACEMENT) {
-            m_delta_xg = rValues[0];
         }
         else {
             MPMParticleBaseCondition::CalculateOnIntegrationPoints(
