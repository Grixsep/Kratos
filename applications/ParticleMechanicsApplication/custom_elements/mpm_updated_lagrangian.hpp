--- conflicted
+++ resolved
@@ -248,11 +248,8 @@
         //Modulus
         double ShearModulus;
         double BulkModulus;
-<<<<<<< HEAD
-=======
 
         Vector BodyForceMP;
->>>>>>> 1d1c631f
     };
 
 public:
