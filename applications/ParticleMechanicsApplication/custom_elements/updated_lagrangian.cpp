--- conflicted
+++ resolved
@@ -840,11 +840,7 @@
         MathUtils<double>::InvertMatrix( J0, mInverseJ0, mDeterminantJ0 );
 
         Variables.N = this->MPMShapeFunctionPointValues(Variables.N, xg);
-<<<<<<< HEAD
-        double MP_Mass = this->GetValue(MP_MASS);
-=======
         const double & MP_Mass = this->GetValue(MP_MASS);
->>>>>>> 75de5829
 
         for (unsigned int i=0; i<number_of_nodes; i++)
         {
@@ -1459,11 +1455,6 @@
         rMassMatrix.resize( matrix_size, matrix_size, false );
 
     rMassMatrix = ZeroMatrix(matrix_size);
-<<<<<<< HEAD
-
-    double TotalMass = 0;
-=======
->>>>>>> 75de5829
 
     // TOTAL MASS OF ONE MP ELEMENT
     const double & TotalMass = this->GetValue(MP_MASS);
