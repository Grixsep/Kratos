//    |  /           |
//    ' /   __| _` | __|  _ \   __|
//    . \  |   (   | |   (   |\__ `
//   _|\_\_|  \__,_|\__|\___/ ____/
//                   Multi-Physics
//
//  License:		BSD License
//					Kratos default license: kratos/license.txt
//
//  Main authors:    Ilaria Iaconeta, Bodhinanda Chandra
//


#if !defined(KRATOS_UPDATED_LAGRANGIAN_H_INCLUDED )
#define  KRATOS_UPDATED_LAGRANGIAN_H_INCLUDED

// System includes

// External includes

// Project includes
#include "includes/define.h"
#include "includes/element.h"
#include "includes/serializer.h"
#include "includes/ublas_interface.h"
#include "includes/variables.h"
#include "includes/constitutive_law.h"

namespace Kratos
{
///@name Kratos Globals
///@{
///@}
///@name Type Definitions
///@{
///@}
///@name  Enum's
///@{
///@}
///@name  Functions
///@{
///@}
///@name Kratos Classes
///@{

/// Large Displacement Lagrangian Element for 3D and 2D geometries. (base class)

/**
 * Implements a Large Displacement Lagrangian definition for structural analysis.
 * This works for arbitrary geometries in 3D and 2D (base class)
 */

class UpdatedLagrangian
    : public Element
{
public:

    ///@name Type Definitions
    ///@{
    ///Reference type definition for constitutive laws
    typedef ConstitutiveLaw ConstitutiveLawType;
    ///Pointer type for constitutive laws
    typedef ConstitutiveLawType::Pointer ConstitutiveLawPointerType;
    ///StressMeasure from constitutive laws
    typedef ConstitutiveLawType::StressMeasure StressMeasureType;
    ///Type definition for integration methods
    typedef GeometryData::IntegrationMethod IntegrationMethod;

    typedef typename GeometryType::CoordinatesArrayType CoordinatesArrayType;

    /// Counted pointer of LargeDisplacementElement
    KRATOS_CLASS_INTRUSIVE_POINTER_DEFINITION( UpdatedLagrangian );
    ///@}

protected:

    /**
     * Flags related to the element computation
     */

    KRATOS_DEFINE_LOCAL_FLAG( COMPUTE_RHS_VECTOR );
    KRATOS_DEFINE_LOCAL_FLAG( COMPUTE_LHS_MATRIX );
    KRATOS_DEFINE_LOCAL_FLAG( COMPUTE_RHS_VECTOR_WITH_COMPONENTS );
    KRATOS_DEFINE_LOCAL_FLAG( COMPUTE_LHS_MATRIX_WITH_COMPONENTS );

    struct MaterialPointVariables
    {
    public:
        // Particle Position
        CoordinatesArrayType xg;
        // MP_MASS
        double mass;
        // MP_DENSITY
        double density;
        // MP_VOLUME
        double volume;

        // MP_DISPLACEMENT
        array_1d<double, 3> displacement;
        // MP_VELOCITY
        array_1d<double, 3> velocity;
        // MP_ACCELERATION
        array_1d<double, 3> acceleration;

        // MP_VOLUME_ACCELERATION
        array_1d<double, 3> volume_acceleration;

        // MP_CAUCHY_STRESS_VECTOR
        Vector cauchy_stress_vector;
        // MP_ALMANSI_STRAIN_VECTOR
        Vector almansi_strain_vector;

        // MP_DELTA_PLASTIC_STRAIN
        double delta_plastic_strain;
        // MP_DELTA_PLASTIC_VOLUMETRIC_STRAIN
        double delta_plastic_volumetric_strain;
        // MP_DELTA_PLASTIC_DEVIATORIC_STRAIN
        double delta_plastic_deviatoric_strain;
        // MP_EQUIVALENT_PLASTIC_STRAIN
        double equivalent_plastic_strain;
        // MP_ACCUMULATED_PLASTIC_VOLUMETRIC_STRAIN
        double accumulated_plastic_volumetric_strain;
        // MP_ACCUMULATED_PLASTIC_DEVIATORIC_STRAIN
        double accumulated_plastic_deviatoric_strain;

        explicit MaterialPointVariables()
        {
            // MP_MASS
            mass = 1.0;
            // MP_DENSITY
            density = 1.0;
            // MP_VOLUME
            volume = 1.0;

            // MP_DELTA_PLASTIC_STRAIN
            delta_plastic_strain = 1.0;
            // MP_DELTA_PLASTIC_VOLUMETRIC_STRAIN
            delta_plastic_volumetric_strain = 1.0;
            // MP_DELTA_PLASTIC_DEVIATORIC_STRAIN
            delta_plastic_deviatoric_strain = 1.0;
            // MP_EQUIVALENT_PLASTIC_STRAIN
            equivalent_plastic_strain = 1.0;
            // MP_ACCUMULATED_PLASTIC_VOLUMETRIC_STRAIN
            accumulated_plastic_volumetric_strain = 1.0;
            // MP_ACCUMULATED_PLASTIC_DEVIATORIC_STRAIN
            accumulated_plastic_deviatoric_strain = 1.0;
        }
    };

    /**
     * Parameters to be used in the Element as they are. Direct interface to Parameters Struct
     */

    struct GeneralVariables
    {
    public:

        StressMeasureType StressMeasure;

        // For axisymmetric use only
        double  CurrentRadius;
        double  ReferenceRadius;

        // General variables for large displacement use
        double  detF;
        double  detF0;
        double  detFT;
        Vector  StrainVector;
        Vector  StressVector;
        Matrix  B;
        Matrix  F;
        Matrix  FT;
        Matrix  F0;
        Matrix  DN_DX;
        Matrix  ConstitutiveMatrix;

        // Variables including all integration points
        Matrix CurrentDisp;
    };

public:


    ///@name Life Cycle
    ///@{

    /// Empty constructor needed for serialization
    UpdatedLagrangian();


    /// Default constructors
    UpdatedLagrangian(IndexType NewId, GeometryType::Pointer pGeometry);

    UpdatedLagrangian(IndexType NewId, GeometryType::Pointer pGeometry, PropertiesType::Pointer pProperties);

    ///Copy constructor
    UpdatedLagrangian(UpdatedLagrangian const& rOther);

    /// Destructor.
    ~UpdatedLagrangian() override;

    ///@}
    ///@name Operators
    ///@{

    /// Assignment operator.
    UpdatedLagrangian& operator=(UpdatedLagrangian const& rOther);

    ///@}
    ///@name Operations
    ///@{

    /**
     * creates a new element pointer
     * @param NewId: the ID of the new element
     * @param ThisNodes: the nodes of the new element
     * @param pProperties: the properties assigned to the new element
     * @return a Pointer to the new element
     */
    Element::Pointer Create(IndexType NewId, NodesArrayType const& ThisNodes, PropertiesType::Pointer pProperties) const override;

    Element::Pointer Create(IndexType NewId, GeometryType::Pointer pGeom, PropertiesType::Pointer pProperties) const override;

    /**
     * clones the selected element variables, creating a new one
     * @param NewId: the ID of the new element
     * @param ThisNodes: the nodes of the new element
     * @param pProperties: the properties assigned to the new element
     * @return a Pointer to the new element
     */
    Element::Pointer Clone(IndexType NewId, NodesArrayType const& ThisNodes) const override;


    //************* GETTING METHODS

    /**
     * Sets on rElementalDofList the degrees of freedom of the considered element geometry
     */
    void GetDofList(DofsVectorType& rElementalDofList, const ProcessInfo& rCurrentProcessInfo) const override;

    /**
     * Sets on rResult the ID's of the element degrees of freedom
     */
    void EquationIdVector(EquationIdVectorType& rResult, const ProcessInfo& rCurrentProcessInfo) const override;

    /**
     * Sets on rValues the nodal displacements
     */
    void GetValuesVector(Vector& rValues, int Step = 0) override;

    /**
     * Sets on rValues the nodal velocities
     */
    void GetFirstDerivativesVector(Vector& rValues, int Step = 0) override;

    /**
     * Sets on rValues the nodal accelerations
     */
    void GetSecondDerivativesVector(Vector& rValues, int Step = 0) override;

    //************* STARTING - ENDING  METHODS

    /**
      * Called to initialize the element.
      * Must be called before any calculation is done
      */
    void Initialize() override;

    /**
     * Called at the beginning of each solution step
     */
<<<<<<< HEAD
    void InitializeSolutionStep(const ProcessInfo& rCurrentProcessInfo) override;
=======
    virtual void InitializeSolutionStep(const ProcessInfo& rCurrentProcessInfo) override;
>>>>>>> 2691b8ec

    /**
     * Called at the end of eahc solution step
     */
    void FinalizeSolutionStep(const ProcessInfo& rCurrentProcessInfo) override;


    //************* COMPUTING  METHODS


    /**
     * this is called during the assembling process in order
     * to calculate all elemental contributions to the global system
     * matrix and the right hand side
     * @param rLeftHandSideMatrix: the elemental left hand side matrix
     * @param rRightHandSideVector: the elemental right hand side
     * @param rCurrentProcessInfo: the current process info instance
     */

    void CalculateLocalSystem(MatrixType& rLeftHandSideMatrix,
                              VectorType& rRightHandSideVector,
                              const ProcessInfo& rCurrentProcessInfo) override;

    /**
      * this is called during the assembling process in order
      * to calculate the elemental right hand side vector only
      * @param rRightHandSideVector: the elemental right hand side vector
      * @param rCurrentProcessInfo: the current process info instance
      */
    void CalculateRightHandSide(VectorType& rRightHandSideVector,
                                const ProcessInfo& rCurrentProcessInfo) override;

    /**
     * this is called during the assembling process in order
     * to calculate the elemental left hand side vector only
     * @param rLeftHandSideVector: the elemental left hand side vector
     * @param rCurrentProcessInfo: the current process info instance
     */
    void CalculateLeftHandSide (MatrixType& rLeftHandSideMatrix,
                                const ProcessInfo& rCurrentProcessInfo) override;

    /**
      * this is called during the assembling process in order
      * to calculate the elemental mass matrix
      * @param rMassMatrix: the elemental mass matrix
      * @param rCurrentProcessInfo: the current process info instance
      */
    void CalculateMassMatrix(MatrixType& rMassMatrix,
                             const ProcessInfo& rCurrentProcessInfo) override;

    /**
      * this is called during the assembling process in order
      * to calculate the elemental damping matrix
      * @param rDampingMatrix: the elemental damping matrix
      * @param rCurrentProcessInfo: the current process info instance
      */
    void CalculateDampingMatrix(MatrixType& rDampingMatrix,
                                const ProcessInfo& rCurrentProcessInfo) override;


    void AddExplicitContribution(const VectorType& rRHSVector,
                                 const Variable<VectorType>& rRHSVariable,
                                 const Variable<array_1d<double, 3> >& rDestinationVariable,
                                 const ProcessInfo& rCurrentProcessInfo) override;

    //************************************************************************************
    //************************************************************************************
    /**
     * This function provides the place to perform checks on the completeness of the input.
     * It is designed to be called only once (or anyway, not often) typically at the beginning
     * of the calculations, so to verify that nothing is missing from the input
     * or that no common error is found.
     * @param rCurrentProcessInfo
     */
    int Check(const ProcessInfo& rCurrentProcessInfo) override;


    ///@}
    ///@name Access
    ///@{

    ///@}
    ///@name Inquiry
    ///@{
    ///@}
    ///@name Input and output
    ///@{
    /// Turn back information as a string.
    std::string Info() const override
    {
        std::stringstream buffer;
        buffer << "MPM Element #" << Id();
        return buffer.str();
    }

    /// Print information about this object.
    void PrintInfo(std::ostream& rOStream) const override
    {
        rOStream << "MPM Element #" << Id();
    }

    /// Print object's data.
    void PrintData(std::ostream& rOStream) const override
    {
        GetGeometry().PrintData(rOStream);
    }

    ///@}
    ///@name Access Get Values
    ///@{

    void CalculateOnIntegrationPoints(const Variable<bool>& rVariable,
        std::vector<bool>& rValues,
        const ProcessInfo& rCurrentProcessInfo) override;

    void CalculateOnIntegrationPoints(const Variable<int>& rVariable,
        std::vector<int>& rValues,
        const ProcessInfo& rCurrentProcessInfo) override;

    void CalculateOnIntegrationPoints(const Variable<double>& rVariable,
        std::vector<double>& rValues,
        const ProcessInfo& rCurrentProcessInfo) override;

    void CalculateOnIntegrationPoints(const Variable<array_1d<double, 3 > >& rVariable,
        std::vector<array_1d<double, 3 > >& rValues,
        const ProcessInfo& rCurrentProcessInfo) override;

    void CalculateOnIntegrationPoints(const Variable<Vector>& rVariable,
        std::vector<Vector>& rValues,
        const ProcessInfo& rCurrentProcessInfo) override;

    ///@}
    ///@name Access Set Values
    ///@{

    void SetValuesOnIntegrationPoints(const Variable<int>& rVariable,
        std::vector<int>& rValues,
        const ProcessInfo& rCurrentProcessInfo) override;

    void SetValuesOnIntegrationPoints(const Variable<double>& rVariable,
        std::vector<double>& rValues,
        const ProcessInfo& rCurrentProcessInfo) override;

    void SetValuesOnIntegrationPoints(const Variable<array_1d<double, 3 > >& rVariable,
        std::vector<array_1d<double, 3 > > rValues,
        const ProcessInfo& rCurrentProcessInfo) override;

    void SetValuesOnIntegrationPoints(const Variable<Vector>& rVariable,
        std::vector<Vector>& rValues,
        const ProcessInfo& rCurrentProcessInfo) override;

    ///@}

protected:
    ///@name Protected static Member Variables
    ///@{
    ///@}
    ///@name Protected member Variables
    ///@{

    MaterialPointVariables mMP;

    /**
     * Container for historical total elastic deformation measure F0 = dx/dX
     */
    Matrix mDeformationGradientF0;
    /**
     * Container for the total deformation gradient determinants
     */
    double mDeterminantF0;

    /**
     * Container for constitutive law instances on each integration point
     */
    ConstitutiveLaw::Pointer mConstitutiveLawVector;


    /**
     * Finalize and Initialize label
     */
    bool mFinalizedStep;

    ///@}
    ///@name Protected Operators
    ///@{

    virtual SizeType GetNumberOfDofs() {
        return GetGeometry().WorkingSpaceDimension();
    }

    /**
     * Calculates the elemental contributions
     * \f$ K^e = w\,B^T\,D\,B \f$ and
     * \f$ r^e \f$
     */
    virtual void CalculateElementalSystem(
        MatrixType& rLeftHandSideMatrix,
        VectorType& rRightHandSideVector,
        const ProcessInfo& rCurrentProcessInfo,
        const bool CalculateStiffnessMatrixFlag,
        const bool CalculateResidualVectorFlag);

    ///@}
    ///@name Protected Operations
    ///@{


    /**
     * Calculation and addition of the matrices of the LHS
     */

    virtual void CalculateAndAddLHS(
        MatrixType& rLeftHandSideMatrix,
        GeneralVariables& rVariables,
        const double& rIntegrationWeight,
        const ProcessInfo& rCurrentProcessInfo);

    /**
     * Calculation and addition of the vectors of the RHS
     */

    virtual void CalculateAndAddRHS(
        VectorType& rRightHandSideVector,
        GeneralVariables& rVariables,
        Vector& rVolumeForce,
        const double& rIntegrationWeight,
        const ProcessInfo& rCurrentProcessInfo);


    /**
     * Calculation of the Material Stiffness Matrix. Kuum = BT * C * B
     */

    virtual void CalculateAndAddKuum(MatrixType& rLeftHandSideMatrix,
                                     GeneralVariables& rVariables,
                                     const double& rIntegrationWeight);

    /**
     * Calculation of the Geometric Stiffness Matrix. Kuug = BT * S
     */
    virtual void CalculateAndAddKuug(MatrixType& rLeftHandSideMatrix,
                                     GeneralVariables& rVariables,
                                     const double& rIntegrationWeight,
                                     const bool IsAxisymmetric = false);


    /**
     * Calculation of the External Forces Vector. Fe = N * t + N * b
     */
    virtual void CalculateAndAddExternalForces(VectorType& rRightHandSideVector,
            GeneralVariables& rVariables,
            Vector& rVolumeForce,
            const double& rIntegrationWeight);


    /**
      * Calculation of the Internal Forces Vector. Fi = B * sigma
      */
    virtual void CalculateAndAddInternalForces(VectorType& rRightHandSideVector,
            GeneralVariables & rVariables,
            const double& rIntegrationWeight);

    /// Calculation of the Explicit Stresses from velocity gradient.
    virtual void CalculateExplicitStresses(const ProcessInfo& rCurrentProcessInfo,
        GeneralVariables& rVariables);


    /**
     * Set Variables of the Element to the Parameters of the Constitutive Law
     */
    virtual void SetGeneralVariables(GeneralVariables& rVariables,
                                     ConstitutiveLaw::Parameters& rValues, const Vector& rN);


    /**
     * Initialize Material Properties on the Constitutive Law
     */
    virtual void InitializeMaterial ();


    /**
     * Reset the Constitutive Law Parameters
     */
    void ResetConstitutiveLaw() override;


    /**
     * Clear Nodal Forces
     */
    void ClearNodalForces ();

    /**
     * Calculate Element Kinematics
     */
    virtual void CalculateKinematics(GeneralVariables& rVariables, const ProcessInfo& rCurrentProcessInfo);


    /**
     * Calculation of the Current Displacement
     */
    Matrix& CalculateCurrentDisp(Matrix & rCurrentDisp, const ProcessInfo& rCurrentProcessInfo);

    /**
     * Correct Precision Errors (for rigid free movements)
     */
    void DecimalCorrection(Vector& rVector);


    /**
     * Initialize Element General Variables
     */
    virtual void InitializeGeneralVariables(GeneralVariables & rVariables, const ProcessInfo& rCurrentProcessInfo);


    /**
      * Finalize Element Internal Variables
      */
    virtual void FinalizeStepVariables(GeneralVariables & rVariables, const ProcessInfo& rCurrentProcessInfo);

    /**
      * Update the position of the MP or Gauss point when Finalize Element Internal Variables is called
      */

    virtual void UpdateGaussPoint(GeneralVariables & rVariables, const ProcessInfo& rCurrentProcessInfo);

    /**
     * Get the Historical Deformation Gradient to calculate after finalize the step
     */
    virtual void GetHistoricalVariables( GeneralVariables& rVariables);


    /**
     * Calculation of the Green Lagrange Strain Vector
     */
    virtual void CalculateGreenLagrangeStrain(const Matrix& rF,
            Vector& rStrainVector);

    /**
     * Calculation of the Almansi Strain Vector
     */
    virtual void CalculateAlmansiStrain(const Matrix& rF,
                                        Vector& rStrainVector);


    /**
     * Calculation of the Deformation Matrix  BL
     */
    virtual void CalculateDeformationMatrix(Matrix& rB,
                                            const Matrix& rDN_DX,
                                            const Matrix& rN,
                                            const bool IsAxisymmetric = false);

    /**
     * Calculation of the Integration Weight
     */
    virtual double& CalculateIntegrationWeight(double& rIntegrationWeight);


    /**
     * Calculation of the Volume Change of the Element
     */
    virtual double& CalculateVolumeChange(double& rVolumeChange, GeneralVariables& rVariables);


    /// Calculation of the Deformation Gradient F
    void CalculateDeformationGradient(const Matrix& rDN_DX, Matrix& rF, Matrix& rDeltaPosition,
        const bool IsAxisymmetric = false);

    ///@name Protected LifeCycle
    ///@{
    ///@}

private:

    ///@name Static Member Variables
    ///@{
    ///@}
    ///@name Member Variables
    ///@{


    ///@}
    ///@name Private Operators
    ///@{


    ///@}
    ///@name Private Operations
    ///@{


    ///@}
    ///@name Private  Access
    ///@{
    ///@}

    ///@}
    ///@name Serialization
    ///@{
    friend class Serializer;

    // A private default constructor necessary for serialization

    void save(Serializer& rSerializer) const override;

    void load(Serializer& rSerializer) override;


    ///@name Private Inquiry
    ///@{
    ///@}
    ///@name Un accessible methods
    ///@{
    ///@}

}; // Class UpdatedLagrangian

///@}
///@name Type Definitions
///@{
///@}
///@name Input and output
///@{
///@}

} // namespace Kratos.
#endif // KRATOS_UPDATED_LAGRANGIAN_H_INCLUDED  defined<|MERGE_RESOLUTION|>--- conflicted
+++ resolved
@@ -269,11 +269,7 @@
     /**
      * Called at the beginning of each solution step
      */
-<<<<<<< HEAD
-    void InitializeSolutionStep(const ProcessInfo& rCurrentProcessInfo) override;
-=======
     virtual void InitializeSolutionStep(const ProcessInfo& rCurrentProcessInfo) override;
->>>>>>> 2691b8ec
 
     /**
      * Called at the end of eahc solution step
