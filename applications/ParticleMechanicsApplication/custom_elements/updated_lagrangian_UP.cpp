--- conflicted
+++ resolved
@@ -416,9 +416,9 @@
     const double& rIntegrationWeight,
     const ProcessInfo& rCurrentProcessInfo)
 {
-    //rVariables.detF0   *= rVariables.detF;
-    //double determinant_F = rVariables.detF;
-    //rVariables.detF = 1; //in order to simplify updated and spatial lagrangian
+    rVariables.detF0   *= rVariables.detF;
+    double determinant_F = rVariables.detF;
+    rVariables.detF = 1; //in order to simplify updated and spatial lagrangian
 
     // Operation performed: rRightHandSideVector += ExtForce*IntegrationWeight
     CalculateAndAddExternalForces( rRightHandSideVector, rVariables, rVolumeForce, rIntegrationWeight );
@@ -433,8 +433,8 @@
         // Operation performed: rRightHandSideVector -= Stabilized Pressure Forces
         CalculateAndAddStabilizedPressure( rRightHandSideVector, rVariables, rIntegrationWeight);
 
-    //rVariables.detF     = determinant_F;
-    //rVariables.detF0   /= rVariables.detF;
+    rVariables.detF     = determinant_F;
+    rVariables.detF0   /= rVariables.detF;
 
 }
 //************************************************************************************
@@ -491,8 +491,6 @@
     KRATOS_CATCH( "" )
 }
 
-<<<<<<< HEAD
-=======
 //******************************************************************************************************************
 //******************************************************************************************************************
 double& UpdatedLagrangianUP::CalculatePUCoefficient(double& rCoefficient, GeneralVariables & rVariables)
@@ -507,8 +505,6 @@
     KRATOS_CATCH( "" )
 }
 
-
->>>>>>> e47183ec
 //************************************************************************************
 //************************************************************************************
 
@@ -524,12 +520,6 @@
     unsigned int index_p = dimension;
     const Matrix& r_N = GetGeometry().ShapeFunctionsValues();
 
-<<<<<<< HEAD
-    for ( unsigned int i = 0; i < number_of_nodes; i++ )
-    {
-
-        rRightHandSideVector[index_p] -= (1.0 - 1.0 / rVariables.detFT) * r_N(0, i) * rIntegrationWeight;
-=======
     const double& young_modulus = GetProperties()[YOUNG_MODULUS];
     const double& poisson_ratio    = GetProperties()[POISSON_RATIO];
     double bulk_modulus  = young_modulus/(3.0*(1.0-2.0*poisson_ratio));
@@ -551,7 +541,6 @@
         }
 
         rRightHandSideVector[index_p] -=  coefficient* r_N(0, i) * rIntegrationWeight / (rVariables.detF0/rVariables.detF);
->>>>>>> e47183ec
 
         index_p += (dimension + 1);
     }
@@ -574,28 +563,22 @@
 
     // Stabilization alpha parameters
     double alpha_stabilization  = 1.0;
-<<<<<<< HEAD
-    if( GetProperties().Has(STABILIZATION_FACTOR) ){
-        alpha_stabilization = GetProperties()[STABILIZATION_FACTOR];
-    }
-
-    double shear_modulus = 0;
     if (GetProperties().Has(YOUNG_MODULUS) && GetProperties().Has(POISSON_RATIO))
     {
         const double& young_modulus = GetProperties()[YOUNG_MODULUS];
         const double& poisson_ratio = GetProperties()[POISSON_RATIO];
-        shear_modulus = young_modulus / (2.0 * (1.0 + poisson_ratio));
+        const double& shear_modulus = young_modulus / (2.0 * (1.0 + poisson_ratio));
 
         double factor_value = 8.0; //JMR deffault value
         if (dimension == 3)
             factor_value = 10.0; //JMC deffault value
 
-        alpha_stabilization = alpha_stabilization * factor_value / shear_modulus;
+    	alpha_stabilization = alpha_stabilization * factor_value / shear_modulus;
     }
     else if (GetProperties().Has(DYNAMIC_VISCOSITY))
     {
         /*
-        Stabilization parameter for shallow water: 
+        Stabilization parameter for shallow water:
         alpha stabilization = c_tau/sqrt(h)
         h: characteristic water depth
         c_tau : [0.1, 1]
@@ -611,28 +594,6 @@
 
 
     double consistent = 1.0;
-    // TODO: Check what is the meaning of this equation
-=======
-    if (GetProperties().Has(YOUNG_MODULUS) && GetProperties().Has(POISSON_RATIO))
-    {
-        const double& young_modulus = GetProperties()[YOUNG_MODULUS];
-        const double& poisson_ratio = GetProperties()[POISSON_RATIO];
-        const double& shear_modulus = young_modulus / (2.0 * (1.0 + poisson_ratio));
-
-        double factor_value = 8.0; //JMR deffault value
-        if (dimension == 3)
-            factor_value = 10.0; //JMC deffault value
-
-    	alpha_stabilization = alpha_stabilization * factor_value / shear_modulus;
-    }
-    else
-    {
-        KRATOS_ERROR << "No pressure stabilization existing if YOUNG_MODULUS and POISSON_RATIO or DYNAMIC_VISCOSITY is specified" << std::endl;
-    }
-
-
-    double consistent = 1.0;
->>>>>>> e47183ec
     for ( unsigned int i = 0; i < number_of_nodes; i++ )
     {
         for ( unsigned int j = 0; j < number_of_nodes; j++ )
@@ -644,14 +605,8 @@
                 consistent = (-1) * alpha_stabilization / 36.0;
                 if (i == j)
                     consistent = 2 * alpha_stabilization / 36.0;
-<<<<<<< HEAD
-
-
-                rRightHandSideVector[index_p] += consistent * pressure * rIntegrationWeight ; //2D
-=======
 
                 rRightHandSideVector[index_p] += consistent * pressure * rIntegrationWeight / (rVariables.detF0/rVariables.detF); //2D
->>>>>>> e47183ec
             }
             else
             {
@@ -659,11 +614,7 @@
                 if (i == j)
                     consistent = 3 * alpha_stabilization / 80.0;
 
-<<<<<<< HEAD
-                rRightHandSideVector[index_p] += consistent * pressure * rIntegrationWeight ; //3D
-=======
                 rRightHandSideVector[index_p] += consistent * pressure * rIntegrationWeight / (rVariables.detF0/rVariables.detF) ; //3D
->>>>>>> e47183ec
             }
         }
         index_p += (dimension + 1);
@@ -680,9 +631,9 @@
     const double& rIntegrationWeight,
     const ProcessInfo& rCurrentProcessInfo)
 {
-    //rVariables.detF0   *= rVariables.detF;
-    //double determinant_F = rVariables.detF;
-    //rVariables.detF = 1; //in order to simplify updated and spatial lagrangian
+    rVariables.detF0   *= rVariables.detF;
+    double determinant_F = rVariables.detF;
+    rVariables.detF = 1; //in order to simplify updated and spatial lagrangian
 
     // Operation performed: add Km to the rLefsHandSideMatrix
     CalculateAndAddKuum( rLeftHandSideMatrix, rVariables, rIntegrationWeight );
@@ -700,14 +651,14 @@
     CalculateAndAddKpu( rLeftHandSideMatrix, rVariables, rIntegrationWeight );
 
     // Operation performed: add Kpp to the rLefsHandSideMatrix
-    //CalculateAndAddKpp( rLeftHandSideMatrix, rVariables, rIntegrationWeight );
+    CalculateAndAddKpp( rLeftHandSideMatrix, rVariables, rIntegrationWeight );
 
     if (rCurrentProcessInfo.GetValue(STABILIZATION_TYPE)==1)
         // Operation performed: add Kpp_Stab to the rLefsHandSideMatrix
         CalculateAndAddKppStab( rLeftHandSideMatrix, rVariables, rIntegrationWeight );
 
-    //rVariables.detF     = determinant_F;
-    //rVariables.detF0   /= rVariables.detF;
+    rVariables.detF     = determinant_F;
+    rVariables.detF0   /= rVariables.detF;
 
 }
 //************************************************************************************
@@ -813,7 +764,7 @@
         {
             for ( unsigned int k = 0; k < dimension; k++ )
             {
-                rLeftHandSideMatrix(index_up + k, index_p) += rVariables.DN_DX(i, k) * r_N(0, j) * rIntegrationWeight;
+                rLeftHandSideMatrix(index_up+k,index_p) +=  rVariables.DN_DX ( i, k ) * r_N(0, j) * rIntegrationWeight * rVariables.detF;
             }
             index_p += (dimension + 1);
         }
@@ -845,7 +796,7 @@
             unsigned int index_up = dimension*j + j;
             for ( unsigned int k = 0; k < dimension; k++ )
             {
-                rLeftHandSideMatrix(index_p, index_up + k) += r_N(0, i) * rVariables.DN_DX(j, k) * rIntegrationWeight;
+                rLeftHandSideMatrix(index_p,index_up+k) += r_N(0, i) * rVariables.DN_DX ( j, k ) * rIntegrationWeight * rVariables.detF;
             }
         }
         index_p += (dimension + 1);
@@ -862,11 +813,6 @@
 {
     KRATOS_TRY
 
-<<<<<<< HEAD
-        // ATTENTION: class not used in the current implementation!!
-
-=======
->>>>>>> e47183ec
     const unsigned int number_of_nodes = GetGeometry().size();
     const unsigned int dimension = GetGeometry().WorkingSpaceDimension();
     const Matrix& r_N = GetGeometry().ShapeFunctionsValues();
@@ -879,11 +825,6 @@
     if (bulk_modulus != bulk_modulus)
         bulk_modulus = 1.e16;
 
-<<<<<<< HEAD
-    double delta_coefficient = rVariables.detF0 - 1;
-
-=======
->>>>>>> e47183ec
     unsigned int indexpi = dimension;
 
     for (unsigned int i = 0; i < number_of_nodes; i++)
@@ -891,18 +832,13 @@
         unsigned int indexpj = dimension;
         for (unsigned int j = 0; j < number_of_nodes; j++)
         {
-<<<<<<< HEAD
-            rLeftHandSideMatrix(indexpi, indexpj) -= ((1.0) / (bulk_modulus)) * r_N(0, i) * r_N(0, j) * rIntegrationWeight / (delta_coefficient * (rVariables.detF0 / rVariables.detF));
-=======
             rLeftHandSideMatrix(indexpi,indexpj)  -= ((1.0)/(bulk_modulus)) * r_N(0, i) * r_N(0, j) * rIntegrationWeight /((rVariables.detF0/rVariables.detF));
->>>>>>> e47183ec
 
             indexpj += (dimension + 1);
         }
 
         indexpi += (dimension + 1);
     }
-
 
     KRATOS_CATCH( "" )
 }
@@ -922,22 +858,16 @@
     KRATOS_TRY
 
     GeometryType& r_geometry = GetGeometry();
-<<<<<<< HEAD
-    const unsigned int number_of_nodes = GetGeometry().size();
-    const unsigned int dimension = GetGeometry().WorkingSpaceDimension();
+    const unsigned int number_of_nodes = r_geometry.size();
+    const unsigned int dimension = r_geometry.WorkingSpaceDimension();
 
     // Stabilization alpha parameters
     double alpha_stabilization = 1.0;
-    if (GetProperties().Has(STABILIZATION_FACTOR)) {
-        alpha_stabilization = GetProperties()[STABILIZATION_FACTOR];
-    }
-
-    double shear_modulus = 0;
     if (GetProperties().Has(YOUNG_MODULUS) && GetProperties().Has(POISSON_RATIO))
     {
         const double& young_modulus = GetProperties()[YOUNG_MODULUS];
         const double& poisson_ratio = GetProperties()[POISSON_RATIO];
-        shear_modulus = young_modulus / (2.0 * (1.0 + poisson_ratio));
+        const double& shear_modulus = young_modulus / (2.0 * (1.0 + poisson_ratio));
 
         double factor_value = 8.0; //JMR deffault value
         if (dimension == 3)
@@ -962,30 +892,6 @@
         KRATOS_ERROR << "No pressure stabilization existing if YOUNG_MODULUS and POISSON_RATIO or DYNAMIC_VISCOSITY is specified" << std::endl;
     }
 
-=======
-    const unsigned int number_of_nodes = r_geometry.size();
-    const unsigned int dimension = r_geometry.WorkingSpaceDimension();
-
-    // Stabilization alpha parameters
-    double alpha_stabilization = 1.0;
-    if (GetProperties().Has(YOUNG_MODULUS) && GetProperties().Has(POISSON_RATIO))
-    {
-        const double& young_modulus = GetProperties()[YOUNG_MODULUS];
-        const double& poisson_ratio = GetProperties()[POISSON_RATIO];
-        const double& shear_modulus = young_modulus / (2.0 * (1.0 + poisson_ratio));
-
-        double factor_value = 8.0; //JMR deffault value
-        if (dimension == 3)
-            factor_value = 10.0; //JMC deffault value
-
-        alpha_stabilization = alpha_stabilization * factor_value / shear_modulus;
-    }
-        else
-    {
-        KRATOS_ERROR << "No pressure stabilization existing if YOUNG_MODULUS and POISSON_RATIO or DYNAMIC_VISCOSITY is specified" << std::endl;
-    }
-
->>>>>>> e47183ec
     double consistent = 1.0;
     unsigned int indexpi = dimension;
     for ( unsigned int i = 0; i < number_of_nodes; i++ )
@@ -999,11 +905,7 @@
                 if (indexpi == indexpj)
                     consistent = 2 * alpha_stabilization / 36.0;
 
-<<<<<<< HEAD
-                rLeftHandSideMatrix(indexpi, indexpj) -= consistent * rIntegrationWeight ; //2D
-=======
                 rLeftHandSideMatrix(indexpi, indexpj) -= consistent * rIntegrationWeight / (rVariables.detF0/rVariables.detF) ; //2D
->>>>>>> e47183ec
             }
             else
             {
@@ -1011,11 +913,7 @@
                 if (indexpi == indexpj)
                     consistent = 3 * alpha_stabilization / 80.0;
 
-<<<<<<< HEAD
-                rLeftHandSideMatrix(indexpi, indexpj) -= consistent * rIntegrationWeight ; //3D
-=======
                 rLeftHandSideMatrix(indexpi, indexpj) -= consistent * rIntegrationWeight / (rVariables.detF0/rVariables.detF); //3D
->>>>>>> e47183ec
             }
             indexpj += (dimension + 1);
         }
