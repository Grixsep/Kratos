//    |  /           |
//    ' /   __| _` | __|  _ \   __|
//    . \  |   (   | |   (   |\__ `
//   _|\_\_|  \__,_|\__|\___/ ____/
//                   Multi-Physics
//
//  License:		BSD License
//					Kratos default license: kratos/license.txt
//
//  Main authors:    Ilaria Iaconeta, Bodhinanda Chandra
//


// System includes
#include <omp.h>
#include <sstream>

// External includes

// Project includes
#include "includes/define.h"
#include "custom_elements/updated_lagrangian_quadrilateral.hpp"
#include "utilities/math_utils.h"
#include "includes/constitutive_law.h"
#include "particle_mechanics_application.h"

namespace Kratos
{

/**
 * Flags related to the element computation
 */
KRATOS_CREATE_LOCAL_FLAG( UpdatedLagrangianQuadrilateral, COMPUTE_RHS_VECTOR,                 0 );
KRATOS_CREATE_LOCAL_FLAG( UpdatedLagrangianQuadrilateral, COMPUTE_LHS_MATRIX,                 1 );
KRATOS_CREATE_LOCAL_FLAG( UpdatedLagrangianQuadrilateral, COMPUTE_RHS_VECTOR_WITH_COMPONENTS, 2 );
KRATOS_CREATE_LOCAL_FLAG( UpdatedLagrangianQuadrilateral, COMPUTE_LHS_MATRIX_WITH_COMPONENTS, 3 );

//******************************CONSTRUCTOR*******************************************
//************************************************************************************

UpdatedLagrangianQuadrilateral::UpdatedLagrangianQuadrilateral( )
    : Element( )
{
    //DO NOT CALL IT: only needed for Register and Serialization!!!
}
//******************************CONSTRUCTOR*******************************************
//************************************************************************************
UpdatedLagrangianQuadrilateral::UpdatedLagrangianQuadrilateral( IndexType NewId, GeometryType::Pointer pGeometry )
    : Element( NewId, pGeometry )
{
    //DO NOT ADD DOFS HERE!!!
}

//******************************CONSTRUCTOR*******************************************
//************************************************************************************

UpdatedLagrangianQuadrilateral::UpdatedLagrangianQuadrilateral( IndexType NewId, GeometryType::Pointer pGeometry, PropertiesType::Pointer pProperties )
    : Element( NewId, pGeometry, pProperties )
{
    mFinalizedStep = true;


}
//******************************COPY CONSTRUCTOR**************************************
//************************************************************************************

UpdatedLagrangianQuadrilateral::UpdatedLagrangianQuadrilateral( UpdatedLagrangianQuadrilateral const& rOther)
    :Element(rOther)
    ,mDeformationGradientF0(rOther.mDeformationGradientF0)
    ,mDeterminantF0(rOther.mDeterminantF0)
    ,mInverseJ0(rOther.mInverseJ0)
    ,mInverseJ(rOther.mInverseJ)
    ,mDeterminantJ0(rOther.mDeterminantJ0)
    ,mConstitutiveLawVector(rOther.mConstitutiveLawVector)
    ,mFinalizedStep(rOther.mFinalizedStep)
{
}

//*******************************ASSIGMENT OPERATOR***********************************
//************************************************************************************

UpdatedLagrangianQuadrilateral&  UpdatedLagrangianQuadrilateral::operator=(UpdatedLagrangianQuadrilateral const& rOther)
{
    Element::operator=(rOther);

    mDeformationGradientF0.clear();
    mDeformationGradientF0 = rOther.mDeformationGradientF0;

    mInverseJ0.clear();
    mInverseJ0 = rOther.mInverseJ0;
    mInverseJ.clear();
    mInverseJ = rOther.mInverseJ;


    mDeterminantF0 = rOther.mDeterminantF0;
    mDeterminantJ0 = rOther.mDeterminantJ0;
    mConstitutiveLawVector = rOther.mConstitutiveLawVector;

    return *this;
}

//*********************************OPERATIONS*****************************************
//************************************************************************************

Element::Pointer UpdatedLagrangianQuadrilateral::Create( IndexType NewId, NodesArrayType const& ThisNodes, PropertiesType::Pointer pProperties ) const
{
    return Element::Pointer( new UpdatedLagrangianQuadrilateral( NewId, GetGeometry().Create( ThisNodes ), pProperties ) );
}

//************************************CLONE*******************************************
//************************************************************************************

Element::Pointer UpdatedLagrangianQuadrilateral::Clone( IndexType NewId, NodesArrayType const& rThisNodes ) const
{
    UpdatedLagrangianQuadrilateral NewElement (NewId, GetGeometry().Create( rThisNodes ), pGetProperties() );

    NewElement.mConstitutiveLawVector = mConstitutiveLawVector->Clone();

    NewElement.mDeformationGradientF0 = mDeformationGradientF0;

    NewElement.mInverseJ0 = mInverseJ0;
    NewElement.mInverseJ = mInverseJ;

    NewElement.mDeterminantF0 = mDeterminantF0;
    NewElement.mDeterminantJ0 = mDeterminantJ0;

    return Element::Pointer( new UpdatedLagrangianQuadrilateral(NewElement) );
}

//*******************************DESTRUCTOR*******************************************
//************************************************************************************
UpdatedLagrangianQuadrilateral::~UpdatedLagrangianQuadrilateral()
{
}


//************************************************************************************
//************************************************************************************

void UpdatedLagrangianQuadrilateral::Initialize()
{
    KRATOS_TRY

    // Initial position of the particle
    const array_1d<double,3>& xg = this->GetValue(MP_COORD);

    // Initialize parameters
    const unsigned int dimension = GetGeometry().WorkingSpaceDimension();
    mDeterminantF0 = 1;
    mDeformationGradientF0 = IdentityMatrix(dimension);

    // Compute initial jacobian matrix and inverses
    Matrix J0 = ZeroMatrix(dimension);
    J0 = this->MPMJacobian(J0, xg);
    MathUtils<double>::InvertMatrix( J0, mInverseJ0, mDeterminantJ0 );

    // Compute current jacobian matrix and inverses
    Matrix j = ZeroMatrix(dimension);
    j = this->MPMJacobian(j,xg);
    double detj;
    MathUtils<double>::InvertMatrix( j, mInverseJ, detj );

    // Initialize constitutive law and materials
    InitializeMaterial();

    // TODO: This needs to be moved to a utility to compute and check energy
    double MP_PotentialEnergy = 0.0;
    double MP_KineticEnergy = 0.0;
    double MP_StrainEnergy = 0.0;

    for(unsigned int k = 0; k<3; k++)
    {
        MP_PotentialEnergy += this->GetValue(MP_MASS) * this->GetValue(MP_VOLUME_ACCELERATION)[k] * this->GetValue(MP_COORD)[k];
        MP_KineticEnergy   += 0.5 * this->GetValue(MP_MASS) * this->GetValue(MP_VELOCITY)[k] * this->GetValue(MP_VELOCITY)[k] ;
    }
    for(unsigned int j = 0; j < this->GetValue(MP_CAUCHY_STRESS_VECTOR).size(); j++)
    {
        MP_StrainEnergy +=  0.5 * this->GetValue(MP_VOLUME) * this->GetValue(MP_CAUCHY_STRESS_VECTOR)[j] * this->GetValue(MP_ALMANSI_STRAIN_VECTOR)[j];
    }

    double MP_TotalEnergy = MP_PotentialEnergy + MP_KineticEnergy + MP_StrainEnergy;

    this->SetValue(MP_POTENTIAL_ENERGY, MP_PotentialEnergy);
    this->SetValue(MP_KINETIC_ENERGY, MP_KineticEnergy);
    this->SetValue(MP_STRAIN_ENERGY, MP_StrainEnergy);
    this->SetValue(MP_TOTAL_ENERGY, MP_TotalEnergy);

    KRATOS_CATCH( "" )
}

//************************************************************************************
//************************************************************************************

void UpdatedLagrangianQuadrilateral::InitializeGeneralVariables (GeneralVariables& rVariables, const ProcessInfo& rCurrentProcessInfo)
{
    const unsigned int number_of_nodes = GetGeometry().size();
    const unsigned int dimension = GetGeometry().WorkingSpaceDimension();
    unsigned int voigtsize  = 3;

    if( dimension == 3 )
    {
        voigtsize  = 6;
    }

    rVariables.detF  = 1;

    rVariables.detF0 = 1;

    rVariables.detFT = 1;

    rVariables.detJ = 1;

    rVariables.B.resize( voigtsize, number_of_nodes * dimension, false );

    rVariables.F.resize( dimension, dimension, false );

    rVariables.F0.resize( dimension, dimension, false );

    rVariables.FT.resize( dimension, dimension, false );

    rVariables.ConstitutiveMatrix.resize( voigtsize, voigtsize, false );

    rVariables.Normal.resize( voigtsize, voigtsize, false );

    rVariables.StrainVector.resize( voigtsize, false );

    rVariables.StressVector.resize( voigtsize, false );

    rVariables.IsoStressVector.resize( voigtsize, false );

    rVariables.DN_DX.resize( number_of_nodes, dimension, false );
    rVariables.DN_De.resize( number_of_nodes, dimension, false );

    const array_1d<double,3>& xg = this->GetValue(MP_COORD);

    rVariables.N = this->MPMShapeFunctionPointValues(rVariables.N, xg);

    // Reading shape functions local gradients
    rVariables.DN_De = this->MPMShapeFunctionsLocalGradients( rVariables.DN_De, xg);

    // CurrentDisp is the variable unknown. It represents the nodal delta displacement. When it is predicted is equal to zero.
    rVariables.CurrentDisp = CalculateCurrentDisp(rVariables.CurrentDisp, rCurrentProcessInfo);

    // Calculating the current jacobian from cartesian coordinates to parent coordinates for the MP element [dx_n+1/d£]
    rVariables.j = this->MPMJacobianDelta( rVariables.j, xg, rVariables.CurrentDisp);

    // Calculating the reference jacobian from cartesian coordinates to parent coordinates for the MP element [dx_n/d£]
    rVariables.J = this->MPMJacobian( rVariables.J, xg);
}
//************************************************************************************
//************************************************************************************

void UpdatedLagrangianQuadrilateral::SetGeneralVariables(GeneralVariables& rVariables,
        ConstitutiveLaw::Parameters& rValues)
{
    // Variables.detF is the determinant of the incremental total deformation gradient
    rVariables.detF  = MathUtils<double>::Det(rVariables.F);

    // Check if detF is negative (element is inverted)
    if(rVariables.detF<0)
    {
        KRATOS_INFO("UpdatedLagrangianQuadrilateral")<<" Element: "<<this->Id()<<std::endl;
        KRATOS_INFO("UpdatedLagrangianQuadrilateral")<<" Element position "<<this->GetValue(MP_COORD)<<std::endl;
        const unsigned int number_of_nodes = GetGeometry().PointsNumber();

        for ( unsigned int i = 0; i < number_of_nodes; i++ )
        {
            const array_1d<double, 3> & current_position      = GetGeometry()[i].Coordinates();
            const array_1d<double, 3> & current_displacement  = GetGeometry()[i].FastGetSolutionStepValue(DISPLACEMENT);
            const array_1d<double, 3> & previous_displacement = GetGeometry()[i].FastGetSolutionStepValue(DISPLACEMENT,1);
            //array_1d<double, 3> PreviousPosition  = current_position - (current_displacement-previous_displacement);

            KRATOS_INFO("UpdatedLagrangianQuadrilateral")<<" NODE ["<<GetGeometry()[i].Id()<<"]: (Current position: "<<current_position<<") "<<std::endl;
            KRATOS_INFO("UpdatedLagrangianQuadrilateral")<<" ---Current Disp: "<<current_displacement<<" (Previous Disp: "<<previous_displacement<<")"<<std::endl;
        }

        for ( unsigned int i = 0; i < number_of_nodes; i++ )
        {
            if( GetGeometry()[i].SolutionStepsDataHas(CONTACT_FORCE) )
            {
                const array_1d<double, 3 > & PreContactForce = GetGeometry()[i].FastGetSolutionStepValue(CONTACT_FORCE,1);
                const array_1d<double, 3 > & ContactForce = GetGeometry()[i].FastGetSolutionStepValue(CONTACT_FORCE);
                KRATOS_INFO("UpdatedLagrangianQuadrilateral")<<" ---Contact_Force: (Pre:"<<PreContactForce<<", Current:"<<ContactForce<<") "<<std::endl;
            }
            else
            {
                KRATOS_INFO("UpdatedLagrangianQuadrilateral")<<" ---Contact_Force: NULL "<<std::endl;
            }
        }

        KRATOS_ERROR << "MPM UPDATED LAGRANGIAN DISPLACEMENT ELEMENT INVERTED: |F|<0  detF = " << rVariables.detF << std::endl;
    }

    rVariables.detFT = rVariables.detF * rVariables.detF0;
    rVariables.FT    = prod( rVariables.F, rVariables.F0 );

    rValues.SetDeterminantF(rVariables.detFT);
    rValues.SetDeformationGradientF(rVariables.FT);
    rValues.SetStrainVector(rVariables.StrainVector);
    rValues.SetStressVector(rVariables.StressVector);
    rValues.SetConstitutiveMatrix(rVariables.ConstitutiveMatrix);
    rValues.SetShapeFunctionsDerivatives(rVariables.DN_DX);
    rValues.SetShapeFunctionsValues(rVariables.N);

}


//************************************************************************************
//*****************check size of LHS and RHS matrices*********************************

void UpdatedLagrangianQuadrilateral::InitializeSystemMatrices(MatrixType& rLeftHandSideMatrix,
        VectorType& rRightHandSideVector,
        Flags& rCalculationFlags)
{
    const unsigned int number_of_nodes = GetGeometry().size();
    const unsigned int dimension       = GetGeometry().WorkingSpaceDimension();

    // Resizing the LHS matrix if needed
    unsigned int matrix_size = number_of_nodes * dimension;   //number of degrees of freedom

    if ( rCalculationFlags.Is(UpdatedLagrangianQuadrilateral::COMPUTE_LHS_MATRIX) ) //calculation of the matrix is required
    {
        if ( rLeftHandSideMatrix.size1() != matrix_size )
            rLeftHandSideMatrix.resize( matrix_size, matrix_size, false );

        noalias( rLeftHandSideMatrix ) = ZeroMatrix(matrix_size); //resetting LHS
    }

    // Resizing the RHS vector if needed
    if ( rCalculationFlags.Is(UpdatedLagrangianQuadrilateral::COMPUTE_RHS_VECTOR) ) //calculation of the matrix is required
    {
        if ( rRightHandSideVector.size() != matrix_size )
            rRightHandSideVector.resize( matrix_size, false );

        rRightHandSideVector = ZeroVector( matrix_size ); //resetting RHS
    }
}

//************************************************************************************
//************************************************************************************

void UpdatedLagrangianQuadrilateral::CalculateElementalSystem( LocalSystemComponents& rLocalSystem,
        ProcessInfo& rCurrentProcessInfo)
{
    KRATOS_TRY

    // Create and initialize element variables:
    GeneralVariables Variables;
    this->InitializeGeneralVariables(Variables,rCurrentProcessInfo);

    // Create constitutive law parameters:
    ConstitutiveLaw::Parameters Values(GetGeometry(),GetProperties(),rCurrentProcessInfo);

    // Set constitutive law flags:
    Flags &ConstitutiveLawOptions=Values.GetOptions();
    ConstitutiveLawOptions.Set(ConstitutiveLaw::USE_ELEMENT_PROVIDED_STRAIN);
    ConstitutiveLawOptions.Set(ConstitutiveLaw::COMPUTE_STRESS);
    ConstitutiveLawOptions.Set(ConstitutiveLaw::COMPUTE_CONSTITUTIVE_TENSOR);

    // Auxiliary terms
    Vector volume_force;

    // Compute element kinematics B, F, DN_DX ...
    this->CalculateKinematics(Variables,rCurrentProcessInfo);

    // Set general variables to constitutivelaw parameters
    this->SetGeneralVariables(Variables,Values);

    // Calculate Material Response
    /* NOTE:
    The function below will call CalculateMaterialResponseCauchy() by default and then (may)
    call CalculateMaterialResponseKirchhoff() in the constitutive_law.*/
    mConstitutiveLawVector->CalculateMaterialResponse(Values, Variables.StressMeasure);

    /* NOTE:
    The material points will have constant mass as defined at the beginning.
    However, the density and volume (integration weight) are changing every time step.*/
    // Update MP_Density
    const double MP_Density = (GetProperties()[DENSITY]) / Variables.detFT;
    this->SetValue(MP_DENSITY, MP_Density);

    // The MP_Volume (integration weight) is evaluated
    const double MP_Volume = this->GetValue(MP_MASS)/this->GetValue(MP_DENSITY);
    this->SetValue(MP_VOLUME, MP_Volume);

    if ( rLocalSystem.CalculationFlags.Is(UpdatedLagrangianQuadrilateral::COMPUTE_LHS_MATRIX) ) // if calculation of the matrix is required
    {
        // Contributions to stiffness matrix calculated on the reference configuration
        this->CalculateAndAddLHS ( rLocalSystem, Variables, MP_Volume );
    }

    if ( rLocalSystem.CalculationFlags.Is(UpdatedLagrangianQuadrilateral::COMPUTE_RHS_VECTOR) ) // if calculation of the vector is required
    {
        // Contribution to forces (in residual term) are calculated
        volume_force  = this->CalculateVolumeForce( volume_force, Variables );
        this->CalculateAndAddRHS ( rLocalSystem, Variables, volume_force, MP_Volume );
    }

    KRATOS_CATCH( "" )
}
//*********************************COMPUTE KINEMATICS*********************************
//************************************************************************************


void UpdatedLagrangianQuadrilateral::CalculateKinematics(GeneralVariables& rVariables, ProcessInfo& rCurrentProcessInfo)

{
    KRATOS_TRY

    // Define the stress measure
    rVariables.StressMeasure = ConstitutiveLaw::StressMeasure_Cauchy;

    // Calculating the inverse of the jacobian and the parameters needed [d£/dx_n]
    Matrix InvJ;
    MathUtils<double>::InvertMatrix( rVariables.J, InvJ, rVariables.detJ);

    // Calculating the inverse of the jacobian and the parameters needed [d£/(dx_n+1)]
    Matrix Invj;
    MathUtils<double>::InvertMatrix( rVariables.j, Invj, rVariables.detJ ); //overwrites detJ

    // Compute cartesian derivatives [dN/dx_n+1]
    rVariables.DN_DX = prod( rVariables.DN_De, Invj); //overwrites DX now is the current position dx

    /* NOTE::
    Deformation Gradient F [(dx_n+1 - dx_n)/dx_n] is to be updated in constitutive law parameter as total deformation gradient.
    The increment of total deformation gradient can be evaluated in 2 ways, which are:
    1. By: noalias( rVariables.F ) = prod( rVariables.j, InvJ);
    2. By means of the gradient of nodal displacement: using this second expression quadratic convergence is not guarantee

    (NOTICE: Here, we are using method no. 2)*/

    // METHOD 1: Update Deformation gradient: F [dx_n+1/dx_n] = [dx_n+1/d£] [d£/dx_n]
    // noalias( rVariables.F ) = prod( rVariables.j, InvJ);

    // METHOD 2: Update Deformation gradient: F_ij = δ_ij + u_i,j
    const unsigned int dimension = GetGeometry().WorkingSpaceDimension();
    Matrix I = IdentityMatrix(dimension);
    Matrix gradient_displacement = ZeroMatrix(dimension);
    rVariables.CurrentDisp = CalculateCurrentDisp(rVariables.CurrentDisp, rCurrentProcessInfo);
    gradient_displacement = prod(trans(rVariables.CurrentDisp),rVariables.DN_DX);

    noalias( rVariables.F ) = (I + gradient_displacement);

    // Determinant of the previous Deformation Gradient F_n
    rVariables.detF0 = mDeterminantF0;
    rVariables.F0    = mDeformationGradientF0;

    // Compute the deformation matrix B
    this->CalculateDeformationMatrix(rVariables.B, rVariables.F, rVariables.DN_DX);


    KRATOS_CATCH( "" )
}
//************************************************************************************

void UpdatedLagrangianQuadrilateral::CalculateDeformationMatrix(Matrix& rB,
        Matrix& rF,
        Matrix& rDN_DX)
{
    KRATOS_TRY

    const unsigned int number_of_nodes = GetGeometry().PointsNumber();
    const unsigned int dimension       = GetGeometry().WorkingSpaceDimension();

    rB.clear(); //set all components to zero

    if( dimension == 2 )
    {
        for ( unsigned int i = 0; i < number_of_nodes; i++ )
        {
            unsigned int index = 2 * i;
            rB( 0, index + 0 ) = rDN_DX( i, 0 );
            rB( 1, index + 1 ) = rDN_DX( i, 1 );
            rB( 2, index + 0 ) = rDN_DX( i, 1 );
            rB( 2, index + 1 ) = rDN_DX( i, 0 );
        }
    }
    else if( dimension == 3 )
    {
        for ( unsigned int i = 0; i < number_of_nodes; i++ )
        {
            unsigned int index = 3 * i;

            rB( 0, index + 0 ) = rDN_DX( i, 0 );
            rB( 1, index + 1 ) = rDN_DX( i, 1 );
            rB( 2, index + 2 ) = rDN_DX( i, 2 );

            rB( 3, index + 0 ) = rDN_DX( i, 1 );
            rB( 3, index + 1 ) = rDN_DX( i, 0 );

            rB( 4, index + 1 ) = rDN_DX( i, 2 );
            rB( 4, index + 2 ) = rDN_DX( i, 1 );

            rB( 5, index + 0 ) = rDN_DX( i, 2 );
            rB( 5, index + 2 ) = rDN_DX( i, 0 );
        }
    }
    else
    {
        KRATOS_ERROR << "Dimension given is wrong: Something is wrong with the given dimension in function: CalculateDeformationMatrix" << std::endl;
    }

    KRATOS_CATCH( "" )
}
//************************************************************************************
//************************************************************************************

void UpdatedLagrangianQuadrilateral::CalculateAndAddRHS(LocalSystemComponents& rLocalSystem, GeneralVariables& rVariables, Vector& rVolumeForce, const double& rIntegrationWeight)
{
    // Contribution of the internal and external forces
    if( rLocalSystem.CalculationFlags.Is( UpdatedLagrangianQuadrilateral::COMPUTE_RHS_VECTOR_WITH_COMPONENTS ) )
    {
        std::vector<VectorType>& rRightHandSideVectors = rLocalSystem.GetRightHandSideVectors();
        const std::vector< Variable< VectorType > >& rRightHandSideVariables = rLocalSystem.GetRightHandSideVariables();
        for( unsigned int i=0; i<rRightHandSideVariables.size(); i++ )
        {
            bool calculated = false;
            if( rRightHandSideVariables[i] == EXTERNAL_FORCES_VECTOR )
            {
                // Operation performed: rRightHandSideVector += ExtForce*IntToReferenceWeight
                this->CalculateAndAddExternalForces( rRightHandSideVectors[i], rVariables, rVolumeForce, rIntegrationWeight );
                calculated = true;
            }

            if( rRightHandSideVariables[i] == INTERNAL_FORCES_VECTOR )
            {
                // Operation performed: rRightHandSideVector -= IntForce*IntToReferenceWeight
                this->CalculateAndAddInternalForces( rRightHandSideVectors[i], rVariables, rIntegrationWeight );
                calculated = true;
            }

            KRATOS_ERROR_IF(calculated == false) << "ELEMENT can not supply the required local system variable: " << rRightHandSideVariables[i] << std::endl;

        }
    }
    else
    {
        VectorType& rRightHandSideVector = rLocalSystem.GetRightHandSideVector();

        // Operation performed: rRightHandSideVector += ExtForce*IntToReferenceWeight
        this->CalculateAndAddExternalForces( rRightHandSideVector, rVariables, rVolumeForce, rIntegrationWeight );

        // Operation performed: rRightHandSideVector -= IntForce*IntToReferenceWeight
        this->CalculateAndAddInternalForces( rRightHandSideVector, rVariables, rIntegrationWeight );
    }

}
//************************************************************************************
//*********************Calculate the contribution of external force*******************

void UpdatedLagrangianQuadrilateral::CalculateAndAddExternalForces(VectorType& rRightHandSideVector,
        GeneralVariables& rVariables,
        Vector& rVolumeForce,
        const double& rIntegrationWeight)

{
    KRATOS_TRY

    const unsigned int number_of_nodes = GetGeometry().PointsNumber();
    const unsigned int dimension = GetGeometry().WorkingSpaceDimension();

    for ( unsigned int i = 0; i < number_of_nodes; i++ )
    {
        int index = dimension * i;

        for ( unsigned int j = 0; j < dimension; j++ )
        {
            rRightHandSideVector[index + j] += rVariables.N[i] * rVolumeForce[j];
        }
    }

    KRATOS_CATCH( "" )
}
//************************************************************************************
//************************************************************************************

void UpdatedLagrangianQuadrilateral::CalculateAndAddInternalForces(VectorType& rRightHandSideVector,
        GeneralVariables & rVariables,
        const double& rIntegrationWeight)
{
    KRATOS_TRY

    VectorType internal_forces = rIntegrationWeight * prod( trans( rVariables.B ), rVariables.StressVector );
    noalias( rRightHandSideVector ) -= internal_forces;

    KRATOS_CATCH( "" )
}
//************************************************************************************
//************************************************************************************

void UpdatedLagrangianQuadrilateral::CalculateAndAddLHS(LocalSystemComponents& rLocalSystem, GeneralVariables& rVariables, const double& rIntegrationWeight)
{
    // Contributions of the stiffness matrix calculated on the reference configuration
    if( rLocalSystem.CalculationFlags.Is( UpdatedLagrangianQuadrilateral::COMPUTE_LHS_MATRIX_WITH_COMPONENTS ) )
    {
        std::vector<MatrixType>& rLeftHandSideMatrices = rLocalSystem.GetLeftHandSideMatrices();
        const std::vector< Variable< MatrixType > >& rLeftHandSideVariables = rLocalSystem.GetLeftHandSideVariables();

        for( unsigned int i=0; i<rLeftHandSideVariables.size(); i++ )
        {
            bool calculated = false;
            if( rLeftHandSideVariables[i] == MATERIAL_STIFFNESS_MATRIX )
            {
                // Operation performed: add Km to the rLefsHandSideMatrix
                this->CalculateAndAddKuum( rLeftHandSideMatrices[i], rVariables, rIntegrationWeight );
                calculated = true;
            }

            if( rLeftHandSideVariables[i] == GEOMETRIC_STIFFNESS_MATRIX )
            {
                // Operation performed: add Kg to the rLefsHandSideMatrix
                this->CalculateAndAddKuug( rLeftHandSideMatrices[i], rVariables, rIntegrationWeight );
                calculated = true;
            }

            KRATOS_ERROR_IF(calculated == false) << "ELEMENT can not supply the required local system variable: " << rLeftHandSideVariables[i] << std::endl;

        }
    }
    else
    {
        MatrixType& rLeftHandSideMatrix = rLocalSystem.GetLeftHandSideMatrix();

        // Operation performed: add K_material to the rLefsHandSideMatrix
        this->CalculateAndAddKuum( rLeftHandSideMatrix, rVariables, rIntegrationWeight );

        // Operation performed: add K_geometry to the rLefsHandSideMatrix
        this->CalculateAndAddKuug( rLeftHandSideMatrix, rVariables, rIntegrationWeight );
    }
}
//************************************************************************************
//************************************************************************************

void UpdatedLagrangianQuadrilateral::CalculateAndAddKuum(MatrixType& rLeftHandSideMatrix,
        GeneralVariables& rVariables,
        const double& rIntegrationWeight
                                                        )
{
    KRATOS_TRY

    noalias( rLeftHandSideMatrix ) += prod( trans( rVariables.B ),  rIntegrationWeight * Matrix( prod( rVariables.ConstitutiveMatrix, rVariables.B ) ) );

    KRATOS_CATCH( "" )
}

//************************************************************************************
//************************************************************************************

void UpdatedLagrangianQuadrilateral::CalculateAndAddKuug(MatrixType& rLeftHandSideMatrix,
        GeneralVariables& rVariables,
        const double& rIntegrationWeight)

{
    KRATOS_TRY

    const unsigned int dimension = GetGeometry().WorkingSpaceDimension();
    Matrix stress_tensor = MathUtils<double>::StressVectorToTensor( rVariables.StressVector );
    Matrix reduced_Kg    = prod( rVariables.DN_DX, rIntegrationWeight * Matrix( prod( stress_tensor, trans( rVariables.DN_DX ) ) ) );
    MathUtils<double>::ExpandAndAddReducedMatrix( rLeftHandSideMatrix, reduced_Kg, dimension );

    KRATOS_CATCH( "" )
}
//************************************CALCULATE VOLUME CHANGE*************************
//************************************************************************************

double& UpdatedLagrangianQuadrilateral::CalculateVolumeChange( double& rVolumeChange, GeneralVariables& rVariables )
{
    KRATOS_TRY

    rVolumeChange = 1.0 / (rVariables.detF * rVariables.detF0);

    return rVolumeChange;

    KRATOS_CATCH( "" )
}
//************************************CALCULATE VOLUME ACCELERATION*******************
//************************************************************************************

Vector& UpdatedLagrangianQuadrilateral::CalculateVolumeForce( Vector& rVolumeForce, GeneralVariables& rVariables )
{
    KRATOS_TRY

    const unsigned int dimension = GetGeometry().WorkingSpaceDimension();

    rVolumeForce = ZeroVector(dimension);
    rVolumeForce = this->GetValue(MP_VOLUME_ACCELERATION)* this->GetValue(MP_MASS);

    return rVolumeForce;

    KRATOS_CATCH( "" )
}

//************************************************************************************
//************************************************************************************
void UpdatedLagrangianQuadrilateral::CalculateRightHandSide( VectorType& rRightHandSideVector, ProcessInfo& rCurrentProcessInfo )
{
    // Create local system components
    LocalSystemComponents LocalSystem;

    // Set calculation flags
    LocalSystem.CalculationFlags.Set(UpdatedLagrangianQuadrilateral::COMPUTE_RHS_VECTOR);

    MatrixType LeftHandSideMatrix = Matrix();

    // Initialize sizes for the system components:
    this->InitializeSystemMatrices( LeftHandSideMatrix, rRightHandSideVector, LocalSystem.CalculationFlags );

    // Set Variables to Local system components
    LocalSystem.SetLeftHandSideMatrix(LeftHandSideMatrix);
    LocalSystem.SetRightHandSideVector(rRightHandSideVector);

    // Calculate elemental system
    CalculateElementalSystem( LocalSystem, rCurrentProcessInfo );
}

//************************************************************************************
//************************************************************************************

void UpdatedLagrangianQuadrilateral::CalculateRightHandSide( std::vector< VectorType >& rRightHandSideVectors, const std::vector< Variable< VectorType > >& rRHSVariables, ProcessInfo& rCurrentProcessInfo )
{
    // Create local system components
    LocalSystemComponents LocalSystem;

    // Set calculation flags
    LocalSystem.CalculationFlags.Set(UpdatedLagrangianQuadrilateral::COMPUTE_RHS_VECTOR);
    LocalSystem.CalculationFlags.Set(UpdatedLagrangianQuadrilateral::COMPUTE_RHS_VECTOR_WITH_COMPONENTS);

    MatrixType LeftHandSideMatrix = Matrix();

    //Initialize sizes for the system components:
    if( rRHSVariables.size() != rRightHandSideVectors.size() )
        rRightHandSideVectors.resize(rRHSVariables.size());

    for( unsigned int i=0; i<rRightHandSideVectors.size(); i++ )
    {
        this->InitializeSystemMatrices( LeftHandSideMatrix, rRightHandSideVectors[i], LocalSystem.CalculationFlags );
    }

    // Set Variables to Local system components
    LocalSystem.SetLeftHandSideMatrix(LeftHandSideMatrix);
    LocalSystem.SetRightHandSideVectors(rRightHandSideVectors);

    LocalSystem.SetRightHandSideVariables(rRHSVariables);

    // Calculate elemental system
    CalculateElementalSystem( LocalSystem, rCurrentProcessInfo );
}


//************************************************************************************
//************************************************************************************


void UpdatedLagrangianQuadrilateral::CalculateLeftHandSide( MatrixType& rLeftHandSideMatrix, ProcessInfo& rCurrentProcessInfo )
{
    // Create local system components
    LocalSystemComponents LocalSystem;

    // Calculation flags
    LocalSystem.CalculationFlags.Set(UpdatedLagrangianQuadrilateral::COMPUTE_LHS_MATRIX);

    VectorType RightHandSideVector = Vector();

    // Initialize sizes for the system components:
    this->InitializeSystemMatrices( rLeftHandSideMatrix, RightHandSideVector, LocalSystem.CalculationFlags );

    // Set Variables to Local system components
    LocalSystem.SetLeftHandSideMatrix(rLeftHandSideMatrix);
    LocalSystem.SetRightHandSideVector(RightHandSideVector);

    // Calculate elemental system
    CalculateElementalSystem( LocalSystem, rCurrentProcessInfo );
}
//************************************************************************************
//************************************************************************************


void UpdatedLagrangianQuadrilateral::CalculateLocalSystem( MatrixType& rLeftHandSideMatrix, VectorType& rRightHandSideVector, ProcessInfo& rCurrentProcessInfo )
{
    // Create local system components
    LocalSystemComponents LocalSystem;

    // Calculation flags
    LocalSystem.CalculationFlags.Set(UpdatedLagrangianQuadrilateral::COMPUTE_LHS_MATRIX);
    LocalSystem.CalculationFlags.Set(UpdatedLagrangianQuadrilateral::COMPUTE_RHS_VECTOR);

    // Initialize sizes for the system components:
    this->InitializeSystemMatrices( rLeftHandSideMatrix, rRightHandSideVector, LocalSystem.CalculationFlags );

    // Set Variables to Local system components
    LocalSystem.SetLeftHandSideMatrix(rLeftHandSideMatrix);
    LocalSystem.SetRightHandSideVector(rRightHandSideVector);

    // Calculate elemental system
    CalculateElementalSystem( LocalSystem, rCurrentProcessInfo );
}


//************************************************************************************
//************************************************************************************

void UpdatedLagrangianQuadrilateral::CalculateLocalSystem( std::vector< MatrixType >& rLeftHandSideMatrices,
        const std::vector< Variable< MatrixType > >& rLHSVariables,
        std::vector< VectorType >& rRightHandSideVectors,
        const std::vector< Variable< VectorType > >& rRHSVariables,
        ProcessInfo& rCurrentProcessInfo )
{
    //create local system components
    LocalSystemComponents LocalSystem;

    //calculation flags
    LocalSystem.CalculationFlags.Set(UpdatedLagrangianQuadrilateral::COMPUTE_LHS_MATRIX_WITH_COMPONENTS);
    LocalSystem.CalculationFlags.Set(UpdatedLagrangianQuadrilateral::COMPUTE_RHS_VECTOR_WITH_COMPONENTS);


    //Initialize sizes for the system components:
    if( rLHSVariables.size() != rLeftHandSideMatrices.size() )
        rLeftHandSideMatrices.resize(rLHSVariables.size());

    if( rRHSVariables.size() != rRightHandSideVectors.size() )
        rRightHandSideVectors.resize(rRHSVariables.size());

    LocalSystem.CalculationFlags.Set(UpdatedLagrangianQuadrilateral::COMPUTE_LHS_MATRIX);
    for( unsigned int i=0; i<rLeftHandSideMatrices.size(); i++ )
    {
        //Note: rRightHandSideVectors.size() > 0
        this->InitializeSystemMatrices( rLeftHandSideMatrices[i], rRightHandSideVectors[0], LocalSystem.CalculationFlags );
    }

    LocalSystem.CalculationFlags.Set(UpdatedLagrangianQuadrilateral::COMPUTE_RHS_VECTOR);
    LocalSystem.CalculationFlags.Set(UpdatedLagrangianQuadrilateral::COMPUTE_LHS_MATRIX,false);

    for( unsigned int i=0; i<rRightHandSideVectors.size(); i++ )
    {
        //Note: rLeftHandSideMatrices.size() > 0
        this->InitializeSystemMatrices( rLeftHandSideMatrices[0], rRightHandSideVectors[i], LocalSystem.CalculationFlags );
    }
    LocalSystem.CalculationFlags.Set(UpdatedLagrangianQuadrilateral::COMPUTE_LHS_MATRIX,true);


    // Set Variables to Local system components
    LocalSystem.SetLeftHandSideMatrices(rLeftHandSideMatrices);
    LocalSystem.SetRightHandSideVectors(rRightHandSideVectors);

    LocalSystem.SetLeftHandSideVariables(rLHSVariables);
    LocalSystem.SetRightHandSideVariables(rRHSVariables);

    // Calculate elemental system
    CalculateElementalSystem( LocalSystem, rCurrentProcessInfo );

}

////************************************************************************************
////************************************************************************************

void UpdatedLagrangianQuadrilateral::InitializeSolutionStep( ProcessInfo& rCurrentProcessInfo )
{
    /* NOTE:
    In the InitializeSolutionStep of each time step the nodal initial conditions are evaluated.
    This function is called by the base scheme class.*/

    GeometryType& rGeom = GetGeometry();
    const unsigned int dimension = rGeom.WorkingSpaceDimension();
    const unsigned int number_of_nodes = rGeom.PointsNumber();
    const array_1d<double,3>& xg = this->GetValue(MP_COORD);
    GeneralVariables Variables;

    // Calculating and storing inverse and the determinant of the jacobian
    Matrix J0 = ZeroMatrix(dimension);
    J0 = this->MPMJacobian(J0, xg);
    MathUtils<double>::InvertMatrix( J0, mInverseJ0, mDeterminantJ0 );

    // Calculating shape function
    Variables.N = this->MPMShapeFunctionPointValues(Variables.N, xg);

<<<<<<< HEAD
    // Initialize Constitutive Law
    mConstitutiveLawVector->InitializeSolutionStep( GetProperties(),
            rGeom, Variables.N, rCurrentProcessInfo );

=======
>>>>>>> 444f9e86
    mFinalizedStep = false;

    const array_1d<double,3>& MP_Velocity = this->GetValue(MP_VELOCITY);
    const array_1d<double,3>& MP_Acceleration = this->GetValue(MP_ACCELERATION);
    array_1d<double,3>& AUX_MP_Velocity = this->GetValue(AUX_MP_VELOCITY);
    array_1d<double,3>& AUX_MP_Acceleration = this->GetValue(AUX_MP_ACCELERATION);
    const double& MP_Mass = this->GetValue(MP_MASS);
    array_1d<double,3> nodal_momentum = ZeroVector(3);
    array_1d<double,3> nodal_inertia  = ZeroVector(3);

    for (unsigned int j=0; j<number_of_nodes; j++)
    {
        // These are the values of nodal velocity and nodal acceleration evaluated in the initialize solution step
        const array_1d<double, 3 > & nodal_acceleration = rGeom[j].FastGetSolutionStepValue(ACCELERATION,1);
        const array_1d<double, 3 > & nodal_velocity = rGeom[j].FastGetSolutionStepValue(VELOCITY,1);

        for (unsigned int k = 0; k < dimension; k++)
        {
            AUX_MP_Velocity[k]     += Variables.N[j] * nodal_velocity[k];
            AUX_MP_Acceleration[k] += Variables.N[j] * nodal_acceleration[k];
        }
    }

    // Here MP contribution in terms of momentum, inertia and mass are added
    for ( unsigned int i = 0; i < number_of_nodes; i++ )
    {
        for (unsigned int j = 0; j < dimension; j++)
        {
            nodal_momentum[j] = Variables.N[i] * (MP_Velocity[j] - AUX_MP_Velocity[j]) * MP_Mass;
            nodal_inertia[j]  = Variables.N[i] * (MP_Acceleration[j] - AUX_MP_Acceleration[j]) * MP_Mass;
        }

        rGeom[i].SetLock();
        rGeom[i].FastGetSolutionStepValue(NODAL_MOMENTUM, 0) += nodal_momentum;
        rGeom[i].FastGetSolutionStepValue(NODAL_INERTIA, 0)  += nodal_inertia;

        rGeom[i].FastGetSolutionStepValue(NODAL_MASS, 0) += Variables.N[i] * MP_Mass;
        rGeom[i].UnSetLock();

    }

    AUX_MP_Velocity.clear();
    AUX_MP_Acceleration.clear();

}


////************************************************************************************
////************************************************************************************
void UpdatedLagrangianQuadrilateral::InitializeNonLinearIteration( ProcessInfo& rCurrentProcessInfo )
{

}

////************************************************************************************
////************************************************************************************

void UpdatedLagrangianQuadrilateral::FinalizeNonLinearIteration( ProcessInfo& rCurrentProcessInfo )
{

}

////************************************************************************************
////************************************************************************************

void UpdatedLagrangianQuadrilateral::FinalizeSolutionStep( ProcessInfo& rCurrentProcessInfo )
{
    KRATOS_TRY

    // Create and initialize element variables:
    GeneralVariables Variables;
    this->InitializeGeneralVariables(Variables,rCurrentProcessInfo);

    // Create constitutive law parameters:
    ConstitutiveLaw::Parameters Values(GetGeometry(),GetProperties(),rCurrentProcessInfo);

    // Set constitutive law flags:
    Flags &ConstitutiveLawOptions=Values.GetOptions();

    ConstitutiveLawOptions.Set(ConstitutiveLaw::USE_ELEMENT_PROVIDED_STRAIN);
    ConstitutiveLawOptions.Set(ConstitutiveLaw::COMPUTE_STRESS);

    // Compute element kinematics B, F, DN_DX ...
    this->CalculateKinematics(Variables, rCurrentProcessInfo);

    // Set general variables to constitutivelaw parameters
    this->SetGeneralVariables(Variables,Values);

    // Call the constitutive law to update material variables
    mConstitutiveLawVector->FinalizeMaterialResponse(Values, Variables.StressMeasure);

    // Call the element internal variables update
    this->FinalizeStepVariables(Variables, rCurrentProcessInfo);

    mFinalizedStep = true;

    KRATOS_CATCH( "" )
}

////************************************************************************************
////************************************************************************************

void UpdatedLagrangianQuadrilateral::FinalizeStepVariables( GeneralVariables & rVariables, const ProcessInfo& rCurrentProcessInfo)
{
    // Update internal (historical) variables
    mDeterminantF0         = rVariables.detF* rVariables.detF0;
    mDeformationGradientF0 = prod(rVariables.F, rVariables.F0);

    this->SetValue(MP_CAUCHY_STRESS_VECTOR, rVariables.StressVector);
    this->SetValue(MP_ALMANSI_STRAIN_VECTOR, rVariables.StrainVector);

    // Delta Plastic Strains
    double DeltaPlasticStrain = mConstitutiveLawVector->GetValue(MP_DELTA_PLASTIC_STRAIN, DeltaPlasticStrain );
    this->SetValue(MP_DELTA_PLASTIC_STRAIN, DeltaPlasticStrain);

    double DeltaPlasticVolumetricStrain = mConstitutiveLawVector->GetValue(MP_DELTA_PLASTIC_VOLUMETRIC_STRAIN, DeltaPlasticVolumetricStrain);
    this->SetValue(MP_DELTA_PLASTIC_VOLUMETRIC_STRAIN, DeltaPlasticVolumetricStrain);

    double DeltaPlasticDeviatoricStrain = mConstitutiveLawVector->GetValue(MP_DELTA_PLASTIC_DEVIATORIC_STRAIN, DeltaPlasticDeviatoricStrain);
    this->SetValue(MP_DELTA_PLASTIC_DEVIATORIC_STRAIN, DeltaPlasticDeviatoricStrain);

    // Total Plastic Strain
    double EquivalentPlasticStrain = mConstitutiveLawVector->GetValue(MP_EQUIVALENT_PLASTIC_STRAIN, EquivalentPlasticStrain );
    this->SetValue(MP_EQUIVALENT_PLASTIC_STRAIN, EquivalentPlasticStrain);

    double AccumulatedPlasticVolumetricStrain = mConstitutiveLawVector->GetValue(MP_ACCUMULATED_PLASTIC_VOLUMETRIC_STRAIN, AccumulatedPlasticVolumetricStrain);
    this->SetValue(MP_ACCUMULATED_PLASTIC_VOLUMETRIC_STRAIN, AccumulatedPlasticVolumetricStrain);

    double AccumulatedPlasticDeviatoricStrain = mConstitutiveLawVector->GetValue(MP_ACCUMULATED_PLASTIC_DEVIATORIC_STRAIN, AccumulatedPlasticDeviatoricStrain);
    this->SetValue(MP_ACCUMULATED_PLASTIC_DEVIATORIC_STRAIN, AccumulatedPlasticDeviatoricStrain);

    MathUtils<double>::InvertMatrix( rVariables.j, mInverseJ, rVariables.detJ );

    this->UpdateGaussPoint(rVariables, rCurrentProcessInfo);

}

//************************************************************************************
//************************************************************************************
/**
 * The position of the Gauss points/Material points is updated
 */

void UpdatedLagrangianQuadrilateral::UpdateGaussPoint( GeneralVariables & rVariables, const ProcessInfo& rCurrentProcessInfo)
{
    KRATOS_TRY

    GeometryType& rGeom = GetGeometry();
    rVariables.CurrentDisp = CalculateCurrentDisp(rVariables.CurrentDisp, rCurrentProcessInfo);
    const unsigned int number_of_nodes = rGeom.PointsNumber();
    const unsigned int dimension = rGeom.WorkingSpaceDimension();

    const array_1d<double,3>& xg = this->GetValue(MP_COORD);
    const array_1d<double,3>& MP_PreviousAcceleration = this->GetValue(MP_ACCELERATION);
    const array_1d<double,3>& MP_PreviousVelocity = this->GetValue(MP_VELOCITY);

    array_1d<double,3> delta_xg = ZeroVector(3);
    array_1d<double,3> MP_Acceleration = ZeroVector(3);
    array_1d<double,3> MP_Velocity = ZeroVector(3);
    const double& delta_time = rCurrentProcessInfo[DELTA_TIME];

    rVariables.N = this->MPMShapeFunctionPointValues(rVariables.N, xg);

    for ( unsigned int i = 0; i < number_of_nodes; i++ )
    {
        if (rVariables.N[i] > 1e-16)
        {
            const array_1d<double, 3 > & nodal_acceleration = rGeom[i].FastGetSolutionStepValue(ACCELERATION);

            for ( unsigned int j = 0; j < dimension; j++ )
            {

                delta_xg[j] += rVariables.N[i] * rVariables.CurrentDisp(i,j);
                MP_Acceleration[j] += rVariables.N[i] * nodal_acceleration[j];

                /* NOTE: The following interpolation techniques have been tried:
                    MP_Velocity[j]      += rVariables.N[i] * nodal_velocity[j];
                    MP_Acceleration[j]  += nodal_inertia[j]/(rVariables.N[i] * MP_Mass * MP_number);
                    MP_Velocity[j]      += nodal_momentum[j]/(rVariables.N[i] * MP_Mass * MP_number);
                    MP_Velocity[j]      += delta_time * rVariables.N[i] * nodal_acceleration[j];
                */
            }
        }

    }

    /* NOTE:
    Another way to update the MP velocity (see paper Guilkey and Weiss, 2003).
    This assume newmark (or trapezoidal, since n.gamma=0.5) rule of integration*/
    MP_Velocity = MP_PreviousVelocity + 0.5 * delta_time * (MP_Acceleration + MP_PreviousAcceleration);
    this -> SetValue(MP_VELOCITY,MP_Velocity );

    /* NOTE: The following interpolation techniques have been tried:
        MP_Acceleration = 4/(delta_time * delta_time) * delta_xg - 4/delta_time * MP_PreviousVelocity;
        MP_Velocity = 2.0/delta_time * delta_xg - MP_PreviousVelocity;
    */

    // Update the MP Position
    const array_1d<double,3>& new_xg = xg + delta_xg ;
    this -> SetValue(MP_COORD,new_xg);

    // Update the MP Acceleration
    this -> SetValue(MP_ACCELERATION,MP_Acceleration);

    // Update the MP total displacement
    array_1d<double,3>& MP_Displacement = this->GetValue(MP_DISPLACEMENT);
    MP_Displacement += delta_xg;
    this -> SetValue(MP_DISPLACEMENT,MP_Displacement );

    KRATOS_CATCH( "" )
}

void UpdatedLagrangianQuadrilateral::InitializeMaterial()
{
    KRATOS_TRY
    const array_1d<double,3>& xg = this->GetValue(MP_COORD);
    GeneralVariables Variables;

    if ( GetProperties()[CONSTITUTIVE_LAW] != NULL )
    {
        mConstitutiveLawVector = GetProperties()[CONSTITUTIVE_LAW]->Clone();

        Variables.N = this->MPMShapeFunctionPointValues(Variables.N, xg);

        mConstitutiveLawVector->InitializeMaterial( GetProperties(), GetGeometry(),
                Variables.N );
    }
    else
        KRATOS_ERROR << "A constitutive law needs to be specified for the element with ID: " << this->Id() << std::endl;

    KRATOS_CATCH( "" )
}


//************************************************************************************
//************************************************************************************

void UpdatedLagrangianQuadrilateral::ResetConstitutiveLaw()
{
    KRATOS_TRY
    const array_1d<double,3>& xg = this->GetValue(MP_COORD);
    GeneralVariables Variables;

    if ( GetProperties()[CONSTITUTIVE_LAW] != NULL )
    {
        mConstitutiveLawVector->ResetMaterial( GetProperties(), GetGeometry(), this->MPMShapeFunctionPointValues(Variables.N, xg) );
    }

    KRATOS_CATCH( "" )
}




//*************************COMPUTE CURRENT DISPLACEMENT*******************************
//************************************************************************************
/*
This function convert the computed nodal displacement into matrix of (number_of_nodes, dimension)
*/
Matrix& UpdatedLagrangianQuadrilateral::CalculateCurrentDisp(Matrix & rCurrentDisp, const ProcessInfo& rCurrentProcessInfo)
{
    KRATOS_TRY

    GeometryType& rGeom = GetGeometry();
    const unsigned int number_of_nodes = rGeom.PointsNumber();
    const unsigned int dimension = rGeom.WorkingSpaceDimension();

    rCurrentDisp = ZeroMatrix( number_of_nodes, dimension);

    for ( unsigned int i = 0; i < number_of_nodes; i++ )
    {
        const array_1d<double, 3 > & current_displacement  = rGeom[i].FastGetSolutionStepValue(DISPLACEMENT);

        for ( unsigned int j = 0; j < dimension; j++ )
        {
            rCurrentDisp(i,j) = current_displacement[j];
        }
    }

    return rCurrentDisp;

    KRATOS_CATCH( "" )
}


//*************************COMPUTE ALMANSI STRAIN*************************************
//************************************************************************************
// Almansi Strain: E = 0.5 (I - U^(-2))
void UpdatedLagrangianQuadrilateral::CalculateAlmansiStrain(const Matrix& rF,
        Vector& rStrainVector )
{
    KRATOS_TRY

    const unsigned int dimension = GetGeometry().WorkingSpaceDimension();

    // Left Cauchy-Green Calculation
    Matrix left_cauchy_green = prod( rF, trans( rF ) );

    // Calculating the inverse of the jacobian
    Matrix inv_left_cauchy_green ( dimension, dimension );
    double det_b=0;
    MathUtils<double>::InvertMatrix( left_cauchy_green, inv_left_cauchy_green, det_b);

    if( dimension == 2 )
    {
        // Almansi Strain Calculation
        rStrainVector[0] = 0.5 * (  1.00 - inv_left_cauchy_green( 0, 0 ) );
        rStrainVector[1] = 0.5 * (  1.00 - inv_left_cauchy_green( 1, 1 ) );
        rStrainVector[2] = - inv_left_cauchy_green( 0, 1 ); // xy
    }
    else if( dimension == 3 )
    {
        // Almansi Strain Calculation
        if ( rStrainVector.size() != 6 ) rStrainVector.resize( 6, false );
        rStrainVector[0] = 0.5 * (  1.00 - inv_left_cauchy_green( 0, 0 ) );
        rStrainVector[1] = 0.5 * (  1.00 - inv_left_cauchy_green( 1, 1 ) );
        rStrainVector[2] = 0.5 * (  1.00 - inv_left_cauchy_green( 2, 2 ) );
        rStrainVector[3] = - inv_left_cauchy_green( 0, 1 ); // xy
        rStrainVector[4] = - inv_left_cauchy_green( 1, 2 ); // yz
        rStrainVector[5] = - inv_left_cauchy_green( 0, 2 ); // xz
    }
    else
    {
        KRATOS_ERROR << "Dimension given is wrong: Something is wrong with the given dimension in function: CalculateAlmansiStrain" << std::endl;
    }

    KRATOS_CATCH( "" )
}
//*************************COMPUTE GREEN-LAGRANGE STRAIN*************************************
//************************************************************************************
// Green-Lagrange Strain: E = 0.5 * (U^2 - I) = 0.5 * (C - I)
void UpdatedLagrangianQuadrilateral::CalculateGreenLagrangeStrain(const Matrix& rF,
        Vector& rStrainVector )
{
    KRATOS_TRY

    const unsigned int dimension  = GetGeometry().WorkingSpaceDimension();

    // Right Cauchy-Green Calculation
    Matrix C ( dimension, dimension );
    noalias( C ) = prod( trans( rF ), rF );

    if( dimension == 2 )
    {
        //Green Lagrange Strain Calculation
        if ( rStrainVector.size() != 3 ) rStrainVector.resize( 3, false );
        rStrainVector[0] = 0.5 * ( C( 0, 0 ) - 1.00 );
        rStrainVector[1] = 0.5 * ( C( 1, 1 ) - 1.00 );
        rStrainVector[2] = C( 0, 1 ); // xy
    }
    else if( dimension == 3 )
    {
        //Green Lagrange Strain Calculation
        if ( rStrainVector.size() != 6 ) rStrainVector.resize( 6, false );
        rStrainVector[0] = 0.5 * ( C( 0, 0 ) - 1.00 );
        rStrainVector[1] = 0.5 * ( C( 1, 1 ) - 1.00 );
        rStrainVector[2] = 0.5 * ( C( 2, 2 ) - 1.00 );
        rStrainVector[3] = C( 0, 1 ); // xy
        rStrainVector[4] = C( 1, 2 ); // yz
        rStrainVector[5] = C( 0, 2 ); // xz
    }
    else
    {
        KRATOS_ERROR << "Dimension given is wrong: Something is wrong with the given dimension in function: CalculateGreenLagrangeStrain" << std::endl;
    }

    KRATOS_CATCH( "" )
}



//************************************************************************************
//************************************************************************************

double& UpdatedLagrangianQuadrilateral::CalculateIntegrationWeight(double& rIntegrationWeight)
{
    const unsigned int dimension = GetGeometry().WorkingSpaceDimension();

    if( dimension == 2 )
        rIntegrationWeight *= GetProperties()[THICKNESS];

    return rIntegrationWeight;
}


//************************************************************************************
//************************************************************************************

void UpdatedLagrangianQuadrilateral::EquationIdVector( EquationIdVectorType& rResult, ProcessInfo& CurrentProcessInfo )
{
    GeometryType& rGeom = GetGeometry();
    int number_of_nodes = rGeom.size();
    int dimension = rGeom.WorkingSpaceDimension();
    unsigned int dimension_2 = number_of_nodes * dimension;

    if ( rResult.size() != dimension_2 )
        rResult.resize( dimension_2, false );

    for ( int i = 0; i < number_of_nodes; i++ )
    {
        int index = i * dimension;
        rResult[index] = rGeom[i].GetDof( DISPLACEMENT_X ).EquationId();
        rResult[index + 1] = rGeom[i].GetDof( DISPLACEMENT_Y ).EquationId();

        if ( dimension == 3 )
            rResult[index + 2] = rGeom[i].GetDof( DISPLACEMENT_Z ).EquationId();
    }

}

//************************************************************************************
//************************************************************************************

void UpdatedLagrangianQuadrilateral::GetDofList( DofsVectorType& rElementalDofList, ProcessInfo& CurrentProcessInfo )
{
    rElementalDofList.resize( 0 );

    GeometryType& rGeom = GetGeometry();
    for ( unsigned int i = 0; i < rGeom.size(); i++ )
    {
        rElementalDofList.push_back( rGeom[i].pGetDof( DISPLACEMENT_X ) );
        rElementalDofList.push_back( rGeom[i].pGetDof( DISPLACEMENT_Y ) );

        if ( rGeom.WorkingSpaceDimension() == 3 )
        {
            rElementalDofList.push_back( rGeom[i].pGetDof( DISPLACEMENT_Z ) );
        }
    }
}


//************************************************************************************
//*******************DAMPING MATRIX***************************************************

void UpdatedLagrangianQuadrilateral::CalculateDampingMatrix( MatrixType& rDampingMatrix, ProcessInfo& rCurrentProcessInfo )
{
    KRATOS_TRY

    //0.-Initialize the DampingMatrix:
    const unsigned int number_of_nodes = GetGeometry().size();
    const unsigned int dimension = GetGeometry().WorkingSpaceDimension();

    //resizing as needed the LHS
    unsigned int matrix_size = number_of_nodes * dimension;

    if ( rDampingMatrix.size1() != matrix_size )
        rDampingMatrix.resize( matrix_size, matrix_size, false );

    noalias( rDampingMatrix ) = ZeroMatrix( matrix_size);

    //1.-Calculate StiffnessMatrix:
    MatrixType StiffnessMatrix  = Matrix();
    this->CalculateLeftHandSide( StiffnessMatrix, rCurrentProcessInfo );

    //2.-Calculate MassMatrix:
    MatrixType MassMatrix  = Matrix();
    this->CalculateMassMatrix ( MassMatrix, rCurrentProcessInfo );

    //3.-Get Damping Coeffitients (RAYLEIGH_ALPHA, RAYLEIGH_BETA)
    double alpha = 0;
    if( GetProperties().Has(RAYLEIGH_ALPHA) )
    {
        alpha = GetProperties()[RAYLEIGH_ALPHA];
    }
    else if( rCurrentProcessInfo.Has(RAYLEIGH_ALPHA) )
    {
        alpha = rCurrentProcessInfo[RAYLEIGH_ALPHA];
    }

    double beta  = 0;
    if( GetProperties().Has(RAYLEIGH_BETA) )
    {
        beta = GetProperties()[RAYLEIGH_BETA];
    }
    else if( rCurrentProcessInfo.Has(RAYLEIGH_BETA) )
    {
        beta = rCurrentProcessInfo[RAYLEIGH_BETA];
    }

    //4.-Compose the Damping Matrix:
    //Rayleigh Damping Matrix: alpha*M + beta*K
    rDampingMatrix  = alpha * MassMatrix;
    rDampingMatrix += beta  * StiffnessMatrix;

    KRATOS_CATCH( "" )
}
//************************************************************************************
//****************MASS MATRIX*********************************************************

void UpdatedLagrangianQuadrilateral::CalculateMassMatrix( MatrixType& rMassMatrix, ProcessInfo& rCurrentProcessInfo )
{
    KRATOS_TRY

    //I need to call the values of the shape function for the single element
    GeneralVariables Variables;
    this->InitializeGeneralVariables(Variables,rCurrentProcessInfo);

    //lumped
    const unsigned int dimension = GetGeometry().WorkingSpaceDimension();
    const unsigned int number_of_nodes = GetGeometry().PointsNumber();
    unsigned int matrix_size = dimension * number_of_nodes;

    if ( rMassMatrix.size1() != matrix_size )
        rMassMatrix.resize( matrix_size, matrix_size, false );

    rMassMatrix = ZeroMatrix(matrix_size);

    //TOTAL MASS OF ONE MP ELEMENT
    const double& TotalMass = this->GetValue(MP_MASS);

    //LUMPED MATRIX
    for ( unsigned int i = 0; i < number_of_nodes; i++ )
    {
        double temp = Variables.N[i] * TotalMass;

        for ( unsigned int j = 0; j < dimension; j++ )
        {
            unsigned int index = i * dimension + j;
            rMassMatrix( index, index ) = temp;
        }
    }

    KRATOS_CATCH( "" )
}

//************************************************************************************
//************************************************************************************

// Function that return Jacobian matrix
Matrix& UpdatedLagrangianQuadrilateral::MPMJacobian( Matrix& rResult, const array_1d<double,3>& rPoint)
{
    KRATOS_TRY

    // Derivatives of shape functions
    Matrix shape_functions_gradients;
    shape_functions_gradients = this->MPMShapeFunctionsLocalGradients(
                                   shape_functions_gradients, rPoint);

    const GeometryType& rGeom = GetGeometry();
    const unsigned int number_nodes = rGeom.PointsNumber();
    const unsigned int dimension = rGeom.WorkingSpaceDimension();

    if (dimension ==2)
    {
        rResult.resize( 2, 2, false );
        rResult = ZeroMatrix(2);

        for ( unsigned int i = 0; i < number_nodes; i++ )
        {
            rResult( 0, 0 ) += ( rGeom.GetPoint( i ).X() *  shape_functions_gradients( i, 0 ) );
            rResult( 0, 1 ) += ( rGeom.GetPoint( i ).X() *  shape_functions_gradients( i, 1 ) );
            rResult( 1, 0 ) += ( rGeom.GetPoint( i ).Y() *  shape_functions_gradients( i, 0 ) );
            rResult( 1, 1 ) += ( rGeom.GetPoint( i ).Y() *  shape_functions_gradients( i, 1 ) );
        }
    }
    else if(dimension ==3)
    {
        rResult.resize( 3, 3, false );
        rResult = ZeroMatrix(3);

        for ( unsigned int i = 0; i < number_nodes; i++ )
        {
            rResult( 0, 0 ) += ( rGeom.GetPoint( i ).X() *  shape_functions_gradients( i, 0 ) );
            rResult( 0, 1 ) += ( rGeom.GetPoint( i ).X() *  shape_functions_gradients( i, 1 ) );
            rResult( 0, 2 ) += ( rGeom.GetPoint( i ).X() *  shape_functions_gradients( i, 2 ) );
            rResult( 1, 0 ) += ( rGeom.GetPoint( i ).Y() *  shape_functions_gradients( i, 0 ) );
            rResult( 1, 1 ) += ( rGeom.GetPoint( i ).Y() *  shape_functions_gradients( i, 1 ) );
            rResult( 1, 2 ) += ( rGeom.GetPoint( i ).Y() *  shape_functions_gradients( i, 2 ) );
            rResult( 2, 0 ) += ( rGeom.GetPoint( i ).Z() *  shape_functions_gradients( i, 0 ) );
            rResult( 2, 1 ) += ( rGeom.GetPoint( i ).Z() *  shape_functions_gradients( i, 1 ) );
            rResult( 2, 2 ) += ( rGeom.GetPoint( i ).Z() *  shape_functions_gradients( i, 2 ) );
        }
    }

    return rResult;

    KRATOS_CATCH( "" )
}
/**
   * Jacobian in given point and given a delta position. This method calculate jacobian
   * matrix in given point and a given delta position.
   *
   * @param rPoint point which jacobians has to
* be calculated in it.
*
* @return Matrix of double which is jacobian matrix \f$ J \f$ in given point and a given delta position.
*
* @see DeterminantOfJacobian
* @see InverseOfJacobian
 */
Matrix& UpdatedLagrangianQuadrilateral::MPMJacobianDelta( Matrix& rResult, const array_1d<double,3>& rPoint, const Matrix & rDeltaPosition )
{
    KRATOS_TRY

    Matrix shape_functions_gradients;

    shape_functions_gradients = this->MPMShapeFunctionsLocalGradients(
                                    shape_functions_gradients, rPoint );

    const GeometryType& rGeom = GetGeometry();
    const unsigned int dimension = rGeom.WorkingSpaceDimension();

    if (dimension ==2)
    {
        rResult.resize( 2, 2, false );
        rResult = ZeroMatrix(2);

        for ( unsigned int i = 0; i < rGeom.size(); i++ )
        {
            rResult( 0, 0 ) += ( rGeom.GetPoint( i ).X() + rDeltaPosition(i,0)) * ( shape_functions_gradients( i, 0 ) );
            rResult( 0, 1 ) += ( rGeom.GetPoint( i ).X() + rDeltaPosition(i,0)) * ( shape_functions_gradients( i, 1 ) );
            rResult( 1, 0 ) += ( rGeom.GetPoint( i ).Y() + rDeltaPosition(i,1)) * ( shape_functions_gradients( i, 0 ) );
            rResult( 1, 1 ) += ( rGeom.GetPoint( i ).Y() + rDeltaPosition(i,1)) * ( shape_functions_gradients( i, 1 ) );
        }
    }
    else if(dimension ==3)
    {
        rResult.resize( 3, 3, false );
        rResult = ZeroMatrix(3);
        for ( unsigned int i = 0; i < rGeom.size(); i++ )
        {
            rResult( 0, 0 ) += ( rGeom.GetPoint( i ).X() + rDeltaPosition(i,0)) * ( shape_functions_gradients( i, 0 ) );
            rResult( 0, 1 ) += ( rGeom.GetPoint( i ).X() + rDeltaPosition(i,0)) * ( shape_functions_gradients( i, 1 ) );
            rResult( 0, 2 ) += ( rGeom.GetPoint( i ).X() + rDeltaPosition(i,0)) * ( shape_functions_gradients( i, 2 ) );
            rResult( 1, 0 ) += ( rGeom.GetPoint( i ).Y() + rDeltaPosition(i,1)) * ( shape_functions_gradients( i, 0 ) );
            rResult( 1, 1 ) += ( rGeom.GetPoint( i ).Y() + rDeltaPosition(i,1)) * ( shape_functions_gradients( i, 1 ) );
            rResult( 1, 2 ) += ( rGeom.GetPoint( i ).Y() + rDeltaPosition(i,1)) * ( shape_functions_gradients( i, 2 ) );
            rResult( 2, 0 ) += ( rGeom.GetPoint( i ).Z() + rDeltaPosition(i,2)) * ( shape_functions_gradients( i, 0 ) );
            rResult( 2, 1 ) += ( rGeom.GetPoint( i ).Z() + rDeltaPosition(i,2)) * ( shape_functions_gradients( i, 1 ) );
            rResult( 2, 2 ) += ( rGeom.GetPoint( i ).Z() + rDeltaPosition(i,2)) * ( shape_functions_gradients( i, 2 ) );
        }
    }

    return rResult;

    KRATOS_CATCH( "" )
}

//************************************************************************************
//************************************************************************************

/**
   * Shape function values in given point. This method calculate the shape function
   * vector in given point.
   *
   * @param rPoint point which shape function values have to
* be calculated in it.
*
* @return Vector of double which is shape function vector \f$ N \f$ in given point.
*
 */
Vector& UpdatedLagrangianQuadrilateral::MPMShapeFunctionPointValues( Vector& rResult, const array_1d<double,3>& rPoint )
{
    KRATOS_TRY

    const unsigned int dimension = GetGeometry().WorkingSpaceDimension();
    array_1d<double,3> rPointLocal = ZeroVector(3);
    rPointLocal = GetGeometry().PointLocalCoordinates(rPointLocal, rPoint);

    if (dimension == 2)
    {
        rResult.resize( 4, false );

        // Shape Functions (if the first node of the connettivity is the node at the bottom left)
        rResult( 0 ) = 0.25 * (1 - rPointLocal[0]) * (1 - rPointLocal[1]) ;
        rResult( 1 ) = 0.25 * (1 + rPointLocal[0]) * (1 - rPointLocal[1]) ;
        rResult( 2 ) = 0.25 * (1 + rPointLocal[0]) * (1 + rPointLocal[1]) ;
        rResult( 3 ) = 0.25 * (1 - rPointLocal[0]) * (1 + rPointLocal[1]) ;

        //Shape Function (if the first node of the connettivity is the node at the top left)
        //rResult( 0 ) = 0.25 * (1 - rPointLocal[0]) * (1 + rPointLocal[1]) ;
        //rResult( 1 ) = 0.25 * (1 - rPointLocal[0]) * (1 - rPointLocal[1]) ;
        //rResult( 2 ) = 0.25 * (1 + rPointLocal[0]) * (1 - rPointLocal[1]) ;
        //rResult( 3 ) = 0.25 * (1 + rPointLocal[0]) * (1 + rPointLocal[1]) ;

        //Shape Function (if the first node of the connettivity is the node at the top right)
        //rResult( 0 ) = 0.25 * (1 + rPointLocal[0]) * (1 + rPointLocal[1]) ;
        //rResult( 1 ) = 0.25 * (1 - rPointLocal[0]) * (1 + rPointLocal[1]) ;
        //rResult( 2 ) = 0.25 * (1 - rPointLocal[0]) * (1 - rPointLocal[1]) ;
        //rResult( 3 ) = 0.25 * (1 + rPointLocal[0]) * (1 - rPointLocal[1]) ;

        //Shape Function (if the first node of the connettivity is the node at the bottom right)
        //rResult( 0 ) = 0.25 * (1 + rPointLocal[0]) * (1 - rPointLocal[1]) ;
        //rResult( 1 ) = 0.25 * (1 + rPointLocal[0]) * (1 + rPointLocal[1]) ;
        //rResult( 2 ) = 0.25 * (1 - rPointLocal[0]) * (1 + rPointLocal[1]) ;
        //rResult( 3 ) = 0.25 * (1 - rPointLocal[0]) * (1 - rPointLocal[1]) ;

    }
    else if (dimension == 3)
    {
        rResult.resize(8, false);

        // Shape Functions (if the first node of the connettivity is the node at (-1,-1,-1))
        // NOTE: Implemented based on Carlos Felippa's Lecture on AFEM Chapter 11
        rResult( 0 ) = 0.125 * (1 - rPointLocal[0]) * (1 - rPointLocal[1]) * (1 - rPointLocal[2]) ;
        rResult( 1 ) = 0.125 * (1 + rPointLocal[0]) * (1 - rPointLocal[1]) * (1 - rPointLocal[2]) ;
        rResult( 2 ) = 0.125 * (1 + rPointLocal[0]) * (1 + rPointLocal[1]) * (1 - rPointLocal[2]) ;
        rResult( 3 ) = 0.125 * (1 - rPointLocal[0]) * (1 + rPointLocal[1]) * (1 - rPointLocal[2]) ;
        rResult( 4 ) = 0.125 * (1 - rPointLocal[0]) * (1 - rPointLocal[1]) * (1 + rPointLocal[2]) ;
        rResult( 5 ) = 0.125 * (1 + rPointLocal[0]) * (1 - rPointLocal[1]) * (1 + rPointLocal[2]) ;
        rResult( 6 ) = 0.125 * (1 + rPointLocal[0]) * (1 + rPointLocal[1]) * (1 + rPointLocal[2]) ;
        rResult( 7 ) = 0.125 * (1 - rPointLocal[0]) * (1 + rPointLocal[1]) * (1 + rPointLocal[2]) ;
    }

    return rResult;

    KRATOS_CATCH( "" )
}



// Function which return dN/de
Matrix& UpdatedLagrangianQuadrilateral::MPMShapeFunctionsLocalGradients( Matrix& rResult, const array_1d<double,3>& rPoint)
{
    const unsigned int dimension = GetGeometry().WorkingSpaceDimension();
    array_1d<double,3> rPointLocal = ZeroVector(3);

    // Evaluate local coordinates of the MP position inside the background grid
    rPointLocal = GetGeometry().PointLocalCoordinates(rPointLocal, rPoint);
    if (dimension == 2)
    {
        rResult = ZeroMatrix(4,2);

        // Gradient Shape Function (if the first node of the connettivity is the node at the bottom left)
        rResult( 0, 0 ) = -0.25 * (1 - rPointLocal[1]);
        rResult( 0, 1 ) = -0.25 * (1 - rPointLocal[0]);
        rResult( 1, 0 ) = 0.25 * (1 - rPointLocal[1]);
        rResult( 1, 1 ) = -0.25 * (1 + rPointLocal[0]);
        rResult( 2, 0 ) = 0.25 * (1 + rPointLocal[1]);
        rResult( 2, 1 ) = 0.25 * (1 + rPointLocal[0]);
        rResult( 3, 0 ) = -0.25 * (1 + rPointLocal[1]);
        rResult( 3, 1 ) = 0.25 * (1 - rPointLocal[0]);

        // Gradient Shape Function (if the first node of the connettivity is the node at the top left)
        //rResult( 0, 0 ) = -0.25 * (1 + rPointLocal[1]);
        //rResult( 0, 1 ) = 0.25 * (1 - rPointLocal[0]);
        //rResult( 1, 0 ) = -0.25 * (1 - rPointLocal[1]);
        //rResult( 1, 1 ) = -0.25 * (1 - rPointLocal[0]);
        //rResult( 2, 0 ) = 0.25 * (1 - rPointLocal[1]);
        //rResult( 2, 1 ) = -0.25 * (1 + rPointLocal[0]);
        //rResult( 3, 0 ) = +0.25 * (1 + rPointLocal[1]);
        //rResult( 3, 1 ) = +0.25 * (1 + rPointLocal[0]);

        // Gradient Shape Function (if the first node of the connettivity is the node at the top right)
        //rResult( 0, 0 ) = 0.25 * (1 + rPointLocal[1]);
        //rResult( 0, 1 ) = 0.25 * (1 + rPointLocal[0]);
        //rResult( 1, 0 ) = -0.25 * (1 + rPointLocal[1]);
        //rResult( 1, 1 ) = 0.25 * (1 - rPointLocal[0]);
        //rResult( 2, 0 ) = -0.25 * (1 - rPointLocal[1]);
        //rResult( 2, 1 ) = -0.25 * (1 - rPointLocal[0]);
        //rResult( 3, 0 ) = +0.25 * (1 - rPointLocal[1]);
        //rResult( 3, 1 ) = -0.25 * (1 + rPointLocal[0]);

        // Gradient Shape Function (if the first node of the connettivity is the node at the bottom right)
        //rResult( 0, 0 ) = 0.25 * (1 - rPointLocal[1]);
        //rResult( 0, 1 ) = - 0.25 * (1 + rPointLocal[0]);
        //rResult( 1, 0 ) = 0.25 * (1 + rPointLocal[1]);
        //rResult( 1, 1 ) = 0.25 * (1 + rPointLocal[0]);
        //rResult( 2, 0 ) = - 0.25 * (1 + rPointLocal[1]);
        //rResult( 2, 1 ) = 0.25 * (1 - rPointLocal[0]);
        //rResult( 3, 0 ) = -0.25 * (1 - rPointLocal[1]);
        //rResult( 3, 1 ) = -0.25 * (1 - rPointLocal[0]);
    }
    else if(dimension == 3)
    {
        rResult = ZeroMatrix(8,3);

        // Gradient Shape Function (if the first node of the connectivity is at (-1,-1,-1))
        // NOTE: Implemented based on Carlos Felippa's Lecture on AFEM Chapter 11
        rResult(0,0) = 0.125 * -1.0 * (1.0 + -1.0 * rPointLocal[1]) * (1.0 + -1.0 * rPointLocal[2]);
        rResult(0,1) = 0.125 * -1.0 * (1.0 + -1.0 * rPointLocal[0]) * (1.0 + -1.0 * rPointLocal[2]);
        rResult(0,2) = 0.125 * -1.0 * (1.0 + -1.0 * rPointLocal[1]) * (1.0 + -1.0 * rPointLocal[0]);

        rResult(1,0) = 0.125 *  1.0 * (1.0 + -1.0 * rPointLocal[1]) * (1.0 + -1.0 * rPointLocal[2]);
        rResult(1,1) = 0.125 * -1.0 * (1.0 +  1.0 * rPointLocal[0]) * (1.0 + -1.0 * rPointLocal[2]);
        rResult(1,2) = 0.125 * -1.0 * (1.0 + -1.0 * rPointLocal[1]) * (1.0 +  1.0 * rPointLocal[0]);

        rResult(2,0) = 0.125 *  1.0 * (1.0 +  1.0 * rPointLocal[1]) * (1.0 + -1.0 * rPointLocal[2]);
        rResult(2,1) = 0.125 *  1.0 * (1.0 +  1.0 * rPointLocal[0]) * (1.0 + -1.0 * rPointLocal[2]);
        rResult(2,2) = 0.125 * -1.0 * (1.0 +  1.0 * rPointLocal[1]) * (1.0 +  1.0 * rPointLocal[0]);

        rResult(3,0) = 0.125 * -1.0 * (1.0 +  1.0 * rPointLocal[1]) * (1.0 + -1.0 * rPointLocal[2]);
        rResult(3,1) = 0.125 *  1.0 * (1.0 + -1.0 * rPointLocal[0]) * (1.0 + -1.0 * rPointLocal[2]);
        rResult(3,2) = 0.125 * -1.0 * (1.0 +  1.0 * rPointLocal[1]) * (1.0 + -1.0 * rPointLocal[0]);

        rResult(4,0) = 0.125 * -1.0 * (1.0 + -1.0 * rPointLocal[1]) * (1.0 +  1.0 * rPointLocal[2]);
        rResult(4,1) = 0.125 * -1.0 * (1.0 + -1.0 * rPointLocal[0]) * (1.0 +  1.0 * rPointLocal[2]);
        rResult(4,2) = 0.125 *  1.0 * (1.0 + -1.0 * rPointLocal[1]) * (1.0 + -1.0 * rPointLocal[0]);

        rResult(5,0) = 0.125 *  1.0 * (1.0 + -1.0 * rPointLocal[1]) * (1.0 +  1.0 * rPointLocal[2]);
        rResult(5,1) = 0.125 * -1.0 * (1.0 +  1.0 * rPointLocal[0]) * (1.0 +  1.0 * rPointLocal[2]);
        rResult(5,2) = 0.125 *  1.0 * (1.0 + -1.0 * rPointLocal[1]) * (1.0 +  1.0 * rPointLocal[0]);

        rResult(6,0) = 0.125 *  1.0 * (1.0 +  1.0 * rPointLocal[1]) * (1.0 +  1.0 * rPointLocal[2]);
        rResult(6,1) = 0.125 *  1.0 * (1.0 +  1.0 * rPointLocal[0]) * (1.0 +  1.0 * rPointLocal[2]);
        rResult(6,2) = 0.125 *  1.0 * (1.0 +  1.0 * rPointLocal[1]) * (1.0 +  1.0 * rPointLocal[0]);

        rResult(7,0) = 0.125 * -1.0 * (1.0 +  1.0 * rPointLocal[1]) * (1.0 +  1.0 * rPointLocal[2]);
        rResult(7,1) = 0.125 *  1.0 * (1.0 + -1.0 * rPointLocal[0]) * (1.0 +  1.0 * rPointLocal[2]);
        rResult(7,2) = 0.125 *  1.0 * (1.0 +  1.0 * rPointLocal[1]) * (1.0 + -1.0 * rPointLocal[0]);
    }

    return rResult;
}

//************************************************************************************
//************************************************************************************

void UpdatedLagrangianQuadrilateral::GetValuesVector( Vector& values, int Step )
{
    GeometryType& rGeom = GetGeometry();
    const unsigned int number_of_nodes = rGeom.size();
    const unsigned int dimension = rGeom.WorkingSpaceDimension();
    unsigned int matrix_size = number_of_nodes * dimension;

    if ( values.size() != matrix_size ) values.resize( matrix_size, false );

    for ( unsigned int i = 0; i < number_of_nodes; i++ )
    {
        unsigned int index = i * dimension;
        values[index] = rGeom[i].FastGetSolutionStepValue( DISPLACEMENT_X, Step );
        values[index + 1] = rGeom[i].FastGetSolutionStepValue( DISPLACEMENT_Y, Step );

        if ( dimension == 3 )
            values[index + 2] = rGeom[i].FastGetSolutionStepValue( DISPLACEMENT_Z, Step );
    }
}


//************************************************************************************
//************************************************************************************

void UpdatedLagrangianQuadrilateral::GetFirstDerivativesVector( Vector& values, int Step )
{
    GeometryType& rGeom = GetGeometry();
    const unsigned int number_of_nodes = rGeom.size();
    const unsigned int dimension = rGeom.WorkingSpaceDimension();
    unsigned int matrix_size = number_of_nodes * dimension;

    if ( values.size() != matrix_size ) values.resize( matrix_size, false );

    for ( unsigned int i = 0; i < number_of_nodes; i++ )
    {
        unsigned int index = i * dimension;
        values[index] = rGeom[i].FastGetSolutionStepValue( VELOCITY_X, Step );
        values[index + 1] = rGeom[i].FastGetSolutionStepValue( VELOCITY_Y, Step );

        if ( dimension == 3 )
            values[index + 2] = rGeom[i].GetSolutionStepValue( VELOCITY_Z, Step );
    }
}

//************************************************************************************
//************************************************************************************

void UpdatedLagrangianQuadrilateral::GetSecondDerivativesVector( Vector& values, int Step )
{
    GeometryType& rGeom = GetGeometry();
    const unsigned int number_of_nodes = rGeom.size();
    const unsigned int dimension = rGeom.WorkingSpaceDimension();
    unsigned int matrix_size = number_of_nodes * dimension;

    if ( values.size() != matrix_size ) values.resize( matrix_size, false );

    for ( unsigned int i = 0; i < number_of_nodes; i++ )
    {
        unsigned int index = i * dimension;
        values[index] = rGeom[i].FastGetSolutionStepValue( ACCELERATION_X, Step );
        values[index + 1] = rGeom[i].FastGetSolutionStepValue( ACCELERATION_Y, Step );

        if ( dimension == 3 )
            values[index + 2] = rGeom[i].FastGetSolutionStepValue( ACCELERATION_Z, Step );
    }
}
//************************************************************************************
//************************************************************************************
void UpdatedLagrangianQuadrilateral::GetHistoricalVariables( GeneralVariables& rVariables )
{
    //Deformation Gradient F ( set to identity )
    unsigned int size =  rVariables.F.size1();
    rVariables.detF  = 1;
    rVariables.F     = IdentityMatrix(size);

    rVariables.detF0 = mDeterminantF0;
    rVariables.F0    = mDeformationGradientF0;
}

//*************************DECIMAL CORRECTION OF STRAINS******************************
//************************************************************************************

void UpdatedLagrangianQuadrilateral::DecimalCorrection(Vector& rVector)
{
    KRATOS_TRY

    for ( unsigned int i = 0; i < rVector.size(); i++ )
    {
        if( rVector[i]*rVector[i]<1e-24 )
        {
            rVector[i]=0;
        }
    }

    KRATOS_CATCH( "" )
}

//************************************************************************************
//************************************************************************************
/**
 * This function provides the place to perform checks on the completeness of the input.
 * It is designed to be called only once (or anyway, not often) typically at the beginning
 * of the calculations, so to verify that nothing is missing from the input
 * or that no common error is found.
 * @param rCurrentProcessInfo
 */
int  UpdatedLagrangianQuadrilateral::Check( const ProcessInfo& rCurrentProcessInfo )
{
    KRATOS_TRY

    GeometryType& rGeom = GetGeometry();
    const unsigned int dimension = rGeom.WorkingSpaceDimension();

    // Verify compatibility with the constitutive law
    ConstitutiveLaw::Features LawFeatures;

    this->GetProperties().GetValue( CONSTITUTIVE_LAW )->GetLawFeatures(LawFeatures);

    bool correct_strain_measure = false;
    for(unsigned int i=0; i<LawFeatures.mStrainMeasures.size(); i++)
    {
        if(LawFeatures.mStrainMeasures[i] == ConstitutiveLaw::StrainMeasure_Deformation_Gradient)
            correct_strain_measure = true;
    }

    KRATOS_ERROR_IF(correct_strain_measure == false ) << "Constitutive law is not compatible with the element type: Large Displacements " << std::endl;

    // Verify that the variables are correctly initialized
    KRATOS_ERROR_IF( VELOCITY.Key() == 0 ) << "VELOCITY has Key zero! (check if the application is correctly registered" << std::endl;
    KRATOS_ERROR_IF( DISPLACEMENT.Key() == 0 ) << "DISPLACEMENT has Key zero! (check if the application is correctly registered" << std::endl;
    KRATOS_ERROR_IF( ACCELERATION.Key() == 0 ) << "ACCELERATION has Key zero! (check if the application is correctly registered" << std::endl;
    KRATOS_ERROR_IF( DENSITY.Key() == 0 ) <<  "DENSITY has Key zero! (check if the application is correctly registered" << std::endl;
    // Verify that the dofs exist
    for ( unsigned int i = 0; i < rGeom.size(); i++ )
    {
        KRATOS_ERROR_IF( rGeom[i].SolutionStepsDataHas( DISPLACEMENT ) == false ) << "Missing variable DISPLACEMENT on node " << rGeom[i].Id() << std::endl;
        KRATOS_ERROR_IF( rGeom[i].HasDofFor( DISPLACEMENT_X ) == false || rGeom[i].HasDofFor( DISPLACEMENT_Y ) == false || rGeom[i].HasDofFor( DISPLACEMENT_Z ) == false ) << "Missing one of the dofs for the variable DISPLACEMENT on node " << GetGeometry()[i].Id() << std::endl;
    }

    // Verify that the constitutive law exists
    if( this->GetProperties().Has( CONSTITUTIVE_LAW ) == false)
    {
        KRATOS_ERROR << "Constitutive law not provided for property " << this->GetProperties().Id() << std::endl;
    }
    else
    {
        // Verify that the constitutive law has the correct dimension
        if ( dimension == 2 )
        {
            KRATOS_ERROR_IF(THICKNESS.Key() == 0 ) << "THICKNESS has Key zero! (check if the application is correctly registered" << std::endl;
            KRATOS_ERROR_IF( this->GetProperties().Has( THICKNESS ) == false ) << "THICKNESS not provided for element " << this->Id() << std::endl;
        }
        else
        {
            KRATOS_ERROR_IF( this->GetProperties().GetValue( CONSTITUTIVE_LAW )->GetStrainSize() != 6 ) << "Wrong constitutive law used. This is a 3D element! expected strain size is 6 (el id = ) " << this->Id() << std::endl;
        }

        // Check constitutive law
        this->GetProperties().GetValue( CONSTITUTIVE_LAW )->Check( this->GetProperties(), rGeom, rCurrentProcessInfo );

    }

    return 0;

    KRATOS_CATCH( "" );
}


void UpdatedLagrangianQuadrilateral::save( Serializer& rSerializer ) const
{
    KRATOS_SERIALIZE_SAVE_BASE_CLASS( rSerializer, Element )

    rSerializer.save("ConstitutiveLawVector",mConstitutiveLawVector);
    rSerializer.save("DeformationGradientF0",mDeformationGradientF0);
    rSerializer.save("DeterminantF0",mDeterminantF0);
    rSerializer.save("InverseJ0",mInverseJ0);
    rSerializer.save("DeterminantJ0",mDeterminantJ0);

}

void UpdatedLagrangianQuadrilateral::load( Serializer& rSerializer )
{
    KRATOS_SERIALIZE_LOAD_BASE_CLASS( rSerializer, Element )
    rSerializer.load("ConstitutiveLawVector",mConstitutiveLawVector);
    rSerializer.load("DeformationGradientF0",mDeformationGradientF0);
    rSerializer.load("DeterminantF0",mDeterminantF0);
    rSerializer.load("InverseJ0",mInverseJ0);
    rSerializer.load("DeterminantJ0",mDeterminantJ0);
}


} // Namespace Kratos
<|MERGE_RESOLUTION|>--- conflicted
+++ resolved
@@ -873,13 +873,6 @@
     // Calculating shape function
     Variables.N = this->MPMShapeFunctionPointValues(Variables.N, xg);
 
-<<<<<<< HEAD
-    // Initialize Constitutive Law
-    mConstitutiveLawVector->InitializeSolutionStep( GetProperties(),
-            rGeom, Variables.N, rCurrentProcessInfo );
-
-=======
->>>>>>> 444f9e86
     mFinalizedStep = false;
 
     const array_1d<double,3>& MP_Velocity = this->GetValue(MP_VELOCITY);
