--- conflicted
+++ resolved
@@ -454,14 +454,9 @@
                                 if (!is_found) KRATOS_WARNING("MPM particle generator utility") << "::MPC search failed." << std::endl;
                                 
                                 pelem->Set(ACTIVE);
-<<<<<<< HEAD
-                                auto p_quadrature_point_geometry = CreateQuadraturePointsUtility<Node<3>>::CreateFromCoordinates(
                                     pelem->pGetGeometry(),
                                     xg,
-=======
-                                auto p_new_geometry = CreateQuadraturePointsUtility<Node>::CreateFromCoordinates(
-                                    pelem->pGetGeometry(), mpc_xg[0],
->>>>>>> 5137a17b
+                                auto p_quadrature_point_geometry = CreateQuadraturePointsUtility<Node<3>>::CreateFromCoordinates(
                                     mpc_area[0]);
 
 
