//    |  /           |
//    ' /   __| _` | __|  _ \   __|
//    . \  |   (   | |   (   |\__ \.
//   _|\_\_|  \__,_|\__|\___/ ____/
//                   Multi-Physics
//
//  License:		 BSD License
//					 Kratos default license: kratos/license.txt
//
//  Main authors:    Bodhinanda Chandra
//


#ifndef KRATOS_MPM_PARTICLE_GENERATOR_UTILITY
#define KRATOS_MPM_PARTICLE_GENERATOR_UTILITY

// System includes

// External includes

// Project includes
#include "includes/model_part.h"
#include "utilities/binbased_fast_point_locator.h"
#include "utilities/quadrature_points_utility.h"
#include "particle_mechanics_application_variables.h"
#include "custom_utilities/particle_mechanics_math_utilities.h"


namespace Kratos
{
namespace MPMParticleGeneratorUtility
{

    typedef std::size_t IndexType;

    typedef std::size_t SizeType;

    typedef Geometry< Node<3> > GeometryType;

    typedef GeometryData::IntegrationMethod IntegrationMethod;

    /**
     * @brief Function that return matrix of shape function value for 16 particles.
     * @details It is only possible to be used in 2D Triangular.
     */
    Matrix MP16ShapeFunctions();


    /**
     * @brief Function that return matrix of shape function value for 33 particles.
     * @details It is only possible to be used in 2D Triangular.
     */
    Matrix MP33ShapeFunctions();

    /// Get integration weights of the geometry for the given integration method
    void GetIntegrationPointVolumes(const GeometryType& rGeom, const IntegrationMethod IntegrationMethod, Vector& rIntVolumes);

    /// Get integration weights of the geometry for the given integration method
    void GetIntegrationPointArea(const GeometryType& rGeom, const IntegrationMethod IntegrationMethod, Vector& rIntVolumes);

    /// Get integration method and shape function values for the given element
    void DetermineIntegrationMethodAndShapeFunctionValues(const GeometryType& rGeom, const SizeType ParticlesPerElement,
        IntegrationMethod& rIntegrationMethod, Matrix& rN, bool& IsEqualVolumes);

    /// Get integration method and shape function values for the given condition
    void DetermineConditionIntegrationMethodAndShapeFunctionValues(const GeometryType& rGeom, const SizeType ParticlesPerElement,
        IntegrationMethod& rIntegrationMethod, Matrix& rN, bool& IsEqualVolumes);

    /**
     * @brief Construct material points or particles from given initial mesh
     * @details Generating particles using a designated shape functions
     */
    template<SizeType TDimension>
    void GenerateMaterialPointElement(  ModelPart& rBackgroundGridModelPart,
                                        ModelPart& rInitialModelPart,
                                        ModelPart& rMPMModelPart,
<<<<<<< HEAD
                                        bool IsMixedFormulation = false) {
        const bool IsAxisSymmetry = (rBackgroundGridModelPart.GetProcessInfo().Has(IS_AXISYMMETRIC))
            ? rBackgroundGridModelPart.GetProcessInfo().GetValue(IS_AXISYMMETRIC)
            : false;

        // Initialize zero the variables needed
        std::vector<array_1d<double, 3>> xg = { ZeroVector(3) };
        std::vector<array_1d<double, 3>> mp_displacement = { ZeroVector(3) };
        std::vector<array_1d<double, 3>> mp_velocity = { ZeroVector(3) };
        std::vector<array_1d<double, 3>> mp_acceleration = { ZeroVector(3) };
        std::vector<array_1d<double, 3>> mp_volume_acceleration = { ZeroVector(3) };

        std::vector<Vector> mp_cauchy_stress_vector = { ZeroVector(6) };
        std::vector<Vector> mp_almansi_strain_vector = { ZeroVector(6) };
        std::vector<double> mp_pressure = { 0.0 };

        std::vector<double> mp_mass(1);
        std::vector<double> mp_volume(1);

        // Determine element index: This convention is done in order for the purpose of visualization in GiD
        const unsigned int number_elements = rBackgroundGridModelPart.NumberOfElements() + rInitialModelPart.NumberOfElements();
        const unsigned int number_nodes = rBackgroundGridModelPart.NumberOfNodes();
        unsigned int last_element_id = (number_nodes > number_elements) ? (number_nodes + 1) : (number_elements + 1);

        //NOTE: For a mpi-run, unique Id's across all mpi nodes are required.
        unsigned int size = 1;
        unsigned int rank = 0;
        if( rBackgroundGridModelPart.GetCommunicator().IsDistributed() ){
            size = rBackgroundGridModelPart.GetCommunicator().TotalProcesses();
            rank = rBackgroundGridModelPart.GetCommunicator().MyPID();
            last_element_id = rBackgroundGridModelPart.GetCommunicator().GetDataCommunicator().SumAll(last_element_id) + rank;
        }
        unsigned int new_element_id = last_element_id;

        BinBasedFastPointLocator<TDimension> SearchStructure(rBackgroundGridModelPart);
        SearchStructure.UpdateSearchDatabase();
        typename BinBasedFastPointLocator<TDimension>::ResultContainerType results(100);

        // Loop over the submodelpart of rInitialModelPart
        for (ModelPart::SubModelPartIterator submodelpart_it = rInitialModelPart.SubModelPartsBegin();
            submodelpart_it != rInitialModelPart.SubModelPartsEnd(); submodelpart_it++)
        {
            ModelPart& submodelpart = *submodelpart_it;
            std::string submodelpart_name = submodelpart.Name();

            rMPMModelPart.CreateSubModelPart(submodelpart_name);

            // Loop over the element of submodelpart and generate mpm element to be appended to the rMPMModelPart
            for (ModelPart::ElementIterator i = submodelpart.ElementsBegin();
                i != submodelpart.ElementsEnd(); i++)
            {
                if (i->IsDefined(ACTIVE))
                {
                    Properties::Pointer properties = i->pGetProperties();
                    const double density = i->GetProperties()[DENSITY];

                    // Check number of particles per element to be created
                    unsigned int particles_per_element;
                    if (i->GetProperties().Has(PARTICLES_PER_ELEMENT)) {
                        particles_per_element = i->GetProperties()[PARTICLES_PER_ELEMENT];
                    }
                    else {
                        std::string warning_msg = "PARTICLES_PER_ELEMENT is not specified in Properties, ";
                        warning_msg += "1 Particle per element is assumed.";
                        KRATOS_WARNING("MPMParticleGeneratorUtility") << "WARNING: " << warning_msg << std::endl;
                        particles_per_element = 1;
                    }

                    // Get geometry and dimension of the background grid
                    const GeometryData::KratosGeometryType background_geo_type = rBackgroundGridModelPart.ElementsBegin()->GetGeometry().GetGeometryType();
                    const std::size_t domain_size = rBackgroundGridModelPart.GetProcessInfo()[DOMAIN_SIZE];
                    const Geometry< Node < 3 > >& r_geometry = i->GetGeometry(); // current element's geometry

                    // Get integration method and shape function values
                    IntegrationMethod int_method = GeometryData::GI_GAUSS_1;
                    Matrix shape_functions_values;
                    bool is_equal_int_volumes = false;
                    DetermineIntegrationMethodAndShapeFunctionValues(r_geometry, particles_per_element,
                        int_method, shape_functions_values, is_equal_int_volumes);

                    // Get volumes of the material points
                    const unsigned int integration_point_per_elements = shape_functions_values.size1();
                    Vector int_volumes (integration_point_per_elements);
                    if (is_equal_int_volumes) {
                        for (size_t j = 0; j < integration_point_per_elements; ++j)  int_volumes[j] = r_geometry.DomainSize() / integration_point_per_elements;
                    }
                    else  GetIntegrationPointVolumes(r_geometry, int_method, int_volumes);
                    if (domain_size == 2 && i->GetProperties().Has(THICKNESS)) {
                        for (size_t j = 0; j < integration_point_per_elements; ++j) int_volumes[j] *= i->GetProperties()[THICKNESS];
                    }

                    // Set element type
                    std::string element_type_name = "UpdatedLagrangian";
                    if (IsMixedFormulation) {
                        if (background_geo_type == GeometryData::Kratos_Triangle2D3) element_type_name = "UpdatedLagrangianUP";
                        else KRATOS_ERROR << "Element for mixed U-P formulation is only implemented for 2D Triangle Elements." << std::endl;
                    }
                    else if (IsAxisSymmetry && domain_size == 3) KRATOS_ERROR << "Axisymmetric elements must be used in a 2D domain. You specified a 3D domain." << std::endl;
                    else if (rBackgroundGridModelPart.GetProcessInfo().Has(IS_PQMPM)) {
                        if (rBackgroundGridModelPart.GetProcessInfo().GetValue(IS_PQMPM)) {
                            element_type_name = "UpdatedLagrangianPQ";
                            KRATOS_ERROR_IF(IsAxisSymmetry) << "PQMPM is not implemented for axisymmetric elements yet." << std::endl;
                        }
                    }

                    // Get new element
                    const Element& new_element = KratosComponents<Element>::Get(element_type_name);

                    // Loop over the material points that fall in each grid element
                    for (unsigned int PointNumber = 0; PointNumber < integration_point_per_elements; PointNumber++)
                    {
                        mp_volume[0] = int_volumes[PointNumber];
                        mp_mass[0] = int_volumes[PointNumber]*density;

                        std::vector<double> MP_density = { density };

                        xg[0].clear();

                        // Loop over the nodes of the grid element
                        for (unsigned int dimension = 0; dimension < r_geometry.WorkingSpaceDimension(); dimension++)
                        {
                            for (unsigned int j = 0; j < r_geometry.size(); j++)
                            {
                                xg[0][dimension] = xg[0][dimension] + shape_functions_values(PointNumber, j) * r_geometry[j].Coordinates()[dimension];
                            }
                        }
                        if (IsAxisSymmetry) {
                            mp_volume[0] *= 2.0 * Globals::Pi * xg[0][0];
                            mp_mass[0] = mp_volume[0] * density;
                        }

                        typename BinBasedFastPointLocator<TDimension>::ResultIteratorType result_begin = results.begin();
                        Element::Pointer pelem;
                        Vector N;

                        // FindPointOnMesh find the background element in which a given point falls and the relative shape functions
                        bool is_found = SearchStructure.FindPointOnMesh(xg[0], N, pelem, result_begin);
                        //if (!is_found) KRATOS_WARNING("MPM particle generator utility") << "::search failed." << std::endl;

                        //TODO: Can this be general case?
                        if(is_found){
                        pelem->Set(ACTIVE);
                        auto p_new_geometry = CreateQuadraturePointsUtility<Node<3>>::CreateFromCoordinates(
                            pelem->pGetGeometry(), xg[0],
                            mp_volume[0]);

                        // Create new material point element
                        new_element_id += size;
                        Element::Pointer p_element = new_element.Create(
                            new_element_id, p_new_geometry, properties);

                        const ProcessInfo process_info = ProcessInfo();

                        // Setting particle element's initial condition
                        p_element->SetValuesOnIntegrationPoints(MP_DENSITY, MP_density, process_info);
                        p_element->SetValuesOnIntegrationPoints(MP_MASS, mp_mass, process_info);
                        p_element->SetValuesOnIntegrationPoints(MP_VOLUME, mp_volume, process_info);
                        p_element->SetValuesOnIntegrationPoints(MP_COORD, xg, process_info);
                        p_element->SetValuesOnIntegrationPoints(MP_DISPLACEMENT, mp_displacement, process_info);
                        p_element->SetValuesOnIntegrationPoints(MP_VELOCITY, mp_velocity, process_info);
                        p_element->SetValuesOnIntegrationPoints(MP_ACCELERATION, mp_acceleration, process_info);
                        p_element->SetValuesOnIntegrationPoints(MP_VOLUME_ACCELERATION, mp_volume_acceleration, process_info);
                        p_element->SetValuesOnIntegrationPoints(MP_CAUCHY_STRESS_VECTOR, mp_cauchy_stress_vector, process_info);
                        p_element->SetValuesOnIntegrationPoints(MP_ALMANSI_STRAIN_VECTOR, mp_almansi_strain_vector, process_info);

                        if (IsMixedFormulation)
                        {
                            p_element->SetValuesOnIntegrationPoints(MP_PRESSURE, mp_pressure, process_info);
                        }

                        // Add the MP Element to the model part
                        rMPMModelPart.GetSubModelPart(submodelpart_name).AddElement(p_element);
                        //TODO: Test if this also works in python..
                        rMPMModelPart.GetCommunicator().LocalMesh().AddElement(p_element);
                        }
                    }

                    last_element_id += size*integration_point_per_elements;

                }
            }
        }
    }

=======
                                        bool IsMixedFormulation=false); 
    /**
     * @brief Function to Initiate material point condition.
     * @details Generating particle condition using a designated shape functions
     */
>>>>>>> fd0c366d

    template<SizeType TDimension>
    void GenerateMaterialPointCondition(ModelPart& rBackgroundGridModelPart,
                                            ModelPart& rInitialModelPart,
                                            ModelPart& rMPMModelPart);
    /**
     * @brief Function to Initiate material point condition.
     * @details Generating particle condition using a designated shape functions
     */
    void KRATOS_API(PARTICLE_MECHANICS_APPLICATION) GenerateMaterialPointCondition(
                                            ModelPart& rBackgroundGridModelPart,
                                            ModelPart& rInitialModelPart,
                                            ModelPart& rMPMModelPart);

}; // end namespace MPMParticleGeneratorUtility
} // end namespace Kratos

#endif // KRATOS_MPM_PARTICLE_GENERATOR_UTILITY

<|MERGE_RESOLUTION|>--- conflicted
+++ resolved
@@ -74,8 +74,9 @@
     void GenerateMaterialPointElement(  ModelPart& rBackgroundGridModelPart,
                                         ModelPart& rInitialModelPart,
                                         ModelPart& rMPMModelPart,
-<<<<<<< HEAD
                                         bool IsMixedFormulation = false) {
+
+        /** mpi implementation
         const bool IsAxisSymmetry = (rBackgroundGridModelPart.GetProcessInfo().Has(IS_AXISYMMETRIC))
             ? rBackgroundGridModelPart.GetProcessInfo().GetValue(IS_AXISYMMETRIC)
             : false;
@@ -259,13 +260,12 @@
         }
     }
 
-=======
-                                        bool IsMixedFormulation=false); 
+    */
+
     /**
      * @brief Function to Initiate material point condition.
      * @details Generating particle condition using a designated shape functions
      */
->>>>>>> fd0c366d
 
     template<SizeType TDimension>
     void GenerateMaterialPointCondition(ModelPart& rBackgroundGridModelPart,
