//    |  /           |
//    ' /   __| _` | __|  _ \   __|
//    . \  |   (   | |   (   |\__ \.
//   _|\_\_|  \__,_|\__|\___/ ____/
//                   Multi-Physics
//
//  License:		 BSD License
//					 Kratos default license: kratos/license.txt
//
//  Main authors:    Ilaria Iaconeta, Bodhinanda Chandra
//
//


#if !defined(KRATOS_PARTICLE_MECHANICS_APPLICATION_H_INCLUDED )
#define  KRATOS_PARTICLE_MECHANICS_APPLICATION_H_INCLUDED

// System includes
#include <string>
#include <iostream>

// External includes
#include "particle_mechanics_application_variables.h"

// Project includes
#include "includes/define.h"
#include "includes/serializer.h"
#include "includes/constitutive_law.h"
#include "includes/kratos_application.h"

#include "includes/condition.h"
#include "includes/ublas_interface.h"

#include "containers/flags.h"

/* CONDITIONS */
#include "custom_conditions/grid_based_conditions/mpm_grid_base_load_condition.h"
#include "custom_conditions/grid_based_conditions/mpm_grid_point_load_condition.h"
#include "custom_conditions/grid_based_conditions/mpm_grid_axisym_point_load_condition.h"
#include "custom_conditions/grid_based_conditions/mpm_grid_line_load_condition_2d.h"
#include "custom_conditions/grid_based_conditions/mpm_grid_axisym_line_load_condition_2d.h"
#include "custom_conditions/grid_based_conditions/mpm_grid_surface_load_condition_3d.h"
#include "custom_conditions/particle_based_conditions/mpm_particle_base_dirichlet_condition.h"
#include "custom_conditions/particle_based_conditions/mpm_particle_penalty_dirichlet_condition.h"
#include "custom_conditions/particle_based_conditions/mpm_particle_penalty_coupling_interface_condition.h"
#include "custom_conditions/particle_based_conditions/mpm_particle_base_load_condition.h"
#include "custom_conditions/particle_based_conditions/mpm_particle_point_load_condition.h"

//---element
#include "custom_elements/updated_lagrangian.hpp"
#include "custom_elements/updated_lagrangian_UP.hpp"
#include "custom_elements/updated_lagrangian_PQ.hpp"
#include "custom_elements/updated_lagrangian_UP_VMS.hpp"

//---constitutive laws
#include "custom_constitutive/linear_elastic_3D_law.hpp"
#include "custom_constitutive/linear_elastic_plane_stress_2D_law.hpp"
#include "custom_constitutive/linear_elastic_plane_strain_2D_law.hpp"
#include "custom_constitutive/linear_elastic_axisym_2D_law.hpp"
#include "custom_constitutive/johnson_cook_thermal_plastic_3D_law.hpp"
#include "custom_constitutive/johnson_cook_thermal_plastic_plane_strain_2D_law.hpp"
#include "custom_constitutive/johnson_cook_thermal_plastic_axisym_2D_law.hpp"
#include "custom_constitutive/hyperelastic_3D_law.hpp"
#include "custom_constitutive/hyperelastic_plane_strain_2D_law.hpp"
#include "custom_constitutive/hyperelastic_axisym_2D_law.hpp"
#include "custom_constitutive/hyperelastic_UP_3D_law.hpp"
#include "custom_constitutive/hyperelastic_plane_strain_UP_2D_law.hpp"
#include "custom_constitutive/hencky_mc_3D_law.hpp"
#include "custom_constitutive/hencky_mc_plane_strain_2D_law.hpp"
#include "custom_constitutive/hencky_mc_axisym_2D_law.hpp"
#include "custom_constitutive/hencky_mc_UP_3D_law.hpp"
#include "custom_constitutive/hencky_mc_plane_strain_UP_2D_law.hpp"
#include "custom_constitutive/hencky_mc_strain_softening_3D_law.hpp"
#include "custom_constitutive/hencky_mc_strain_softening_plane_strain_2D_law.hpp"
#include "custom_constitutive/hencky_mc_strain_softening_axisym_2D_law.hpp"
#include "custom_constitutive/hencky_borja_cam_clay_3D_law.hpp"
#include "custom_constitutive/hencky_borja_cam_clay_plane_strain_2D_law.hpp"
#include "custom_constitutive/hencky_borja_cam_clay_axisym_2D_law.hpp"
#include "custom_constitutive/displacement_newtonian_fluid_3D_law.hpp"
#include "custom_constitutive/displacement_newtonian_fluid_plane_strain_2D_law.hpp"
<<<<<<< HEAD
#include "custom_constitutive/displacement_newtonian_fluid_UP_3D_law.hpp"
#include "custom_constitutive/displacement_newtonian_fluid_plane_strain_UP_2D_law.hpp"
=======
>>>>>>> e47183ec

//---flow rules
#include "custom_constitutive/flow_rules/mc_plastic_flow_rule.hpp"
#include "custom_constitutive/flow_rules/mc_strain_softening_plastic_flow_rule.hpp"
#include "custom_constitutive/flow_rules/borja_cam_clay_plastic_flow_rule.hpp"

//---yield criteria
#include "custom_constitutive/yield_criteria/mc_yield_criterion.hpp"
#include "custom_constitutive/yield_criteria/modified_cam_clay_yield_criterion.hpp"

//---hardening laws
#include "custom_constitutive/hardening_laws/exponential_strain_softening_law.hpp"
#include "custom_constitutive/hardening_laws/cam_clay_hardening_law.hpp"

namespace Kratos
{

/// Short class definition.
/**
 * This application features Elements, Conditions, Constitutive laws and Utilities
 * for particle mechanics problems.
 * Currently developed methods are: (1) Material Point Method
 */
class KRATOS_API(PARTICLE_MECHANICS_APPLICATION) KratosParticleMechanicsApplication : public KratosApplication
{
public:
    ///@name Type Definitions
    ///@{

    /// Pointer definition of KratosParticleMechanicsApplication
    KRATOS_CLASS_POINTER_DEFINITION(KratosParticleMechanicsApplication);

    ///@}
    ///@name Life Cycle
    ///@{

    /// Default constructor.
    KratosParticleMechanicsApplication();

    /// Destructor.
    ~KratosParticleMechanicsApplication() override {}


    ///@}
    ///@name Operators
    ///@{


    ///@}
    ///@name Operations
    ///@{

    void Register() override;

    ///@}
    ///@name Access
    ///@{


    ///@}
    ///@name Inquiry
    ///@{


    ///@}
    ///@name Input and output
    ///@{

    /// Turn back information as a string.
    std::string Info() const override
    {
        return "KratosParticleMechanicsApplication";
    }

    /// Print information about this object.
    void PrintInfo(std::ostream& rOStream) const override
    {
        rOStream << Info();
        PrintData(rOStream);
    }

    ///// Print object's data.
    void PrintData(std::ostream& rOStream) const override
    {
        KRATOS_WATCH("in my application");
        KRATOS_WATCH(KratosComponents<VariableData>::GetComponents().size() );
        rOStream << "Variables:" << std::endl;
        KratosComponents<VariableData>().PrintData(rOStream);
        rOStream << std::endl;
        rOStream << "Elements:" << std::endl;
        KratosComponents<Element>().PrintData(rOStream);
        rOStream << std::endl;
        rOStream << "Conditions:" << std::endl;
        KratosComponents<Condition>().PrintData(rOStream);
    }


    ///@}
    ///@name Friends
    ///@{


    ///@}

protected:
    ///@name Protected static Member Variables
    ///@{


    ///@}
    ///@name Protected member Variables
    ///@{


    ///@}
    ///@name Protected Operators
    ///@{


    ///@}
    ///@name Protected Operations
    ///@{


    ///@}
    ///@name Protected  Access
    ///@{


    ///@}
    ///@name Protected Inquiry
    ///@{


    ///@}
    ///@name Protected LifeCycle
    ///@{


    ///@}

private:
    ///@name Static Member Variables
    ///@{



    //       static const ApplicationCondition  msApplicationCondition;

    ///@}
    ///@name Member Variables
    ///@{

    // Elements
    const UpdatedLagrangian mUpdatedLagrangian;
    const UpdatedLagrangianUP mUpdatedLagrangianUP;
    const UpdatedLagrangianPQ mUpdatedLagrangianPQ;
    const UpdatedLagrangianUPVMS mUpdatedLagrangianUPVMS;

    // Deprecated Elements
    const UpdatedLagrangian mUpdatedLagrangian2D3N;
    const UpdatedLagrangian mUpdatedLagrangian3D4N;
    const UpdatedLagrangian mUpdatedLagrangianUP2D3N;
    const UpdatedLagrangian mUpdatedLagrangian2D4N;
    const UpdatedLagrangian mUpdatedLagrangian3D8N;
    const UpdatedLagrangian mUpdatedLagrangianAxisymmetry2D3N;
    const UpdatedLagrangian mUpdatedLagrangianAxisymmetry2D4N;

    // Conditions
    // Grid Conditions:
    const MPMGridPointLoadCondition mMPMGridPointLoadCondition2D1N;
    const MPMGridPointLoadCondition mMPMGridPointLoadCondition3D1N;
    const MPMGridAxisymPointLoadCondition mMPMGridAxisymPointLoadCondition2D1N;
    const MPMGridLineLoadCondition2D mMPMGridLineLoadCondition2D2N;
    const MPMGridAxisymLineLoadCondition2D mMPMGridAxisymLineLoadCondition2D2N;
    const MPMGridSurfaceLoadCondition3D mMPMGridSurfaceLoadCondition3D3N;
    const MPMGridSurfaceLoadCondition3D mMPMGridSurfaceLoadCondition3D4N;
    // Particle Conditions:
    const MPMParticlePenaltyDirichletCondition mMPMParticlePenaltyDirichletCondition;
    const MPMParticlePenaltyCouplingInterfaceCondition mMPMParticlePenaltyCouplingInterfaceCondition;
    const MPMParticlePointLoadCondition mMPMParticlePointLoadCondition;

    // Deprecated Conditions
    const MPMParticlePenaltyDirichletCondition mMPMParticlePenaltyDirichletCondition2D3N;
    const MPMParticlePenaltyDirichletCondition mMPMParticlePenaltyDirichletCondition2D4N;
    const MPMParticlePenaltyDirichletCondition mMPMParticlePenaltyDirichletCondition3D4N;
    const MPMParticlePenaltyDirichletCondition mMPMParticlePenaltyDirichletCondition3D8N;
    const MPMParticlePenaltyCouplingInterfaceCondition mMPMParticlePenaltyCouplingInterfaceCondition2D3N;
    const MPMParticlePenaltyCouplingInterfaceCondition mMPMParticlePenaltyCouplingInterfaceCondition2D4N;
    const MPMParticlePenaltyCouplingInterfaceCondition mMPMParticlePenaltyCouplingInterfaceCondition3D4N;
    const MPMParticlePenaltyCouplingInterfaceCondition mMPMParticlePenaltyCouplingInterfaceCondition3D8N;
    const MPMParticlePointLoadCondition mMPMParticlePointLoadCondition2D3N;
    const MPMParticlePointLoadCondition mMPMParticlePointLoadCondition3D4N;
    const MPMParticlePointLoadCondition mMPMParticlePointLoadCondition2D4N;
    const MPMParticlePointLoadCondition mMPMParticlePointLoadCondition3D8N;


    // Constitutive laws
    // CL: Linear Elastic laws
    const LinearElastic3DLaw                                mLinearElastic3DLaw;
    const LinearElasticPlaneStress2DLaw                     mLinearElasticPlaneStress2DLaw;
    const LinearElasticPlaneStrain2DLaw                     mLinearElasticPlaneStrain2DLaw;
    const LinearElasticAxisym2DLaw                          mLinearElasticAxisym2DLaw;
    // CL: Johnson Cooker Thermal Plastic laws
    const JohnsonCookThermalPlastic3DLaw                    mJohnsonCookThermalPlastic3DLaw;
    const JohnsonCookThermalPlastic2DPlaneStrainLaw         mJohnsonCookThermalPlastic2DPlaneStrainLaw;
    const JohnsonCookThermalPlastic2DAxisymLaw              mJohnsonCookThermalPlastic2DAxisymLaw;
    // CL: Hyperelastic laws
    const HyperElastic3DLaw                                 mHyperElastic3DLaw;
    const HyperElasticPlaneStrain2DLaw                      mHyperElasticPlaneStrain2DLaw;
    const HyperElasticAxisym2DLaw                           mHyperElasticAxisym2DLaw;
    const HyperElasticUP3DLaw                               mHyperElasticUP3DLaw;
    const HyperElasticPlaneStrainUP2DLaw                    mHyperElasticPlaneStrainUP2DLaw;
    // CL: Mohr Coulomb
    const HenckyMCPlastic3DLaw                              mHenckyMCPlastic3DLaw;
    const HenckyMCPlasticPlaneStrain2DLaw                   mHenckyMCPlasticPlaneStrain2DLaw;
    const HenckyMCPlasticAxisym2DLaw                        mHenckyMCPlasticAxisym2DLaw;
    const HenckyMCPlasticUP3DLaw                            mHenckyMCPlasticUP3DLaw;
    const HenckyMCPlasticPlaneStrainUP2DLaw                 mHenckyMCPlasticPlaneStrainUP2DLaw;
    // CL: Mohr Coulomb Strain Softening
    const HenckyMCStrainSofteningPlastic3DLaw               mHenckyMCStrainSofteningPlastic3DLaw;
    const HenckyMCStrainSofteningPlasticPlaneStrain2DLaw    mHenckyMCStrainSofteningPlasticPlaneStrain2DLaw;
    const HenckyMCStrainSofteningPlasticAxisym2DLaw         mHenckyMCStrainSofteningPlasticAxisym2DLaw;
    // CL: Borja Cam Clay
    const HenckyBorjaCamClayPlastic3DLaw                    mHenckyBorjaCamClayPlastic3DLaw;
    const HenckyBorjaCamClayPlasticPlaneStrain2DLaw         mHenckyBorjaCamClayPlasticPlaneStrain2DLaw;
    const HenckyBorjaCamClayPlasticAxisym2DLaw              mHenckyBorjaCamClayPlasticAxisym2DLaw;
    // CL: Displacement-based Newtonian Fluid
<<<<<<< HEAD
    const DispNewtonianFluid3DLaw		            mDispNewtonianFluid3DLaw;
    const DispNewtonianFluidPlaneStrain2DLaw		    mDispNewtonianFluidPlaneStrain2DLaw;
    const DispNewtonianFluidUP3DLaw		            mDispNewtonianFluidUP3DLaw;
    const DispNewtonianFluidPlaneStrainUP2DLaw		    mDispNewtonianFluidPlaneStrainUP2DLaw;

=======
    const DispNewtonianFluid3DLaw                           mDispNewtonianFluid3DLaw;
    const DispNewtonianFluidPlaneStrain2DLaw                mDispNewtonianFluidPlaneStrain2DLaw;
>>>>>>> e47183ec
    // Flow Rules
    const MCPlasticFlowRule                         mMCPlasticFlowRule;
    const MCStrainSofteningPlasticFlowRule          mMCStrainSofteningPlasticFlowRule;
    const BorjaCamClayPlasticFlowRule               mBorjaCamClayPlasticFlowRule;

    // Yield Criteria
    const MCYieldCriterion                          mMCYieldCriterion;
    const ModifiedCamClayYieldCriterion             mModifiedCamClayYieldCriterion;

    // Hardening Laws
    const ExponentialStrainSofteningLaw             mExponentialStrainSofteningLaw;
    const CamClayHardeningLaw                       mCamClayHardeningLaw;

    ///@}
    ///@name Private Operators
    ///@{


    ///@}
    ///@name Private Operations
    ///@{


    ///@}
    ///@name Private  Access
    ///@{


    ///@}
    ///@name Private Inquiry
    ///@{


    ///@}
    ///@name Un accessible methods
    ///@{

    /// Assignment operator.
    KratosParticleMechanicsApplication& operator=(KratosParticleMechanicsApplication const& rOther);

    /// Copy constructor.
    KratosParticleMechanicsApplication(KratosParticleMechanicsApplication const& rOther);


    ///@}

}; // Class KratosParticleMechanicsApplication

///@}


///@name Type Definitions
///@{


///@}
///@name Input and output
///@{

///@}


}  // namespace Kratos.

#endif // KRATOS_PARTICLE_MECHANICS_APPLICATION_H_INCLUDED  defined

<|MERGE_RESOLUTION|>--- conflicted
+++ resolved
@@ -78,11 +78,9 @@
 #include "custom_constitutive/hencky_borja_cam_clay_axisym_2D_law.hpp"
 #include "custom_constitutive/displacement_newtonian_fluid_3D_law.hpp"
 #include "custom_constitutive/displacement_newtonian_fluid_plane_strain_2D_law.hpp"
-<<<<<<< HEAD
 #include "custom_constitutive/displacement_newtonian_fluid_UP_3D_law.hpp"
 #include "custom_constitutive/displacement_newtonian_fluid_plane_strain_UP_2D_law.hpp"
-=======
->>>>>>> e47183ec
+
 
 //---flow rules
 #include "custom_constitutive/flow_rules/mc_plastic_flow_rule.hpp"
@@ -311,16 +309,11 @@
     const HenckyBorjaCamClayPlasticPlaneStrain2DLaw         mHenckyBorjaCamClayPlasticPlaneStrain2DLaw;
     const HenckyBorjaCamClayPlasticAxisym2DLaw              mHenckyBorjaCamClayPlasticAxisym2DLaw;
     // CL: Displacement-based Newtonian Fluid
-<<<<<<< HEAD
     const DispNewtonianFluid3DLaw		            mDispNewtonianFluid3DLaw;
     const DispNewtonianFluidPlaneStrain2DLaw		    mDispNewtonianFluidPlaneStrain2DLaw;
     const DispNewtonianFluidUP3DLaw		            mDispNewtonianFluidUP3DLaw;
     const DispNewtonianFluidPlaneStrainUP2DLaw		    mDispNewtonianFluidPlaneStrainUP2DLaw;
 
-=======
-    const DispNewtonianFluid3DLaw                           mDispNewtonianFluid3DLaw;
-    const DispNewtonianFluidPlaneStrain2DLaw                mDispNewtonianFluidPlaneStrain2DLaw;
->>>>>>> e47183ec
     // Flow Rules
     const MCPlasticFlowRule                         mMCPlasticFlowRule;
     const MCStrainSofteningPlasticFlowRule          mMCStrainSofteningPlasticFlowRule;
