--- conflicted
+++ resolved
@@ -51,11 +51,8 @@
             model_part_name = model_part_name.replace('Initial_MPM_Material.','')
             self.mpm_material_model_part_name = "MPM_Material." + model_part_name
         else:
-<<<<<<< HEAD
             self.mpm_material_model_part_name = model_part_name
-=======
-            self.mpm_material_model_part_name = model_part_name  
->>>>>>> b521c411
+
         # The actual initial velocity application occurs after the submodelpart is
         # transferred from the initial MPM material to the MPM material in the particle
         # generator utility. Therefore we change the prefix from initial MPM material
