//
//   Project Name:        KratosPfemApplication     $
//   Created by:          $Author:      JMCarbonell $
//   Last modified by:    $Co-Author:               $
//   Date:                $Date:      February 2016 $
//   Revision:            $Revision:            0.0 $
//
//

// System includes

// External includes 

// Project includes
#include "includes/define.h"

#include "geometries/triangle_2d_3.h"
#include "geometries/triangle_2d_6.h"
#include "geometries/triangle_3d_3.h"

#include "geometries/tetrahedra_3d_4.h"
#include "geometries/tetrahedra_3d_10.h"

#include "geometries/line_2d.h"

#include "geometries/point_2d.h"
#include "geometries/point_3d.h"

#include "includes/element.h"
#include "includes/condition.h"
#include "includes/variables.h"

// Core applications
#include "pfem_application.h"

namespace Kratos
{
  //Create Variables


<<<<<<< HEAD
  KratosPfemApplication::KratosPfemApplication()
    : KratosApplication("PfemApplication"),
      mCompositeCondition2D2N( 0, Condition::GeometryType::Pointer( new Line2D2<Node<3> >( Condition::GeometryType::PointsArrayType( 2 ) ) ) ),
      mCompositeCondition3D3N( 0, Condition::GeometryType::Pointer( new Triangle3D3<Node<3> >( Condition::GeometryType::PointsArrayType( 3 ) ) ) )    
=======
  KratosPfemApplication    ::KratosPfemApplication    ():
    KratosApplication("PfemApplication"),
    mCompositeCondition2D2N( 0, Condition::GeometryType::Pointer( new Line2D2<Node<3> >( Condition::GeometryType::PointsArrayType( 2 ) ) ) ),
    mCompositeCondition3D3N( 0, Condition::GeometryType::Pointer( new Triangle3D3<Node<3> >( Condition::GeometryType::PointsArrayType( 3 ) ) ) )    
>>>>>>> e4800482
  {}
  
  void KratosPfemApplication    ::Register()
  {
    // calling base class register to register Kratos components
    KratosApplication::Register();
       
    std::cout << "            ___  __                     " << std::endl;
    std::cout << "     KRATOS| _ \\/ _|___ _ __            " << std::endl;
    std::cout << "           |  _/  _/ -_) '  \\            " << std::endl;
    std::cout << "           |_| |_| \\___|_|_|_|APPLICATION " << std::endl;
    std::cout << "Initializing KratosPfemApplication    ...        " << std::endl;                                

    //Register Variables (variables created in pfem_solid_mechanics_application_variables.cpp)
    
    //geometrical definition
    KRATOS_REGISTER_3D_VARIABLE_WITH_COMPONENTS( OFFSET )
    KRATOS_REGISTER_VARIABLE( SHRINK_FACTOR )


    //domain definition
    KRATOS_REGISTER_VARIABLE( INITIALIZED_DOMAINS )
    KRATOS_REGISTER_VARIABLE( MESHING_STEP_PERFORMED )
    KRATOS_REGISTER_VARIABLE( MODEL_PART_NAME )

    //boundary definition
    KRATOS_REGISTER_VARIABLE( RIGID_WALL )
    KRATOS_REGISTER_VARIABLE( MASTER_CONDITION )
    KRATOS_REGISTER_VARIABLE( MASTER_ELEMENTS )
    KRATOS_REGISTER_VARIABLE( MASTER_NODES )

    //condition variables
    KRATOS_REGISTER_VARIABLE( CHILDREN_CONDITIONS )

    //modeler criteria
    KRATOS_REGISTER_VARIABLE( MEAN_ERROR )

    //Register Conditions
    KRATOS_REGISTER_CONDITION( "CompositeCondition2D2N", mCompositeCondition2D2N )
    KRATOS_REGISTER_CONDITION( "CompositeCondition3D3N", mCompositeCondition3D3N )



  }
  
}  // namespace Kratos.

<|MERGE_RESOLUTION|>--- conflicted
+++ resolved
@@ -38,17 +38,10 @@
   //Create Variables
 
 
-<<<<<<< HEAD
-  KratosPfemApplication::KratosPfemApplication()
-    : KratosApplication("PfemApplication"),
-      mCompositeCondition2D2N( 0, Condition::GeometryType::Pointer( new Line2D2<Node<3> >( Condition::GeometryType::PointsArrayType( 2 ) ) ) ),
-      mCompositeCondition3D3N( 0, Condition::GeometryType::Pointer( new Triangle3D3<Node<3> >( Condition::GeometryType::PointsArrayType( 3 ) ) ) )    
-=======
   KratosPfemApplication    ::KratosPfemApplication    ():
     KratosApplication("PfemApplication"),
     mCompositeCondition2D2N( 0, Condition::GeometryType::Pointer( new Line2D2<Node<3> >( Condition::GeometryType::PointsArrayType( 2 ) ) ) ),
     mCompositeCondition3D3N( 0, Condition::GeometryType::Pointer( new Triangle3D3<Node<3> >( Condition::GeometryType::PointsArrayType( 3 ) ) ) )    
->>>>>>> e4800482
   {}
   
   void KratosPfemApplication    ::Register()
