//-------------------------------------------------------------
//         ___  __           ___ _      _    _
//  KRATOS| _ \/ _|___ _ __ | __| |_  _(_)__| |
//        |  _/  _/ -_) '  \| _|| | || | / _` |
//        |_| |_| \___|_|_|_|_| |_|\_,_|_\__,_|DYNAMICS
//
//  BSD License:    PfemFluidDynamicsApplication/license.txt
//
//  Main authors:   Riccardo Rossi, Alessandro Franci
//  Collaborators:  Massimiliano Zecchetto
//
//-------------------------------------------------------------
//

// System includes
#include <iostream>

// External includes
#include <cmath>

// Project includes
#include "custom_constitutive/fluid_laws/bingham_2D_law.h"
#include "includes/checks.h"
#include "includes/properties.h"
#include "pfem_fluid_dynamics_application_variables.h"

namespace Kratos
{

    //********************************CONSTRUCTOR*********************************
    //****************************************************************************

    Bingham2DLaw::Bingham2DLaw() : PfemFluidConstitutiveLaw() {}

    //******************************COPY CONSTRUCTOR******************************
    //****************************************************************************

    Bingham2DLaw::Bingham2DLaw(const Bingham2DLaw &rOther) : PfemFluidConstitutiveLaw(rOther) {}

    //***********************************CLONE************************************
    //****************************************************************************

    ConstitutiveLaw::Pointer Bingham2DLaw::Clone() const { return Kratos::make_shared<Bingham2DLaw>(*this); }

    //*********************************DESTRUCTOR*********************************
    //****************************************************************************

    Bingham2DLaw::~Bingham2DLaw() {}

    ConstitutiveLaw::SizeType Bingham2DLaw::WorkingSpaceDimension() { return 2; }

    ConstitutiveLaw::SizeType Bingham2DLaw::GetStrainSize() { return 3; }

    void Bingham2DLaw::CalculateMaterialResponseCauchy(Parameters &rValues)
    {

        Flags &r_options = rValues.GetOptions();

        const Properties &r_properties = rValues.GetMaterialProperties();

        Vector &r_strain_vector = rValues.GetStrainVector();
        Vector &r_stress_vector = rValues.GetStressVector();

        const double dynamic_viscosity = this->GetEffectiveDynamicViscosity(rValues);
        const double yield_shear = this->GetEffectiveYieldShear(rValues);
        const double adaptive_exponent = r_properties[ADAPTIVE_EXPONENT];
        double effective_dynamic_viscosity;

        const double equivalent_strain_rate =
            std::sqrt(2.0 * r_strain_vector[0] * r_strain_vector[0] + 2.0 * r_strain_vector[1] * r_strain_vector[1] +
                      4.0 * r_strain_vector[2] * r_strain_vector[2]);

        // Ensuring that the case of equivalent_strain_rate = 0 is not problematic
        const double tolerance = 1e-8;
        if (equivalent_strain_rate < tolerance)
        {
            effective_dynamic_viscosity = yield_shear * adaptive_exponent;
        }
        else
        {
            double regularization = 1.0 - std::exp(-adaptive_exponent * equivalent_strain_rate);
            effective_dynamic_viscosity = dynamic_viscosity + regularization * yield_shear / equivalent_strain_rate;
        }

        const double strain_trace = r_strain_vector[0] + r_strain_vector[1];

        //this stress_vector is only deviatoric
        r_stress_vector[0] = 2.0 * effective_dynamic_viscosity * (r_strain_vector[0] - strain_trace / 3.0);
        r_stress_vector[1] = 2.0 * effective_dynamic_viscosity * (r_strain_vector[1] - strain_trace / 3.0);
        r_stress_vector[2] = 2.0 * effective_dynamic_viscosity * r_strain_vector[2];

        if (r_options.Is(ConstitutiveLaw::COMPUTE_CONSTITUTIVE_TENSOR))
        {
            this->EffectiveViscousConstitutiveMatrix2D(effective_dynamic_viscosity, rValues.GetConstitutiveMatrix());
        }
    }
<<<<<<< HEAD

    std::string Bingham2DLaw::Info() const { return "Bingham2DLaw"; }

    //******************CHECK CONSISTENCY IN THE CONSTITUTIVE LAW******************
    //*****************************************************************************

=======

    std::string Bingham2DLaw::Info() const { return "Bingham2DLaw"; }

    //******************CHECK CONSISTENCY IN THE CONSTITUTIVE LAW******************
    //*****************************************************************************

>>>>>>> 77633dd7
    int Bingham2DLaw::Check(const Properties &rMaterialProperties, const GeometryType &rElementGeometry,
                            const ProcessInfo &rCurrentProcessInfo)
    {

<<<<<<< HEAD
        KRATOS_CHECK_VARIABLE_KEY(DYNAMIC_VISCOSITY);
        KRATOS_CHECK_VARIABLE_KEY(YIELD_SHEAR);
        KRATOS_CHECK_VARIABLE_KEY(ADAPTIVE_EXPONENT);
        KRATOS_CHECK_VARIABLE_KEY(BULK_MODULUS);

=======
>>>>>>> 77633dd7
        if (rMaterialProperties[DYNAMIC_VISCOSITY] < 0.0)
        {
            KRATOS_ERROR << "Incorrect or missing DYNAMIC_VISCOSITY provided in process info for Bingham2DLaw: "
                         << rMaterialProperties[DYNAMIC_VISCOSITY] << std::endl;
        }

        if (rMaterialProperties[YIELD_SHEAR] < 0.0)
        {
            KRATOS_ERROR << "Incorrect or missing YIELD_SHEAR provided in process info for Bingham2DLaw: "
                         << rMaterialProperties[YIELD_SHEAR] << std::endl;
        }
<<<<<<< HEAD

        if (rMaterialProperties[ADAPTIVE_EXPONENT] < 0.0)
        {
            KRATOS_ERROR << "Incorrect or missing ADAPTIVE_EXPONENT provided in process info for Bingham2DLaw: "
                         << rMaterialProperties[ADAPTIVE_EXPONENT] << std::endl;
        }

        if (rMaterialProperties[BULK_MODULUS] <= 0.0)
        {
            KRATOS_ERROR << "Incorrect or missing BULK_MODULUS provided in process info for Bingham2DLaw: "
                         << rMaterialProperties[BULK_MODULUS] << std::endl;
        }

        return 0;
    }

    double Bingham2DLaw::GetEffectiveViscosity(ConstitutiveLaw::Parameters &rParameters) const
    {
        return rParameters.GetConstitutiveMatrix()(2, 2);
    }

    double Bingham2DLaw::GetEffectiveDensity(ConstitutiveLaw::Parameters &rParameters) const
    {
        return rParameters.GetMaterialProperties()[DENSITY];
    }

    double Bingham2DLaw::GetEffectiveDynamicViscosity(ConstitutiveLaw::Parameters &rParameters) const
    {
        return rParameters.GetMaterialProperties()[DYNAMIC_VISCOSITY];
    }

=======

        if (rMaterialProperties[ADAPTIVE_EXPONENT] < 0.0)
        {
            KRATOS_ERROR << "Incorrect or missing ADAPTIVE_EXPONENT provided in process info for Bingham2DLaw: "
                         << rMaterialProperties[ADAPTIVE_EXPONENT] << std::endl;
        }

        if (rMaterialProperties[BULK_MODULUS] <= 0.0)
        {
            KRATOS_ERROR << "Incorrect or missing BULK_MODULUS provided in process info for Bingham2DLaw: "
                         << rMaterialProperties[BULK_MODULUS] << std::endl;
        }

        return 0;
    }

    double Bingham2DLaw::GetEffectiveViscosity(ConstitutiveLaw::Parameters &rParameters) const
    {
        return rParameters.GetConstitutiveMatrix()(2, 2);
    }

    double Bingham2DLaw::GetEffectiveDensity(ConstitutiveLaw::Parameters &rParameters) const
    {
        return rParameters.GetMaterialProperties()[DENSITY];
    }

    double Bingham2DLaw::GetEffectiveDynamicViscosity(ConstitutiveLaw::Parameters &rParameters) const
    {
        return rParameters.GetMaterialProperties()[DYNAMIC_VISCOSITY];
    }

>>>>>>> 77633dd7
    double Bingham2DLaw::GetEffectiveYieldShear(ConstitutiveLaw::Parameters &rParameters) const
    {
        return rParameters.GetMaterialProperties()[YIELD_SHEAR];
    }

    void Bingham2DLaw::save(Serializer &rSerializer) const
    {
        KRATOS_SERIALIZE_SAVE_BASE_CLASS(rSerializer, PfemFluidConstitutiveLaw)
    }

    void Bingham2DLaw::load(Serializer &rSerializer)
    {
        KRATOS_SERIALIZE_LOAD_BASE_CLASS(rSerializer, PfemFluidConstitutiveLaw)
    }

} // Namespace Kratos<|MERGE_RESOLUTION|>--- conflicted
+++ resolved
@@ -94,33 +94,16 @@
             this->EffectiveViscousConstitutiveMatrix2D(effective_dynamic_viscosity, rValues.GetConstitutiveMatrix());
         }
     }
-<<<<<<< HEAD
 
     std::string Bingham2DLaw::Info() const { return "Bingham2DLaw"; }
 
     //******************CHECK CONSISTENCY IN THE CONSTITUTIVE LAW******************
     //*****************************************************************************
 
-=======
-
-    std::string Bingham2DLaw::Info() const { return "Bingham2DLaw"; }
-
-    //******************CHECK CONSISTENCY IN THE CONSTITUTIVE LAW******************
-    //*****************************************************************************
-
->>>>>>> 77633dd7
     int Bingham2DLaw::Check(const Properties &rMaterialProperties, const GeometryType &rElementGeometry,
                             const ProcessInfo &rCurrentProcessInfo)
     {
 
-<<<<<<< HEAD
-        KRATOS_CHECK_VARIABLE_KEY(DYNAMIC_VISCOSITY);
-        KRATOS_CHECK_VARIABLE_KEY(YIELD_SHEAR);
-        KRATOS_CHECK_VARIABLE_KEY(ADAPTIVE_EXPONENT);
-        KRATOS_CHECK_VARIABLE_KEY(BULK_MODULUS);
-
-=======
->>>>>>> 77633dd7
         if (rMaterialProperties[DYNAMIC_VISCOSITY] < 0.0)
         {
             KRATOS_ERROR << "Incorrect or missing DYNAMIC_VISCOSITY provided in process info for Bingham2DLaw: "
@@ -132,7 +115,6 @@
             KRATOS_ERROR << "Incorrect or missing YIELD_SHEAR provided in process info for Bingham2DLaw: "
                          << rMaterialProperties[YIELD_SHEAR] << std::endl;
         }
-<<<<<<< HEAD
 
         if (rMaterialProperties[ADAPTIVE_EXPONENT] < 0.0)
         {
@@ -164,39 +146,6 @@
         return rParameters.GetMaterialProperties()[DYNAMIC_VISCOSITY];
     }
 
-=======
-
-        if (rMaterialProperties[ADAPTIVE_EXPONENT] < 0.0)
-        {
-            KRATOS_ERROR << "Incorrect or missing ADAPTIVE_EXPONENT provided in process info for Bingham2DLaw: "
-                         << rMaterialProperties[ADAPTIVE_EXPONENT] << std::endl;
-        }
-
-        if (rMaterialProperties[BULK_MODULUS] <= 0.0)
-        {
-            KRATOS_ERROR << "Incorrect or missing BULK_MODULUS provided in process info for Bingham2DLaw: "
-                         << rMaterialProperties[BULK_MODULUS] << std::endl;
-        }
-
-        return 0;
-    }
-
-    double Bingham2DLaw::GetEffectiveViscosity(ConstitutiveLaw::Parameters &rParameters) const
-    {
-        return rParameters.GetConstitutiveMatrix()(2, 2);
-    }
-
-    double Bingham2DLaw::GetEffectiveDensity(ConstitutiveLaw::Parameters &rParameters) const
-    {
-        return rParameters.GetMaterialProperties()[DENSITY];
-    }
-
-    double Bingham2DLaw::GetEffectiveDynamicViscosity(ConstitutiveLaw::Parameters &rParameters) const
-    {
-        return rParameters.GetMaterialProperties()[DYNAMIC_VISCOSITY];
-    }
-
->>>>>>> 77633dd7
     double Bingham2DLaw::GetEffectiveYieldShear(ConstitutiveLaw::Parameters &rParameters) const
     {
         return rParameters.GetMaterialProperties()[YIELD_SHEAR];
