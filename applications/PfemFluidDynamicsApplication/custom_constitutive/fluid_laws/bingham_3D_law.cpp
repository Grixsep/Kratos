//-------------------------------------------------------------
//         ___  __           ___ _      _    _
//  KRATOS| _ \/ _|___ _ __ | __| |_  _(_)__| |
//        |  _/  _/ -_) '  \| _|| | || | / _` |
//        |_| |_| \___|_|_|_|_| |_|\_,_|_\__,_|DYNAMICS
//
//  BSD License:    PfemFluidDynamicsApplication/license.txt
//
//  Main authors:   Riccardo Rossi, Alessandro Franci
//  Collaborators:  Massimiliano Zecchetto
//
//-------------------------------------------------------------
//

// System includes
#include <iostream>

// External includes
#include <cmath>

// Project includes
#include "custom_constitutive/fluid_laws/bingham_3D_law.h"
#include "includes/checks.h"
#include "includes/properties.h"
#include "pfem_fluid_dynamics_application_variables.h"

namespace Kratos
{

    //********************************CONSTRUCTOR*********************************
    //****************************************************************************

    Bingham3DLaw::Bingham3DLaw() : PfemFluidConstitutiveLaw() {}

    //******************************COPY CONSTRUCTOR******************************
    //****************************************************************************

    Bingham3DLaw::Bingham3DLaw(const Bingham3DLaw &rOther) : PfemFluidConstitutiveLaw(rOther) {}

    //***********************************CLONE************************************
    //****************************************************************************

    ConstitutiveLaw::Pointer Bingham3DLaw::Clone() const { return Kratos::make_shared<Bingham3DLaw>(*this); }

    //*********************************DESTRUCTOR*********************************
    //****************************************************************************

    Bingham3DLaw::~Bingham3DLaw() {}

    ConstitutiveLaw::SizeType Bingham3DLaw::WorkingSpaceDimension() { return 3; }

    ConstitutiveLaw::SizeType Bingham3DLaw::GetStrainSize() { return 6; }

    void Bingham3DLaw::CalculateMaterialResponseCauchy(Parameters &rValues)
    {

        Flags &r_options = rValues.GetOptions();

        const Properties &r_properties = rValues.GetMaterialProperties();

        Vector &r_strain_vector = rValues.GetStrainVector();
        Vector &r_stress_vector = rValues.GetStressVector();

        const double dynamic_viscosity = this->GetEffectiveDynamicViscosity(rValues);
        const double yield_shear = this->GetEffectiveYieldShear(rValues);
        const double adaptive_exponent = r_properties[ADAPTIVE_EXPONENT];
        double effective_dynamic_viscosity;

        const double equivalent_strain_rate =
            std::sqrt(2.0 * r_strain_vector[0] * r_strain_vector[0] + 2.0 * r_strain_vector[1] * r_strain_vector[1] +
                      2.0 * r_strain_vector[2] * r_strain_vector[2] + 4.0 * r_strain_vector[3] * r_strain_vector[3] +
                      4.0 * r_strain_vector[4] * r_strain_vector[4] + 4.0 * r_strain_vector[5] * r_strain_vector[5]);

        // Ensuring that the case of equivalent_strain_rate = 0 is not problematic
        const double tolerance = 1e-8;
        if (equivalent_strain_rate < tolerance)
        {
            effective_dynamic_viscosity = yield_shear * adaptive_exponent;
        }
        else
        {
            double regularization = 1.0 - std::exp(-adaptive_exponent * equivalent_strain_rate);
            effective_dynamic_viscosity = dynamic_viscosity + regularization * yield_shear / equivalent_strain_rate;
        }

        const double strain_trace = r_strain_vector[0] + r_strain_vector[1] + r_strain_vector[2];

        r_stress_vector[0] = 2.0 * effective_dynamic_viscosity * (r_strain_vector[0] - strain_trace / 3.0);
        r_stress_vector[1] = 2.0 * effective_dynamic_viscosity * (r_strain_vector[1] - strain_trace / 3.0);
        r_stress_vector[2] = 2.0 * effective_dynamic_viscosity * (r_strain_vector[2] - strain_trace / 3.0);
        r_stress_vector[3] = 2.0 * effective_dynamic_viscosity * r_strain_vector[3];
        r_stress_vector[4] = 2.0 * effective_dynamic_viscosity * r_strain_vector[4];
        r_stress_vector[5] = 2.0 * effective_dynamic_viscosity * r_strain_vector[5];

        if (r_options.Is(ConstitutiveLaw::COMPUTE_CONSTITUTIVE_TENSOR))
        {
            this->EffectiveViscousConstitutiveMatrix3D(effective_dynamic_viscosity, rValues.GetConstitutiveMatrix());
        }
    }
<<<<<<< HEAD

    std::string Bingham3DLaw::Info() const { return "Bingham3DLaw"; }

    //******************CHECK CONSISTENCY IN THE CONSTITUTIVE LAW******************
    //*****************************************************************************

=======

    std::string Bingham3DLaw::Info() const { return "Bingham3DLaw"; }

    //******************CHECK CONSISTENCY IN THE CONSTITUTIVE LAW******************
    //*****************************************************************************

>>>>>>> 77633dd7
    int Bingham3DLaw::Check(const Properties &rMaterialProperties, const GeometryType &rElementGeometry,
                            const ProcessInfo &rCurrentProcessInfo)
    {

<<<<<<< HEAD
        KRATOS_CHECK_VARIABLE_KEY(DYNAMIC_VISCOSITY);
        KRATOS_CHECK_VARIABLE_KEY(YIELD_SHEAR);
        KRATOS_CHECK_VARIABLE_KEY(ADAPTIVE_EXPONENT);
        KRATOS_CHECK_VARIABLE_KEY(BULK_MODULUS);

=======
>>>>>>> 77633dd7
        if (rMaterialProperties[DYNAMIC_VISCOSITY] < 0.0)
        {
            KRATOS_ERROR << "Incorrect or missing DYNAMIC_VISCOSITY provided in process info for Bingham3DLaw: "
                         << rMaterialProperties[DYNAMIC_VISCOSITY] << std::endl;
        }

        if (rMaterialProperties[YIELD_SHEAR] < 0.0)
        {
            KRATOS_ERROR << "Incorrect or missing YIELD_SHEAR provided in process info for Bingham3DLaw: "
                         << rMaterialProperties[YIELD_SHEAR] << std::endl;
        }
<<<<<<< HEAD

        if (rMaterialProperties[ADAPTIVE_EXPONENT] < 0.0)
        {
            KRATOS_ERROR << "Incorrect or missing ADAPTIVE_EXPONENT provided in process info for Bingham3DLaw: "
                         << rMaterialProperties[ADAPTIVE_EXPONENT] << std::endl;
        }

        if (rMaterialProperties[BULK_MODULUS] <= 0.0)
        {
            KRATOS_ERROR << "Incorrect or missing BULK_MODULUS provided in process info for Bingham3DLaw: "
                         << rMaterialProperties[BULK_MODULUS] << std::endl;
        }

        return 0;
    }

    double Bingham3DLaw::GetEffectiveViscosity(ConstitutiveLaw::Parameters &rParameters) const
    {
        return rParameters.GetConstitutiveMatrix()(5, 5);
    }

    double Bingham3DLaw::GetEffectiveDensity(ConstitutiveLaw::Parameters &rParameters) const
    {
        return rParameters.GetMaterialProperties()[DENSITY];
    }

    double Bingham3DLaw::GetEffectiveDynamicViscosity(ConstitutiveLaw::Parameters &rParameters) const
    {
        return rParameters.GetMaterialProperties()[DYNAMIC_VISCOSITY];
    }

=======

        if (rMaterialProperties[ADAPTIVE_EXPONENT] < 0.0)
        {
            KRATOS_ERROR << "Incorrect or missing ADAPTIVE_EXPONENT provided in process info for Bingham3DLaw: "
                         << rMaterialProperties[ADAPTIVE_EXPONENT] << std::endl;
        }

        if (rMaterialProperties[BULK_MODULUS] <= 0.0)
        {
            KRATOS_ERROR << "Incorrect or missing BULK_MODULUS provided in process info for Bingham3DLaw: "
                         << rMaterialProperties[BULK_MODULUS] << std::endl;
        }

        return 0;
    }

    double Bingham3DLaw::GetEffectiveViscosity(ConstitutiveLaw::Parameters &rParameters) const
    {
        return rParameters.GetConstitutiveMatrix()(5, 5);
    }

    double Bingham3DLaw::GetEffectiveDensity(ConstitutiveLaw::Parameters &rParameters) const
    {
        return rParameters.GetMaterialProperties()[DENSITY];
    }

    double Bingham3DLaw::GetEffectiveDynamicViscosity(ConstitutiveLaw::Parameters &rParameters) const
    {
        return rParameters.GetMaterialProperties()[DYNAMIC_VISCOSITY];
    }

>>>>>>> 77633dd7
    double Bingham3DLaw::GetEffectiveYieldShear(ConstitutiveLaw::Parameters &rParameters) const
    {
        return rParameters.GetMaterialProperties()[YIELD_SHEAR];
    }

    void Bingham3DLaw::save(Serializer &rSerializer) const
    {
        KRATOS_SERIALIZE_SAVE_BASE_CLASS(rSerializer, PfemFluidConstitutiveLaw)
    }

    void Bingham3DLaw::load(Serializer &rSerializer)
    {
        KRATOS_SERIALIZE_LOAD_BASE_CLASS(rSerializer, PfemFluidConstitutiveLaw)
    }

} // Namespace Kratos<|MERGE_RESOLUTION|>--- conflicted
+++ resolved
@@ -97,33 +97,16 @@
             this->EffectiveViscousConstitutiveMatrix3D(effective_dynamic_viscosity, rValues.GetConstitutiveMatrix());
         }
     }
-<<<<<<< HEAD
 
     std::string Bingham3DLaw::Info() const { return "Bingham3DLaw"; }
 
     //******************CHECK CONSISTENCY IN THE CONSTITUTIVE LAW******************
     //*****************************************************************************
 
-=======
-
-    std::string Bingham3DLaw::Info() const { return "Bingham3DLaw"; }
-
-    //******************CHECK CONSISTENCY IN THE CONSTITUTIVE LAW******************
-    //*****************************************************************************
-
->>>>>>> 77633dd7
     int Bingham3DLaw::Check(const Properties &rMaterialProperties, const GeometryType &rElementGeometry,
                             const ProcessInfo &rCurrentProcessInfo)
     {
 
-<<<<<<< HEAD
-        KRATOS_CHECK_VARIABLE_KEY(DYNAMIC_VISCOSITY);
-        KRATOS_CHECK_VARIABLE_KEY(YIELD_SHEAR);
-        KRATOS_CHECK_VARIABLE_KEY(ADAPTIVE_EXPONENT);
-        KRATOS_CHECK_VARIABLE_KEY(BULK_MODULUS);
-
-=======
->>>>>>> 77633dd7
         if (rMaterialProperties[DYNAMIC_VISCOSITY] < 0.0)
         {
             KRATOS_ERROR << "Incorrect or missing DYNAMIC_VISCOSITY provided in process info for Bingham3DLaw: "
@@ -135,7 +118,6 @@
             KRATOS_ERROR << "Incorrect or missing YIELD_SHEAR provided in process info for Bingham3DLaw: "
                          << rMaterialProperties[YIELD_SHEAR] << std::endl;
         }
-<<<<<<< HEAD
 
         if (rMaterialProperties[ADAPTIVE_EXPONENT] < 0.0)
         {
@@ -167,39 +149,6 @@
         return rParameters.GetMaterialProperties()[DYNAMIC_VISCOSITY];
     }
 
-=======
-
-        if (rMaterialProperties[ADAPTIVE_EXPONENT] < 0.0)
-        {
-            KRATOS_ERROR << "Incorrect or missing ADAPTIVE_EXPONENT provided in process info for Bingham3DLaw: "
-                         << rMaterialProperties[ADAPTIVE_EXPONENT] << std::endl;
-        }
-
-        if (rMaterialProperties[BULK_MODULUS] <= 0.0)
-        {
-            KRATOS_ERROR << "Incorrect or missing BULK_MODULUS provided in process info for Bingham3DLaw: "
-                         << rMaterialProperties[BULK_MODULUS] << std::endl;
-        }
-
-        return 0;
-    }
-
-    double Bingham3DLaw::GetEffectiveViscosity(ConstitutiveLaw::Parameters &rParameters) const
-    {
-        return rParameters.GetConstitutiveMatrix()(5, 5);
-    }
-
-    double Bingham3DLaw::GetEffectiveDensity(ConstitutiveLaw::Parameters &rParameters) const
-    {
-        return rParameters.GetMaterialProperties()[DENSITY];
-    }
-
-    double Bingham3DLaw::GetEffectiveDynamicViscosity(ConstitutiveLaw::Parameters &rParameters) const
-    {
-        return rParameters.GetMaterialProperties()[DYNAMIC_VISCOSITY];
-    }
-
->>>>>>> 77633dd7
     double Bingham3DLaw::GetEffectiveYieldShear(ConstitutiveLaw::Parameters &rParameters) const
     {
         return rParameters.GetMaterialProperties()[YIELD_SHEAR];
