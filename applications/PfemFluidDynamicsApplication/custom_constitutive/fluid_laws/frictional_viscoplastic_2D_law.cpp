--- conflicted
+++ resolved
@@ -117,15 +117,6 @@
                                            const ProcessInfo &rCurrentProcessInfo)
     {
 
-<<<<<<< HEAD
-        KRATOS_CHECK_VARIABLE_KEY(DYNAMIC_VISCOSITY);
-        KRATOS_CHECK_VARIABLE_KEY(INTERNAL_FRICTION_ANGLE);
-        KRATOS_CHECK_VARIABLE_KEY(COHESION);
-        KRATOS_CHECK_VARIABLE_KEY(ADAPTIVE_EXPONENT);
-        KRATOS_CHECK_VARIABLE_KEY(BULK_MODULUS);
-
-=======
->>>>>>> 77633dd7
         if (rMaterialProperties[DYNAMIC_VISCOSITY] < 0.0)
         {
             KRATOS_ERROR << "Incorrect or missing DYNAMIC_VISCOSITY provided in process info for FrictionalViscoplastic2DLaw: "
