//
//   Project Name:        KratosFluidDynamicsApplication $
//   Last modified by:    $Author:               AFranci $
//   Date:                $Date:           February 2016 $
//   Revision:            $Revision:                 0.0 $
//
//

#if !defined(KRATOS_TWO_STEP_UPDATED_LAGRANGIAN_V_P_IMPLICIT_FLUID_ELEMENT_H_INCLUDED)
#define KRATOS_TWO_STEP_UPDATED_LAGRANGIAN_V_P_IMPLICIT_FLUID_ELEMENT_H_INCLUDED

// System includes
#include <string>
#include <iostream>

// External includes

// Project includes
#include "containers/array_1d.h"
#include "includes/define.h"
/* #include "includes/element.h" */
#include "includes/serializer.h"
#include "geometries/geometry.h"
#include "utilities/math_utils.h"
#include "includes/constitutive_law.h"

#include "custom_elements/two_step_updated_lagrangian_V_P_implicit_element.h"

namespace Kratos
{

  ///@addtogroup FluidDynamicsApplication
  ///@{

  ///@name Kratos Globals
  ///@{

  ///@}
  ///@name Type Definitions
  ///@{

  ///@}
  ///@name  Enum's
  ///@{

  ///@}
  ///@name  Functions
  ///@{

  ///@}
  ///@name Kratos Classes
  ///@{

  /// A stabilized element for the incompressible Navier-Stokes equations.
  /**
   */
  template <unsigned int TDim>
  class TwoStepUpdatedLagrangianVPImplicitFluidElement : public TwoStepUpdatedLagrangianVPImplicitElement<TDim>
  {

  public:
    ///@name Type Definitions
    ///@{

    /// Pointer definition of TwoStepUpdatedLagrangianVPImplicitFluidElement
    KRATOS_CLASS_INTRUSIVE_POINTER_DEFINITION(TwoStepUpdatedLagrangianVPImplicitFluidElement);

    ///base type:
    typedef TwoStepUpdatedLagrangianVPImplicitElement<TDim> BaseType;

    /// Node type (default is: Node<3>)
    typedef Node<3> NodeType;

    /// Geometry type (using with given NodeType)
    typedef Geometry<NodeType> GeometryType;

    /// Definition of nodes container type, redefined from GeometryType
    typedef Geometry<NodeType>::PointsArrayType NodesArrayType;

    /// Vector type for local contributions to the linear system
    typedef Vector VectorType;

    /// Matrix type for local contributions to the linear system
    typedef Matrix MatrixType;

    typedef std::size_t IndexType;

    typedef std::size_t SizeType;

    typedef std::vector<std::size_t> EquationIdVectorType;

    typedef std::vector<Dof<double>::Pointer> DofsVectorType;

    typedef PointerVectorSet<Dof<double>, IndexedObject> DofsArrayType;

    /// Type for shape function values container
    typedef Kratos::Vector ShapeFunctionsType;

    /// Type for a matrix containing the shape function gradients
    typedef Kratos::Matrix ShapeFunctionDerivativesType;

    /// Type for an array of shape function gradient matrices
    typedef GeometryType::ShapeFunctionsGradientsType ShapeFunctionDerivativesArrayType;

    typedef typename BaseType::PropertiesType PropertiesType;

    typedef typename BaseType::PropertiesType::Pointer pPropertiesType;

    typedef typename BaseType::ElementalVariables ElementalVariables;

    typedef GlobalPointersVector<Node<3>> NodeWeakPtrVectorType;

    /// Reference type definition for constitutive laws
    typedef ConstitutiveLaw ConstitutiveLawType;

    ///Pointer type for constitutive laws
    typedef ConstitutiveLawType::Pointer ConstitutiveLawPointerType;

    ///@}
    ///@name Life Cycle
    ///@{

    //Constructors.

    /// Default constuctor.
    /**
       * @param NewId Index number of the new element (optional)
       */
    TwoStepUpdatedLagrangianVPImplicitFluidElement(IndexType NewId = 0) : BaseType(NewId)
    {
    }

    /// Constructor using an array of nodes.
    /**
       * @param NewId Index of the new element
       * @param ThisNodes An array containing the nodes of the new element
       */
    TwoStepUpdatedLagrangianVPImplicitFluidElement(IndexType NewId, const NodesArrayType &ThisNodes) : BaseType(NewId, ThisNodes)
    {
    }

    /// Constructor using a geometry object.
    /**
       * @param NewId Index of the new element
       * @param pGeometry Pointer to a geometry object
       */
    TwoStepUpdatedLagrangianVPImplicitFluidElement(IndexType NewId, GeometryType::Pointer pGeometry) : BaseType(NewId, pGeometry)
    {
    }

    /// Constuctor using geometry and properties.
    /**
       * @param NewId Index of the new element
       * @param pGeometry Pointer to a geometry object
       * @param pProperties Pointer to the element's properties
       */
    TwoStepUpdatedLagrangianVPImplicitFluidElement(IndexType NewId, GeometryType::Pointer pGeometry, pPropertiesType pProperties) : BaseType(NewId, pGeometry, pProperties)
    {
    }

    /// copy constructor

    TwoStepUpdatedLagrangianVPImplicitFluidElement(TwoStepUpdatedLagrangianVPImplicitFluidElement const &rOther) : BaseType(rOther)
    {
    }

    /// Destructor.
    virtual ~TwoStepUpdatedLagrangianVPImplicitFluidElement()
    {
    }

    ///@}
    ///@name Operators
    ///@{

    ///@}
    ///@name Operations
    ///@{

    /// Create a new element of this type
    /**
       * Returns a pointer to a new TwoStepUpdatedLagrangianVPImplicitFluidElement element, created using given input
       * @param NewId: the ID of the new element
       * @param ThisNodes: the nodes of the new element
       * @param pProperties: the properties assigned to the new element
       * @return a Pointer to the new element
       */
    Element::Pointer Create(IndexType NewId, NodesArrayType const &ThisNodes,
                            pPropertiesType pProperties) const override
    {
      return Element::Pointer(new TwoStepUpdatedLagrangianVPImplicitFluidElement(NewId, BaseType::GetGeometry().Create(ThisNodes), pProperties));
    }

    Element::Pointer Clone(IndexType NewId, NodesArrayType const &ThisNodes) const override;

<<<<<<< HEAD
    void Initialize() override;
=======
    void Initialize(const ProcessInfo &rCurrentProcessInfo) override;
>>>>>>> 77633dd7

    /// Initializes the element and all geometric information required for the problem.
    void InitializeSolutionStep(const ProcessInfo &rCurrentProcessInfo) override;

    void InitializeNonLinearIteration(const ProcessInfo &rCurrentProcessInfo) override;

    void CalculateLeftHandSide(MatrixType &rLeftHandSideMatrix,
                               const ProcessInfo &rCurrentProcessInfo) override
    {
      KRATOS_TRY;
      KRATOS_THROW_ERROR(std::logic_error, "TwoStepUpdatedLagrangianVPImplicitFluidElement::CalculateLeftHandSide not implemented", "");
      KRATOS_CATCH("");
    }

    void CalculateRightHandSide(VectorType &rRightHandSideVector,
                                const ProcessInfo &rCurrentProcessInfo) override
    {
      KRATOS_TRY;
      KRATOS_THROW_ERROR(std::logic_error, "TwoStepUpdatedLagrangianVPImplicitFluidElement::CalculateRightHandSide not implemented", "");
      KRATOS_CATCH("");
    }

    // The following methods have different implementations depending on TDim
    /// Provides the global indices for each one of this element's local rows
    /**
       * this determines the elemental equation ID vector for all elemental
       * DOFs
       * @param rResult A vector containing the global Id of each row
       * @param rCurrentProcessInfo the current process info object (unused)
       */

    /// Returns a list of the element's Dofs
    /**
       * @param ElementalDofList the list of DOFs
       * @param rCurrentProcessInfo the current process info instance
       */

    void InitializeElementalVariables(ElementalVariables &rElementalVariables) override;

    ///@}
    ///@name Access
    ///@{

    ///@}
    ///@name Elemental Data
    ///@{

    /// Checks the input and that all required Kratos variables have been registered.
    /**
       * This function provides the place to perform checks on the completeness of the input.
       * It is designed to be called only once (or anyway, not often) typically at the beginning
       * of the calculations, so to verify that nothing is missing from the input
       * or that no common error is found.
       * @param rCurrentProcessInfo The ProcessInfo of the ModelPart that contains this element.
       * @return 0 if no errors were found.
       */
    int Check(const ProcessInfo &rCurrentProcessInfo) const override;

    ///@}
    ///@name Inquiry
    ///@{

    ///@}
    ///@name Input and output
    ///@{

    /// Turn back information as a string.
    std::string Info() const override
    {
      std::stringstream buffer;
      buffer << "TwoStepUpdatedLagrangianVPImplicitFluidElement #" << BaseType::Id();
      return buffer.str();
    }

    /// Print information about this object.
    void PrintInfo(std::ostream &rOStream) const override
    {
      rOStream << "TwoStepUpdatedLagrangianVPImplicitFluidElement" << TDim << "D";
    }

    //        /// Print object's data.
    //        virtual void PrintData(std::ostream& rOStream) const;

    ///@}
    ///@name Friends
    ///@{

    ///@}

  protected:
    ///@name Protected static Member Variables
    ///@{

    ///@}
    ///@name Protected member Variables
    ///@{

    ConstitutiveLaw::Pointer mpConstitutiveLaw = nullptr;

    ///@}
    ///@name Protected Operators
    ///@{

    ///@}
    ///@name Protected Operations
    ///@{

    /**
       * A constistent mass matrix is used.
       * @param rMassMatrix The local matrix where the result will be added.
       * @param rN Elemental shape functions.
       * @param Weight Multiplication coefficient for the matrix, typically Density times integration point weight.
       */

    void ComputeMeanValueMaterialTangentMatrix(ElementalVariables &rElementalVariables,
                                               double &MeanValue,
                                               const ShapeFunctionDerivativesType &rShapeDeriv,
                                               const double secondLame,
                                               double &bulkModulus,
                                               const double Weight,
                                               double &MeanValueMass,
                                               const double TimeStep);

    void ComputeBulkReductionCoefficient(MatrixType MassMatrix,
                                         MatrixType StiffnessMatrix,
                                         double &meanValueStiff,
                                         double &bulkCoefficient,
                                         double timeStep) override;

    void ComputeBulkMatrixLump(MatrixType &BulkMatrix,
                               const double Weight) override;

    void ComputeBulkMatrixConsistent(MatrixType &BulkMatrix,
                                     const double Weight) override;

    void ComputeBulkMatrix(MatrixType &BulkMatrix,
                           const ShapeFunctionsType &rN,
                           const double Weight) override;

    void ComputeBoundLHSMatrix(MatrixType &BoundLHSMatrix,
                               const ShapeFunctionsType &rN,
                               const double Weight) override;

    void ComputeBoundRHSVector(VectorType &BoundRHSVector,
                               const ShapeFunctionsType &rN,
                               const double TimeStep,
                               const double BoundRHSCoeffAcc,
                               const double BoundRHSCoeffDev) override;

    void ComputeBoundRHSVectorComplete(VectorType &BoundRHSVector,
                                       const double TimeStep,
                                       const double BoundRHSCoeffAcc,
                                       const double BoundRHSCoeffDev,
                                       const VectorType SpatialDefRate);

    void ComputeStabLaplacianMatrix(MatrixType &StabLaplacianMatrix,
                                    const ShapeFunctionDerivativesType &rShapeDeriv,
                                    const double Weight) override;

    void CalcElasticPlasticCauchySplitted(ElementalVariables &rElementalVariables, double TimeStep, unsigned int g,
                                          const ProcessInfo &rCurrentProcessInfo, double &Density,
                                          double &DeviatoricCoeff, double &VolumetricCoeff) override;

    void CalculateTauFIC(double &TauOne,
                         double ElemSize,
                         const double Density,
                         const double Viscosity,
                         const ProcessInfo &rCurrentProcessInfo) override;

    void AddStabilizationMatrixLHS(MatrixType &rLeftHandSideMatrix,
                                   Matrix &BulkAccMatrix,
                                   const ShapeFunctionsType &rN,
                                   const double Weight) override;

    void AddStabilizationNodalTermsLHS(MatrixType &rLeftHandSideMatrix,
                                       const double Tau,
                                       const double Weight,
                                       const ShapeFunctionDerivativesType &rDN_DX,
                                       const SizeType i) override;

    void AddStabilizationNodalTermsRHS(VectorType &rRightHandSideVector,
                                       const double Tau,
                                       const double Density,
                                       const double Weight,
                                       const ShapeFunctionDerivativesType &rDN_DX,
                                       const SizeType i) override;

    void CalculateLocalContinuityEqForPressure(MatrixType &rLeftHandSideMatrix,
                                               VectorType &rRightHandSideVector,
                                               const ProcessInfo &rCurrentProcessInfo) override;

    void GetPressureAccelerationValues(Vector &rValues,
                                       const int Step);

    double GetThetaMomentum() override { return 0.5; };

    double GetThetaContinuity() override { return 1.0; };

    ///@}
    ///@name Protected  Access
    ///@{

    ///@}
    ///@name Protected Inquiry
    ///@{

    ///@}
    ///@name Protected LifeCycle
    ///@{

    ///@}

  private:
    ///@name Static Member Variables
    ///@{

    ///@}
    ///@name Member Variables
    ///@{

    ///@}
    ///@name Serialization
    ///@{

    friend class Serializer;

    void save(Serializer &rSerializer) const override
    {
      KRATOS_SERIALIZE_SAVE_BASE_CLASS(rSerializer, Element);
    }

    void load(Serializer &rSerializer) override
    {
      KRATOS_SERIALIZE_LOAD_BASE_CLASS(rSerializer, Element);
    }

    ///@}
    ///@name Private Operators
    ///@{

    ///@}
    ///@name Private Operations
    ///@{

    ///@}
    ///@name Private  Access
    ///@{

    ///@}
    ///@name Private Inquiry
    ///@{

    ///@}
    ///@name Un accessible methods
    ///@{

    /// Assignment operator.
    TwoStepUpdatedLagrangianVPImplicitFluidElement &operator=(TwoStepUpdatedLagrangianVPImplicitFluidElement const &rOther);

    /* /// Copy constructor. */
    /* TwoStepUpdatedLagrangianVPImplicitFluidElement(TwoStepUpdatedLagrangianVPImplicitFluidElement const& rOther); */

    ///@}

  }; // Class TwoStepUpdatedLagrangianVPImplicitFluidElement

  ///@}

  ///@name Type Definitions
  ///@{

  ///@}
  ///@name Input and output
  ///@{

  /// input stream function
  template <unsigned int TDim>
  inline std::istream &operator>>(std::istream &rIStream,
                                  TwoStepUpdatedLagrangianVPImplicitFluidElement<TDim> &rThis)
  {
    return rIStream;
  }

  /// output stream function
  template <unsigned int TDim>
  inline std::ostream &operator<<(std::ostream &rOStream,
                                  const TwoStepUpdatedLagrangianVPImplicitFluidElement<TDim> &rThis)
  {
    rThis.PrintInfo(rOStream);
    rOStream << std::endl;
    rThis.PrintData(rOStream);

    return rOStream;
  }

} // namespace Kratos.

#endif // KRATOS_TWO_STEP_UPDATED_LAGRANGIAN_V_P_FLUID_ELEMENT  defined
<|MERGE_RESOLUTION|>--- conflicted
+++ resolved
@@ -1,498 +1,494 @@
-//
-//   Project Name:        KratosFluidDynamicsApplication $
-//   Last modified by:    $Author:               AFranci $
-//   Date:                $Date:           February 2016 $
-//   Revision:            $Revision:                 0.0 $
-//
-//
-
-#if !defined(KRATOS_TWO_STEP_UPDATED_LAGRANGIAN_V_P_IMPLICIT_FLUID_ELEMENT_H_INCLUDED)
-#define KRATOS_TWO_STEP_UPDATED_LAGRANGIAN_V_P_IMPLICIT_FLUID_ELEMENT_H_INCLUDED
-
-// System includes
-#include <string>
-#include <iostream>
-
-// External includes
-
-// Project includes
-#include "containers/array_1d.h"
-#include "includes/define.h"
-/* #include "includes/element.h" */
-#include "includes/serializer.h"
-#include "geometries/geometry.h"
-#include "utilities/math_utils.h"
-#include "includes/constitutive_law.h"
-
-#include "custom_elements/two_step_updated_lagrangian_V_P_implicit_element.h"
-
-namespace Kratos
-{
-
-  ///@addtogroup FluidDynamicsApplication
-  ///@{
-
-  ///@name Kratos Globals
-  ///@{
-
-  ///@}
-  ///@name Type Definitions
-  ///@{
-
-  ///@}
-  ///@name  Enum's
-  ///@{
-
-  ///@}
-  ///@name  Functions
-  ///@{
-
-  ///@}
-  ///@name Kratos Classes
-  ///@{
-
-  /// A stabilized element for the incompressible Navier-Stokes equations.
-  /**
-   */
-  template <unsigned int TDim>
-  class TwoStepUpdatedLagrangianVPImplicitFluidElement : public TwoStepUpdatedLagrangianVPImplicitElement<TDim>
-  {
-
-  public:
-    ///@name Type Definitions
-    ///@{
-
-    /// Pointer definition of TwoStepUpdatedLagrangianVPImplicitFluidElement
-    KRATOS_CLASS_INTRUSIVE_POINTER_DEFINITION(TwoStepUpdatedLagrangianVPImplicitFluidElement);
-
-    ///base type:
-    typedef TwoStepUpdatedLagrangianVPImplicitElement<TDim> BaseType;
-
-    /// Node type (default is: Node<3>)
-    typedef Node<3> NodeType;
-
-    /// Geometry type (using with given NodeType)
-    typedef Geometry<NodeType> GeometryType;
-
-    /// Definition of nodes container type, redefined from GeometryType
-    typedef Geometry<NodeType>::PointsArrayType NodesArrayType;
-
-    /// Vector type for local contributions to the linear system
-    typedef Vector VectorType;
-
-    /// Matrix type for local contributions to the linear system
-    typedef Matrix MatrixType;
-
-    typedef std::size_t IndexType;
-
-    typedef std::size_t SizeType;
-
-    typedef std::vector<std::size_t> EquationIdVectorType;
-
-    typedef std::vector<Dof<double>::Pointer> DofsVectorType;
-
-    typedef PointerVectorSet<Dof<double>, IndexedObject> DofsArrayType;
-
-    /// Type for shape function values container
-    typedef Kratos::Vector ShapeFunctionsType;
-
-    /// Type for a matrix containing the shape function gradients
-    typedef Kratos::Matrix ShapeFunctionDerivativesType;
-
-    /// Type for an array of shape function gradient matrices
-    typedef GeometryType::ShapeFunctionsGradientsType ShapeFunctionDerivativesArrayType;
-
-    typedef typename BaseType::PropertiesType PropertiesType;
-
-    typedef typename BaseType::PropertiesType::Pointer pPropertiesType;
-
-    typedef typename BaseType::ElementalVariables ElementalVariables;
-
-    typedef GlobalPointersVector<Node<3>> NodeWeakPtrVectorType;
-
-    /// Reference type definition for constitutive laws
-    typedef ConstitutiveLaw ConstitutiveLawType;
-
-    ///Pointer type for constitutive laws
-    typedef ConstitutiveLawType::Pointer ConstitutiveLawPointerType;
-
-    ///@}
-    ///@name Life Cycle
-    ///@{
-
-    //Constructors.
-
-    /// Default constuctor.
-    /**
-       * @param NewId Index number of the new element (optional)
-       */
-    TwoStepUpdatedLagrangianVPImplicitFluidElement(IndexType NewId = 0) : BaseType(NewId)
-    {
-    }
-
-    /// Constructor using an array of nodes.
-    /**
-       * @param NewId Index of the new element
-       * @param ThisNodes An array containing the nodes of the new element
-       */
-    TwoStepUpdatedLagrangianVPImplicitFluidElement(IndexType NewId, const NodesArrayType &ThisNodes) : BaseType(NewId, ThisNodes)
-    {
-    }
-
-    /// Constructor using a geometry object.
-    /**
-       * @param NewId Index of the new element
-       * @param pGeometry Pointer to a geometry object
-       */
-    TwoStepUpdatedLagrangianVPImplicitFluidElement(IndexType NewId, GeometryType::Pointer pGeometry) : BaseType(NewId, pGeometry)
-    {
-    }
-
-    /// Constuctor using geometry and properties.
-    /**
-       * @param NewId Index of the new element
-       * @param pGeometry Pointer to a geometry object
-       * @param pProperties Pointer to the element's properties
-       */
-    TwoStepUpdatedLagrangianVPImplicitFluidElement(IndexType NewId, GeometryType::Pointer pGeometry, pPropertiesType pProperties) : BaseType(NewId, pGeometry, pProperties)
-    {
-    }
-
-    /// copy constructor
-
-    TwoStepUpdatedLagrangianVPImplicitFluidElement(TwoStepUpdatedLagrangianVPImplicitFluidElement const &rOther) : BaseType(rOther)
-    {
-    }
-
-    /// Destructor.
-    virtual ~TwoStepUpdatedLagrangianVPImplicitFluidElement()
-    {
-    }
-
-    ///@}
-    ///@name Operators
-    ///@{
-
-    ///@}
-    ///@name Operations
-    ///@{
-
-    /// Create a new element of this type
-    /**
-       * Returns a pointer to a new TwoStepUpdatedLagrangianVPImplicitFluidElement element, created using given input
-       * @param NewId: the ID of the new element
-       * @param ThisNodes: the nodes of the new element
-       * @param pProperties: the properties assigned to the new element
-       * @return a Pointer to the new element
-       */
-    Element::Pointer Create(IndexType NewId, NodesArrayType const &ThisNodes,
-                            pPropertiesType pProperties) const override
-    {
-      return Element::Pointer(new TwoStepUpdatedLagrangianVPImplicitFluidElement(NewId, BaseType::GetGeometry().Create(ThisNodes), pProperties));
-    }
-
-    Element::Pointer Clone(IndexType NewId, NodesArrayType const &ThisNodes) const override;
-
-<<<<<<< HEAD
-    void Initialize() override;
-=======
-    void Initialize(const ProcessInfo &rCurrentProcessInfo) override;
->>>>>>> 77633dd7
-
-    /// Initializes the element and all geometric information required for the problem.
-    void InitializeSolutionStep(const ProcessInfo &rCurrentProcessInfo) override;
-
-    void InitializeNonLinearIteration(const ProcessInfo &rCurrentProcessInfo) override;
-
-    void CalculateLeftHandSide(MatrixType &rLeftHandSideMatrix,
-                               const ProcessInfo &rCurrentProcessInfo) override
-    {
-      KRATOS_TRY;
-      KRATOS_THROW_ERROR(std::logic_error, "TwoStepUpdatedLagrangianVPImplicitFluidElement::CalculateLeftHandSide not implemented", "");
-      KRATOS_CATCH("");
-    }
-
-    void CalculateRightHandSide(VectorType &rRightHandSideVector,
-                                const ProcessInfo &rCurrentProcessInfo) override
-    {
-      KRATOS_TRY;
-      KRATOS_THROW_ERROR(std::logic_error, "TwoStepUpdatedLagrangianVPImplicitFluidElement::CalculateRightHandSide not implemented", "");
-      KRATOS_CATCH("");
-    }
-
-    // The following methods have different implementations depending on TDim
-    /// Provides the global indices for each one of this element's local rows
-    /**
-       * this determines the elemental equation ID vector for all elemental
-       * DOFs
-       * @param rResult A vector containing the global Id of each row
-       * @param rCurrentProcessInfo the current process info object (unused)
-       */
-
-    /// Returns a list of the element's Dofs
-    /**
-       * @param ElementalDofList the list of DOFs
-       * @param rCurrentProcessInfo the current process info instance
-       */
-
-    void InitializeElementalVariables(ElementalVariables &rElementalVariables) override;
-
-    ///@}
-    ///@name Access
-    ///@{
-
-    ///@}
-    ///@name Elemental Data
-    ///@{
-
-    /// Checks the input and that all required Kratos variables have been registered.
-    /**
-       * This function provides the place to perform checks on the completeness of the input.
-       * It is designed to be called only once (or anyway, not often) typically at the beginning
-       * of the calculations, so to verify that nothing is missing from the input
-       * or that no common error is found.
-       * @param rCurrentProcessInfo The ProcessInfo of the ModelPart that contains this element.
-       * @return 0 if no errors were found.
-       */
-    int Check(const ProcessInfo &rCurrentProcessInfo) const override;
-
-    ///@}
-    ///@name Inquiry
-    ///@{
-
-    ///@}
-    ///@name Input and output
-    ///@{
-
-    /// Turn back information as a string.
-    std::string Info() const override
-    {
-      std::stringstream buffer;
-      buffer << "TwoStepUpdatedLagrangianVPImplicitFluidElement #" << BaseType::Id();
-      return buffer.str();
-    }
-
-    /// Print information about this object.
-    void PrintInfo(std::ostream &rOStream) const override
-    {
-      rOStream << "TwoStepUpdatedLagrangianVPImplicitFluidElement" << TDim << "D";
-    }
-
-    //        /// Print object's data.
-    //        virtual void PrintData(std::ostream& rOStream) const;
-
-    ///@}
-    ///@name Friends
-    ///@{
-
-    ///@}
-
-  protected:
-    ///@name Protected static Member Variables
-    ///@{
-
-    ///@}
-    ///@name Protected member Variables
-    ///@{
-
-    ConstitutiveLaw::Pointer mpConstitutiveLaw = nullptr;
-
-    ///@}
-    ///@name Protected Operators
-    ///@{
-
-    ///@}
-    ///@name Protected Operations
-    ///@{
-
-    /**
-       * A constistent mass matrix is used.
-       * @param rMassMatrix The local matrix where the result will be added.
-       * @param rN Elemental shape functions.
-       * @param Weight Multiplication coefficient for the matrix, typically Density times integration point weight.
-       */
-
-    void ComputeMeanValueMaterialTangentMatrix(ElementalVariables &rElementalVariables,
-                                               double &MeanValue,
-                                               const ShapeFunctionDerivativesType &rShapeDeriv,
-                                               const double secondLame,
-                                               double &bulkModulus,
-                                               const double Weight,
-                                               double &MeanValueMass,
-                                               const double TimeStep);
-
-    void ComputeBulkReductionCoefficient(MatrixType MassMatrix,
-                                         MatrixType StiffnessMatrix,
-                                         double &meanValueStiff,
-                                         double &bulkCoefficient,
-                                         double timeStep) override;
-
-    void ComputeBulkMatrixLump(MatrixType &BulkMatrix,
-                               const double Weight) override;
-
-    void ComputeBulkMatrixConsistent(MatrixType &BulkMatrix,
-                                     const double Weight) override;
-
-    void ComputeBulkMatrix(MatrixType &BulkMatrix,
-                           const ShapeFunctionsType &rN,
-                           const double Weight) override;
-
-    void ComputeBoundLHSMatrix(MatrixType &BoundLHSMatrix,
-                               const ShapeFunctionsType &rN,
-                               const double Weight) override;
-
-    void ComputeBoundRHSVector(VectorType &BoundRHSVector,
-                               const ShapeFunctionsType &rN,
-                               const double TimeStep,
-                               const double BoundRHSCoeffAcc,
-                               const double BoundRHSCoeffDev) override;
-
-    void ComputeBoundRHSVectorComplete(VectorType &BoundRHSVector,
-                                       const double TimeStep,
-                                       const double BoundRHSCoeffAcc,
-                                       const double BoundRHSCoeffDev,
-                                       const VectorType SpatialDefRate);
-
-    void ComputeStabLaplacianMatrix(MatrixType &StabLaplacianMatrix,
-                                    const ShapeFunctionDerivativesType &rShapeDeriv,
-                                    const double Weight) override;
-
-    void CalcElasticPlasticCauchySplitted(ElementalVariables &rElementalVariables, double TimeStep, unsigned int g,
-                                          const ProcessInfo &rCurrentProcessInfo, double &Density,
-                                          double &DeviatoricCoeff, double &VolumetricCoeff) override;
-
-    void CalculateTauFIC(double &TauOne,
-                         double ElemSize,
-                         const double Density,
-                         const double Viscosity,
-                         const ProcessInfo &rCurrentProcessInfo) override;
-
-    void AddStabilizationMatrixLHS(MatrixType &rLeftHandSideMatrix,
-                                   Matrix &BulkAccMatrix,
-                                   const ShapeFunctionsType &rN,
-                                   const double Weight) override;
-
-    void AddStabilizationNodalTermsLHS(MatrixType &rLeftHandSideMatrix,
-                                       const double Tau,
-                                       const double Weight,
-                                       const ShapeFunctionDerivativesType &rDN_DX,
-                                       const SizeType i) override;
-
-    void AddStabilizationNodalTermsRHS(VectorType &rRightHandSideVector,
-                                       const double Tau,
-                                       const double Density,
-                                       const double Weight,
-                                       const ShapeFunctionDerivativesType &rDN_DX,
-                                       const SizeType i) override;
-
-    void CalculateLocalContinuityEqForPressure(MatrixType &rLeftHandSideMatrix,
-                                               VectorType &rRightHandSideVector,
-                                               const ProcessInfo &rCurrentProcessInfo) override;
-
-    void GetPressureAccelerationValues(Vector &rValues,
-                                       const int Step);
-
-    double GetThetaMomentum() override { return 0.5; };
-
-    double GetThetaContinuity() override { return 1.0; };
-
-    ///@}
-    ///@name Protected  Access
-    ///@{
-
-    ///@}
-    ///@name Protected Inquiry
-    ///@{
-
-    ///@}
-    ///@name Protected LifeCycle
-    ///@{
-
-    ///@}
-
-  private:
-    ///@name Static Member Variables
-    ///@{
-
-    ///@}
-    ///@name Member Variables
-    ///@{
-
-    ///@}
-    ///@name Serialization
-    ///@{
-
-    friend class Serializer;
-
-    void save(Serializer &rSerializer) const override
-    {
-      KRATOS_SERIALIZE_SAVE_BASE_CLASS(rSerializer, Element);
-    }
-
-    void load(Serializer &rSerializer) override
-    {
-      KRATOS_SERIALIZE_LOAD_BASE_CLASS(rSerializer, Element);
-    }
-
-    ///@}
-    ///@name Private Operators
-    ///@{
-
-    ///@}
-    ///@name Private Operations
-    ///@{
-
-    ///@}
-    ///@name Private  Access
-    ///@{
-
-    ///@}
-    ///@name Private Inquiry
-    ///@{
-
-    ///@}
-    ///@name Un accessible methods
-    ///@{
-
-    /// Assignment operator.
-    TwoStepUpdatedLagrangianVPImplicitFluidElement &operator=(TwoStepUpdatedLagrangianVPImplicitFluidElement const &rOther);
-
-    /* /// Copy constructor. */
-    /* TwoStepUpdatedLagrangianVPImplicitFluidElement(TwoStepUpdatedLagrangianVPImplicitFluidElement const& rOther); */
-
-    ///@}
-
-  }; // Class TwoStepUpdatedLagrangianVPImplicitFluidElement
-
-  ///@}
-
-  ///@name Type Definitions
-  ///@{
-
-  ///@}
-  ///@name Input and output
-  ///@{
-
-  /// input stream function
-  template <unsigned int TDim>
-  inline std::istream &operator>>(std::istream &rIStream,
-                                  TwoStepUpdatedLagrangianVPImplicitFluidElement<TDim> &rThis)
-  {
-    return rIStream;
-  }
-
-  /// output stream function
-  template <unsigned int TDim>
-  inline std::ostream &operator<<(std::ostream &rOStream,
-                                  const TwoStepUpdatedLagrangianVPImplicitFluidElement<TDim> &rThis)
-  {
-    rThis.PrintInfo(rOStream);
-    rOStream << std::endl;
-    rThis.PrintData(rOStream);
-
-    return rOStream;
-  }
-
-} // namespace Kratos.
-
-#endif // KRATOS_TWO_STEP_UPDATED_LAGRANGIAN_V_P_FLUID_ELEMENT  defined
+//
+//   Project Name:        KratosFluidDynamicsApplication $
+//   Last modified by:    $Author:               AFranci $
+//   Date:                $Date:           February 2016 $
+//   Revision:            $Revision:                 0.0 $
+//
+//
+
+#if !defined(KRATOS_TWO_STEP_UPDATED_LAGRANGIAN_V_P_IMPLICIT_FLUID_ELEMENT_H_INCLUDED)
+#define KRATOS_TWO_STEP_UPDATED_LAGRANGIAN_V_P_IMPLICIT_FLUID_ELEMENT_H_INCLUDED
+
+// System includes
+#include <string>
+#include <iostream>
+
+// External includes
+
+// Project includes
+#include "containers/array_1d.h"
+#include "includes/define.h"
+/* #include "includes/element.h" */
+#include "includes/serializer.h"
+#include "geometries/geometry.h"
+#include "utilities/math_utils.h"
+#include "includes/constitutive_law.h"
+
+#include "custom_elements/two_step_updated_lagrangian_V_P_implicit_element.h"
+
+namespace Kratos
+{
+
+  ///@addtogroup FluidDynamicsApplication
+  ///@{
+
+  ///@name Kratos Globals
+  ///@{
+
+  ///@}
+  ///@name Type Definitions
+  ///@{
+
+  ///@}
+  ///@name  Enum's
+  ///@{
+
+  ///@}
+  ///@name  Functions
+  ///@{
+
+  ///@}
+  ///@name Kratos Classes
+  ///@{
+
+  /// A stabilized element for the incompressible Navier-Stokes equations.
+  /**
+   */
+  template <unsigned int TDim>
+  class TwoStepUpdatedLagrangianVPImplicitFluidElement : public TwoStepUpdatedLagrangianVPImplicitElement<TDim>
+  {
+
+  public:
+    ///@name Type Definitions
+    ///@{
+
+    /// Pointer definition of TwoStepUpdatedLagrangianVPImplicitFluidElement
+    KRATOS_CLASS_INTRUSIVE_POINTER_DEFINITION(TwoStepUpdatedLagrangianVPImplicitFluidElement);
+
+    ///base type:
+    typedef TwoStepUpdatedLagrangianVPImplicitElement<TDim> BaseType;
+
+    /// Node type (default is: Node<3>)
+    typedef Node<3> NodeType;
+
+    /// Geometry type (using with given NodeType)
+    typedef Geometry<NodeType> GeometryType;
+
+    /// Definition of nodes container type, redefined from GeometryType
+    typedef Geometry<NodeType>::PointsArrayType NodesArrayType;
+
+    /// Vector type for local contributions to the linear system
+    typedef Vector VectorType;
+
+    /// Matrix type for local contributions to the linear system
+    typedef Matrix MatrixType;
+
+    typedef std::size_t IndexType;
+
+    typedef std::size_t SizeType;
+
+    typedef std::vector<std::size_t> EquationIdVectorType;
+
+    typedef std::vector<Dof<double>::Pointer> DofsVectorType;
+
+    typedef PointerVectorSet<Dof<double>, IndexedObject> DofsArrayType;
+
+    /// Type for shape function values container
+    typedef Kratos::Vector ShapeFunctionsType;
+
+    /// Type for a matrix containing the shape function gradients
+    typedef Kratos::Matrix ShapeFunctionDerivativesType;
+
+    /// Type for an array of shape function gradient matrices
+    typedef GeometryType::ShapeFunctionsGradientsType ShapeFunctionDerivativesArrayType;
+
+    typedef typename BaseType::PropertiesType PropertiesType;
+
+    typedef typename BaseType::PropertiesType::Pointer pPropertiesType;
+
+    typedef typename BaseType::ElementalVariables ElementalVariables;
+
+    typedef GlobalPointersVector<Node<3>> NodeWeakPtrVectorType;
+
+    /// Reference type definition for constitutive laws
+    typedef ConstitutiveLaw ConstitutiveLawType;
+
+    ///Pointer type for constitutive laws
+    typedef ConstitutiveLawType::Pointer ConstitutiveLawPointerType;
+
+    ///@}
+    ///@name Life Cycle
+    ///@{
+
+    //Constructors.
+
+    /// Default constuctor.
+    /**
+       * @param NewId Index number of the new element (optional)
+       */
+    TwoStepUpdatedLagrangianVPImplicitFluidElement(IndexType NewId = 0) : BaseType(NewId)
+    {
+    }
+
+    /// Constructor using an array of nodes.
+    /**
+       * @param NewId Index of the new element
+       * @param ThisNodes An array containing the nodes of the new element
+       */
+    TwoStepUpdatedLagrangianVPImplicitFluidElement(IndexType NewId, const NodesArrayType &ThisNodes) : BaseType(NewId, ThisNodes)
+    {
+    }
+
+    /// Constructor using a geometry object.
+    /**
+       * @param NewId Index of the new element
+       * @param pGeometry Pointer to a geometry object
+       */
+    TwoStepUpdatedLagrangianVPImplicitFluidElement(IndexType NewId, GeometryType::Pointer pGeometry) : BaseType(NewId, pGeometry)
+    {
+    }
+
+    /// Constuctor using geometry and properties.
+    /**
+       * @param NewId Index of the new element
+       * @param pGeometry Pointer to a geometry object
+       * @param pProperties Pointer to the element's properties
+       */
+    TwoStepUpdatedLagrangianVPImplicitFluidElement(IndexType NewId, GeometryType::Pointer pGeometry, pPropertiesType pProperties) : BaseType(NewId, pGeometry, pProperties)
+    {
+    }
+
+    /// copy constructor
+
+    TwoStepUpdatedLagrangianVPImplicitFluidElement(TwoStepUpdatedLagrangianVPImplicitFluidElement const &rOther) : BaseType(rOther)
+    {
+    }
+
+    /// Destructor.
+    virtual ~TwoStepUpdatedLagrangianVPImplicitFluidElement()
+    {
+    }
+
+    ///@}
+    ///@name Operators
+    ///@{
+
+    ///@}
+    ///@name Operations
+    ///@{
+
+    /// Create a new element of this type
+    /**
+       * Returns a pointer to a new TwoStepUpdatedLagrangianVPImplicitFluidElement element, created using given input
+       * @param NewId: the ID of the new element
+       * @param ThisNodes: the nodes of the new element
+       * @param pProperties: the properties assigned to the new element
+       * @return a Pointer to the new element
+       */
+    Element::Pointer Create(IndexType NewId, NodesArrayType const &ThisNodes,
+                            pPropertiesType pProperties) const override
+    {
+      return Element::Pointer(new TwoStepUpdatedLagrangianVPImplicitFluidElement(NewId, BaseType::GetGeometry().Create(ThisNodes), pProperties));
+    }
+
+    Element::Pointer Clone(IndexType NewId, NodesArrayType const &ThisNodes) const override;
+
+    void Initialize(const ProcessInfo &rCurrentProcessInfo) override;
+
+    /// Initializes the element and all geometric information required for the problem.
+    void InitializeSolutionStep(const ProcessInfo &rCurrentProcessInfo) override;
+
+    void InitializeNonLinearIteration(const ProcessInfo &rCurrentProcessInfo) override;
+
+    void CalculateLeftHandSide(MatrixType &rLeftHandSideMatrix,
+                               const ProcessInfo &rCurrentProcessInfo) override
+    {
+      KRATOS_TRY;
+      KRATOS_THROW_ERROR(std::logic_error, "TwoStepUpdatedLagrangianVPImplicitFluidElement::CalculateLeftHandSide not implemented", "");
+      KRATOS_CATCH("");
+    }
+
+    void CalculateRightHandSide(VectorType &rRightHandSideVector,
+                                const ProcessInfo &rCurrentProcessInfo) override
+    {
+      KRATOS_TRY;
+      KRATOS_THROW_ERROR(std::logic_error, "TwoStepUpdatedLagrangianVPImplicitFluidElement::CalculateRightHandSide not implemented", "");
+      KRATOS_CATCH("");
+    }
+
+    // The following methods have different implementations depending on TDim
+    /// Provides the global indices for each one of this element's local rows
+    /**
+       * this determines the elemental equation ID vector for all elemental
+       * DOFs
+       * @param rResult A vector containing the global Id of each row
+       * @param rCurrentProcessInfo the current process info object (unused)
+       */
+
+    /// Returns a list of the element's Dofs
+    /**
+       * @param ElementalDofList the list of DOFs
+       * @param rCurrentProcessInfo the current process info instance
+       */
+
+    void InitializeElementalVariables(ElementalVariables &rElementalVariables) override;
+
+    ///@}
+    ///@name Access
+    ///@{
+
+    ///@}
+    ///@name Elemental Data
+    ///@{
+
+    /// Checks the input and that all required Kratos variables have been registered.
+    /**
+       * This function provides the place to perform checks on the completeness of the input.
+       * It is designed to be called only once (or anyway, not often) typically at the beginning
+       * of the calculations, so to verify that nothing is missing from the input
+       * or that no common error is found.
+       * @param rCurrentProcessInfo The ProcessInfo of the ModelPart that contains this element.
+       * @return 0 if no errors were found.
+       */
+    int Check(const ProcessInfo &rCurrentProcessInfo) const override;
+
+    ///@}
+    ///@name Inquiry
+    ///@{
+
+    ///@}
+    ///@name Input and output
+    ///@{
+
+    /// Turn back information as a string.
+    std::string Info() const override
+    {
+      std::stringstream buffer;
+      buffer << "TwoStepUpdatedLagrangianVPImplicitFluidElement #" << BaseType::Id();
+      return buffer.str();
+    }
+
+    /// Print information about this object.
+    void PrintInfo(std::ostream &rOStream) const override
+    {
+      rOStream << "TwoStepUpdatedLagrangianVPImplicitFluidElement" << TDim << "D";
+    }
+
+    //        /// Print object's data.
+    //        virtual void PrintData(std::ostream& rOStream) const;
+
+    ///@}
+    ///@name Friends
+    ///@{
+
+    ///@}
+
+  protected:
+    ///@name Protected static Member Variables
+    ///@{
+
+    ///@}
+    ///@name Protected member Variables
+    ///@{
+
+    ConstitutiveLaw::Pointer mpConstitutiveLaw = nullptr;
+
+    ///@}
+    ///@name Protected Operators
+    ///@{
+
+    ///@}
+    ///@name Protected Operations
+    ///@{
+
+    /**
+       * A constistent mass matrix is used.
+       * @param rMassMatrix The local matrix where the result will be added.
+       * @param rN Elemental shape functions.
+       * @param Weight Multiplication coefficient for the matrix, typically Density times integration point weight.
+       */
+
+    void ComputeMeanValueMaterialTangentMatrix(ElementalVariables &rElementalVariables,
+                                               double &MeanValue,
+                                               const ShapeFunctionDerivativesType &rShapeDeriv,
+                                               const double secondLame,
+                                               double &bulkModulus,
+                                               const double Weight,
+                                               double &MeanValueMass,
+                                               const double TimeStep);
+
+    void ComputeBulkReductionCoefficient(MatrixType MassMatrix,
+                                         MatrixType StiffnessMatrix,
+                                         double &meanValueStiff,
+                                         double &bulkCoefficient,
+                                         double timeStep) override;
+
+    void ComputeBulkMatrixLump(MatrixType &BulkMatrix,
+                               const double Weight) override;
+
+    void ComputeBulkMatrixConsistent(MatrixType &BulkMatrix,
+                                     const double Weight) override;
+
+    void ComputeBulkMatrix(MatrixType &BulkMatrix,
+                           const ShapeFunctionsType &rN,
+                           const double Weight) override;
+
+    void ComputeBoundLHSMatrix(MatrixType &BoundLHSMatrix,
+                               const ShapeFunctionsType &rN,
+                               const double Weight) override;
+
+    void ComputeBoundRHSVector(VectorType &BoundRHSVector,
+                               const ShapeFunctionsType &rN,
+                               const double TimeStep,
+                               const double BoundRHSCoeffAcc,
+                               const double BoundRHSCoeffDev) override;
+
+    void ComputeBoundRHSVectorComplete(VectorType &BoundRHSVector,
+                                       const double TimeStep,
+                                       const double BoundRHSCoeffAcc,
+                                       const double BoundRHSCoeffDev,
+                                       const VectorType SpatialDefRate);
+
+    void ComputeStabLaplacianMatrix(MatrixType &StabLaplacianMatrix,
+                                    const ShapeFunctionDerivativesType &rShapeDeriv,
+                                    const double Weight) override;
+
+    void CalcElasticPlasticCauchySplitted(ElementalVariables &rElementalVariables, double TimeStep, unsigned int g,
+                                          const ProcessInfo &rCurrentProcessInfo, double &Density,
+                                          double &DeviatoricCoeff, double &VolumetricCoeff) override;
+
+    void CalculateTauFIC(double &TauOne,
+                         double ElemSize,
+                         const double Density,
+                         const double Viscosity,
+                         const ProcessInfo &rCurrentProcessInfo) override;
+
+    void AddStabilizationMatrixLHS(MatrixType &rLeftHandSideMatrix,
+                                   Matrix &BulkAccMatrix,
+                                   const ShapeFunctionsType &rN,
+                                   const double Weight) override;
+
+    void AddStabilizationNodalTermsLHS(MatrixType &rLeftHandSideMatrix,
+                                       const double Tau,
+                                       const double Weight,
+                                       const ShapeFunctionDerivativesType &rDN_DX,
+                                       const SizeType i) override;
+
+    void AddStabilizationNodalTermsRHS(VectorType &rRightHandSideVector,
+                                       const double Tau,
+                                       const double Density,
+                                       const double Weight,
+                                       const ShapeFunctionDerivativesType &rDN_DX,
+                                       const SizeType i) override;
+
+    void CalculateLocalContinuityEqForPressure(MatrixType &rLeftHandSideMatrix,
+                                               VectorType &rRightHandSideVector,
+                                               const ProcessInfo &rCurrentProcessInfo) override;
+
+    void GetPressureAccelerationValues(Vector &rValues,
+                                       const int Step);
+
+    double GetThetaMomentum() override { return 0.5; };
+
+    double GetThetaContinuity() override { return 1.0; };
+
+    ///@}
+    ///@name Protected  Access
+    ///@{
+
+    ///@}
+    ///@name Protected Inquiry
+    ///@{
+
+    ///@}
+    ///@name Protected LifeCycle
+    ///@{
+
+    ///@}
+
+  private:
+    ///@name Static Member Variables
+    ///@{
+
+    ///@}
+    ///@name Member Variables
+    ///@{
+
+    ///@}
+    ///@name Serialization
+    ///@{
+
+    friend class Serializer;
+
+    void save(Serializer &rSerializer) const override
+    {
+      KRATOS_SERIALIZE_SAVE_BASE_CLASS(rSerializer, Element);
+    }
+
+    void load(Serializer &rSerializer) override
+    {
+      KRATOS_SERIALIZE_LOAD_BASE_CLASS(rSerializer, Element);
+    }
+
+    ///@}
+    ///@name Private Operators
+    ///@{
+
+    ///@}
+    ///@name Private Operations
+    ///@{
+
+    ///@}
+    ///@name Private  Access
+    ///@{
+
+    ///@}
+    ///@name Private Inquiry
+    ///@{
+
+    ///@}
+    ///@name Un accessible methods
+    ///@{
+
+    /// Assignment operator.
+    TwoStepUpdatedLagrangianVPImplicitFluidElement &operator=(TwoStepUpdatedLagrangianVPImplicitFluidElement const &rOther);
+
+    /* /// Copy constructor. */
+    /* TwoStepUpdatedLagrangianVPImplicitFluidElement(TwoStepUpdatedLagrangianVPImplicitFluidElement const& rOther); */
+
+    ///@}
+
+  }; // Class TwoStepUpdatedLagrangianVPImplicitFluidElement
+
+  ///@}
+
+  ///@name Type Definitions
+  ///@{
+
+  ///@}
+  ///@name Input and output
+  ///@{
+
+  /// input stream function
+  template <unsigned int TDim>
+  inline std::istream &operator>>(std::istream &rIStream,
+                                  TwoStepUpdatedLagrangianVPImplicitFluidElement<TDim> &rThis)
+  {
+    return rIStream;
+  }
+
+  /// output stream function
+  template <unsigned int TDim>
+  inline std::ostream &operator<<(std::ostream &rOStream,
+                                  const TwoStepUpdatedLagrangianVPImplicitFluidElement<TDim> &rThis)
+  {
+    rThis.PrintInfo(rOStream);
+    rOStream << std::endl;
+    rThis.PrintData(rOStream);
+
+    return rOStream;
+  }
+
+} // namespace Kratos.
+
+#endif // KRATOS_TWO_STEP_UPDATED_LAGRANGIAN_V_P_FLUID_ELEMENT  defined