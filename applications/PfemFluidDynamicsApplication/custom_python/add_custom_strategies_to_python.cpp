--- conflicted
+++ resolved
@@ -17,12 +17,8 @@
 #include "spaces/ublas_space.h"
 
 //strategies
-<<<<<<< HEAD
 #include "solving_strategies/strategies/implicit_solving_strategy.h"
-=======
-#include "solving_strategies/strategies/solving_strategy.h"
 #include "custom_strategies/strategies/v_p_strategy.h"
->>>>>>> c856d9f7
 #include "custom_strategies/strategies/two_step_v_p_strategy.h"
 #include "custom_strategies/strategies/three_step_v_p_strategy.h"
 #include "custom_strategies/strategies/gauss_seidel_linear_strategy.h"
@@ -43,60 +39,6 @@
 namespace Kratos
 {
 
-<<<<<<< HEAD
-namespace Python
-{
-namespace py = pybind11;
-
-void AddCustomStrategiesToPython(pybind11::module &m)
-{
-  typedef UblasSpace<double, CompressedMatrix, Vector> SparseSpaceType;
-  typedef UblasSpace<double, Matrix, Vector> LocalSpaceType;
-
-  //base types
-  typedef LinearSolver<SparseSpaceType, LocalSpaceType> LinearSolverType;
-  typedef ImplicitSolvingStrategy<SparseSpaceType, LocalSpaceType, LinearSolverType> BaseSolvingStrategyType;
-  typedef BuilderAndSolver<SparseSpaceType, LocalSpaceType, LinearSolverType> BuilderAndSolverType;
-  typedef Scheme<SparseSpaceType, LocalSpaceType> BaseSchemeType;
-  //typedef ConvergenceCriteria< SparseSpaceType, LocalSpaceType > ConvergenceCriteriaBaseType;
-
-  //custom strategy types
-  typedef TwoStepVPStrategy<SparseSpaceType, LocalSpaceType, LinearSolverType> TwoStepVPStrategyType;
-  typedef TwoStepVPDEMcouplingStrategy<SparseSpaceType, LocalSpaceType, LinearSolverType> TwoStepVPDEMcouplingStrategyType;
-  typedef NodalTwoStepVPStrategy<SparseSpaceType, LocalSpaceType, LinearSolverType> NodalTwoStepVPStrategyType;
-  typedef NodalTwoStepVPStrategyForFSI<SparseSpaceType, LocalSpaceType, LinearSolverType> NodalTwoStepVPStrategyForFSIType;
-  typedef GaussSeidelLinearStrategy<SparseSpaceType, LocalSpaceType, LinearSolverType> GaussSeidelLinearStrategyType;
-  //********************************************************************
-  //*************************SHCHEME CLASSES****************************
-  //********************************************************************
-
-  py::class_<TwoStepVPStrategyType, TwoStepVPStrategyType::Pointer, BaseSolvingStrategyType>(m, "TwoStepVPStrategy")
-      .def(py::init<ModelPart &, LinearSolverType::Pointer, LinearSolverType::Pointer, bool, double, double, int, unsigned int, unsigned int>())
-      .def("CalculateAccelerations", &TwoStepVPStrategyType::CalculateAccelerations)
-      .def("CalculateDisplacements", &TwoStepVPStrategyType::CalculateDisplacementsAndPorosity)
-      // .def("InitializeStressStrain",&TwoStepVPStrategy<SparseSpaceType,LocalSpaceType,LinearSolverType>::InitializeStressStrain)
-      ;
-
-  py::class_<TwoStepVPDEMcouplingStrategyType, TwoStepVPDEMcouplingStrategyType::Pointer, TwoStepVPStrategyType>(m, "TwoStepVPDEMcouplingStrategy")
-      .def(py::init<ModelPart &, LinearSolverType::Pointer, LinearSolverType::Pointer, bool, double, double, int, unsigned int, unsigned int>());
-
-  py::class_<NodalTwoStepVPStrategyType, NodalTwoStepVPStrategyType::Pointer, BaseSolvingStrategyType>(m, "NodalTwoStepVPStrategy")
-      .def(py::init<ModelPart &, LinearSolverType::Pointer, LinearSolverType::Pointer, bool, double, double, int, unsigned int, unsigned int>())
-      .def("CalculateAccelerations", &NodalTwoStepVPStrategyType::CalculateAccelerations)
-      .def("CalculateDisplacements", &NodalTwoStepVPStrategyType::CalculateDisplacements);
-
-  py::class_<NodalTwoStepVPStrategyForFSIType, NodalTwoStepVPStrategyForFSIType::Pointer, BaseSolvingStrategyType>(m, "NodalTwoStepVPStrategyForFSI")
-      .def(py::init<ModelPart &, LinearSolverType::Pointer, LinearSolverType::Pointer, bool, double, double, int, unsigned int, unsigned int>());
-
-  py::class_<GaussSeidelLinearStrategyType, GaussSeidelLinearStrategyType::Pointer, BaseSolvingStrategyType>(m, "GaussSeidelLinearStrategy")
-      .def(py::init<ModelPart &, BaseSchemeType::Pointer, LinearSolverType::Pointer, BuilderAndSolverType::Pointer, bool, bool>())
-      .def("GetResidualNorm", &GaussSeidelLinearStrategyType::GetResidualNorm)
-      .def("SetBuilderAndSolver", &GaussSeidelLinearStrategyType::SetBuilderAndSolver);
-
-}
-
-} // namespace Python.
-=======
     namespace Python
     {
         namespace py = pybind11;
@@ -108,7 +50,7 @@
 
             //base types
             typedef LinearSolver<SparseSpaceType, LocalSpaceType> LinearSolverType;
-            typedef SolvingStrategy<SparseSpaceType, LocalSpaceType, LinearSolverType> BaseSolvingStrategyType;
+            typedef ImplicitSolvingStrategy<SparseSpaceType, LocalSpaceType, LinearSolverType> BaseSolvingStrategyType;
             typedef BuilderAndSolver<SparseSpaceType, LocalSpaceType, LinearSolverType> BuilderAndSolverType;
             typedef Scheme<SparseSpaceType, LocalSpaceType> BaseSchemeType;
             //typedef ConvergenceCriteria< SparseSpaceType, LocalSpaceType > ConvergenceCriteriaBaseType;
@@ -156,6 +98,5 @@
         }
 
     } // namespace Python.
->>>>>>> c856d9f7
 
 } // Namespace Kratos