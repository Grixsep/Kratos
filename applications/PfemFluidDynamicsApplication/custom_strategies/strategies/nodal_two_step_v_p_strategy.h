//
//   Project Name:        KratosPFEMFluidDynamicsApplication $
//   Last modified by:    $Author:                   AFranci $
//   Date:                $Date:                   June 2018 $
//   Revision:            $Revision:                     0.0 $
//
//

#ifndef KRATOS_NODAL_TWO_STEP_V_P_STRATEGY_H
#define KRATOS_NODAL_TWO_STEP_V_P_STRATEGY_H

#include "includes/define.h"
#include "includes/model_part.h"
#include "includes/deprecated_variables.h"
#include "includes/cfd_variables.h"
#include "utilities/openmp_utils.h"
#include "processes/process.h"
#include "solving_strategies/schemes/scheme.h"
#include "solving_strategies/strategies/implicit_solving_strategy.h"
#include "custom_utilities/mesher_utilities.hpp"
#include "custom_utilities/boundary_normals_calculation_utilities.hpp"
#include "geometries/geometry.h"
#include "utilities/geometry_utilities.h"

#include "solving_strategies/schemes/residualbased_incrementalupdate_static_scheme.h"
#include "custom_strategies/builders_and_solvers/nodal_residualbased_elimination_builder_and_solver.h"
#include "custom_strategies/builders_and_solvers/nodal_residualbased_elimination_builder_and_solver_continuity.h"

#include "custom_utilities/solver_settings.h"

#include "custom_strategies/strategies/gauss_seidel_linear_strategy.h"

#include "pfem_fluid_dynamics_application_variables.h"

#include <stdio.h>
#include <cmath>
#include <iostream>
#include <fstream>

namespace Kratos
{

	///@addtogroup PFEMFluidDynamicsApplication
	///@{

	///@name Kratos Globals
	///@{

	///@}
	///@name Type Definitions
	///@{
<<<<<<< HEAD

	///@}

	///@name  Enum's
	///@{

	///@}
	///@name  Functions
	///@{

	///@}
	///@name Kratos Classes
	///@{

	template <class TSparseSpace,
			  class TDenseSpace,
			  class TLinearSolver>
	class NodalTwoStepVPStrategy : public SolvingStrategy<TSparseSpace, TDenseSpace, TLinearSolver>
	{
	public:
		///@name Type Definitions
		///@{
		KRATOS_CLASS_POINTER_DEFINITION(NodalTwoStepVPStrategy);

		/// Counted pointer of NodalTwoStepVPStrategy
		//typedef boost::shared_ptr< NodalTwoStepVPStrategy<TSparseSpace, TDenseSpace, TLinearSolver> > Pointer;

		typedef SolvingStrategy<TSparseSpace, TDenseSpace, TLinearSolver> BaseType;

		typedef typename BaseType::TDataType TDataType;

		/// Node type (default is: Node<3>)
		typedef Node<3> NodeType;

		/// Geometry type (using with given NodeType)
		typedef Geometry<NodeType> GeometryType;

		typedef std::size_t SizeType;

		//typedef typename BaseType::DofSetType DofSetType;
=======

	///@}

	///@name  Enum's
	///@{

	///@}
	///@name  Functions
	///@{

	///@}
	///@name Kratos Classes
	///@{

	template <class TSparseSpace,
			  class TDenseSpace,
			  class TLinearSolver>
	class NodalTwoStepVPStrategy : public ImplicitSolvingStrategy<TSparseSpace, TDenseSpace, TLinearSolver>
	{
	public:
		///@name Type Definitions
		///@{
		KRATOS_CLASS_POINTER_DEFINITION(NodalTwoStepVPStrategy);

		/// Counted pointer of NodalTwoStepVPStrategy
		typedef ImplicitSolvingStrategy<TSparseSpace, TDenseSpace, TLinearSolver> BaseType;

		typedef typename BaseType::TDataType TDataType;

		/// Node type (default is: Node<3>)
		typedef Node<3> NodeType;

		/// Geometry type (using with given NodeType)
		typedef Geometry<NodeType> GeometryType;

		typedef std::size_t SizeType;
>>>>>>> 6332eb38

		typedef typename BaseType::DofsArrayType DofsArrayType;

		typedef typename BaseType::TSystemMatrixType TSystemMatrixType;

		typedef typename BaseType::TSystemVectorType TSystemVectorType;

		typedef typename BaseType::LocalSystemVectorType LocalSystemVectorType;

		typedef typename BaseType::LocalSystemMatrixType LocalSystemMatrixType;

		typedef typename BaseType::ElementsArrayType ElementsArrayType;

<<<<<<< HEAD
		typedef typename SolvingStrategy<TSparseSpace, TDenseSpace, TLinearSolver>::Pointer StrategyPointerType;
=======
		typedef typename ImplicitSolvingStrategy<TSparseSpace, TDenseSpace, TLinearSolver>::Pointer StrategyPointerType;
>>>>>>> 6332eb38

		typedef TwoStepVPSolverSettings<TSparseSpace, TDenseSpace, TLinearSolver> SolverSettingsType;

		typedef GeometryType::ShapeFunctionsGradientsType ShapeFunctionDerivativesArrayType;

		typedef GlobalPointersVector<Node<3>> NodeWeakPtrVectorType;
		///@}
		///@name Life Cycle
		///@{

		NodalTwoStepVPStrategy(ModelPart &rModelPart,
							   SolverSettingsType &rSolverConfig) : BaseType(rModelPart)
		{
			InitializeStrategy(rSolverConfig);
		}

		NodalTwoStepVPStrategy(ModelPart &rModelPart,
<<<<<<< HEAD
							   /*SolverConfiguration<TSparseSpace, TDenseSpace, TLinearSolver>& rSolverConfig,*/
=======
>>>>>>> 6332eb38
							   typename TLinearSolver::Pointer pVelocityLinearSolver,
							   typename TLinearSolver::Pointer pPressureLinearSolver,
							   bool ReformDofSet = true,
							   double VelTol = 0.0001,
							   double PresTol = 0.0001,
							   int MaxPressureIterations = 1, // Only for predictor-corrector
							   unsigned int TimeOrder = 2,
							   unsigned int DomainSize = 2) : BaseType(rModelPart), // Move Mesh flag, pass as input?
															  mVelocityTolerance(VelTol),
															  mPressureTolerance(PresTol),
															  mMaxPressureIter(MaxPressureIterations),
															  mDomainSize(DomainSize),
															  mTimeOrder(TimeOrder),
															  mReformDofSet(ReformDofSet)
		{
			KRATOS_TRY;

			BaseType::SetEchoLevel(1);

			// Check that input parameters are reasonable and sufficient.
			this->Check();

			bool CalculateNormDxFlag = true;

			bool ReformDofAtEachIteration = false; // DofSet modifiaction is managed by the fractional step strategy, auxiliary strategies should not modify the DofSet directly.

			// Additional Typedefs
			typedef typename BuilderAndSolver<TSparseSpace, TDenseSpace, TLinearSolver>::Pointer BuilderSolverTypePointer;
<<<<<<< HEAD
			typedef SolvingStrategy<TSparseSpace, TDenseSpace, TLinearSolver> BaseType;

			//initializing fractional velocity solution step
=======
			typedef ImplicitSolvingStrategy<TSparseSpace, TDenseSpace, TLinearSolver> BaseType;

			// initializing fractional velocity solution step
>>>>>>> 6332eb38
			typedef Scheme<TSparseSpace, TDenseSpace> SchemeType;
			typename SchemeType::Pointer pScheme;

			typename SchemeType::Pointer Temp = typename SchemeType::Pointer(new ResidualBasedIncrementalUpdateStaticScheme<TSparseSpace, TDenseSpace>());
<<<<<<< HEAD
			/* typename SchemeType::Pointer Temp = typename SchemeType::Pointer(new IncrementalUpdateStaticScheme< TSparseSpace, TDenseSpace > ()); */
			pScheme.swap(Temp);

			//CONSTRUCTION OF VELOCITY
			BuilderSolverTypePointer vel_build = BuilderSolverTypePointer(new NodalResidualBasedEliminationBuilderAndSolver<TSparseSpace, TDenseSpace, TLinearSolver>(pVelocityLinearSolver));
			/* BuilderSolverTypePointer vel_build = BuilderSolverTypePointer(new ResidualBasedBlockBuilderAndSolver<TSparseSpace, TDenseSpace, TLinearSolver > (pVelocityLinearSolver)); */
=======
			pScheme.swap(Temp);

			// CONSTRUCTION OF VELOCITY
			BuilderSolverTypePointer vel_build = BuilderSolverTypePointer(new NodalResidualBasedEliminationBuilderAndSolver<TSparseSpace, TDenseSpace, TLinearSolver>(pVelocityLinearSolver));
>>>>>>> 6332eb38

			this->mpMomentumStrategy = typename BaseType::Pointer(new GaussSeidelLinearStrategy<TSparseSpace, TDenseSpace, TLinearSolver>(rModelPart, pScheme, pVelocityLinearSolver, vel_build, ReformDofAtEachIteration, CalculateNormDxFlag));

			this->mpMomentumStrategy->SetEchoLevel(BaseType::GetEchoLevel());

			vel_build->SetCalculateReactionsFlag(false);

<<<<<<< HEAD
			/* BuilderSolverTypePointer pressure_build = BuilderSolverTypePointer(new ResidualBasedEliminationBuilderAndSolverComponentwise<TSparseSpace, TDenseSpace, TLinearSolver, Variable<double> >(pPressureLinearSolver, PRESSURE)); */
			/* BuilderSolverTypePointer pressure_build = BuilderSolverTypePointer(new ResidualBasedBlockBuilderAndSolver<TSparseSpace, TDenseSpace, TLinearSolver >(pPressureLinearSolver)); */
			BuilderSolverTypePointer pressure_build = BuilderSolverTypePointer(new NodalResidualBasedEliminationBuilderAndSolverContinuity<TSparseSpace, TDenseSpace, TLinearSolver>(pPressureLinearSolver));
			/* BuilderSolverTypePointer pressure_build = BuilderSolverTypePointer(new NodalResidualBasedBlockBuilderAndSolver<TSparseSpace, TDenseSpace, TLinearSolver >(pPressureLinearSolver)); */
=======
			BuilderSolverTypePointer pressure_build = BuilderSolverTypePointer(new NodalResidualBasedEliminationBuilderAndSolverContinuity<TSparseSpace, TDenseSpace, TLinearSolver>(pPressureLinearSolver));
>>>>>>> 6332eb38

			this->mpPressureStrategy = typename BaseType::Pointer(new GaussSeidelLinearStrategy<TSparseSpace, TDenseSpace, TLinearSolver>(rModelPart, pScheme, pPressureLinearSolver, pressure_build, ReformDofAtEachIteration, CalculateNormDxFlag));

			this->mpPressureStrategy->SetEchoLevel(BaseType::GetEchoLevel());

			pressure_build->SetCalculateReactionsFlag(false);

			KRATOS_CATCH("");
		}

		/// Destructor.
		virtual ~NodalTwoStepVPStrategy() {}

		int Check() override
		{
			KRATOS_TRY;

			// Check elements and conditions in the model part
			int ierr = BaseType::Check();
			if (ierr != 0)
				return ierr;

			if (DELTA_TIME.Key() == 0)
				KRATOS_THROW_ERROR(std::runtime_error, "DELTA_TIME Key is 0. Check that the application was correctly registered.", "");
<<<<<<< HEAD
			if (BDF_COEFFICIENTS.Key() == 0)
				KRATOS_THROW_ERROR(std::runtime_error, "BDF_COEFFICIENTS Key is 0. Check that the application was correctly registered.", "");

			ModelPart &rModelPart = BaseType::GetModelPart();

			if (mTimeOrder == 2 && rModelPart.GetBufferSize() < 3)
				KRATOS_THROW_ERROR(std::invalid_argument, "Buffer size too small for fractional step strategy (BDF2), needed 3, got ", rModelPart.GetBufferSize());
			if (mTimeOrder == 1 && rModelPart.GetBufferSize() < 2)
				KRATOS_THROW_ERROR(std::invalid_argument, "Buffer size too small for fractional step strategy (Backward Euler), needed 2, got ", rModelPart.GetBufferSize());

			const ProcessInfo &rCurrentProcessInfo = rModelPart.GetProcessInfo();

			for (ModelPart::ElementIterator itEl = rModelPart.ElementsBegin(); itEl != rModelPart.ElementsEnd(); ++itEl)
			{
				ierr = itEl->Check(rCurrentProcessInfo);
				if (ierr != 0)
					break;
			}

			for (ModelPart::ConditionIterator itCond = rModelPart.ConditionsBegin(); itCond != rModelPart.ConditionsEnd(); ++itCond)
			{
				ierr = itCond->Check(rCurrentProcessInfo);
				if (ierr != 0)
					break;
			}

			return ierr;

			KRATOS_CATCH("");
		}

		double Solve() override
		{
			// Initialize BDF2 coefficients
			ModelPart &rModelPart = BaseType::GetModelPart();
			this->SetTimeCoefficients(rModelPart.GetProcessInfo());
			double NormDp = 0.0;
			ProcessInfo &rCurrentProcessInfo = rModelPart.GetProcessInfo();
			double currentTime = rCurrentProcessInfo[TIME];
			double timeInterval = rCurrentProcessInfo[DELTA_TIME];
			bool timeIntervalChanged = rCurrentProcessInfo[TIME_INTERVAL_CHANGED];

			// bool momentumAlreadyConverged=false;
			// bool continuityAlreadyConverged=false;

			unsigned int maxNonLinearIterations = mMaxPressureIter;
			std::cout << "\n                   Solve with nodally_integrated_two_step_vp strategy at t=" << currentTime << "s" << std::endl;

			if (timeIntervalChanged == true && currentTime > 10 * timeInterval)
			{
				maxNonLinearIterations *= 2;
			}
			if (currentTime < 10 * timeInterval)
			{
				if (BaseType::GetEchoLevel() > 1)
					std::cout << "within the first 10 time steps, I consider the given iteration number x3" << std::endl;
				maxNonLinearIterations *= 3;
			}
			if (currentTime < 20 * timeInterval && currentTime >= 10 * timeInterval)
			{
				if (BaseType::GetEchoLevel() > 1)
					std::cout << "within the second 10 time steps, I consider the given iteration number x2" << std::endl;
				maxNonLinearIterations *= 2;
			}

			bool momentumConverged = true;
			bool continuityConverged = false;
			bool fixedTimeStep = false;
			/* boost::timer solve_step_time; */

			this->UnactiveSliverElements();

			this->InitializeSolutionStep();
			for (unsigned int it = 0; it < maxNonLinearIterations; ++it)
			{
				if (BaseType::GetEchoLevel() > 1 && rModelPart.GetCommunicator().MyPID() == 0)
					std::cout << "----- > iteration: " << it << std::endl;

				if (it == 0)
				{

					this->ComputeNodalVolume();

					this->InitializeNonLinearIterations();
				}
				this->CalcNodalStrainsAndStresses();

				momentumConverged = this->SolveMomentumIteration(it, maxNonLinearIterations, fixedTimeStep);

				this->UpdateTopology(rModelPart, BaseType::GetEchoLevel());
				this->ComputeNodalVolume();
				this->InitializeNonLinearIterations();
				this->CalcNodalStrains();

				if (fixedTimeStep == false)
				{
					continuityConverged = this->SolveContinuityIteration(it, maxNonLinearIterations);
				}

				// if((momentumConverged==true || it==maxNonLinearIterations-1) && momentumAlreadyConverged==false){
				// 	std::ofstream myfile;
				// 	myfile.open ("momentumConvergedIteration.txt",std::ios::app);
				// 	myfile << currentTime << "\t" << it << "\n";
				// 	myfile.close();
				// 	momentumAlreadyConverged=true;
				// }
				// if((continuityConverged==true || it==maxNonLinearIterations-1) && continuityAlreadyConverged==false){
				// 	std::ofstream myfile;
				// 	myfile.open ("continuityConvergedIteration.txt",std::ios::app);
				// 	myfile << currentTime << "\t" << it << "\n";
				// 	myfile.close();
				// 	continuityAlreadyConverged=true;
				// }

				if (it == maxNonLinearIterations - 1 || ((continuityConverged && momentumConverged) && it > 1))
				{
					//this->ComputeErrorL2NormCaseImposedG();
					//this->ComputeErrorL2NormCasePoiseuille();
					this->CalculateAccelerations();
					// std::ofstream myfile;
					// myfile.open ("maxConvergedIteration.txt",std::ios::app);
					// myfile << currentTime << "\t" << it << "\n";
					// myfile.close();
				}
				if ((continuityConverged && momentumConverged) && it > 1)
				{
					rCurrentProcessInfo.SetValue(BAD_VELOCITY_CONVERGENCE, false);
					rCurrentProcessInfo.SetValue(BAD_PRESSURE_CONVERGENCE, false);
=======

			ModelPart &rModelPart = BaseType::GetModelPart();

			const auto &r_current_process_info = rModelPart.GetProcessInfo();
			for (const auto &r_element : rModelPart.Elements())
			{
				ierr = r_element.Check(r_current_process_info);
				if (ierr != 0)
				{
					break;
				}
			}

			return ierr;

			KRATOS_CATCH("");
		}

		void SetTimeCoefficients(ProcessInfo &rCurrentProcessInfo)
		{
			KRATOS_TRY;

			if (mTimeOrder == 2)
			{
				// calculate the BDF coefficients
				double Dt = rCurrentProcessInfo[DELTA_TIME];
				double OldDt = rCurrentProcessInfo.GetPreviousTimeStepInfo(1)[DELTA_TIME];

				double Rho = OldDt / Dt;
				double TimeCoeff = 1.0 / (Dt * Rho * Rho + Dt * Rho);

				Vector &BDFcoeffs = rCurrentProcessInfo[BDF_COEFFICIENTS];
				BDFcoeffs.resize(3, false);

				BDFcoeffs[0] = TimeCoeff * (Rho * Rho + 2.0 * Rho);		   // coefficient for step n+1 (3/2Dt if Dt is constant)
				BDFcoeffs[1] = -TimeCoeff * (Rho * Rho + 2.0 * Rho + 1.0); // coefficient for step n (-4/2Dt if Dt is constant)
				BDFcoeffs[2] = TimeCoeff;								   // coefficient for step n-1 (1/2Dt if Dt is constant)
			}
			else if (mTimeOrder == 1)
			{
				double Dt = rCurrentProcessInfo[DELTA_TIME];
				double TimeCoeff = 1.0 / Dt;

				Vector &BDFcoeffs = rCurrentProcessInfo[BDF_COEFFICIENTS];
				BDFcoeffs.resize(2, false);

				BDFcoeffs[0] = TimeCoeff;  // coefficient for step n+1 (1/Dt)
				BDFcoeffs[1] = -TimeCoeff; // coefficient for step n (-1/Dt)
			}

			KRATOS_CATCH("");
		}

		bool SolveSolutionStep() override
		{
			// Initialize BDF2 coefficients
			ModelPart &rModelPart = BaseType::GetModelPart();
			ProcessInfo &rCurrentProcessInfo = rModelPart.GetProcessInfo();
			double currentTime = rCurrentProcessInfo[TIME];
			double timeInterval = rCurrentProcessInfo[DELTA_TIME];
			bool timeIntervalChanged = rCurrentProcessInfo[TIME_INTERVAL_CHANGED];
			bool converged = false;

			unsigned int maxNonLinearIterations = mMaxPressureIter;

			KRATOS_INFO("\n                  Solve with nodally_integrated_two_step_vp strategy at t=") << currentTime << "s" << std::endl;

			if (timeIntervalChanged == true && currentTime > 10 * timeInterval)
			{
				maxNonLinearIterations *= 2;
			}
			if (currentTime < 10 * timeInterval)
			{
				if (BaseType::GetEchoLevel() > 1)
					std::cout << "within the first 10 time steps, I consider the given iteration number x3" << std::endl;
				maxNonLinearIterations *= 3;
			}
			if (currentTime < 20 * timeInterval && currentTime >= 10 * timeInterval)
			{
				if (BaseType::GetEchoLevel() > 1)
					std::cout << "within the second 10 time steps, I consider the given iteration number x2" << std::endl;
				maxNonLinearIterations *= 2;
			}

			bool momentumConverged = true;
			bool continuityConverged = false;
			bool fixedTimeStep = false;
			double pressureNorm = 0;
			double velocityNorm = 0;

			this->InitializeSolutionStep();
			for (unsigned int it = 0; it < maxNonLinearIterations; ++it)
			{
				if (BaseType::GetEchoLevel() > 1 && rModelPart.GetCommunicator().MyPID() == 0)
					std::cout << "----- > iteration: " << it << std::endl;

				if (it == 0)
				{
					this->ComputeNodalVolume();

					this->InitializeNonLinearIterations();
				}

				this->CalcNodalStrainsAndStresses();

				momentumConverged = this->SolveMomentumIteration(it, maxNonLinearIterations, fixedTimeStep, velocityNorm);

				this->UpdateTopology(rModelPart, BaseType::GetEchoLevel());
				this->ComputeNodalVolume();
				this->InitializeNonLinearIterations();
				this->CalcNodalStrains();

				if (fixedTimeStep == false)
				{
					continuityConverged = this->SolveContinuityIteration(it, maxNonLinearIterations, pressureNorm);
				}

				// if((momentumConverged==true || it==maxNonLinearIterations-1) && momentumAlreadyConverged==false){
				// 	std::ofstream myfile;
				// 	myfile.open ("momentumConvergedIteration.txt",std::ios::app);
				// 	myfile << currentTime << "\t" << it << "\n";
				// 	myfile.close();
				// 	momentumAlreadyConverged=true;
				// }
				// if((continuityConverged==true || it==maxNonLinearIterations-1) && continuityAlreadyConverged==false){
				// 	std::ofstream myfile;
				// 	myfile.open ("continuityConvergedIteration.txt",std::ios::app);
				// 	myfile << currentTime << "\t" << it << "\n";
				// 	myfile.close();
				// 	continuityAlreadyConverged=true;
				// }

				if (it == maxNonLinearIterations - 1 || ((continuityConverged && momentumConverged) && it > 1))
				{
					// this->ComputeErrorL2NormCaseImposedG();
					// this->ComputeErrorL2NormCasePoiseuille();
					this->CalculateAccelerations();
					// std::ofstream myfile;
					// myfile.open ("maxConvergedIteration.txt",std::ios::app);
					// myfile << currentTime << "\t" << it << "\n";
					// myfile.close();
				}
				if ((continuityConverged && momentumConverged) && it > 1)
				{
					rCurrentProcessInfo.SetValue(BAD_VELOCITY_CONVERGENCE, false);
					rCurrentProcessInfo.SetValue(BAD_PRESSURE_CONVERGENCE, false);
					converged = true;
>>>>>>> 6332eb38
					std::cout << "nodal V-P strategy converged in " << it + 1 << " iterations." << std::endl;
					break;
				}
			}

			if (!continuityConverged && !momentumConverged && BaseType::GetEchoLevel() > 0 && rModelPart.GetCommunicator().MyPID() == 0)
				std::cout << "Convergence tolerance not reached." << std::endl;

			if (mReformDofSet)
				this->Clear();

<<<<<<< HEAD
			/* std::cout << "solve_step_time : " << solve_step_time.elapsed() << std::endl; */

			return NormDp;
=======

			return converged;
>>>>>>> 6332eb38
		}

		void FinalizeSolutionStep() override
		{
			/* this->UpdateStressStrain(); */
		}

		void Initialize() override
		{

<<<<<<< HEAD
			std::cout << "                                 Initialize in nodal_two_step_v_p_strategy" << std::endl;
=======
>>>>>>> 6332eb38
			ModelPart &rModelPart = BaseType::GetModelPart();
			const unsigned int dimension = rModelPart.ElementsBegin()->GetGeometry().WorkingSpaceDimension();
			unsigned int sizeStrains = 3 * (dimension - 1);

			// #pragma omp parallel
			// 	{
			ModelPart::NodeIterator NodesBegin;
			ModelPart::NodeIterator NodesEnd;
			OpenMPUtils::PartitionedIterators(rModelPart.Nodes(), NodesBegin, NodesEnd);

			for (ModelPart::NodeIterator itNode = NodesBegin; itNode != NodesEnd; ++itNode)
			{
				NodeWeakPtrVectorType &neighb_nodes = itNode->GetValue(NEIGHBOUR_NODES);
				unsigned int neighbourNodes = neighb_nodes.size();
				unsigned int sizeSDFNeigh = neighbourNodes * dimension;

				if (itNode->SolutionStepsDataHas(NODAL_CAUCHY_STRESS))
				{
					Vector &rNodalStress = itNode->FastGetSolutionStepValue(NODAL_CAUCHY_STRESS);
					if (rNodalStress.size() != sizeStrains)
					{
						rNodalStress.resize(sizeStrains, false);
					}
					noalias(rNodalStress) = ZeroVector(sizeStrains);
				}
				else
				{
					std::cout << "THIS node does not have NODAL_CAUCHY_STRESS... " << itNode->X() << " " << itNode->Y() << std::endl;
				}

				if (itNode->SolutionStepsDataHas(NODAL_DEVIATORIC_CAUCHY_STRESS))
				{
					Vector &rNodalStress = itNode->FastGetSolutionStepValue(NODAL_DEVIATORIC_CAUCHY_STRESS);
					if (rNodalStress.size() != sizeStrains)
					{
						rNodalStress.resize(sizeStrains, false);
					}
					noalias(rNodalStress) = ZeroVector(sizeStrains);
				}
				else
				{
					std::cout << "THIS node does not have NODAL_DEVIATORIC_CAUCHY_STRESS... " << itNode->X() << " " << itNode->Y() << std::endl;
				}
<<<<<<< HEAD

				if (itNode->SolutionStepsDataHas(NODAL_VOLUME))
				{
					itNode->FastGetSolutionStepValue(NODAL_VOLUME) = 0;
				}
				else
				{
					std::cout << "THIS node does not have NODAL_VOLUME... " << itNode->X() << " " << itNode->Y() << std::endl;
				}

				if (itNode->SolutionStepsDataHas(NODAL_MEAN_MESH_SIZE))
				{
					itNode->FastGetSolutionStepValue(NODAL_MEAN_MESH_SIZE) = 0;
				}
				else
				{
					std::cout << "THIS node does not have NODAL_MEAN_MESH_SIZE... " << itNode->X() << " " << itNode->Y() << std::endl;
				}

				if (itNode->SolutionStepsDataHas(NODAL_FREESURFACE_AREA))
				{
					itNode->FastGetSolutionStepValue(NODAL_FREESURFACE_AREA) = 0;
				}
				else
				{
					std::cout << "THIS node does not have NODAL_FREESURFACE_AREA... " << itNode->X() << " " << itNode->Y() << std::endl;
				}

				if (itNode->SolutionStepsDataHas(NODAL_SFD_NEIGHBOURS))
				{
					Vector &rNodalSFDneighbours = itNode->FastGetSolutionStepValue(NODAL_SFD_NEIGHBOURS);
					if (rNodalSFDneighbours.size() != sizeSDFNeigh)
					{
						rNodalSFDneighbours.resize(sizeSDFNeigh, false);
					}
					noalias(rNodalSFDneighbours) = ZeroVector(sizeSDFNeigh);
				}
				else
				{
					std::cout << "THIS node does not have NODAL_SFD_NEIGHBOURS... " << itNode->X() << " " << itNode->Y() << std::endl;
				}

				if (itNode->SolutionStepsDataHas(NODAL_SPATIAL_DEF_RATE))
				{
					Vector &rSpatialDefRate = itNode->FastGetSolutionStepValue(NODAL_SPATIAL_DEF_RATE);
					if (rSpatialDefRate.size() != sizeStrains)
					{
						rSpatialDefRate.resize(sizeStrains, false);
					}
					noalias(rSpatialDefRate) = ZeroVector(sizeStrains);
				}
				else
				{
					std::cout << "THIS node does not have NODAL_SPATIAL_DEF_RATE... " << itNode->X() << " " << itNode->Y() << std::endl;
				}

				if (itNode->SolutionStepsDataHas(NODAL_DEFORMATION_GRAD))
				{
					Matrix &rFgrad = itNode->FastGetSolutionStepValue(NODAL_DEFORMATION_GRAD);
					if (rFgrad.size1() != dimension)
					{
						rFgrad.resize(dimension, dimension, false);
					}
					noalias(rFgrad) = ZeroMatrix(dimension, dimension);
				}
				else
				{
					std::cout << "THIS node does not have NODAL_DEFORMATION_GRAD... " << itNode->X() << " " << itNode->Y() << std::endl;
				}

				if (itNode->SolutionStepsDataHas(NODAL_DEFORMATION_GRAD_VEL))
				{
					Matrix &rFgradVel = itNode->FastGetSolutionStepValue(NODAL_DEFORMATION_GRAD_VEL);
					if (rFgradVel.size1() != dimension)
					{
						rFgradVel.resize(dimension, dimension, false);
					}
					noalias(rFgradVel) = ZeroMatrix(dimension, dimension);
				}
				else
				{
					std::cout << "THIS node does not have NODAL_DEFORMATION_GRAD_VEL... " << itNode->X() << " " << itNode->Y() << std::endl;
				}

				this->AssignFluidMaterialToEachNode(itNode);
			}

			// }
		}

		void UnactiveSliverElements()
		{
			KRATOS_TRY;

			ModelPart &rModelPart = BaseType::GetModelPart();
			const unsigned int dimension = rModelPart.ElementsBegin()->GetGeometry().WorkingSpaceDimension();
			MesherUtilities MesherUtils;
			double ModelPartVolume = MesherUtils.ComputeModelPartVolume(rModelPart);
			double CriticalVolume = 0.001 * ModelPartVolume / double(rModelPart.Elements().size());
			double ElementalVolume = 0;

#pragma omp parallel
			{
				ModelPart::ElementIterator ElemBegin;
				ModelPart::ElementIterator ElemEnd;
				OpenMPUtils::PartitionedIterators(rModelPart.Elements(), ElemBegin, ElemEnd);
				for (ModelPart::ElementIterator itElem = ElemBegin; itElem != ElemEnd; ++itElem)
				{
					unsigned int numNodes = itElem->GetGeometry().size();
					if (numNodes == (dimension + 1))
					{
						if (dimension == 2)
						{
							ElementalVolume = (itElem)->GetGeometry().Area();
						}
						else if (dimension == 3)
						{
							ElementalVolume = (itElem)->GetGeometry().Volume();
						}

						if (ElementalVolume < CriticalVolume)
						{
							// std::cout << "sliver element: it has Volume: " << ElementalVolume << " vs CriticalVolume(meanVol/1000): " << CriticalVolume<< std::endl;
							(itElem)->Set(ACTIVE, false);
						}
						else
						{
							(itElem)->Set(ACTIVE, true);
						}
=======

				if (itNode->SolutionStepsDataHas(NODAL_VOLUME))
				{
					itNode->FastGetSolutionStepValue(NODAL_VOLUME) = 0;
				}
				else
				{
					std::cout << "THIS node does not have NODAL_VOLUME... " << itNode->X() << " " << itNode->Y() << std::endl;
				}

				if (itNode->SolutionStepsDataHas(NODAL_MEAN_MESH_SIZE))
				{
					itNode->FastGetSolutionStepValue(NODAL_MEAN_MESH_SIZE) = 0;
				}
				else
				{
					std::cout << "THIS node does not have NODAL_MEAN_MESH_SIZE... " << itNode->X() << " " << itNode->Y() << std::endl;
				}

				if (itNode->SolutionStepsDataHas(NODAL_FREESURFACE_AREA))
				{
					itNode->FastGetSolutionStepValue(NODAL_FREESURFACE_AREA) = 0;
				}
				else
				{
					std::cout << "THIS node does not have NODAL_FREESURFACE_AREA... " << itNode->X() << " " << itNode->Y() << std::endl;
				}

				if (itNode->SolutionStepsDataHas(NODAL_SFD_NEIGHBOURS))
				{
					Vector &rNodalSFDneighbours = itNode->FastGetSolutionStepValue(NODAL_SFD_NEIGHBOURS);
					if (rNodalSFDneighbours.size() != sizeSDFNeigh)
					{
						rNodalSFDneighbours.resize(sizeSDFNeigh, false);
					}
					noalias(rNodalSFDneighbours) = ZeroVector(sizeSDFNeigh);
				}
				else
				{
					std::cout << "THIS node does not have NODAL_SFD_NEIGHBOURS... " << itNode->X() << " " << itNode->Y() << std::endl;
				}

				if (itNode->SolutionStepsDataHas(NODAL_SPATIAL_DEF_RATE))
				{
					Vector &rSpatialDefRate = itNode->FastGetSolutionStepValue(NODAL_SPATIAL_DEF_RATE);
					if (rSpatialDefRate.size() != sizeStrains)
					{
						rSpatialDefRate.resize(sizeStrains, false);
					}
					noalias(rSpatialDefRate) = ZeroVector(sizeStrains);
				}
				else
				{
					std::cout << "THIS node does not have NODAL_SPATIAL_DEF_RATE... " << itNode->X() << " " << itNode->Y() << std::endl;
				}

				if (itNode->SolutionStepsDataHas(NODAL_DEFORMATION_GRAD))
				{
					Matrix &rFgrad = itNode->FastGetSolutionStepValue(NODAL_DEFORMATION_GRAD);
					if (rFgrad.size1() != dimension)
					{
						rFgrad.resize(dimension, dimension, false);
					}
					noalias(rFgrad) = ZeroMatrix(dimension, dimension);
				}
				else
				{
					std::cout << "THIS node does not have NODAL_DEFORMATION_GRAD... " << itNode->X() << " " << itNode->Y() << std::endl;
				}

				if (itNode->SolutionStepsDataHas(NODAL_DEFORMATION_GRAD_VEL))
				{
					Matrix &rFgradVel = itNode->FastGetSolutionStepValue(NODAL_DEFORMATION_GRAD_VEL);
					if (rFgradVel.size1() != dimension)
					{
						rFgradVel.resize(dimension, dimension, false);
>>>>>>> 6332eb38
					}
					noalias(rFgradVel) = ZeroMatrix(dimension, dimension);
				}
				else
				{
					std::cout << "THIS node does not have NODAL_DEFORMATION_GRAD_VEL... " << itNode->X() << " " << itNode->Y() << std::endl;
				}

				this->InitialAssignFluidMaterialToEachNode(itNode);
			}
<<<<<<< HEAD
			KRATOS_CATCH("");
		}

		void AssignFluidMaterialToEachNode(ModelPart::NodeIterator itNode)
		{

			ModelPart &rModelPart = BaseType::GetModelPart();
			ProcessInfo &rCurrentProcessInfo = rModelPart.GetProcessInfo();
			const double timeInterval = rCurrentProcessInfo[DELTA_TIME];

			double deviatoricCoeff = itNode->FastGetSolutionStepValue(DYNAMIC_VISCOSITY);
			double volumetricCoeff = timeInterval * itNode->FastGetSolutionStepValue(BULK_MODULUS);

=======

			// }
		}

		void InitialAssignFluidMaterialToEachNode(ModelPart::NodeIterator itNode)
		{
			ModelPart &rModelPart = BaseType::GetModelPart();
			const ProcessInfo &rCurrentProcessInfo = rModelPart.GetProcessInfo();
			const double timeInterval = rCurrentProcessInfo[DELTA_TIME];

			double deviatoricCoeff = 0;
			if (rModelPart.GetNodalSolutionStepVariablesList().Has(DYNAMIC_VISCOSITY))
			{
				deviatoricCoeff = itNode->FastGetSolutionStepValue(DYNAMIC_VISCOSITY);
			}

			double volumetricCoeff = timeInterval * itNode->FastGetSolutionStepValue(BULK_MODULUS);
>>>>>>> 6332eb38
			double currFirstLame = volumetricCoeff - 2.0 * deviatoricCoeff / 3.0;

			itNode->FastGetSolutionStepValue(VOLUMETRIC_COEFFICIENT) = currFirstLame;
			itNode->FastGetSolutionStepValue(DEVIATORIC_COEFFICIENT) = deviatoricCoeff;
		}

		void ComputeNodalVolume()
		{
			ModelPart &rModelPart = BaseType::GetModelPart();
			ElementsArrayType &pElements = rModelPart.Elements();
			const unsigned int dimension = rModelPart.ElementsBegin()->GetGeometry().WorkingSpaceDimension();

#ifdef _OPENMP
			int number_of_threads = omp_get_max_threads();
#else
			int number_of_threads = 1;
#endif

			vector<unsigned int> element_partition;
			OpenMPUtils::CreatePartition(number_of_threads, pElements.size(), element_partition);

			//  #pragma omp parallel
			// 	    {
			int k = OpenMPUtils::ThisThread();
			typename ElementsArrayType::iterator ElemBegin = pElements.begin() + element_partition[k];
			typename ElementsArrayType::iterator ElemEnd = pElements.begin() + element_partition[k + 1];

<<<<<<< HEAD
			for (typename ElementsArrayType::iterator itElem = ElemBegin; itElem != ElemEnd; itElem++) //MSI: To be parallelized
=======
			for (typename ElementsArrayType::iterator itElem = ElemBegin; itElem != ElemEnd; itElem++) // MSI: To be parallelized
>>>>>>> 6332eb38
			{
				Element::GeometryType &geometry = itElem->GetGeometry();
				double elementalVolume = 0;

				if (dimension == 2)
				{
					elementalVolume = geometry.Area() / 3.0;
				}
				else if (dimension == 3)
				{
					elementalVolume = geometry.Volume() * 0.25;
				}
				// index = 0;
				unsigned int numNodes = geometry.size();
				for (unsigned int i = 0; i < numNodes; i++)
				{
					double &nodalVolume = geometry(i)->FastGetSolutionStepValue(NODAL_VOLUME);
					nodalVolume += elementalVolume;
				}
			}
			// }
		}

		void InitializeSolutionStep() override
		{
			this->FillNodalSFDVector();
		}

		void FillNodalSFDVector()
		{

			ModelPart &rModelPart = BaseType::GetModelPart();

			//  #pragma omp parallel
			//  	{
			// 		ModelPart::NodeIterator NodesBegin;
			// 		ModelPart::NodeIterator NodesEnd;
			// 		OpenMPUtils::PartitionedIterators(rModelPart.Nodes(),NodesBegin,NodesEnd);

			// for (ModelPart::NodeIterator itNode = NodesBegin; itNode != NodesEnd; ++itNode)
			// 	{

			for (ModelPart::NodeIterator itNode = rModelPart.NodesBegin(); itNode != rModelPart.NodesEnd(); itNode++)
			{
				InitializeNodalVariablesForRemeshedDomain(itNode);

				SetNeighboursOrderToNode(itNode); // it assigns neighbours to inner nodes, filling NODAL_SFD_NEIGHBOURS_ORDER
			}
		}

		void SetNeighboursOrderToNode(ModelPart::NodeIterator itNode)
		{
			NodeWeakPtrVectorType &neighb_nodes = itNode->GetValue(NEIGHBOUR_NODES);
			unsigned int neighbourNodes = neighb_nodes.size() + 1; // +1 becausealso the node itself must be considered as nieghbor node
			Vector &rNodeOrderedNeighbours = itNode->FastGetSolutionStepValue(NODAL_SFD_NEIGHBOURS_ORDER);

			if (rNodeOrderedNeighbours.size() != neighbourNodes)
				rNodeOrderedNeighbours.resize(neighbourNodes, false);

			noalias(rNodeOrderedNeighbours) = ZeroVector(neighbourNodes);

			rNodeOrderedNeighbours[0] = itNode->Id();

			if (neighbourNodes > 1)
			{
				for (unsigned int k = 0; k < neighbourNodes - 1; k++)
				{
					rNodeOrderedNeighbours[k + 1] = neighb_nodes[k].Id();
				}
			}
		}

		void InitializeNodalVariablesForRemeshedDomain(ModelPart::NodeIterator itNode)
		{

			ModelPart &rModelPart = BaseType::GetModelPart();
			const unsigned int dimension = rModelPart.ElementsBegin()->GetGeometry().WorkingSpaceDimension();
			unsigned int sizeStrains = 3 * (dimension - 1);
			NodeWeakPtrVectorType &neighb_nodes = itNode->GetValue(NEIGHBOUR_NODES);
			unsigned int neighbourNodes = neighb_nodes.size() + 1;
			unsigned int sizeSDFNeigh = neighbourNodes * dimension;

			if (itNode->SolutionStepsDataHas(NODAL_CAUCHY_STRESS))
			{
				Vector &rNodalStress = itNode->FastGetSolutionStepValue(NODAL_CAUCHY_STRESS);
				if (rNodalStress.size() != sizeStrains)
					rNodalStress.resize(sizeStrains, false);
				noalias(rNodalStress) = ZeroVector(sizeStrains);
			}
			if (itNode->SolutionStepsDataHas(NODAL_DEVIATORIC_CAUCHY_STRESS))
			{
				Vector &rNodalDevStress = itNode->FastGetSolutionStepValue(NODAL_DEVIATORIC_CAUCHY_STRESS);
				if (rNodalDevStress.size() != sizeStrains)
					rNodalDevStress.resize(sizeStrains, false);
				noalias(rNodalDevStress) = ZeroVector(sizeStrains);
			}
			if (itNode->SolutionStepsDataHas(NODAL_SFD_NEIGHBOURS_ORDER))
			{
				Vector &rNodalSFDneighboursOrder = itNode->FastGetSolutionStepValue(NODAL_SFD_NEIGHBOURS_ORDER);
				if (rNodalSFDneighboursOrder.size() != neighbourNodes)
					rNodalSFDneighboursOrder.resize(neighbourNodes, false);
				noalias(rNodalSFDneighboursOrder) = ZeroVector(neighbourNodes);
			}
			if (itNode->SolutionStepsDataHas(NODAL_SFD_NEIGHBOURS))
			{
				Vector &rNodalSFDneighbours = itNode->FastGetSolutionStepValue(NODAL_SFD_NEIGHBOURS);
				if (rNodalSFDneighbours.size() != sizeSDFNeigh)
					rNodalSFDneighbours.resize(sizeSDFNeigh, false);
				noalias(rNodalSFDneighbours) = ZeroVector(sizeSDFNeigh);
			}
			if (itNode->SolutionStepsDataHas(NODAL_SPATIAL_DEF_RATE))
			{
				Vector &rSpatialDefRate = itNode->FastGetSolutionStepValue(NODAL_SPATIAL_DEF_RATE);
				if (rSpatialDefRate.size() != sizeStrains)
					rSpatialDefRate.resize(sizeStrains, false);
				noalias(rSpatialDefRate) = ZeroVector(sizeStrains);
			}
			if (itNode->SolutionStepsDataHas(NODAL_DEFORMATION_GRAD))
			{
				Matrix &rFgrad = itNode->FastGetSolutionStepValue(NODAL_DEFORMATION_GRAD);
				if (rFgrad.size1() != dimension)
					rFgrad.resize(dimension, dimension, false);
				noalias(rFgrad) = ZeroMatrix(dimension, dimension);
			}
			if (itNode->SolutionStepsDataHas(NODAL_DEFORMATION_GRAD_VEL))
			{
				Matrix &rFgradVel = itNode->FastGetSolutionStepValue(NODAL_DEFORMATION_GRAD_VEL);
				if (rFgradVel.size1() != dimension)
					rFgradVel.resize(dimension, dimension, false);
				noalias(rFgradVel) = ZeroMatrix(dimension, dimension);
			}
			if (itNode->SolutionStepsDataHas(NODAL_VOLUME))
			{
				itNode->FastGetSolutionStepValue(NODAL_VOLUME) = 0;
			}
			if (itNode->SolutionStepsDataHas(NODAL_MEAN_MESH_SIZE))
			{
				itNode->FastGetSolutionStepValue(NODAL_MEAN_MESH_SIZE) = 0;
			}
			if (itNode->SolutionStepsDataHas(NODAL_FREESURFACE_AREA))
			{
				itNode->FastGetSolutionStepValue(NODAL_FREESURFACE_AREA) = 0;
			}
			if (itNode->SolutionStepsDataHas(NODAL_VOLUMETRIC_DEF_RATE))
			{
				itNode->FastGetSolutionStepValue(NODAL_VOLUMETRIC_DEF_RATE) = 0;
			}
			if (itNode->SolutionStepsDataHas(NODAL_EQUIVALENT_STRAIN_RATE))
			{
				itNode->FastGetSolutionStepValue(NODAL_EQUIVALENT_STRAIN_RATE) = 0;
			}
		}

		void InitializeNonLinearIterations()
		{

			ModelPart &rModelPart = BaseType::GetModelPart();
			ElementsArrayType &pElements = rModelPart.Elements();
<<<<<<< HEAD
			ProcessInfo &rCurrentProcessInfo = rModelPart.GetProcessInfo();
=======
			const ProcessInfo &rCurrentProcessInfo = rModelPart.GetProcessInfo();
>>>>>>> 6332eb38

#ifdef _OPENMP
			int number_of_threads = omp_get_max_threads();
#else
			int number_of_threads = 1;
#endif

			vector<unsigned int> element_partition;
			OpenMPUtils::CreatePartition(number_of_threads, pElements.size(), element_partition);

			// #pragma omp parallel
			//       {
			int k = OpenMPUtils::ThisThread();
			typename ElementsArrayType::iterator ElemBegin = pElements.begin() + element_partition[k];
			typename ElementsArrayType::iterator ElemEnd = pElements.begin() + element_partition[k + 1];

<<<<<<< HEAD
			for (typename ElementsArrayType::iterator itElem = ElemBegin; itElem != ElemEnd; itElem++) //MSI: To be parallelized
=======
			for (typename ElementsArrayType::iterator itElem = ElemBegin; itElem != ElemEnd; itElem++) // MSI: To be parallelized
>>>>>>> 6332eb38
			{
				itElem->InitializeNonLinearIteration(rCurrentProcessInfo);
			}
			//    }
		}

		void CalcNodalStrainsAndStresses()
		{
			ModelPart &rModelPart = BaseType::GetModelPart();
<<<<<<< HEAD

			// #pragma omp parallel
			//   {
			ModelPart::NodeIterator NodesBegin;
			ModelPart::NodeIterator NodesEnd;
			OpenMPUtils::PartitionedIterators(rModelPart.Nodes(), NodesBegin, NodesEnd);

			for (ModelPart::NodeIterator itNode = NodesBegin; itNode != NodesEnd; ++itNode)
			{

				double nodalVolume = itNode->FastGetSolutionStepValue(NODAL_VOLUME);

				double theta = 0.5;

				if (nodalVolume > 0)
				{
					this->ComputeAndStoreNodalDeformationGradient(itNode, theta);
					this->CalcNodalStrainsAndStressesForNode(itNode);
				}
				else
				{ // if nodalVolume==0
					InitializeNodalVariablesForRemeshedDomain(itNode);
				}
			}
			//   }
		}

		void CalcNodalStrainsAndStressesForNode(ModelPart::NodeIterator itNode)
		{

			ModelPart &rModelPart = BaseType::GetModelPart();

			const unsigned int dimension = rModelPart.ElementsBegin()->GetGeometry().WorkingSpaceDimension();

			double currFirstLame = itNode->FastGetSolutionStepValue(VOLUMETRIC_COEFFICIENT);
			double deviatoricCoeff = itNode->FastGetSolutionStepValue(DEVIATORIC_COEFFICIENT);

			Matrix Fgrad = itNode->FastGetSolutionStepValue(NODAL_DEFORMATION_GRAD);
			Matrix FgradVel = itNode->FastGetSolutionStepValue(NODAL_DEFORMATION_GRAD_VEL);
			double detFgrad = 1.0;
			Matrix InvFgrad = ZeroMatrix(dimension, dimension);
			Matrix SpatialVelocityGrad = ZeroMatrix(dimension, dimension);

			if (dimension == 2)
			{
				MathUtils<double>::InvertMatrix2(Fgrad, InvFgrad, detFgrad);
			}
			else if (dimension == 3)
			{
				MathUtils<double>::InvertMatrix3(Fgrad, InvFgrad, detFgrad);
			}

			//it computes the spatial velocity gradient tensor --> [L_ij]=dF_ik*invF_kj
			SpatialVelocityGrad = prod(FgradVel, InvFgrad);

			if (dimension == 2)
			{
				itNode->FastGetSolutionStepValue(NODAL_SPATIAL_DEF_RATE)[0] = SpatialVelocityGrad(0, 0);
				itNode->FastGetSolutionStepValue(NODAL_SPATIAL_DEF_RATE)[1] = SpatialVelocityGrad(1, 1);
				itNode->FastGetSolutionStepValue(NODAL_SPATIAL_DEF_RATE)[2] = 0.5 * (SpatialVelocityGrad(1, 0) + SpatialVelocityGrad(0, 1));

				double yieldShear = itNode->FastGetSolutionStepValue(YIELD_SHEAR);
				if (yieldShear > 0)
=======

			// #pragma omp parallel
			//   {
			ModelPart::NodeIterator NodesBegin;
			ModelPart::NodeIterator NodesEnd;
			OpenMPUtils::PartitionedIterators(rModelPart.Nodes(), NodesBegin, NodesEnd);

			for (ModelPart::NodeIterator itNode = NodesBegin; itNode != NodesEnd; ++itNode)
			{

				double nodalVolume = itNode->FastGetSolutionStepValue(NODAL_VOLUME);

				double theta = 0.5;

				if (nodalVolume > 0)
				{
					this->ComputeAndStoreNodalDeformationGradient(itNode, theta);
					this->CalcNodalStrainsAndStressesForNode(itNode);
				}
				else
				{ // if nodalVolume==0
					InitializeNodalVariablesForRemeshedDomain(itNode);
				}
			}
			//   }
		}

		void CalcNodalStrainsAndStressesForNode(ModelPart::NodeIterator itNode)
		{

			ModelPart &rModelPart = BaseType::GetModelPart();
			const unsigned int dimension = rModelPart.ElementsBegin()->GetGeometry().WorkingSpaceDimension();
			double currFirstLame = itNode->FastGetSolutionStepValue(VOLUMETRIC_COEFFICIENT);
			double deviatoricCoeff = 0;

			Matrix Fgrad = itNode->FastGetSolutionStepValue(NODAL_DEFORMATION_GRAD);
			Matrix FgradVel = itNode->FastGetSolutionStepValue(NODAL_DEFORMATION_GRAD_VEL);
			double detFgrad = 1.0;
			Matrix InvFgrad = ZeroMatrix(dimension, dimension);
			Matrix SpatialVelocityGrad = ZeroMatrix(dimension, dimension);

			if (dimension == 2)
			{
				MathUtils<double>::InvertMatrix2(Fgrad, InvFgrad, detFgrad);
			}
			else if (dimension == 3)
			{
				MathUtils<double>::InvertMatrix3(Fgrad, InvFgrad, detFgrad);
			}

			// it computes the spatial velocity gradient tensor --> [L_ij]=dF_ik*invF_kj
			SpatialVelocityGrad = prod(FgradVel, InvFgrad);

			if (dimension == 2)
			{
				auto &r_stain_tensor2D = itNode->GetSolutionStepValue(NODAL_SPATIAL_DEF_RATE);
				r_stain_tensor2D[0] = SpatialVelocityGrad(0, 0);
				r_stain_tensor2D[1] = SpatialVelocityGrad(1, 1);
				r_stain_tensor2D[2] = 0.5 * (SpatialVelocityGrad(1, 0) + SpatialVelocityGrad(0, 1));

				this->ComputeDeviatoricCoefficientForFluid(itNode, dimension, deviatoricCoeff);

				double DefVol = itNode->GetSolutionStepValue(NODAL_SPATIAL_DEF_RATE)[0] + itNode->GetSolutionStepValue(NODAL_SPATIAL_DEF_RATE)[1];

				itNode->GetSolutionStepValue(NODAL_VOLUMETRIC_DEF_RATE) = DefVol;

				double nodalSigmaTot_xx = currFirstLame * DefVol + 2.0 * deviatoricCoeff * itNode->GetSolutionStepValue(NODAL_SPATIAL_DEF_RATE)[0];
				double nodalSigmaTot_yy = currFirstLame * DefVol + 2.0 * deviatoricCoeff * itNode->GetSolutionStepValue(NODAL_SPATIAL_DEF_RATE)[1];
				double nodalSigmaTot_xy = 2.0 * deviatoricCoeff * itNode->GetSolutionStepValue(NODAL_SPATIAL_DEF_RATE)[2];

				double nodalSigmaDev_xx = 2.0 * deviatoricCoeff * (itNode->GetSolutionStepValue(NODAL_SPATIAL_DEF_RATE)[0] - DefVol / 3.0);
				double nodalSigmaDev_yy = 2.0 * deviatoricCoeff * (itNode->GetSolutionStepValue(NODAL_SPATIAL_DEF_RATE)[1] - DefVol / 3.0);
				double nodalSigmaDev_xy = 2.0 * deviatoricCoeff * itNode->GetSolutionStepValue(NODAL_SPATIAL_DEF_RATE)[2];

				auto &r_stress_tensor2D = itNode->GetSolutionStepValue(NODAL_CAUCHY_STRESS, 0);
				r_stress_tensor2D[0] = nodalSigmaTot_xx;
				r_stress_tensor2D[1] = nodalSigmaTot_yy;
				r_stress_tensor2D[2] = nodalSigmaTot_xy;

				auto &r_dev_stress_tensor2D = itNode->GetSolutionStepValue(NODAL_DEVIATORIC_CAUCHY_STRESS, 0);
				r_dev_stress_tensor2D[0] = nodalSigmaDev_xx;
				r_dev_stress_tensor2D[1] = nodalSigmaDev_yy;
				r_dev_stress_tensor2D[2] = nodalSigmaDev_xy;
			}
			else if (dimension == 3)
			{
				auto &r_stain_tensor3D = itNode->GetSolutionStepValue(NODAL_SPATIAL_DEF_RATE);
				r_stain_tensor3D[0] = SpatialVelocityGrad(0, 0);
				r_stain_tensor3D[1] = SpatialVelocityGrad(1, 1);
				r_stain_tensor3D[2] = SpatialVelocityGrad(2, 2);
				r_stain_tensor3D[3] = 0.5 * (SpatialVelocityGrad(1, 0) + SpatialVelocityGrad(0, 1));
				r_stain_tensor3D[4] = 0.5 * (SpatialVelocityGrad(2, 0) + SpatialVelocityGrad(0, 2));
				r_stain_tensor3D[5] = 0.5 * (SpatialVelocityGrad(2, 1) + SpatialVelocityGrad(1, 2));

				this->ComputeDeviatoricCoefficientForFluid(itNode, dimension, deviatoricCoeff);

				double DefVol = itNode->GetSolutionStepValue(NODAL_SPATIAL_DEF_RATE)[0] + itNode->GetSolutionStepValue(NODAL_SPATIAL_DEF_RATE)[1] + itNode->GetSolutionStepValue(NODAL_SPATIAL_DEF_RATE)[2];
				itNode->GetSolutionStepValue(NODAL_VOLUMETRIC_DEF_RATE) = DefVol;

				double nodalSigmaTot_xx = currFirstLame * DefVol + 2.0 * deviatoricCoeff * itNode->GetSolutionStepValue(NODAL_SPATIAL_DEF_RATE)[0];
				double nodalSigmaTot_yy = currFirstLame * DefVol + 2.0 * deviatoricCoeff * itNode->GetSolutionStepValue(NODAL_SPATIAL_DEF_RATE)[1];
				double nodalSigmaTot_zz = currFirstLame * DefVol + 2.0 * deviatoricCoeff * itNode->GetSolutionStepValue(NODAL_SPATIAL_DEF_RATE)[2];
				double nodalSigmaTot_xy = 2.0 * deviatoricCoeff * itNode->GetSolutionStepValue(NODAL_SPATIAL_DEF_RATE)[3];
				double nodalSigmaTot_xz = 2.0 * deviatoricCoeff * itNode->GetSolutionStepValue(NODAL_SPATIAL_DEF_RATE)[4];
				double nodalSigmaTot_yz = 2.0 * deviatoricCoeff * itNode->GetSolutionStepValue(NODAL_SPATIAL_DEF_RATE)[5];

				double nodalSigmaDev_xx = 2.0 * deviatoricCoeff * (itNode->GetSolutionStepValue(NODAL_SPATIAL_DEF_RATE)[0] - DefVol / 3.0);
				double nodalSigmaDev_yy = 2.0 * deviatoricCoeff * (itNode->GetSolutionStepValue(NODAL_SPATIAL_DEF_RATE)[1] - DefVol / 3.0);
				double nodalSigmaDev_zz = 2.0 * deviatoricCoeff * (itNode->GetSolutionStepValue(NODAL_SPATIAL_DEF_RATE)[2] - DefVol / 3.0);
				double nodalSigmaDev_xy = 2.0 * deviatoricCoeff * itNode->GetSolutionStepValue(NODAL_SPATIAL_DEF_RATE)[3];
				double nodalSigmaDev_xz = 2.0 * deviatoricCoeff * itNode->GetSolutionStepValue(NODAL_SPATIAL_DEF_RATE)[4];
				double nodalSigmaDev_yz = 2.0 * deviatoricCoeff * itNode->GetSolutionStepValue(NODAL_SPATIAL_DEF_RATE)[5];

				auto &r_stress_tensor3D = itNode->GetSolutionStepValue(NODAL_CAUCHY_STRESS, 0);
				r_stress_tensor3D[0] = nodalSigmaTot_xx;
				r_stress_tensor3D[1] = nodalSigmaTot_yy;
				r_stress_tensor3D[2] = nodalSigmaTot_zz;
				r_stress_tensor3D[3] = nodalSigmaTot_xy;
				r_stress_tensor3D[4] = nodalSigmaTot_xz;
				r_stress_tensor3D[5] = nodalSigmaTot_yz;

				auto &r_dev_stress_tensor3D = itNode->GetSolutionStepValue(NODAL_DEVIATORIC_CAUCHY_STRESS, 0);
				r_dev_stress_tensor3D[0] = nodalSigmaDev_xx;
				r_dev_stress_tensor3D[1] = nodalSigmaDev_yy;
				r_dev_stress_tensor3D[2] = nodalSigmaDev_zz;
				r_dev_stress_tensor3D[3] = nodalSigmaDev_xy;
				r_dev_stress_tensor3D[4] = nodalSigmaDev_xz;
				r_dev_stress_tensor3D[5] = nodalSigmaDev_yz;
			}
		}

		void ComputeDeviatoricCoefficientForFluid(ModelPart::NodeIterator itNode, const unsigned int dimension, double &deviatoricCoefficient)
		{
			ModelPart &rModelPart = BaseType::GetModelPart();
			const double tolerance = 1e-12;

			if (rModelPart.GetNodalSolutionStepVariablesList().Has(STATIC_FRICTION)) // mu(I)-rheology
			{
				const double static_friction = itNode->FastGetSolutionStepValue(STATIC_FRICTION);
				const double dynamic_friction = itNode->FastGetSolutionStepValue(DYNAMIC_FRICTION);
				const double delta_friction = dynamic_friction - static_friction;
				const double inertial_number_zero = itNode->FastGetSolutionStepValue(INERTIAL_NUMBER_ZERO);
				const double grain_diameter = itNode->FastGetSolutionStepValue(GRAIN_DIAMETER);
				const double grain_density = itNode->FastGetSolutionStepValue(GRAIN_DENSITY);
				const double regularization_coeff = itNode->FastGetSolutionStepValue(REGULARIZATION_COEFFICIENT);

				const double theta = 0.5;
				double mean_pressure = itNode->FastGetSolutionStepValue(PRESSURE, 0) * theta + itNode->FastGetSolutionStepValue(PRESSURE, 1) * (1 - theta);

				double pressure_tolerance = -1.0e-07;
				if (mean_pressure > pressure_tolerance)
				{
					mean_pressure = pressure_tolerance;
				}

				if (dimension == 2)
>>>>>>> 6332eb38
				{
					itNode->FastGetSolutionStepValue(NODAL_EQUIVALENT_STRAIN_RATE) = sqrt((2.0 * itNode->FastGetSolutionStepValue(NODAL_SPATIAL_DEF_RATE)[0] * itNode->FastGetSolutionStepValue(NODAL_SPATIAL_DEF_RATE)[0] +
																						   2.0 * itNode->FastGetSolutionStepValue(NODAL_SPATIAL_DEF_RATE)[1] * itNode->FastGetSolutionStepValue(NODAL_SPATIAL_DEF_RATE)[1] +
																						   4.0 * itNode->FastGetSolutionStepValue(NODAL_SPATIAL_DEF_RATE)[2] * itNode->FastGetSolutionStepValue(NODAL_SPATIAL_DEF_RATE)[2]));
<<<<<<< HEAD
					double adaptiveExponent = itNode->FastGetSolutionStepValue(ADAPTIVE_EXPONENT);
					double equivalentStrainRate = itNode->FastGetSolutionStepValue(NODAL_EQUIVALENT_STRAIN_RATE);
					double exponent = -adaptiveExponent * equivalentStrainRate;
					if (equivalentStrainRate != 0)
					{
						deviatoricCoeff += (yieldShear / equivalentStrainRate) * (1 - exp(exponent));
					}
					if (equivalentStrainRate < 0.00001 && yieldShear != 0 && adaptiveExponent != 0)
					{
						// for gamma_dot very small the limit of the Papanastasiou viscosity is mu=m*tau_yield
						deviatoricCoeff = adaptiveExponent * yieldShear;
					}
				}

				double DefVol = itNode->GetSolutionStepValue(NODAL_SPATIAL_DEF_RATE)[0] + itNode->GetSolutionStepValue(NODAL_SPATIAL_DEF_RATE)[1];

				itNode->GetSolutionStepValue(NODAL_VOLUMETRIC_DEF_RATE) = DefVol;

				double nodalSigmaTot_xx = currFirstLame * DefVol + 2.0 * deviatoricCoeff * itNode->GetSolutionStepValue(NODAL_SPATIAL_DEF_RATE)[0];
				double nodalSigmaTot_yy = currFirstLame * DefVol + 2.0 * deviatoricCoeff * itNode->GetSolutionStepValue(NODAL_SPATIAL_DEF_RATE)[1];
				double nodalSigmaTot_xy = 2.0 * deviatoricCoeff * itNode->GetSolutionStepValue(NODAL_SPATIAL_DEF_RATE)[2];

				double nodalSigmaDev_xx = 2.0 * deviatoricCoeff * (itNode->GetSolutionStepValue(NODAL_SPATIAL_DEF_RATE)[0] - DefVol / 3.0);
				double nodalSigmaDev_yy = 2.0 * deviatoricCoeff * (itNode->GetSolutionStepValue(NODAL_SPATIAL_DEF_RATE)[1] - DefVol / 3.0);
				double nodalSigmaDev_xy = 2.0 * deviatoricCoeff * itNode->GetSolutionStepValue(NODAL_SPATIAL_DEF_RATE)[2];

				itNode->GetSolutionStepValue(NODAL_CAUCHY_STRESS, 0)[0] = nodalSigmaTot_xx;
				itNode->GetSolutionStepValue(NODAL_CAUCHY_STRESS, 0)[1] = nodalSigmaTot_yy;
				itNode->GetSolutionStepValue(NODAL_CAUCHY_STRESS, 0)[2] = nodalSigmaTot_xy;

				itNode->GetSolutionStepValue(NODAL_DEVIATORIC_CAUCHY_STRESS, 0)[0] = nodalSigmaDev_xx;
				itNode->GetSolutionStepValue(NODAL_DEVIATORIC_CAUCHY_STRESS, 0)[1] = nodalSigmaDev_yy;
				itNode->GetSolutionStepValue(NODAL_DEVIATORIC_CAUCHY_STRESS, 0)[2] = nodalSigmaDev_xy;
			}
			else if (dimension == 3)
			{
				itNode->FastGetSolutionStepValue(NODAL_SPATIAL_DEF_RATE)[0] = SpatialVelocityGrad(0, 0);
				itNode->FastGetSolutionStepValue(NODAL_SPATIAL_DEF_RATE)[1] = SpatialVelocityGrad(1, 1);
				itNode->FastGetSolutionStepValue(NODAL_SPATIAL_DEF_RATE)[2] = SpatialVelocityGrad(2, 2);
				itNode->FastGetSolutionStepValue(NODAL_SPATIAL_DEF_RATE)[3] = 0.5 * (SpatialVelocityGrad(1, 0) + SpatialVelocityGrad(0, 1));
				itNode->FastGetSolutionStepValue(NODAL_SPATIAL_DEF_RATE)[4] = 0.5 * (SpatialVelocityGrad(2, 0) + SpatialVelocityGrad(0, 2));
				itNode->FastGetSolutionStepValue(NODAL_SPATIAL_DEF_RATE)[5] = 0.5 * (SpatialVelocityGrad(2, 1) + SpatialVelocityGrad(1, 2));

				double yieldShear = itNode->FastGetSolutionStepValue(YIELD_SHEAR);
				if (yieldShear > 0)
				{
					itNode->FastGetSolutionStepValue(NODAL_EQUIVALENT_STRAIN_RATE) = sqrt(2.0 * itNode->FastGetSolutionStepValue(NODAL_SPATIAL_DEF_RATE)[0] * itNode->FastGetSolutionStepValue(NODAL_SPATIAL_DEF_RATE)[0] +
																						  2.0 * itNode->FastGetSolutionStepValue(NODAL_SPATIAL_DEF_RATE)[1] * itNode->FastGetSolutionStepValue(NODAL_SPATIAL_DEF_RATE)[1] +
																						  2.0 * itNode->FastGetSolutionStepValue(NODAL_SPATIAL_DEF_RATE)[2] * itNode->FastGetSolutionStepValue(NODAL_SPATIAL_DEF_RATE)[2] +
																						  4.0 * itNode->FastGetSolutionStepValue(NODAL_SPATIAL_DEF_RATE)[3] * itNode->FastGetSolutionStepValue(NODAL_SPATIAL_DEF_RATE)[3] +
																						  4.0 * itNode->FastGetSolutionStepValue(NODAL_SPATIAL_DEF_RATE)[4] * itNode->FastGetSolutionStepValue(NODAL_SPATIAL_DEF_RATE)[4] +
																						  4.0 * itNode->FastGetSolutionStepValue(NODAL_SPATIAL_DEF_RATE)[5] * itNode->FastGetSolutionStepValue(NODAL_SPATIAL_DEF_RATE)[5]);
					double adaptiveExponent = itNode->FastGetSolutionStepValue(ADAPTIVE_EXPONENT);
					double equivalentStrainRate = itNode->FastGetSolutionStepValue(NODAL_EQUIVALENT_STRAIN_RATE);
					double exponent = -adaptiveExponent * equivalentStrainRate;
					if (equivalentStrainRate != 0)
					{
						deviatoricCoeff += (yieldShear / equivalentStrainRate) * (1 - exp(exponent));
					}
					if (equivalentStrainRate < 0.00001 && yieldShear != 0 && adaptiveExponent != 0)
					{
						// for gamma_dot very small the limit of the Papanastasiou viscosity is mu=m*tau_yield
						deviatoricCoeff = adaptiveExponent * yieldShear;
					}
				}

				double DefVol = itNode->GetSolutionStepValue(NODAL_SPATIAL_DEF_RATE)[0] + itNode->GetSolutionStepValue(NODAL_SPATIAL_DEF_RATE)[1] + itNode->GetSolutionStepValue(NODAL_SPATIAL_DEF_RATE)[2];

				itNode->GetSolutionStepValue(NODAL_VOLUMETRIC_DEF_RATE) = DefVol;

				double nodalSigmaTot_xx = currFirstLame * DefVol + 2.0 * deviatoricCoeff * itNode->GetSolutionStepValue(NODAL_SPATIAL_DEF_RATE)[0];
				double nodalSigmaTot_yy = currFirstLame * DefVol + 2.0 * deviatoricCoeff * itNode->GetSolutionStepValue(NODAL_SPATIAL_DEF_RATE)[1];
				double nodalSigmaTot_zz = currFirstLame * DefVol + 2.0 * deviatoricCoeff * itNode->GetSolutionStepValue(NODAL_SPATIAL_DEF_RATE)[2];
				double nodalSigmaTot_xy = 2.0 * deviatoricCoeff * itNode->GetSolutionStepValue(NODAL_SPATIAL_DEF_RATE)[3];
				double nodalSigmaTot_xz = 2.0 * deviatoricCoeff * itNode->GetSolutionStepValue(NODAL_SPATIAL_DEF_RATE)[4];
				double nodalSigmaTot_yz = 2.0 * deviatoricCoeff * itNode->GetSolutionStepValue(NODAL_SPATIAL_DEF_RATE)[5];

				double nodalSigmaDev_xx = 2.0 * deviatoricCoeff * (itNode->GetSolutionStepValue(NODAL_SPATIAL_DEF_RATE)[0] - DefVol / 3.0);
				double nodalSigmaDev_yy = 2.0 * deviatoricCoeff * (itNode->GetSolutionStepValue(NODAL_SPATIAL_DEF_RATE)[1] - DefVol / 3.0);
				double nodalSigmaDev_zz = 2.0 * deviatoricCoeff * (itNode->GetSolutionStepValue(NODAL_SPATIAL_DEF_RATE)[2] - DefVol / 3.0);
				double nodalSigmaDev_xy = 2.0 * deviatoricCoeff * itNode->GetSolutionStepValue(NODAL_SPATIAL_DEF_RATE)[3];
				double nodalSigmaDev_xz = 2.0 * deviatoricCoeff * itNode->GetSolutionStepValue(NODAL_SPATIAL_DEF_RATE)[4];
				double nodalSigmaDev_yz = 2.0 * deviatoricCoeff * itNode->GetSolutionStepValue(NODAL_SPATIAL_DEF_RATE)[5];

				itNode->GetSolutionStepValue(NODAL_CAUCHY_STRESS, 0)[0] = nodalSigmaTot_xx;
				itNode->GetSolutionStepValue(NODAL_CAUCHY_STRESS, 0)[1] = nodalSigmaTot_yy;
				itNode->GetSolutionStepValue(NODAL_CAUCHY_STRESS, 0)[2] = nodalSigmaTot_zz;
				itNode->GetSolutionStepValue(NODAL_CAUCHY_STRESS, 0)[3] = nodalSigmaTot_xy;
				itNode->GetSolutionStepValue(NODAL_CAUCHY_STRESS, 0)[4] = nodalSigmaTot_xz;
				itNode->GetSolutionStepValue(NODAL_CAUCHY_STRESS, 0)[5] = nodalSigmaTot_yz;

				itNode->GetSolutionStepValue(NODAL_DEVIATORIC_CAUCHY_STRESS, 0)[0] = nodalSigmaDev_xx;
				itNode->GetSolutionStepValue(NODAL_DEVIATORIC_CAUCHY_STRESS, 0)[1] = nodalSigmaDev_yy;
				itNode->GetSolutionStepValue(NODAL_DEVIATORIC_CAUCHY_STRESS, 0)[2] = nodalSigmaDev_zz;
				itNode->GetSolutionStepValue(NODAL_DEVIATORIC_CAUCHY_STRESS, 0)[3] = nodalSigmaDev_xy;
				itNode->GetSolutionStepValue(NODAL_DEVIATORIC_CAUCHY_STRESS, 0)[4] = nodalSigmaDev_xz;
				itNode->GetSolutionStepValue(NODAL_DEVIATORIC_CAUCHY_STRESS, 0)[5] = nodalSigmaDev_yz;
			}
=======
				}
				else if (dimension == 3)
				{
					itNode->FastGetSolutionStepValue(NODAL_EQUIVALENT_STRAIN_RATE) = sqrt(2.0 * itNode->FastGetSolutionStepValue(NODAL_SPATIAL_DEF_RATE)[0] * itNode->FastGetSolutionStepValue(NODAL_SPATIAL_DEF_RATE)[0] +
																						  2.0 * itNode->FastGetSolutionStepValue(NODAL_SPATIAL_DEF_RATE)[1] * itNode->FastGetSolutionStepValue(NODAL_SPATIAL_DEF_RATE)[1] +
																						  2.0 * itNode->FastGetSolutionStepValue(NODAL_SPATIAL_DEF_RATE)[2] * itNode->FastGetSolutionStepValue(NODAL_SPATIAL_DEF_RATE)[2] +
																						  4.0 * itNode->FastGetSolutionStepValue(NODAL_SPATIAL_DEF_RATE)[3] * itNode->FastGetSolutionStepValue(NODAL_SPATIAL_DEF_RATE)[3] +
																						  4.0 * itNode->FastGetSolutionStepValue(NODAL_SPATIAL_DEF_RATE)[4] * itNode->FastGetSolutionStepValue(NODAL_SPATIAL_DEF_RATE)[4] +
																						  4.0 * itNode->FastGetSolutionStepValue(NODAL_SPATIAL_DEF_RATE)[5] * itNode->FastGetSolutionStepValue(NODAL_SPATIAL_DEF_RATE)[5]);
				}
				const double equivalent_strain_rate = itNode->FastGetSolutionStepValue(NODAL_EQUIVALENT_STRAIN_RATE);
				const double exponent = -equivalent_strain_rate / regularization_coeff;
				const double second_viscous_term = delta_friction * grain_diameter / (inertial_number_zero * std::sqrt(std::fabs(mean_pressure) / grain_density) + equivalent_strain_rate * grain_diameter);

				if (std::fabs(equivalent_strain_rate) > tolerance)
				{
					const double first_viscous_term = static_friction * (1 - std::exp(exponent)) / equivalent_strain_rate;
					deviatoricCoefficient = (first_viscous_term + second_viscous_term) * std::fabs(mean_pressure);
				}
				else
				{
					deviatoricCoefficient = 1.0; // this is for the first iteration and first time step
				}
			}
			else if (rModelPart.GetNodalSolutionStepVariablesList().Has(INTERNAL_FRICTION_ANGLE)) // frictiional viscoplastic model
			{
				const double dynamic_viscosity = itNode->FastGetSolutionStepValue(DYNAMIC_VISCOSITY);
				const double friction_angle = itNode->FastGetSolutionStepValue(INTERNAL_FRICTION_ANGLE);
				const double cohesion = itNode->FastGetSolutionStepValue(COHESION);
				const double adaptive_exponent = itNode->FastGetSolutionStepValue(ADAPTIVE_EXPONENT);

				const double theta = 0.5;
				double mean_pressure = itNode->FastGetSolutionStepValue(PRESSURE, 0) * theta + itNode->FastGetSolutionStepValue(PRESSURE, 1) * (1 - theta);

				double pressure_tolerance = -1.0e-07;
				if (mean_pressure > pressure_tolerance)
				{
					mean_pressure = pressure_tolerance;
				}

				if (dimension == 2)
				{
					itNode->FastGetSolutionStepValue(NODAL_EQUIVALENT_STRAIN_RATE) = sqrt((2.0 * itNode->FastGetSolutionStepValue(NODAL_SPATIAL_DEF_RATE)[0] * itNode->FastGetSolutionStepValue(NODAL_SPATIAL_DEF_RATE)[0] +
																						   2.0 * itNode->FastGetSolutionStepValue(NODAL_SPATIAL_DEF_RATE)[1] * itNode->FastGetSolutionStepValue(NODAL_SPATIAL_DEF_RATE)[1] +
																						   4.0 * itNode->FastGetSolutionStepValue(NODAL_SPATIAL_DEF_RATE)[2] * itNode->FastGetSolutionStepValue(NODAL_SPATIAL_DEF_RATE)[2]));
				}
				else if (dimension == 3)
				{
					itNode->FastGetSolutionStepValue(NODAL_EQUIVALENT_STRAIN_RATE) = sqrt(2.0 * itNode->FastGetSolutionStepValue(NODAL_SPATIAL_DEF_RATE)[0] * itNode->FastGetSolutionStepValue(NODAL_SPATIAL_DEF_RATE)[0] +
																						  2.0 * itNode->FastGetSolutionStepValue(NODAL_SPATIAL_DEF_RATE)[1] * itNode->FastGetSolutionStepValue(NODAL_SPATIAL_DEF_RATE)[1] +
																						  2.0 * itNode->FastGetSolutionStepValue(NODAL_SPATIAL_DEF_RATE)[2] * itNode->FastGetSolutionStepValue(NODAL_SPATIAL_DEF_RATE)[2] +
																						  4.0 * itNode->FastGetSolutionStepValue(NODAL_SPATIAL_DEF_RATE)[3] * itNode->FastGetSolutionStepValue(NODAL_SPATIAL_DEF_RATE)[3] +
																						  4.0 * itNode->FastGetSolutionStepValue(NODAL_SPATIAL_DEF_RATE)[4] * itNode->FastGetSolutionStepValue(NODAL_SPATIAL_DEF_RATE)[4] +
																						  4.0 * itNode->FastGetSolutionStepValue(NODAL_SPATIAL_DEF_RATE)[5] * itNode->FastGetSolutionStepValue(NODAL_SPATIAL_DEF_RATE)[5]);
				}

				const double equivalent_strain_rate = itNode->FastGetSolutionStepValue(NODAL_EQUIVALENT_STRAIN_RATE);

				// Ensuring that the case of equivalent_strain_rate = 0 is not problematic
				if (std::fabs(equivalent_strain_rate) > tolerance)
				{
					const double friction_angle_rad = friction_angle * Globals::Pi / 180.0;
					const double tanFi = std::tan(friction_angle_rad);
					double regularization = 1.0 - std::exp(-adaptive_exponent * equivalent_strain_rate);
					deviatoricCoefficient = dynamic_viscosity + regularization * ((cohesion + tanFi * fabs(mean_pressure)) / equivalent_strain_rate);
				}
				else
				{
					deviatoricCoefficient = dynamic_viscosity;
				}
			}
			else if (rModelPart.GetNodalSolutionStepVariablesList().Has(YIELD_SHEAR)) // bingham model
			{
				if (dimension == 2)
				{
					itNode->FastGetSolutionStepValue(NODAL_EQUIVALENT_STRAIN_RATE) = sqrt((2.0 * itNode->FastGetSolutionStepValue(NODAL_SPATIAL_DEF_RATE)[0] * itNode->FastGetSolutionStepValue(NODAL_SPATIAL_DEF_RATE)[0] +
																						   2.0 * itNode->FastGetSolutionStepValue(NODAL_SPATIAL_DEF_RATE)[1] * itNode->FastGetSolutionStepValue(NODAL_SPATIAL_DEF_RATE)[1] +
																						   4.0 * itNode->FastGetSolutionStepValue(NODAL_SPATIAL_DEF_RATE)[2] * itNode->FastGetSolutionStepValue(NODAL_SPATIAL_DEF_RATE)[2]));
				}
				else if (dimension == 3)
				{
					itNode->FastGetSolutionStepValue(NODAL_EQUIVALENT_STRAIN_RATE) = sqrt(2.0 * itNode->FastGetSolutionStepValue(NODAL_SPATIAL_DEF_RATE)[0] * itNode->FastGetSolutionStepValue(NODAL_SPATIAL_DEF_RATE)[0] +
																						  2.0 * itNode->FastGetSolutionStepValue(NODAL_SPATIAL_DEF_RATE)[1] * itNode->FastGetSolutionStepValue(NODAL_SPATIAL_DEF_RATE)[1] +
																						  2.0 * itNode->FastGetSolutionStepValue(NODAL_SPATIAL_DEF_RATE)[2] * itNode->FastGetSolutionStepValue(NODAL_SPATIAL_DEF_RATE)[2] +
																						  4.0 * itNode->FastGetSolutionStepValue(NODAL_SPATIAL_DEF_RATE)[3] * itNode->FastGetSolutionStepValue(NODAL_SPATIAL_DEF_RATE)[3] +
																						  4.0 * itNode->FastGetSolutionStepValue(NODAL_SPATIAL_DEF_RATE)[4] * itNode->FastGetSolutionStepValue(NODAL_SPATIAL_DEF_RATE)[4] +
																						  4.0 * itNode->FastGetSolutionStepValue(NODAL_SPATIAL_DEF_RATE)[5] * itNode->FastGetSolutionStepValue(NODAL_SPATIAL_DEF_RATE)[5]);
				}

				const double yieldShear = itNode->FastGetSolutionStepValue(YIELD_SHEAR);
				const double equivalentStrainRate = itNode->FastGetSolutionStepValue(NODAL_EQUIVALENT_STRAIN_RATE);
				const double adaptiveExponent = itNode->FastGetSolutionStepValue(ADAPTIVE_EXPONENT);
				const double exponent = -adaptiveExponent * equivalentStrainRate;
				deviatoricCoefficient = itNode->FastGetSolutionStepValue(DYNAMIC_VISCOSITY);
				if (equivalentStrainRate > tolerance)
				{
					deviatoricCoefficient += (yieldShear / equivalentStrainRate) * (1 - exp(exponent));
				}
			}
			else  if (rModelPart.GetNodalSolutionStepVariablesList().Has(DYNAMIC_VISCOSITY))
			{
				deviatoricCoefficient = itNode->FastGetSolutionStepValue(DYNAMIC_VISCOSITY);
			}
			itNode->FastGetSolutionStepValue(DEVIATORIC_COEFFICIENT) = deviatoricCoefficient;
>>>>>>> 6332eb38
		}

		void CalcNodalStrainsForNode(ModelPart::NodeIterator itNode)
		{
<<<<<<< HEAD

			/* std::cout << "Calc Nodal Strains  " << std::endl; */
			ModelPart &rModelPart = BaseType::GetModelPart();

			const unsigned int dimension = rModelPart.ElementsBegin()->GetGeometry().WorkingSpaceDimension();

			//   Matrix Fgrad=itNode->FastGetSolutionStepValue(NODAL_DEFORMATION_GRAD);
			//   Matrix FgradVel=itNode->FastGetSolutionStepValue(NODAL_DEFORMATION_GRAD_VEL);
			//   double detFgrad=1.0;
			//   Matrix InvFgrad=ZeroMatrix(dimension,dimension);
			//   Matrix SpatialVelocityGrad=ZeroMatrix(dimension,dimension);
=======

			ModelPart &rModelPart = BaseType::GetModelPart();
			const unsigned int dimension = rModelPart.ElementsBegin()->GetGeometry().WorkingSpaceDimension();
>>>>>>> 6332eb38

			double detFgrad = 1.0;
			Matrix nodalFgrad = ZeroMatrix(dimension, dimension);
			Matrix FgradVel = ZeroMatrix(dimension, dimension);
			Matrix InvFgrad = ZeroMatrix(dimension, dimension);
			Matrix SpatialVelocityGrad = ZeroMatrix(dimension, dimension);

			nodalFgrad = itNode->FastGetSolutionStepValue(NODAL_DEFORMATION_GRAD);
			FgradVel = itNode->FastGetSolutionStepValue(NODAL_DEFORMATION_GRAD_VEL);

<<<<<<< HEAD
			//Inverse
=======
			// Inverse
>>>>>>> 6332eb38

			if (dimension == 2)
			{
				MathUtils<double>::InvertMatrix2(nodalFgrad, InvFgrad, detFgrad);
			}
			else if (dimension == 3)
			{
				MathUtils<double>::InvertMatrix3(nodalFgrad, InvFgrad, detFgrad);
			}

<<<<<<< HEAD
			//it computes the spatial velocity gradient tensor --> [L_ij]=dF_ik*invF_kj
=======
			// it computes the spatial velocity gradient tensor --> [L_ij]=dF_ik*invF_kj
>>>>>>> 6332eb38
			SpatialVelocityGrad = prod(FgradVel, InvFgrad);

			if (dimension == 2)
			{

				itNode->FastGetSolutionStepValue(NODAL_SPATIAL_DEF_RATE)[0] = SpatialVelocityGrad(0, 0);
				itNode->FastGetSolutionStepValue(NODAL_SPATIAL_DEF_RATE)[1] = SpatialVelocityGrad(1, 1);
				itNode->FastGetSolutionStepValue(NODAL_SPATIAL_DEF_RATE)[2] = 0.5 * (SpatialVelocityGrad(1, 0) + SpatialVelocityGrad(0, 1));

				itNode->FastGetSolutionStepValue(NODAL_EQUIVALENT_STRAIN_RATE) = sqrt((2.0 * itNode->FastGetSolutionStepValue(NODAL_SPATIAL_DEF_RATE)[0] * itNode->FastGetSolutionStepValue(NODAL_SPATIAL_DEF_RATE)[0] +
																					   2.0 * itNode->FastGetSolutionStepValue(NODAL_SPATIAL_DEF_RATE)[1] * itNode->FastGetSolutionStepValue(NODAL_SPATIAL_DEF_RATE)[1] +
																					   4.0 * itNode->FastGetSolutionStepValue(NODAL_SPATIAL_DEF_RATE)[2] * itNode->FastGetSolutionStepValue(NODAL_SPATIAL_DEF_RATE)[2]));

				double DefX = itNode->GetSolutionStepValue(NODAL_SPATIAL_DEF_RATE)[0];
				double DefY = itNode->GetSolutionStepValue(NODAL_SPATIAL_DEF_RATE)[1];

				double DefVol = DefX + DefY;

				itNode->GetSolutionStepValue(NODAL_VOLUMETRIC_DEF_RATE) = DefVol;
			}
			else if (dimension == 3)
			{

				itNode->FastGetSolutionStepValue(NODAL_SPATIAL_DEF_RATE)[0] = SpatialVelocityGrad(0, 0);
				itNode->FastGetSolutionStepValue(NODAL_SPATIAL_DEF_RATE)[1] = SpatialVelocityGrad(1, 1);
				itNode->FastGetSolutionStepValue(NODAL_SPATIAL_DEF_RATE)[2] = SpatialVelocityGrad(2, 2);
				itNode->FastGetSolutionStepValue(NODAL_SPATIAL_DEF_RATE)[3] = 0.5 * (SpatialVelocityGrad(1, 0) + SpatialVelocityGrad(0, 1));
				itNode->FastGetSolutionStepValue(NODAL_SPATIAL_DEF_RATE)[4] = 0.5 * (SpatialVelocityGrad(2, 0) + SpatialVelocityGrad(0, 2));
				itNode->FastGetSolutionStepValue(NODAL_SPATIAL_DEF_RATE)[5] = 0.5 * (SpatialVelocityGrad(2, 1) + SpatialVelocityGrad(1, 2));

				itNode->FastGetSolutionStepValue(NODAL_EQUIVALENT_STRAIN_RATE) = sqrt(2.0 * itNode->FastGetSolutionStepValue(NODAL_SPATIAL_DEF_RATE)[0] * itNode->FastGetSolutionStepValue(NODAL_SPATIAL_DEF_RATE)[0] +
																					  2.0 * itNode->FastGetSolutionStepValue(NODAL_SPATIAL_DEF_RATE)[1] * itNode->FastGetSolutionStepValue(NODAL_SPATIAL_DEF_RATE)[1] +
																					  2.0 * itNode->FastGetSolutionStepValue(NODAL_SPATIAL_DEF_RATE)[2] * itNode->FastGetSolutionStepValue(NODAL_SPATIAL_DEF_RATE)[2] +
																					  4.0 * itNode->FastGetSolutionStepValue(NODAL_SPATIAL_DEF_RATE)[3] * itNode->FastGetSolutionStepValue(NODAL_SPATIAL_DEF_RATE)[3] +
																					  4.0 * itNode->FastGetSolutionStepValue(NODAL_SPATIAL_DEF_RATE)[4] * itNode->FastGetSolutionStepValue(NODAL_SPATIAL_DEF_RATE)[4] +
																					  4.0 * itNode->FastGetSolutionStepValue(NODAL_SPATIAL_DEF_RATE)[5] * itNode->FastGetSolutionStepValue(NODAL_SPATIAL_DEF_RATE)[5]);

				double DefX = itNode->GetSolutionStepValue(NODAL_SPATIAL_DEF_RATE)[0];
				double DefY = itNode->GetSolutionStepValue(NODAL_SPATIAL_DEF_RATE)[1];
				double DefZ = itNode->GetSolutionStepValue(NODAL_SPATIAL_DEF_RATE)[2];

				double DefVol = DefX + DefY + DefZ;

				itNode->GetSolutionStepValue(NODAL_VOLUMETRIC_DEF_RATE) = DefVol;
			}
		}

		void CalcNodalStrains()
		{

<<<<<<< HEAD
			/* std::cout << "Calc Nodal Strains  " << std::endl; */
=======
>>>>>>> 6332eb38
			ModelPart &rModelPart = BaseType::GetModelPart();

			// #pragma omp parallel
			//     {
			ModelPart::NodeIterator NodesBegin;
			ModelPart::NodeIterator NodesEnd;
			OpenMPUtils::PartitionedIterators(rModelPart.Nodes(), NodesBegin, NodesEnd);

			for (ModelPart::NodeIterator itNode = NodesBegin; itNode != NodesEnd; ++itNode)
			{

				double nodalVolume = itNode->FastGetSolutionStepValue(NODAL_VOLUME);

				double theta = 1.0;

				if (nodalVolume > 0)
				{
					this->ComputeAndStoreNodalDeformationGradient(itNode, theta);
					this->CalcNodalStrainsForNode(itNode);
				}
				else
<<<<<<< HEAD
				{ // if nodalVolume==0
=======
				{
>>>>>>> 6332eb38
					InitializeNodalVariablesForRemeshedDomain(itNode);
				}
			}
			// }
<<<<<<< HEAD

			/* std::cout << "Calc Nodal Strains And Stresses DONE " << std::endl; */
=======
>>>>>>> 6332eb38
		}

		void ComputeAndStoreNodalDeformationGradient(ModelPart::NodeIterator itNode, double theta)
		{

			KRATOS_TRY;

			ModelPart &rModelPart = BaseType::GetModelPart();
			const unsigned int dimension = rModelPart.ElementsBegin()->GetGeometry().WorkingSpaceDimension();
			Vector nodalSFDneighboursId = itNode->FastGetSolutionStepValue(NODAL_SFD_NEIGHBOURS_ORDER);
			Vector rNodalSFDneigh = itNode->FastGetSolutionStepValue(NODAL_SFD_NEIGHBOURS);
<<<<<<< HEAD
			/* unsigned int idThisNode=nodalSFDneighboursId[0]; */
=======
>>>>>>> 6332eb38
			const unsigned int neighSize = nodalSFDneighboursId.size();
			Matrix Fgrad = ZeroMatrix(dimension, dimension);
			Matrix FgradVel = ZeroMatrix(dimension, dimension);
			NodeWeakPtrVectorType &neighb_nodes = itNode->GetValue(NEIGHBOUR_NODES);

			if (dimension == 2)
			{

				double dNdXi = rNodalSFDneigh[0];
				double dNdYi = rNodalSFDneigh[1];

				Fgrad(0, 0) += dNdXi * itNode->X();
				Fgrad(0, 1) += dNdYi * itNode->X();
				Fgrad(1, 0) += dNdXi * itNode->Y();
				Fgrad(1, 1) += dNdYi * itNode->Y();

				double VelocityX = itNode->FastGetSolutionStepValue(VELOCITY_X, 0) * theta + itNode->FastGetSolutionStepValue(VELOCITY_X, 1) * (1 - theta);
				double VelocityY = itNode->FastGetSolutionStepValue(VELOCITY_Y, 0) * theta + itNode->FastGetSolutionStepValue(VELOCITY_Y, 1) * (1 - theta);

				FgradVel(0, 0) += dNdXi * VelocityX;
				FgradVel(0, 1) += dNdYi * VelocityX;
				FgradVel(1, 0) += dNdXi * VelocityY;
				FgradVel(1, 1) += dNdYi * VelocityY;

				unsigned int firstRow = 2;

				if (neighSize > 0)
				{
<<<<<<< HEAD
					for (unsigned int i = 0; i < neighSize - 1; i++) //neigh_nodes has one cell less than nodalSFDneighboursId becuase this has also the considered node ID at the beginning
=======
					for (unsigned int i = 0; i < neighSize - 1; i++) // neigh_nodes has one cell less than nodalSFDneighboursId becuase this has also the considered node ID at the beginning
>>>>>>> 6332eb38
					{
						dNdXi = rNodalSFDneigh[firstRow];
						dNdYi = rNodalSFDneigh[firstRow + 1];
						unsigned int neigh_nodes_id = neighb_nodes[i].Id();
						unsigned int other_neigh_nodes_id = nodalSFDneighboursId[i + 1];
						if (neigh_nodes_id != other_neigh_nodes_id)
						{
							std::cout << "node (x,y)=(" << itNode->X() << "," << itNode->Y() << ") with neigh_nodes_id " << neigh_nodes_id << " different than  other_neigh_nodes_id " << other_neigh_nodes_id << std::endl;
						}
						Fgrad(0, 0) += dNdXi * neighb_nodes[i].X();
						Fgrad(0, 1) += dNdYi * neighb_nodes[i].X();
						Fgrad(1, 0) += dNdXi * neighb_nodes[i].Y();
						Fgrad(1, 1) += dNdYi * neighb_nodes[i].Y();

						VelocityX = neighb_nodes[i].FastGetSolutionStepValue(VELOCITY_X, 0) * theta + neighb_nodes[i].FastGetSolutionStepValue(VELOCITY_X, 1) * (1 - theta);
						VelocityY = neighb_nodes[i].FastGetSolutionStepValue(VELOCITY_Y, 0) * theta + neighb_nodes[i].FastGetSolutionStepValue(VELOCITY_Y, 1) * (1 - theta);

						FgradVel(0, 0) += dNdXi * VelocityX;
						FgradVel(0, 1) += dNdYi * VelocityX;
						FgradVel(1, 0) += dNdXi * VelocityY;
						FgradVel(1, 1) += dNdYi * VelocityY;

						firstRow += 2;
					}
				}
			}
			else
			{

				double dNdXi = rNodalSFDneigh[0];
				double dNdYi = rNodalSFDneigh[1];
				double dNdZi = rNodalSFDneigh[2];

				double VelocityX = itNode->FastGetSolutionStepValue(VELOCITY_X, 0) * theta + itNode->FastGetSolutionStepValue(VELOCITY_X, 1) * (1 - theta);
				double VelocityY = itNode->FastGetSolutionStepValue(VELOCITY_Y, 0) * theta + itNode->FastGetSolutionStepValue(VELOCITY_Y, 1) * (1 - theta);
				double VelocityZ = itNode->FastGetSolutionStepValue(VELOCITY_Z, 0) * theta + itNode->FastGetSolutionStepValue(VELOCITY_Z, 1) * (1 - theta);

				Fgrad(0, 0) += dNdXi * itNode->X();
				Fgrad(0, 1) += dNdYi * itNode->X();
				Fgrad(0, 2) += dNdZi * itNode->X();

				Fgrad(1, 0) += dNdXi * itNode->Y();
				Fgrad(1, 1) += dNdYi * itNode->Y();
				Fgrad(1, 2) += dNdZi * itNode->Y();

				Fgrad(2, 0) += dNdXi * itNode->Z();
				Fgrad(2, 1) += dNdYi * itNode->Z();
				Fgrad(2, 2) += dNdZi * itNode->Z();

				FgradVel(0, 0) += dNdXi * VelocityX;
				FgradVel(0, 1) += dNdYi * VelocityX;
				FgradVel(0, 2) += dNdZi * VelocityX;

				FgradVel(1, 0) += dNdXi * VelocityY;
				FgradVel(1, 1) += dNdYi * VelocityY;
				FgradVel(1, 2) += dNdZi * VelocityY;

				FgradVel(2, 0) += dNdXi * VelocityZ;
				FgradVel(2, 1) += dNdYi * VelocityZ;
				FgradVel(2, 2) += dNdZi * VelocityZ;

				unsigned int firstRow = 3;

				if (neighSize > 0)
				{
					for (unsigned int i = 0; i < neighSize - 1; i++)
					{

						dNdXi = rNodalSFDneigh[firstRow];
						dNdYi = rNodalSFDneigh[firstRow + 1];
						dNdZi = rNodalSFDneigh[firstRow + 2];

						VelocityX = neighb_nodes[i].FastGetSolutionStepValue(VELOCITY_X, 0) * theta + neighb_nodes[i].FastGetSolutionStepValue(VELOCITY_X, 1) * (1 - theta);
						VelocityY = neighb_nodes[i].FastGetSolutionStepValue(VELOCITY_Y, 0) * theta + neighb_nodes[i].FastGetSolutionStepValue(VELOCITY_Y, 1) * (1 - theta);
						VelocityZ = neighb_nodes[i].FastGetSolutionStepValue(VELOCITY_Z, 0) * theta + neighb_nodes[i].FastGetSolutionStepValue(VELOCITY_Z, 1) * (1 - theta);

						Fgrad(0, 0) += dNdXi * neighb_nodes[i].X();
						Fgrad(0, 1) += dNdYi * neighb_nodes[i].X();
						Fgrad(0, 2) += dNdZi * neighb_nodes[i].X();

						Fgrad(1, 0) += dNdXi * neighb_nodes[i].Y();
						Fgrad(1, 1) += dNdYi * neighb_nodes[i].Y();
						Fgrad(1, 2) += dNdZi * neighb_nodes[i].Y();

						Fgrad(2, 0) += dNdXi * neighb_nodes[i].Z();
						Fgrad(2, 1) += dNdYi * neighb_nodes[i].Z();
						Fgrad(2, 2) += dNdZi * neighb_nodes[i].Z();

						FgradVel(0, 0) += dNdXi * VelocityX;
						FgradVel(0, 1) += dNdYi * VelocityX;
						FgradVel(0, 2) += dNdZi * VelocityX;

						FgradVel(1, 0) += dNdXi * VelocityY;
						FgradVel(1, 1) += dNdYi * VelocityY;
						FgradVel(1, 2) += dNdZi * VelocityY;

						FgradVel(2, 0) += dNdXi * VelocityZ;
						FgradVel(2, 1) += dNdYi * VelocityZ;
						FgradVel(2, 2) += dNdZi * VelocityZ;

						firstRow += 3;
					}
				}
			}

			itNode->FastGetSolutionStepValue(NODAL_DEFORMATION_GRAD) = Fgrad;
			itNode->FastGetSolutionStepValue(NODAL_DEFORMATION_GRAD_VEL) = FgradVel;
			KRATOS_CATCH("");
		}

		void UpdateTopology(ModelPart &rModelPart, unsigned int echoLevel)
		{
			KRATOS_TRY;
			/* this->CalculateDisplacements(); */
			this->CalculateDisplacementsAndResetNodalVariables();
			BaseType::MoveMesh();
			BoundaryNormalsCalculationUtilities BoundaryComputation;
<<<<<<< HEAD
			BoundaryComputation.CalculateWeightedBoundaryNormals(rModelPart, echoLevel);
=======
			BoundaryComputation.CalculateUnitBoundaryNormals(rModelPart, echoLevel);
>>>>>>> 6332eb38

			KRATOS_CATCH("");
		}

		void CalculatePressureVelocity()
		{
			ModelPart &rModelPart = BaseType::GetModelPart();
<<<<<<< HEAD
			ProcessInfo &rCurrentProcessInfo = rModelPart.GetProcessInfo();
=======
			const ProcessInfo &rCurrentProcessInfo = rModelPart.GetProcessInfo();
>>>>>>> 6332eb38
			const double timeInterval = rCurrentProcessInfo[DELTA_TIME];
			unsigned int timeStep = rCurrentProcessInfo[STEP];

			for (ModelPart::NodeIterator i = rModelPart.NodesBegin();
				 i != rModelPart.NodesEnd(); ++i)
			{
				if (timeStep == 1)
				{
					(i)->FastGetSolutionStepValue(PRESSURE_VELOCITY, 0) = 0;
					(i)->FastGetSolutionStepValue(PRESSURE_VELOCITY, 1) = 0;
				}
				else
				{
					double &CurrentPressure = (i)->FastGetSolutionStepValue(PRESSURE, 0);
					double &PreviousPressure = (i)->FastGetSolutionStepValue(PRESSURE, 1);
					double &CurrentPressureVelocity = (i)->FastGetSolutionStepValue(PRESSURE_VELOCITY, 0);
					CurrentPressureVelocity = (CurrentPressure - PreviousPressure) / timeInterval;
				}
			}
		}

		void CalculatePressureAcceleration()
		{
			ModelPart &rModelPart = BaseType::GetModelPart();
<<<<<<< HEAD
			ProcessInfo &rCurrentProcessInfo = rModelPart.GetProcessInfo();
=======
			const ProcessInfo &rCurrentProcessInfo = rModelPart.GetProcessInfo();
>>>>>>> 6332eb38
			const double timeInterval = rCurrentProcessInfo[DELTA_TIME];
			unsigned int timeStep = rCurrentProcessInfo[STEP];

			for (ModelPart::NodeIterator i = rModelPart.NodesBegin(); i != rModelPart.NodesEnd(); ++i)
			{
				if (timeStep == 1)
<<<<<<< HEAD
				{
					(i)->FastGetSolutionStepValue(PRESSURE_ACCELERATION, 0) = 0;
					(i)->FastGetSolutionStepValue(PRESSURE_ACCELERATION, 1) = 0;
				}
				else
				{
=======
				{
					(i)->FastGetSolutionStepValue(PRESSURE_ACCELERATION, 0) = 0;
					(i)->FastGetSolutionStepValue(PRESSURE_ACCELERATION, 1) = 0;
				}
				else
				{
>>>>>>> 6332eb38
					double &CurrentPressureVelocity = (i)->FastGetSolutionStepValue(PRESSURE_VELOCITY, 0);
					double &PreviousPressureVelocity = (i)->FastGetSolutionStepValue(PRESSURE_VELOCITY, 1);
					double &CurrentPressureAcceleration = (i)->FastGetSolutionStepValue(PRESSURE_ACCELERATION, 0);
					CurrentPressureAcceleration = (CurrentPressureVelocity - PreviousPressureVelocity) / timeInterval;
				}
			}
		}

		void CalculateAccelerations()
		{
			ModelPart &rModelPart = BaseType::GetModelPart();
			ProcessInfo &rCurrentProcessInfo = rModelPart.GetProcessInfo();
<<<<<<< HEAD
			Vector &BDFcoeffs = rCurrentProcessInfo[BDF_COEFFICIENTS];

			for (ModelPart::NodeIterator i = rModelPart.NodesBegin(); i != rModelPart.NodesEnd(); ++i)
			{

				array_1d<double, 3> &CurrentVelocity = (i)->FastGetSolutionStepValue(VELOCITY, 0);
				array_1d<double, 3> &PreviousVelocity = (i)->FastGetSolutionStepValue(VELOCITY, 1);

				array_1d<double, 3> &CurrentAcceleration = (i)->FastGetSolutionStepValue(ACCELERATION, 0);
				array_1d<double, 3> &PreviousAcceleration = (i)->FastGetSolutionStepValue(ACCELERATION, 1);

				if ((i)->IsNot(ISOLATED) && ((i)->IsNot(RIGID) || (i)->Is(SOLID)))
				{
					UpdateAccelerations(CurrentAcceleration, CurrentVelocity, PreviousAcceleration, PreviousVelocity, BDFcoeffs);
				}
				else if ((i)->Is(RIGID))
				{
					array_1d<double, 3> Zeros(3, 0.0);
					(i)->FastGetSolutionStepValue(ACCELERATION, 0) = Zeros;
					(i)->FastGetSolutionStepValue(ACCELERATION, 1) = Zeros;
				}
				else
				{
					(i)->FastGetSolutionStepValue(NODAL_VOLUME) = 0.0;
					(i)->FastGetSolutionStepValue(NODAL_VOLUMETRIC_DEF_RATE) = 0.0;
					(i)->FastGetSolutionStepValue(NODAL_EQUIVALENT_STRAIN_RATE) = 0;
					(i)->FastGetSolutionStepValue(NODAL_MEAN_MESH_SIZE) = 0.0;
					(i)->FastGetSolutionStepValue(NODAL_FREESURFACE_AREA) = 0.0;
					(i)->FastGetSolutionStepValue(PRESSURE, 0) = 0.0;
					(i)->FastGetSolutionStepValue(PRESSURE, 1) = 0.0;
					(i)->FastGetSolutionStepValue(PRESSURE_VELOCITY, 0) = 0.0;
					(i)->FastGetSolutionStepValue(PRESSURE_VELOCITY, 1) = 0.0;
					(i)->FastGetSolutionStepValue(PRESSURE_ACCELERATION, 0) = 0.0;
					(i)->FastGetSolutionStepValue(PRESSURE_ACCELERATION, 1) = 0.0;
					if ((i)->SolutionStepsDataHas(VOLUME_ACCELERATION))
					{
						array_1d<double, 3> &VolumeAcceleration = (i)->FastGetSolutionStepValue(VOLUME_ACCELERATION);
						(i)->FastGetSolutionStepValue(ACCELERATION, 0) = VolumeAcceleration;
						(i)->FastGetSolutionStepValue(VELOCITY, 0) += VolumeAcceleration * rCurrentProcessInfo[DELTA_TIME];
					}
				}
			}
		}

		inline void UpdateAccelerations(array_1d<double, 3> &CurrentAcceleration,
										const array_1d<double, 3> &CurrentVelocity,
										array_1d<double, 3> &PreviousAcceleration,
										const array_1d<double, 3> &PreviousVelocity,
										Vector &BDFcoeffs)
		{
			/* noalias(PreviousAcceleration)=CurrentAcceleration; */
			noalias(CurrentAcceleration) = -BDFcoeffs[1] * (CurrentVelocity - PreviousVelocity) - PreviousAcceleration;
			// std::cout<<"rBDFCoeffs[0] is "<<rBDFCoeffs[0]<<std::endl;//3/(2*delta_t)
			// std::cout<<"rBDFCoeffs[1] is "<<rBDFCoeffs[1]<<std::endl;//-2/(delta_t)
			// std::cout<<"rBDFCoeffs[2] is "<<rBDFCoeffs[2]<<std::endl;//1/(2*delta_t)
=======

			for (ModelPart::NodeIterator i = rModelPart.NodesBegin(); i != rModelPart.NodesEnd(); ++i)
			{

				array_1d<double, 3> &CurrentVelocity = (i)->FastGetSolutionStepValue(VELOCITY, 0);
				array_1d<double, 3> &PreviousVelocity = (i)->FastGetSolutionStepValue(VELOCITY, 1);

				array_1d<double, 3> &CurrentAcceleration = (i)->FastGetSolutionStepValue(ACCELERATION, 0);
				array_1d<double, 3> &PreviousAcceleration = (i)->FastGetSolutionStepValue(ACCELERATION, 1);

				if ((i)->IsNot(ISOLATED) && ((i)->IsNot(RIGID) || (i)->Is(SOLID)))
				{
					UpdateAccelerations(CurrentAcceleration, CurrentVelocity, PreviousAcceleration, PreviousVelocity);
				}
				else if ((i)->Is(RIGID))
				{
					array_1d<double, 3> Zeros(3, 0.0);
					(i)->FastGetSolutionStepValue(ACCELERATION, 0) = Zeros;
					(i)->FastGetSolutionStepValue(ACCELERATION, 1) = Zeros;
				}
				else
				{
					(i)->FastGetSolutionStepValue(NODAL_VOLUME) = 0.0;
					(i)->FastGetSolutionStepValue(NODAL_VOLUMETRIC_DEF_RATE) = 0.0;
					(i)->FastGetSolutionStepValue(NODAL_EQUIVALENT_STRAIN_RATE) = 0;
					(i)->FastGetSolutionStepValue(NODAL_MEAN_MESH_SIZE) = 0.0;
					(i)->FastGetSolutionStepValue(NODAL_FREESURFACE_AREA) = 0.0;
					(i)->FastGetSolutionStepValue(PRESSURE, 0) = 0.0;
					(i)->FastGetSolutionStepValue(PRESSURE, 1) = 0.0;
					(i)->FastGetSolutionStepValue(PRESSURE_VELOCITY, 0) = 0.0;
					(i)->FastGetSolutionStepValue(PRESSURE_VELOCITY, 1) = 0.0;
					(i)->FastGetSolutionStepValue(PRESSURE_ACCELERATION, 0) = 0.0;
					(i)->FastGetSolutionStepValue(PRESSURE_ACCELERATION, 1) = 0.0;
					if ((i)->SolutionStepsDataHas(VOLUME_ACCELERATION))
					{
						array_1d<double, 3> &VolumeAcceleration = (i)->FastGetSolutionStepValue(VOLUME_ACCELERATION);
						(i)->FastGetSolutionStepValue(ACCELERATION, 0) = VolumeAcceleration;
						(i)->FastGetSolutionStepValue(VELOCITY, 0) += VolumeAcceleration * rCurrentProcessInfo[DELTA_TIME];
					}
				}
			}
		}

		inline void UpdateAccelerations(array_1d<double, 3> &CurrentAcceleration,
										const array_1d<double, 3> &CurrentVelocity,
										array_1d<double, 3> &PreviousAcceleration,
										const array_1d<double, 3> &PreviousVelocity)
		{
			ModelPart &rModelPart = BaseType::GetModelPart();
			ProcessInfo &rCurrentProcessInfo = rModelPart.GetProcessInfo();
			double Dt = rCurrentProcessInfo[DELTA_TIME];
			noalias(CurrentAcceleration) = 2.0 * (CurrentVelocity - PreviousVelocity) / Dt - PreviousAcceleration;
>>>>>>> 6332eb38
		}

		void CalculateDisplacements()
		{
			ModelPart &rModelPart = BaseType::GetModelPart();
<<<<<<< HEAD
			ProcessInfo &rCurrentProcessInfo = rModelPart.GetProcessInfo();
=======
			const ProcessInfo &rCurrentProcessInfo = rModelPart.GetProcessInfo();
>>>>>>> 6332eb38
			const double TimeStep = rCurrentProcessInfo[DELTA_TIME];

			for (ModelPart::NodeIterator i = rModelPart.NodesBegin(); i != rModelPart.NodesEnd(); ++i)
			{
<<<<<<< HEAD

				if ((i)->GetValue(EULERIAN_INLET) == false)
				{
					array_1d<double, 3> &CurrentVelocity = (i)->FastGetSolutionStepValue(VELOCITY, 0);
					array_1d<double, 3> &PreviousVelocity = (i)->FastGetSolutionStepValue(VELOCITY, 1);

					array_1d<double, 3> &CurrentDisplacement = (i)->FastGetSolutionStepValue(DISPLACEMENT, 0);
					array_1d<double, 3> &PreviousDisplacement = (i)->FastGetSolutionStepValue(DISPLACEMENT, 1);

					/* if( i->IsFixed(DISPLACEMENT_X) == false ) */
					CurrentDisplacement[0] = 0.5 * TimeStep * (CurrentVelocity[0] + PreviousVelocity[0]) + PreviousDisplacement[0];

					/* if( i->IsFixed(DISPLACEMENT_Y) == false ) */
					CurrentDisplacement[1] = 0.5 * TimeStep * (CurrentVelocity[1] + PreviousVelocity[1]) + PreviousDisplacement[1];

					/* if( i->IsFixed(DISPLACEMENT_Z) == false ) */
					CurrentDisplacement[2] = 0.5 * TimeStep * (CurrentVelocity[2] + PreviousVelocity[2]) + PreviousDisplacement[2];
				}
			}
		}

		void CalculateDisplacementsAndResetNodalVariables()
		{
			ModelPart &rModelPart = BaseType::GetModelPart();
			ProcessInfo &rCurrentProcessInfo = rModelPart.GetProcessInfo();
			const double TimeStep = rCurrentProcessInfo[DELTA_TIME];
			const unsigned int dimension = rModelPart.ElementsBegin()->GetGeometry().WorkingSpaceDimension();
			unsigned int sizeStrains = 3 * (dimension - 1);

			// #pragma omp parallel
			//       {
			ModelPart::NodeIterator NodesBegin;
			ModelPart::NodeIterator NodesEnd;
			OpenMPUtils::PartitionedIterators(rModelPart.Nodes(), NodesBegin, NodesEnd);

			for (ModelPart::NodeIterator i = NodesBegin; i != NodesEnd; ++i)
			{
				array_1d<double, 3> &CurrentVelocity = (i)->FastGetSolutionStepValue(VELOCITY, 0);
				array_1d<double, 3> &PreviousVelocity = (i)->FastGetSolutionStepValue(VELOCITY, 1);

				array_1d<double, 3> &CurrentDisplacement = (i)->FastGetSolutionStepValue(DISPLACEMENT, 0);
				array_1d<double, 3> &PreviousDisplacement = (i)->FastGetSolutionStepValue(DISPLACEMENT, 1);

				CurrentDisplacement[0] = 0.5 * TimeStep * (CurrentVelocity[0] + PreviousVelocity[0]) + PreviousDisplacement[0];
				CurrentDisplacement[1] = 0.5 * TimeStep * (CurrentVelocity[1] + PreviousVelocity[1]) + PreviousDisplacement[1];
				if (dimension == 3)
				{
					CurrentDisplacement[2] = 0.5 * TimeStep * (CurrentVelocity[2] + PreviousVelocity[2]) + PreviousDisplacement[2];
				}

				///// reset Nodal variables //////
				Vector &rNodalSFDneighbours = i->FastGetSolutionStepValue(NODAL_SFD_NEIGHBOURS);
				unsigned int sizeSDFNeigh = rNodalSFDneighbours.size();
				// unsigned int neighbourNodes=i->GetValue(NEIGHBOUR_NODES).size()+1;
				// unsigned int sizeSDFNeigh=neighbourNodes*dimension;

				i->FastGetSolutionStepValue(NODAL_VOLUME) = 0;
				i->FastGetSolutionStepValue(NODAL_MEAN_MESH_SIZE) = 0;
				i->FastGetSolutionStepValue(NODAL_FREESURFACE_AREA) = 0;
				i->FastGetSolutionStepValue(NODAL_VOLUMETRIC_DEF_RATE) = 0;
				i->FastGetSolutionStepValue(NODAL_EQUIVALENT_STRAIN_RATE) = 0;

				noalias(rNodalSFDneighbours) = ZeroVector(sizeSDFNeigh);

				Vector &rSpatialDefRate = i->FastGetSolutionStepValue(NODAL_SPATIAL_DEF_RATE);
				noalias(rSpatialDefRate) = ZeroVector(sizeStrains);

				Matrix &rFgrad = i->FastGetSolutionStepValue(NODAL_DEFORMATION_GRAD);
				noalias(rFgrad) = ZeroMatrix(dimension, dimension);

				Matrix &rFgradVel = i->FastGetSolutionStepValue(NODAL_DEFORMATION_GRAD_VEL);
				noalias(rFgradVel) = ZeroMatrix(dimension, dimension);
			}
			//  }
		}

		void UpdatePressureAccelerations()
		{
			this->CalculateAccelerations();
			this->CalculatePressureVelocity();
			this->CalculatePressureAcceleration();
		}

		void Clear() override
		{
			mpMomentumStrategy->Clear();
			mpPressureStrategy->Clear();
		}

		///@}
		///@name Access
		///@{

		void SetEchoLevel(int Level) override
		{
			BaseType::SetEchoLevel(Level);
			int StrategyLevel = Level > 0 ? Level - 1 : 0;
			mpMomentumStrategy->SetEchoLevel(StrategyLevel);
			mpPressureStrategy->SetEchoLevel(StrategyLevel);
		}

		///@}
		///@name Inquiry
		///@{

		///@}
		///@name Input and output
		///@{

		/// Turn back information as a string.
		std::string Info() const override
		{
			std::stringstream buffer;
			buffer << "NodalTwoStepVPStrategy";
			return buffer.str();
		}

		/// Print information about this object.
		void PrintInfo(std::ostream &rOStream) const override
		{
			rOStream << "NodalTwoStepVPStrategy";
		}

		/// Print object's data.
		void PrintData(std::ostream &rOStream) const override
		{
		}

		///@}
		///@name Friends
		///@{

		///@}

	protected:
		///@name Protected Life Cycle
		///@{

		///@}
		///@name Protected static Member Variables
		///@{

		///@}
		///@name Protected member Variables
		///@{

		///@}
		///@name Protected Operators
		///@{

		///@}
		///@name Protected Operations
		///@{

		/// Calculate the coefficients for time iteration.
		/**
     * @param rCurrentProcessInfo ProcessInfo instance from the fluid ModelPart. Must contain DELTA_TIME and BDF_COEFFICIENTS variables.
     */
		void SetTimeCoefficients(ProcessInfo &rCurrentProcessInfo)
		{
			KRATOS_TRY;

			if (mTimeOrder == 2)
			{
				//calculate the BDF coefficients
				double Dt = rCurrentProcessInfo[DELTA_TIME];
				double OldDt = rCurrentProcessInfo.GetPreviousTimeStepInfo(1)[DELTA_TIME];

				double Rho = OldDt / Dt;
				double TimeCoeff = 1.0 / (Dt * Rho * Rho + Dt * Rho);

				Vector &BDFcoeffs = rCurrentProcessInfo[BDF_COEFFICIENTS];
				BDFcoeffs.resize(3, false);

				BDFcoeffs[0] = TimeCoeff * (Rho * Rho + 2.0 * Rho);		   //coefficient for step n+1 (3/2Dt if Dt is constant)
				BDFcoeffs[1] = -TimeCoeff * (Rho * Rho + 2.0 * Rho + 1.0); //coefficient for step n (-4/2Dt if Dt is constant)
				BDFcoeffs[2] = TimeCoeff;								   //coefficient for step n-1 (1/2Dt if Dt is constant)
			}
			else if (mTimeOrder == 1)
			{
				double Dt = rCurrentProcessInfo[DELTA_TIME];
				double TimeCoeff = 1.0 / Dt;

				Vector &BDFcoeffs = rCurrentProcessInfo[BDF_COEFFICIENTS];
				BDFcoeffs.resize(2, false);

				BDFcoeffs[0] = TimeCoeff;  //coefficient for step n+1 (1/Dt)
				BDFcoeffs[1] = -TimeCoeff; //coefficient for step n (-1/Dt)
			}

			KRATOS_CATCH("");
		}

		bool SolveMomentumIteration(unsigned int it, unsigned int maxIt, bool &fixedTimeStep)
		{
			ModelPart &rModelPart = BaseType::GetModelPart();
			int Rank = rModelPart.GetCommunicator().MyPID();
			bool ConvergedMomentum = false;
			double NormDv = 0;
			fixedTimeStep = false;
			// build momentum system and solve for fractional step velocity increment
			rModelPart.GetProcessInfo().SetValue(FRACTIONAL_STEP, 1);

			if (it == 0)
			{
				mpMomentumStrategy->InitializeSolutionStep();
				/* this->SetNeighboursVelocityId(); */
			}

			NormDv = mpMomentumStrategy->Solve();

			if (BaseType::GetEchoLevel() > 1 && Rank == 0)
				std::cout << "-------------- s o l v e d ! ------------------" << std::endl;

			double DvErrorNorm = 0;
			ConvergedMomentum = this->CheckVelocityConvergence(NormDv, DvErrorNorm);

			unsigned int iterationForCheck = 3;
			KRATOS_INFO("TwoStepVPStrategy") << "iteration(" << it << ") Velocity error: " << DvErrorNorm << " velTol: " << mVelocityTolerance << std::endl;

			// Check convergence
			if (it == maxIt - 1)
			{
				std::cout << "         iteration(" << it << ") Final Velocity error: " << DvErrorNorm << " velTol: " << mVelocityTolerance << std::endl;
				fixedTimeStep = this->FixTimeStepMomentum(DvErrorNorm);
			}
			else if (it > iterationForCheck)
			{
				fixedTimeStep = this->CheckMomentumConvergence(DvErrorNorm);
=======

				array_1d<double, 3> &CurrentVelocity = (i)->FastGetSolutionStepValue(VELOCITY, 0);
				array_1d<double, 3> &PreviousVelocity = (i)->FastGetSolutionStepValue(VELOCITY, 1);

				array_1d<double, 3> &CurrentDisplacement = (i)->FastGetSolutionStepValue(DISPLACEMENT, 0);
				array_1d<double, 3> &PreviousDisplacement = (i)->FastGetSolutionStepValue(DISPLACEMENT, 1);

				CurrentDisplacement[0] = 0.5 * TimeStep * (CurrentVelocity[0] + PreviousVelocity[0]) + PreviousDisplacement[0];
				CurrentDisplacement[1] = 0.5 * TimeStep * (CurrentVelocity[1] + PreviousVelocity[1]) + PreviousDisplacement[1];
				CurrentDisplacement[2] = 0.5 * TimeStep * (CurrentVelocity[2] + PreviousVelocity[2]) + PreviousDisplacement[2];
			}
		}

		void CalculateDisplacementsAndResetNodalVariables()
		{
			ModelPart &rModelPart = BaseType::GetModelPart();
			const ProcessInfo &rCurrentProcessInfo = rModelPart.GetProcessInfo();
			const double TimeStep = rCurrentProcessInfo[DELTA_TIME];
			const unsigned int dimension = rModelPart.ElementsBegin()->GetGeometry().WorkingSpaceDimension();
			unsigned int sizeStrains = 3 * (dimension - 1);

			// #pragma omp parallel
			//       {
			ModelPart::NodeIterator NodesBegin;
			ModelPart::NodeIterator NodesEnd;
			OpenMPUtils::PartitionedIterators(rModelPart.Nodes(), NodesBegin, NodesEnd);

			for (ModelPart::NodeIterator i = NodesBegin; i != NodesEnd; ++i)
			{
				array_1d<double, 3> &CurrentVelocity = (i)->FastGetSolutionStepValue(VELOCITY, 0);
				array_1d<double, 3> &PreviousVelocity = (i)->FastGetSolutionStepValue(VELOCITY, 1);

				array_1d<double, 3> &CurrentDisplacement = (i)->FastGetSolutionStepValue(DISPLACEMENT, 0);
				array_1d<double, 3> &PreviousDisplacement = (i)->FastGetSolutionStepValue(DISPLACEMENT, 1);

				CurrentDisplacement[0] = 0.5 * TimeStep * (CurrentVelocity[0] + PreviousVelocity[0]) + PreviousDisplacement[0];
				CurrentDisplacement[1] = 0.5 * TimeStep * (CurrentVelocity[1] + PreviousVelocity[1]) + PreviousDisplacement[1];
				if (dimension == 3)
				{
					CurrentDisplacement[2] = 0.5 * TimeStep * (CurrentVelocity[2] + PreviousVelocity[2]) + PreviousDisplacement[2];
				}

				///// reset Nodal variables //////
				Vector &rNodalSFDneighbours = i->FastGetSolutionStepValue(NODAL_SFD_NEIGHBOURS);
				unsigned int sizeSDFNeigh = rNodalSFDneighbours.size();

				i->FastGetSolutionStepValue(NODAL_VOLUME) = 0;
				i->FastGetSolutionStepValue(NODAL_MEAN_MESH_SIZE) = 0;
				i->FastGetSolutionStepValue(NODAL_FREESURFACE_AREA) = 0;
				i->FastGetSolutionStepValue(NODAL_VOLUMETRIC_DEF_RATE) = 0;
				i->FastGetSolutionStepValue(NODAL_EQUIVALENT_STRAIN_RATE) = 0;

				noalias(rNodalSFDneighbours) = ZeroVector(sizeSDFNeigh);

				Vector &rSpatialDefRate = i->FastGetSolutionStepValue(NODAL_SPATIAL_DEF_RATE);
				noalias(rSpatialDefRate) = ZeroVector(sizeStrains);

				Matrix &rFgrad = i->FastGetSolutionStepValue(NODAL_DEFORMATION_GRAD);
				noalias(rFgrad) = ZeroMatrix(dimension, dimension);

				Matrix &rFgradVel = i->FastGetSolutionStepValue(NODAL_DEFORMATION_GRAD_VEL);
				noalias(rFgradVel) = ZeroMatrix(dimension, dimension);
			}
			//  }
		}

		void UpdatePressureAccelerations()
		{
			this->CalculateAccelerations();
			this->CalculatePressureVelocity();
			this->CalculatePressureAcceleration();
		}

		void Clear() override
		{
			mpMomentumStrategy->Clear();
			mpPressureStrategy->Clear();
		}

		///@}
		///@name Access
		///@{

		void SetEchoLevel(int Level) override
		{
			BaseType::SetEchoLevel(Level);
			int StrategyLevel = Level > 0 ? Level - 1 : 0;
			mpMomentumStrategy->SetEchoLevel(StrategyLevel);
			mpPressureStrategy->SetEchoLevel(StrategyLevel);
		}

		///@}
		///@name Inquiry
		///@{

		///@}
		///@name Input and output
		///@{

		/// Turn back information as a string.
		std::string Info() const override
		{
			std::stringstream buffer;
			buffer << "NodalTwoStepVPStrategy";
			return buffer.str();
		}

		/// Print information about this object.
		void PrintInfo(std::ostream &rOStream) const override
		{
			rOStream << "NodalTwoStepVPStrategy";
		}

		/// Print object's data.
		void PrintData(std::ostream &rOStream) const override
		{
		}

		///@}
		///@name Friends
		///@{

		///@}

	protected:
		///@name Protected Life Cycle
		///@{

		///@}
		///@name Protected static Member Variables
		///@{

		///@}
		///@name Protected member Variables
		///@{

		///@}
		///@name Protected Operators
		///@{

		///@}
		///@name Protected Operations
		///@{

		/// Calculate the coefficients for time iteration.
		/**
		 * @param rCurrentProcessInfo ProcessInfo instance from the fluid ModelPart. Must contain DELTA_TIME variables.
		 */

		bool SolveMomentumIteration(unsigned int it, unsigned int maxIt, bool &fixedTimeStep, double &velocityNorm)
		{
			ModelPart &rModelPart = BaseType::GetModelPart();
			int Rank = rModelPart.GetCommunicator().MyPID();
			bool ConvergedMomentum = false;
			double NormDv = 0;
			fixedTimeStep = false;
			// build momentum system and solve for fractional step velocity increment
			rModelPart.GetProcessInfo().SetValue(FRACTIONAL_STEP, 1);

			if (it == 0)
			{
				mpMomentumStrategy->InitializeSolutionStep();
			}

			NormDv = mpMomentumStrategy->Solve();

			if (BaseType::GetEchoLevel() > 1 && Rank == 0)
				std::cout << "-------------- s o l v e d ! ------------------" << std::endl;

			if (it == 0)
			{
				velocityNorm = this->ComputeVelocityNorm();
			}
			double DvErrorNorm = NormDv / velocityNorm;

			unsigned int iterationForCheck = 3;
			KRATOS_INFO("TwoStepVPStrategy") << "iteration(" << it << ") Velocity error: " << DvErrorNorm << std::endl;

			// Check convergence
			if (it == maxIt - 1)
			{
				KRATOS_INFO("Iteration") << it << "  Final Velocity error: " << DvErrorNorm << std::endl;
				fixedTimeStep = this->FixTimeStepMomentum(DvErrorNorm);
			}
			else if (it > iterationForCheck)
			{
				fixedTimeStep = this->CheckMomentumConvergence(DvErrorNorm);
			}
			// 	    ProcessInfo& rCurrentProcessInfo = rModelPart.GetProcessInfo();
			// double currentTime = rCurrentProcessInfo[TIME];
			// double tolerance=0.0000000001;
			// if(currentTime>(0.25-tolerance) && currentTime<(0.25+tolerance)){
			// 	std::ofstream myfile;
			//   myfile.open ("velocityConvergenceAt025s.txt",std::ios::app);
			// 	myfile << it << "\t" << DvErrorNorm << "\n";
			//   myfile.close();
			// }
			// else if(currentTime>(0.5-tolerance) && currentTime<(0.5+tolerance)){
			// 	std::ofstream myfile;
			//   myfile.open ("velocityConvergenceAt05s.txt",std::ios::app);
			// 	myfile << it << "\t" << DvErrorNorm << "\n";
			//   myfile.close();
			// }
			// else if(currentTime>(0.75-tolerance) && currentTime<(0.75+tolerance)){
			// 	std::ofstream myfile;
			//   myfile.open ("velocityConvergenceAt075s.txt",std::ios::app);
			// 	myfile << it << "\t" << DvErrorNorm << "\n";
			//   myfile.close();
			// }
			// else if(currentTime>(1.0-tolerance) && currentTime<(1.0+tolerance)){
			// 	std::ofstream myfile;
			//   myfile.open ("velocityConvergenceAt100s.txt",std::ios::app);
			// 	myfile << it << "\t" << DvErrorNorm << "\n";
			//   myfile.close();
			// }

			if (!ConvergedMomentum && BaseType::GetEchoLevel() > 0 && Rank == 0)
				std::cout << "Momentum equations did not reach the convergence tolerance." << std::endl;

			return ConvergedMomentum;
		}

		bool SolveContinuityIteration(unsigned int it, unsigned int maxIt, double &NormP)
		{
			ModelPart &rModelPart = BaseType::GetModelPart();
			int Rank = rModelPart.GetCommunicator().MyPID();
			bool ConvergedContinuity = false;
			double NormDp = 0;
			// 2. Pressure solution
			rModelPart.GetProcessInfo().SetValue(FRACTIONAL_STEP, 5);
			if (it == 0)
			{
				mpPressureStrategy->InitializeSolutionStep();
			}

			NormDp = mpPressureStrategy->Solve();

			if (BaseType::GetEchoLevel() > 0 && Rank == 0)
				std::cout << "The norm of pressure is: " << NormDp << std::endl;

			if (it == 0)
			{
				NormP = this->ComputePressureNorm();
			}

			double DpErrorNorm = NormDp / (NormP);

			// double DpErrorNorm = 0;
			// ConvergedContinuity = this->CheckPressureConvergence(NormDp, DpErrorNorm);
			// Check convergence
			if (it == maxIt - 1)
			{
				KRATOS_INFO("Iteration") << it << "  Final Pressure error: " << DpErrorNorm << std::endl;
				ConvergedContinuity = this->FixTimeStepContinuity(DpErrorNorm);
			}
			else
			{
				KRATOS_INFO("Iteration") << it << "  Pressure error: " << DpErrorNorm << std::endl;
			}

			// ProcessInfo& rCurrentProcessInfo = rModelPart.GetProcessInfo();
			// double currentTime = rCurrentProcessInfo[TIME];
			// double tolerance=0.0000000001;
			// if(currentTime>(0.25-tolerance) && currentTime<(0.25+tolerance)){
			// 	std::ofstream myfile;
			//   myfile.open ("pressureConvergenceAt025s.txt",std::ios::app);
			// 	myfile << it << "\t" << DpErrorNorm << "\n";
			//   myfile.close();
			// }
			// else if(currentTime>(0.5-tolerance) && currentTime<(0.5+tolerance)){
			// 	std::ofstream myfile;
			//   myfile.open ("pressureConvergenceAt05s.txt",std::ios::app);
			// 	myfile << it << "\t" << DpErrorNorm << "\n";
			//   myfile.close();
			// }
			// else if(currentTime>(0.75-tolerance) && currentTime<(0.75+tolerance)){
			// 	std::ofstream myfile;
			//   myfile.open ("pressureConvergenceAt075s.txt",std::ios::app);
			// 	myfile << it << "\t" << DpErrorNorm << "\n";
			//   myfile.close();
			// }
			// else if(currentTime>(1.0-tolerance) && currentTime<(1.0+tolerance)){
			// 	std::ofstream myfile;
			//   myfile.open ("pressureConvergenceAt100s.txt",std::ios::app);
			// 	myfile << it << "\t" << DpErrorNorm << "\n";
			//   myfile.close();
			// }

			if (!ConvergedContinuity && BaseType::GetEchoLevel() > 0 && Rank == 0)
				std::cout << "Continuity equation did not reach the convergence tolerance." << std::endl;

			return ConvergedContinuity;
		}

		bool CheckVelocityConvergence(const double NormDv, double &errorNormDv)
		{
			ModelPart &rModelPart = BaseType::GetModelPart();

			double NormV = 0.00;
			errorNormDv = 0;

#pragma omp parallel reduction(+ \
							   : NormV)
			{
				ModelPart::NodeIterator NodeBegin;
				ModelPart::NodeIterator NodeEnd;
				OpenMPUtils::PartitionedIterators(rModelPart.Nodes(), NodeBegin, NodeEnd);
				for (ModelPart::NodeIterator itNode = NodeBegin; itNode != NodeEnd; ++itNode)
				{
					const array_1d<double, 3> &Vel = itNode->FastGetSolutionStepValue(VELOCITY);

					double NormVelNode = 0;

					for (unsigned int d = 0; d < 3; ++d)
					{
						NormVelNode += Vel[d] * Vel[d];
						NormV += Vel[d] * Vel[d];
					}
				}
			}
			BaseType::GetModelPart().GetCommunicator().GetDataCommunicator().SumAll(NormV);

			NormV = sqrt(NormV);

			if (NormV == 0.0)
				NormV = 1.00;

			errorNormDv = NormDv / NormV;

			if (BaseType::GetEchoLevel() > 0 && rModelPart.GetCommunicator().MyPID() == 0)
			{
				std::cout << "The norm of velocity increment is: " << NormDv << std::endl;
				std::cout << "The norm of velocity is: " << NormV << std::endl;
				std::cout << "Velocity error: " << errorNormDv << "mVelocityTolerance: " << mVelocityTolerance << std::endl;
			}

			if (errorNormDv < mVelocityTolerance)
			{
				return true;
			}
			else
			{
				return false;
>>>>>>> 6332eb38
			}
			// 	    ProcessInfo& rCurrentProcessInfo = rModelPart.GetProcessInfo();
			// double currentTime = rCurrentProcessInfo[TIME];
			// double tolerance=0.0000000001;
			// if(currentTime>(0.25-tolerance) && currentTime<(0.25+tolerance)){
			// 	std::ofstream myfile;
			//   myfile.open ("velocityConvergenceAt025s.txt",std::ios::app);
			// 	myfile << it << "\t" << DvErrorNorm << "\n";
			//   myfile.close();
			// }
			// else if(currentTime>(0.5-tolerance) && currentTime<(0.5+tolerance)){
			// 	std::ofstream myfile;
			//   myfile.open ("velocityConvergenceAt05s.txt",std::ios::app);
			// 	myfile << it << "\t" << DvErrorNorm << "\n";
			//   myfile.close();
			// }
			// else if(currentTime>(0.75-tolerance) && currentTime<(0.75+tolerance)){
			// 	std::ofstream myfile;
			//   myfile.open ("velocityConvergenceAt075s.txt",std::ios::app);
			// 	myfile << it << "\t" << DvErrorNorm << "\n";
			//   myfile.close();
			// }
			// else if(currentTime>(1.0-tolerance) && currentTime<(1.0+tolerance)){
			// 	std::ofstream myfile;
			//   myfile.open ("velocityConvergenceAt100s.txt",std::ios::app);
			// 	myfile << it << "\t" << DvErrorNorm << "\n";
			//   myfile.close();
			// }

			if (!ConvergedMomentum && BaseType::GetEchoLevel() > 0 && Rank == 0)
				std::cout << "Momentum equations did not reach the convergence tolerance." << std::endl;

			return ConvergedMomentum;
		}

<<<<<<< HEAD
		bool SolveContinuityIteration(unsigned int it, unsigned int maxIt)
		{
			ModelPart &rModelPart = BaseType::GetModelPart();
			int Rank = rModelPart.GetCommunicator().MyPID();
			bool ConvergedContinuity = false;
			double NormDp = 0;
			// 2. Pressure solution
			rModelPart.GetProcessInfo().SetValue(FRACTIONAL_STEP, 5);
			if (it == 0)
			{
				mpPressureStrategy->InitializeSolutionStep();
			}

			NormDp = mpPressureStrategy->Solve();

			if (BaseType::GetEchoLevel() > 0 && Rank == 0)
				std::cout << "The norm of pressure is: " << NormDp << std::endl;

			double DpErrorNorm = 0;
			ConvergedContinuity = this->CheckPressureConvergence(NormDp, DpErrorNorm);

			// Check convergence
			if (it == maxIt - 1)
			{
				std::cout << "                  iteration(" << it << ") Final Pressure error: " << DpErrorNorm << " presTol: " << mPressureTolerance << std::endl;
				ConvergedContinuity = this->FixTimeStepContinuity(DpErrorNorm);
			}
			else
			{
				std::cout << "                             iteration(" << it << ") Pressure error: " << DpErrorNorm << " presTol: " << mPressureTolerance << std::endl;
			}

			// ProcessInfo& rCurrentProcessInfo = rModelPart.GetProcessInfo();
			// double currentTime = rCurrentProcessInfo[TIME];
			// double tolerance=0.0000000001;
			// if(currentTime>(0.25-tolerance) && currentTime<(0.25+tolerance)){
			// 	std::ofstream myfile;
			//   myfile.open ("pressureConvergenceAt025s.txt",std::ios::app);
			// 	myfile << it << "\t" << DpErrorNorm << "\n";
			//   myfile.close();
			// }
			// else if(currentTime>(0.5-tolerance) && currentTime<(0.5+tolerance)){
			// 	std::ofstream myfile;
			//   myfile.open ("pressureConvergenceAt05s.txt",std::ios::app);
			// 	myfile << it << "\t" << DpErrorNorm << "\n";
			//   myfile.close();
			// }
			// else if(currentTime>(0.75-tolerance) && currentTime<(0.75+tolerance)){
			// 	std::ofstream myfile;
			//   myfile.open ("pressureConvergenceAt075s.txt",std::ios::app);
			// 	myfile << it << "\t" << DpErrorNorm << "\n";
			//   myfile.close();
			// }
			// else if(currentTime>(1.0-tolerance) && currentTime<(1.0+tolerance)){
			// 	std::ofstream myfile;
			//   myfile.open ("pressureConvergenceAt100s.txt",std::ios::app);
			// 	myfile << it << "\t" << DpErrorNorm << "\n";
			//   myfile.close();
			// }

			if (!ConvergedContinuity && BaseType::GetEchoLevel() > 0 && Rank == 0)
				std::cout << "Continuity equation did not reach the convergence tolerance." << std::endl;

			return ConvergedContinuity;
		}

		bool CheckVelocityConvergence(const double NormDv, double &errorNormDv)
		{
			ModelPart &rModelPart = BaseType::GetModelPart();

			double NormV = 0.00;
			errorNormDv = 0;

#pragma omp parallel reduction(+ \
							   : NormV)
			{
				ModelPart::NodeIterator NodeBegin;
				ModelPart::NodeIterator NodeEnd;
				OpenMPUtils::PartitionedIterators(rModelPart.Nodes(), NodeBegin, NodeEnd);
				for (ModelPart::NodeIterator itNode = NodeBegin; itNode != NodeEnd; ++itNode)
				{
					const array_1d<double, 3> &Vel = itNode->FastGetSolutionStepValue(VELOCITY);

					double NormVelNode = 0;

					for (unsigned int d = 0; d < 3; ++d)
					{
						NormVelNode += Vel[d] * Vel[d];
						NormV += Vel[d] * Vel[d];
					}
				}
			}
			BaseType::GetModelPart().GetCommunicator().GetDataCommunicator().SumAll(NormV);

			NormV = sqrt(NormV);

			if (NormV == 0.0)
				NormV = 1.00;

			errorNormDv = NormDv / NormV;

			if (BaseType::GetEchoLevel() > 0 && rModelPart.GetCommunicator().MyPID() == 0)
			{
				std::cout << "The norm of velocity increment is: " << NormDv << std::endl;
				std::cout << "The norm of velocity is: " << NormV << std::endl;
				std::cout << "Velocity error: " << errorNormDv << "mVelocityTolerance: " << mVelocityTolerance << std::endl;
			}
			/* else{ */
			/*   std::cout<<"Velocity error: "<< errorNormDv <<" velTol: " << mVelocityTolerance<< std::endl; */
			/* } */

			if (errorNormDv < mVelocityTolerance)
			{
				return true;
			}
			else
			{
				return false;
			}
		}

		void ComputeErrorL2NormCaseImposedG()
		{

			ModelPart &rModelPart = BaseType::GetModelPart();
			ProcessInfo &rCurrentProcessInfo = rModelPart.GetProcessInfo();
			const double currentTime = rCurrentProcessInfo[TIME];

=======
		double ComputeVelocityNorm()
		{
			ModelPart &rModelPart = BaseType::GetModelPart();

			double NormV = 0.00;

#pragma omp parallel reduction(+ \
							   : NormV)
			{
				ModelPart::NodeIterator NodeBegin;
				ModelPart::NodeIterator NodeEnd;
				OpenMPUtils::PartitionedIterators(rModelPart.Nodes(), NodeBegin, NodeEnd);
				for (ModelPart::NodeIterator itNode = NodeBegin; itNode != NodeEnd; ++itNode)
				{
					const array_1d<double, 3> &Vel = itNode->FastGetSolutionStepValue(VELOCITY);

					double NormVelNode = 0;

					for (unsigned int d = 0; d < 3; ++d)
					{
						NormVelNode += Vel[d] * Vel[d];
						NormV += Vel[d] * Vel[d];
					}
				}
			}

			BaseType::GetModelPart().GetCommunicator().GetDataCommunicator().SumAll(NormV);

			NormV = sqrt(NormV);

			if (NormV == 0.0)
				NormV = 1.00;

			return NormV;
		}

		double ComputePressureNorm()
		{
			ModelPart &rModelPart = BaseType::GetModelPart();

			double NormP = 0.00;

#pragma omp parallel reduction(+ \
							   : NormP)
			{
				ModelPart::NodeIterator NodeBegin;
				ModelPart::NodeIterator NodeEnd;
				OpenMPUtils::PartitionedIterators(rModelPart.Nodes(), NodeBegin, NodeEnd);
				for (ModelPart::NodeIterator itNode = NodeBegin; itNode != NodeEnd; ++itNode)
				{
					const double Pr = itNode->FastGetSolutionStepValue(PRESSURE);
					NormP += Pr * Pr;
				}
			}

			BaseType::GetModelPart().GetCommunicator().GetDataCommunicator().SumAll(NormP);

			NormP = sqrt(NormP);

			if (NormP == 0.0)
				NormP = 1.00;

			return NormP;
		}

		void ComputeErrorL2NormCaseImposedG()
		{

			ModelPart &rModelPart = BaseType::GetModelPart();
			const ProcessInfo &rCurrentProcessInfo = rModelPart.GetProcessInfo();
			const double currentTime = rCurrentProcessInfo[TIME];

>>>>>>> 6332eb38
			double sumErrorL2Velocity = 0;
			double sumErrorL2VelocityX = 0;
			double sumErrorL2VelocityY = 0;
			double sumErrorL2Pressure = 0;
			double sumErrorL2TauXX = 0;
			double sumErrorL2TauYY = 0;
			double sumErrorL2TauXY = 0;

#pragma omp parallel
			{
				ModelPart::NodeIterator NodeBegin;
				ModelPart::NodeIterator NodeEnd;
				OpenMPUtils::PartitionedIterators(rModelPart.Nodes(), NodeBegin, NodeEnd);
				for (ModelPart::NodeIterator itNode = NodeBegin; itNode != NodeEnd; ++itNode)
				{
					const double posX = itNode->X();
					const double posY = itNode->Y();
					const double nodalArea = itNode->FastGetSolutionStepValue(NODAL_VOLUME);
					const double velX = itNode->FastGetSolutionStepValue(VELOCITY_X);
					const double velY = itNode->FastGetSolutionStepValue(VELOCITY_Y);
					const double pressure = itNode->FastGetSolutionStepValue(PRESSURE);
					const double tauXX = itNode->FastGetSolutionStepValue(NODAL_DEVIATORIC_CAUCHY_STRESS)[0];
					const double tauYY = itNode->FastGetSolutionStepValue(NODAL_DEVIATORIC_CAUCHY_STRESS)[1];
					const double tauXY = itNode->FastGetSolutionStepValue(NODAL_DEVIATORIC_CAUCHY_STRESS)[2];

					double expectedVelocityX = pow(posX, 2) * (1.0 - posX) * (1.0 - posX) * (2.0 * posY - 6.0 * pow(posY, 2) + 4.0 * pow(posY, 3));
					double expectedVelocityY = -pow(posY, 2) * (1.0 - posY) * (1.0 - posY) * (2.0 * posX - 6.0 * pow(posX, 2) + 4.0 * pow(posX, 3));
					double expectedPressure = -posX * (1.0 - posX);

					double expectedTauXX = 2.0 * (-4.0 * (1 - posX) * posX * (-1.0 + 2.0 * posX) * posY * (1.0 - 3.0 * posY + 2.0 * pow(posY, 2)));
					double expectedTauYY = 2.0 * (4.0 * posX * (1.0 - 3.0 * posX + 2.0 * pow(posX, 2)) * (1 - posY) * posY * (-1.0 + 2.0 * posY));
					double expectedTauXY = (2.0 * (1.0 - 6.0 * posY + 6.0 * pow(posY, 2)) * (1 - posX) * (1 - posX) * pow(posX, 2) - 2.0 * (1.0 - 6.0 * posX + 6.0 * pow(posX, 2)) * (1 - posY) * (1 - posY) * pow(posY, 2));

					double nodalErrorVelocityX = velX - expectedVelocityX;
					double nodalErrorVelocityY = velY - expectedVelocityY;
					double nodalErrorPressure = pressure - expectedPressure;
					double nodalErrorTauXX = tauXX - expectedTauXX;
					double nodalErrorTauYY = tauYY - expectedTauYY;
					double nodalErrorTauXY = tauXY - expectedTauXY;

					sumErrorL2Velocity += (pow(nodalErrorVelocityX, 2) + pow(nodalErrorVelocityY, 2)) * nodalArea;
					sumErrorL2VelocityX += pow(nodalErrorVelocityX, 2) * nodalArea;
					sumErrorL2VelocityY += pow(nodalErrorVelocityY, 2) * nodalArea;
					sumErrorL2Pressure += pow(nodalErrorPressure, 2) * nodalArea;
					sumErrorL2TauXX += pow(nodalErrorTauXX, 2) * nodalArea;
					sumErrorL2TauYY += pow(nodalErrorTauYY, 2) * nodalArea;
					sumErrorL2TauXY += pow(nodalErrorTauXY, 2) * nodalArea;

					// itNode->FastGetSolutionStepValue(NODAL_ERROR_XX)=nodalErrorTauXX;
				}
			}

			double errorL2Velocity = sqrt(sumErrorL2Velocity);
			double errorL2VelocityX = sqrt(sumErrorL2VelocityX);
			double errorL2VelocityY = sqrt(sumErrorL2VelocityY);
			double errorL2Pressure = sqrt(sumErrorL2Pressure);
			double errorL2TauXX = sqrt(sumErrorL2TauXX);
			double errorL2TauYY = sqrt(sumErrorL2TauYY);
			double errorL2TauXY = sqrt(sumErrorL2TauXY);

			std::ofstream myfileVelocity;
			myfileVelocity.open("errorL2VelocityFile.txt", std::ios::app);
			myfileVelocity << currentTime << "\t" << errorL2Velocity << "\n";
			myfileVelocity.close();

			std::ofstream myfileVelocityX;
			myfileVelocityX.open("errorL2VelocityXFile.txt", std::ios::app);
			myfileVelocityX << currentTime << "\t" << errorL2VelocityX << "\n";
			myfileVelocityX.close();

			std::ofstream myfileVelocityY;
			myfileVelocityY.open("errorL2VelocityYFile.txt", std::ios::app);
			myfileVelocityY << currentTime << "\t" << errorL2VelocityY << "\n";
			myfileVelocityY.close();

			std::ofstream myfilePressure;
			myfilePressure.open("errorL2PressureFile.txt", std::ios::app);
			myfilePressure << currentTime << "\t" << errorL2Pressure << "\n";
			myfilePressure.close();

			std::ofstream myfileTauXX;
			myfileTauXX.open("errorL2TauXXFile.txt", std::ios::app);
			myfileTauXX << currentTime << "\t" << errorL2TauXX << "\n";
			myfileTauXX.close();

			std::ofstream myfileTauYY;
			myfileTauYY.open("errorL2TauYYFile.txt", std::ios::app);
			myfileTauYY << currentTime << "\t" << errorL2TauYY << "\n";
			myfileTauYY.close();

			std::ofstream myfileTauXY;
			myfileTauXY.open("errorL2TauXYFile.txt", std::ios::app);
			myfileTauXY << currentTime << "\t" << errorL2TauXY << "\n";
			myfileTauXY.close();
		}

		void ComputeErrorL2NormCasePoiseuille()
		{

			ModelPart &rModelPart = BaseType::GetModelPart();
<<<<<<< HEAD
			ProcessInfo &rCurrentProcessInfo = rModelPart.GetProcessInfo();
=======
			const ProcessInfo &rCurrentProcessInfo = rModelPart.GetProcessInfo();
>>>>>>> 6332eb38
			const double currentTime = rCurrentProcessInfo[TIME];

			double sumErrorL2VelocityTheta = 0;
			double sumErrorL2TauTheta = 0;

			double r_in = 0.2;
			double R_out = 0.5;
			double kappa = r_in / R_out;
			double omega = 0.5;
			double viscosity = 100.0;

#pragma omp parallel
			{
				ModelPart::NodeIterator NodeBegin;
				ModelPart::NodeIterator NodeEnd;
				OpenMPUtils::PartitionedIterators(rModelPart.Nodes(), NodeBegin, NodeEnd);
				for (ModelPart::NodeIterator itNode = NodeBegin; itNode != NodeEnd; ++itNode)
				{
					const double posX = itNode->X();
					const double posY = itNode->Y();
					const double rPos = sqrt(pow(posX, 2) + pow(posY, 2));
					const double cosalfa = posX / rPos;
					const double sinalfa = posY / rPos;
					const double sin2alfa = 2.0 * cosalfa * sinalfa;
					const double cos2alfa = 1.0 - 2.0 * pow(sinalfa, 2);
					const double nodalArea = itNode->FastGetSolutionStepValue(NODAL_VOLUME);
					const double velX = itNode->FastGetSolutionStepValue(VELOCITY_X);
					const double velY = itNode->FastGetSolutionStepValue(VELOCITY_Y);
					const double tauXX = itNode->FastGetSolutionStepValue(NODAL_DEVIATORIC_CAUCHY_STRESS)[0];
					const double tauYY = itNode->FastGetSolutionStepValue(NODAL_DEVIATORIC_CAUCHY_STRESS)[1];
					const double tauXY = itNode->FastGetSolutionStepValue(NODAL_DEVIATORIC_CAUCHY_STRESS)[2];

					double expectedVelocityTheta = pow(kappa, 2) * omega * R_out / (1.0 - pow(kappa, 2)) * (R_out / rPos - rPos / R_out);
					double computedVelocityTheta = sqrt(pow(velX, 2) + pow(velY, 2));
					double nodalErrorVelocityTheta = computedVelocityTheta - expectedVelocityTheta;

					double expectedTauTheta = (2.0 * viscosity * pow(kappa, 2) * omega * pow(R_out, 2)) / (1.0 - pow(kappa, 2)) / pow(rPos, 2);
					double computedTauTheta = +(tauXX - tauYY) * sin2alfa / 2.0 - tauXY * cos2alfa;
					double nodalErrorTauTheta = computedTauTheta - expectedTauTheta;
					itNode->FastGetSolutionStepValue(NODAL_ERROR_XX) = computedVelocityTheta;
<<<<<<< HEAD
					// if(posY>-0.01 && posY<0.01){
					//  std::cout<<"expectedTauTheta "<<expectedTauTheta<<"   computedTauTheta "<<computedTauTheta <<std::endl;
					//  std::cout<<"tauXX "<<tauXX<<"   tauYY "<<tauYY<<"   tauXY "<<tauXY <<std::endl;
					//  std::cout<<"posX  "<<posX <<"   posY  "<<posY <<std::endl;
					//  std::cout<<"\n  ";
					// }

					// if(posX>-0.01 && posX<0.01){
					//  std::cout<<"expectedTauTheta "<<expectedTauTheta<<"   computedTauTheta "<<computedTauTheta <<std::endl;
					//  std::cout<<"tauXX "<<tauXX<<"   tauYY "<<tauYY<<"   tauXY "<<tauXY <<std::endl;
					//  std::cout<<"posX  "<<posX <<"   posY  "<<posY <<std::endl;
					//  std::cout<<"\n  ";
					// }
=======
>>>>>>> 6332eb38

					sumErrorL2VelocityTheta += pow(nodalErrorVelocityTheta, 2) * nodalArea;
					sumErrorL2TauTheta += pow(nodalErrorTauTheta, 2) * nodalArea;
				}
			}

			double errorL2VelocityTheta = sqrt(sumErrorL2VelocityTheta);
			double errorL2TauTheta = sqrt(sumErrorL2TauTheta);

			std::ofstream myfileVelocity;
			myfileVelocity.open("errorL2Poiseuille.txt", std::ios::app);
			myfileVelocity << currentTime << "\t" << errorL2VelocityTheta << "\t" << errorL2TauTheta << "\n";
			myfileVelocity.close();
		}

		bool CheckPressureConvergence(const double NormDp, double &errorNormDp)
		{
			ModelPart &rModelPart = BaseType::GetModelPart();

			double NormP = 0.00;
			errorNormDp = 0;

			// #pragma omp parallel reduction(+:NormP)
			//         {
			ModelPart::NodeIterator NodeBegin;
			ModelPart::NodeIterator NodeEnd;
			OpenMPUtils::PartitionedIterators(rModelPart.Nodes(), NodeBegin, NodeEnd);
			for (ModelPart::NodeIterator itNode = NodeBegin; itNode != NodeEnd; ++itNode)
			{
				const double Pr = itNode->FastGetSolutionStepValue(PRESSURE);
				NormP += Pr * Pr;
			}
			// }

			BaseType::GetModelPart().GetCommunicator().GetDataCommunicator().SumAll(NormP);

			NormP = sqrt(NormP);

			if (NormP == 0.0)
				NormP = 1.00;

			errorNormDp = NormDp / NormP;

			if (BaseType::GetEchoLevel() > 0 && rModelPart.GetCommunicator().MyPID() == 0)
			{
				std::cout << "         The norm of pressure increment is: " << NormDp << std::endl;
				std::cout << "         The norm of pressure is: " << NormP << std::endl;
				std::cout << "         Pressure error: " << errorNormDp << std::endl;
			}
<<<<<<< HEAD
			/* else{ */
			/*     std::cout<<"         Pressure error: "<<errorNormDp <<" presTol: "<<mPressureTolerance << std::endl; */
			/* } */
=======
>>>>>>> 6332eb38

			if (errorNormDp < mPressureTolerance)
			{
				return true;
			}
			else
				return false;
		}

		bool FixTimeStepMomentum(const double DvErrorNorm)
		{
			ModelPart &rModelPart = BaseType::GetModelPart();
			ProcessInfo &rCurrentProcessInfo = rModelPart.GetProcessInfo();
			double currentTime = rCurrentProcessInfo[TIME];
			double timeInterval = rCurrentProcessInfo[DELTA_TIME];
			double minTolerance = 0.005;
			bool fixedTimeStep = false;
			if (currentTime < 3 * timeInterval)
			{
				minTolerance = 10;
			}

			if ((DvErrorNorm > minTolerance || (DvErrorNorm < 0 && DvErrorNorm > 0) || (DvErrorNorm != DvErrorNorm)) &&
				DvErrorNorm != 0 &&
				(DvErrorNorm != 1 || currentTime > timeInterval))
			{
				rCurrentProcessInfo.SetValue(BAD_VELOCITY_CONVERGENCE, true);
				std::cout << "NOT GOOD CONVERGENCE!!! I'll reduce the next time interval" << DvErrorNorm << std::endl;
				minTolerance = 0.05;
				if (DvErrorNorm > minTolerance)
				{
					std::cout << "BAD CONVERGENCE!!! I GO AHEAD WITH THE PREVIOUS VELOCITY AND PRESSURE FIELDS" << DvErrorNorm << std::endl;
					fixedTimeStep = true;
					// #pragma omp parallel
					// 	  {
					ModelPart::NodeIterator NodeBegin;
					ModelPart::NodeIterator NodeEnd;
					OpenMPUtils::PartitionedIterators(rModelPart.Nodes(), NodeBegin, NodeEnd);
					for (ModelPart::NodeIterator itNode = NodeBegin; itNode != NodeEnd; ++itNode)
					{
						itNode->FastGetSolutionStepValue(VELOCITY, 0) = itNode->FastGetSolutionStepValue(VELOCITY, 1);
						itNode->FastGetSolutionStepValue(PRESSURE, 0) = itNode->FastGetSolutionStepValue(PRESSURE, 1);
						itNode->FastGetSolutionStepValue(ACCELERATION, 0) = itNode->FastGetSolutionStepValue(ACCELERATION, 1);
					}
					// }
				}
			}
			else
			{
				rCurrentProcessInfo.SetValue(BAD_VELOCITY_CONVERGENCE, false);
			}
			return fixedTimeStep;
		}

		bool CheckMomentumConvergence(const double DvErrorNorm)
		{
			ModelPart &rModelPart = BaseType::GetModelPart();
			ProcessInfo &rCurrentProcessInfo = rModelPart.GetProcessInfo();
			double currentTime = rCurrentProcessInfo[TIME];
			double timeInterval = rCurrentProcessInfo[DELTA_TIME];
			double minTolerance = 0.99999;
			bool fixedTimeStep = false;

			if ((DvErrorNorm > minTolerance || (DvErrorNorm < 0 && DvErrorNorm > 0) || (DvErrorNorm != DvErrorNorm)) &&
				DvErrorNorm != 0 &&
				(DvErrorNorm != 1 || currentTime > timeInterval))
			{
				rCurrentProcessInfo.SetValue(BAD_VELOCITY_CONVERGENCE, true);
				std::cout << "           BAD CONVERGENCE DETECTED DURING THE ITERATIVE LOOP!!! error: " << DvErrorNorm << " higher than 0.9999" << std::endl;
				std::cout << "      I GO AHEAD WITH THE PREVIOUS VELOCITY AND PRESSURE FIELDS" << std::endl;
				fixedTimeStep = true;
#pragma omp parallel
				{
					ModelPart::NodeIterator NodeBegin;
					ModelPart::NodeIterator NodeEnd;
					OpenMPUtils::PartitionedIterators(rModelPart.Nodes(), NodeBegin, NodeEnd);
					for (ModelPart::NodeIterator itNode = NodeBegin; itNode != NodeEnd; ++itNode)
					{
						itNode->FastGetSolutionStepValue(VELOCITY, 0) = itNode->FastGetSolutionStepValue(VELOCITY, 1);
						itNode->FastGetSolutionStepValue(PRESSURE, 0) = itNode->FastGetSolutionStepValue(PRESSURE, 1);
						itNode->FastGetSolutionStepValue(ACCELERATION, 0) = itNode->FastGetSolutionStepValue(ACCELERATION, 1);
					}
				}
			}
			else
			{
				rCurrentProcessInfo.SetValue(BAD_VELOCITY_CONVERGENCE, false);
			}
			return fixedTimeStep;
		}

		bool FixTimeStepContinuity(const double DvErrorNorm)
		{
			ModelPart &rModelPart = BaseType::GetModelPart();
			ProcessInfo &rCurrentProcessInfo = rModelPart.GetProcessInfo();
			double currentTime = rCurrentProcessInfo[TIME];
			double timeInterval = rCurrentProcessInfo[DELTA_TIME];
			double minTolerance = 0.01;
			bool fixedTimeStep = false;
			if (currentTime < 3 * timeInterval)
			{
				minTolerance = 10;
			}

			if ((DvErrorNorm > minTolerance || (DvErrorNorm < 0 && DvErrorNorm > 0) || (DvErrorNorm != DvErrorNorm)) &&
				DvErrorNorm != 0 &&
				(DvErrorNorm != 1 || currentTime > timeInterval))
			{
				fixedTimeStep = true;
				rCurrentProcessInfo.SetValue(BAD_PRESSURE_CONVERGENCE, true);
			}
			else
			{
				rCurrentProcessInfo.SetValue(BAD_PRESSURE_CONVERGENCE, false);
			}
			return fixedTimeStep;
		}

		///@}
		///@name Protected  Access
		///@{

		///@}
		///@name Protected Inquiry
		///@{

		///@}
		///@name Protected LifeCycle
		///@{

		///@}

		// private:
		///@name Static Member Variables
		///@{

		///@}
		///@name Member Variables
		///@{

		double mVelocityTolerance;

		double mPressureTolerance;

		unsigned int mMaxPressureIter;

		unsigned int mDomainSize;

		unsigned int mTimeOrder;

		bool mReformDofSet;

		// Fractional step index.
		/*  1 : Momentum step (calculate fractional step velocity)
<<<<<<< HEAD
      * 2-3 : Unused (reserved for componentwise calculation of frac step velocity)
      * 4 : Pressure step
      * 5 : Computation of projections
      * 6 : End of step velocity
      */
=======
		 * 2-3 : Unused (reserved for componentwise calculation of frac step velocity)
		 * 4 : Pressure step
		 * 5 : Computation of projections
		 * 6 : End of step velocity
		 */
>>>>>>> 6332eb38
		//    unsigned int mStepId;

		/// Scheme for the solution of the momentum equation
		StrategyPointerType mpMomentumStrategy;

		/// Scheme for the solution of the mass equation
		StrategyPointerType mpPressureStrategy;

		///@}
		///@name Private Operators
		///@{

		///@}
		///@name Private Operations
		///@{

		void InitializeStrategy(SolverSettingsType &rSolverConfig)
		{
			KRATOS_TRY;

<<<<<<< HEAD
			mTimeOrder = rSolverConfig.GetTimeOrder();

			// Check that input parameters are reasonable and sufficient.
			this->Check();

			//ModelPart& rModelPart = this->GetModelPart();

			mDomainSize = rSolverConfig.GetDomainSize();

			mReformDofSet = rSolverConfig.GetReformDofSet();

			BaseType::SetEchoLevel(rSolverConfig.GetEchoLevel());

			// Initialize strategies for each step
			bool HaveVelStrategy = rSolverConfig.FindStrategy(SolverSettingsType::Velocity, mpMomentumStrategy);

			if (HaveVelStrategy)
			{
				rSolverConfig.FindTolerance(SolverSettingsType::Velocity, mVelocityTolerance);
				/* rSolverConfig.FindMaxIter(SolverSettingsType::Velocity,mMaxVelocityIter); */
			}
			else
			{
				KRATOS_THROW_ERROR(std::runtime_error, "NodalTwoStepVPStrategy error: No Velocity strategy defined in FractionalStepSettings", "");
			}

			bool HavePressStrategy = rSolverConfig.FindStrategy(SolverSettingsType::Pressure, mpPressureStrategy);

			if (HavePressStrategy)
			{
				rSolverConfig.FindTolerance(SolverSettingsType::Pressure, mPressureTolerance);
				rSolverConfig.FindMaxIter(SolverSettingsType::Pressure, mMaxPressureIter);
			}
			else
			{
				KRATOS_THROW_ERROR(std::runtime_error, "NodalTwoStepVPStrategy error: No Pressure strategy defined in FractionalStepSettings", "");
			}

			// Check input parameters
			this->Check();

			KRATOS_CATCH("");
		}

		///@}
		///@name Private  Access
		///@{

		///@}
		///@name Private Inquiry
		///@{

		///@}
		///@name Un accessible methods
		///@{

		/// Assignment operator.
		NodalTwoStepVPStrategy &operator=(NodalTwoStepVPStrategy const &rOther) {}

		/// Copy constructor.
		NodalTwoStepVPStrategy(NodalTwoStepVPStrategy const &rOther) {}

		///@}

	}; /// Class NodalTwoStepVPStrategy

	///@}
	///@name Type Definitions
	///@{

=======
			// Check that input parameters are reasonable and sufficient.
			this->Check();

			// ModelPart& rModelPart = this->GetModelPart();

			mDomainSize = rSolverConfig.GetDomainSize();

			mReformDofSet = rSolverConfig.GetReformDofSet();

			BaseType::SetEchoLevel(rSolverConfig.GetEchoLevel());

			// Initialize strategies for each step
			bool HaveVelStrategy = rSolverConfig.FindStrategy(SolverSettingsType::Velocity, mpMomentumStrategy);

			if (HaveVelStrategy)
			{
				rSolverConfig.FindTolerance(SolverSettingsType::Velocity, mVelocityTolerance);
			}
			else
			{
				KRATOS_THROW_ERROR(std::runtime_error, "NodalTwoStepVPStrategy error: No Velocity strategy defined in FractionalStepSettings", "");
			}

			bool HavePressStrategy = rSolverConfig.FindStrategy(SolverSettingsType::Pressure, mpPressureStrategy);

			if (HavePressStrategy)
			{
				rSolverConfig.FindTolerance(SolverSettingsType::Pressure, mPressureTolerance);
				rSolverConfig.FindMaxIter(SolverSettingsType::Pressure, mMaxPressureIter);
			}
			else
			{
				KRATOS_THROW_ERROR(std::runtime_error, "NodalTwoStepVPStrategy error: No Pressure strategy defined in FractionalStepSettings", "");
			}

			// Check input parameters
			this->Check();

			KRATOS_CATCH("");
		}

		///@}
		///@name Private  Access
		///@{

		///@}
		///@name Private Inquiry
		///@{

		///@}
		///@name Un accessible methods
		///@{

		/// Assignment operator.
		NodalTwoStepVPStrategy &operator=(NodalTwoStepVPStrategy const &rOther) {}

		/// Copy constructor.
		NodalTwoStepVPStrategy(NodalTwoStepVPStrategy const &rOther) {}

		///@}

	}; /// Class NodalTwoStepVPStrategy

	///@}
	///@name Type Definitions
	///@{

>>>>>>> 6332eb38
	///@}

	///@} // addtogroup

} // namespace Kratos.

#endif // KRATOS_NODAL_TWO_STEP_V_P_STRATEGY_H<|MERGE_RESOLUTION|>--- conflicted
+++ resolved
@@ -49,48 +49,6 @@
 	///@}
 	///@name Type Definitions
 	///@{
-<<<<<<< HEAD
-
-	///@}
-
-	///@name  Enum's
-	///@{
-
-	///@}
-	///@name  Functions
-	///@{
-
-	///@}
-	///@name Kratos Classes
-	///@{
-
-	template <class TSparseSpace,
-			  class TDenseSpace,
-			  class TLinearSolver>
-	class NodalTwoStepVPStrategy : public SolvingStrategy<TSparseSpace, TDenseSpace, TLinearSolver>
-	{
-	public:
-		///@name Type Definitions
-		///@{
-		KRATOS_CLASS_POINTER_DEFINITION(NodalTwoStepVPStrategy);
-
-		/// Counted pointer of NodalTwoStepVPStrategy
-		//typedef boost::shared_ptr< NodalTwoStepVPStrategy<TSparseSpace, TDenseSpace, TLinearSolver> > Pointer;
-
-		typedef SolvingStrategy<TSparseSpace, TDenseSpace, TLinearSolver> BaseType;
-
-		typedef typename BaseType::TDataType TDataType;
-
-		/// Node type (default is: Node<3>)
-		typedef Node<3> NodeType;
-
-		/// Geometry type (using with given NodeType)
-		typedef Geometry<NodeType> GeometryType;
-
-		typedef std::size_t SizeType;
-
-		//typedef typename BaseType::DofSetType DofSetType;
-=======
 
 	///@}
 
@@ -127,7 +85,6 @@
 		typedef Geometry<NodeType> GeometryType;
 
 		typedef std::size_t SizeType;
->>>>>>> 6332eb38
 
 		typedef typename BaseType::DofsArrayType DofsArrayType;
 
@@ -141,11 +98,7 @@
 
 		typedef typename BaseType::ElementsArrayType ElementsArrayType;
 
-<<<<<<< HEAD
-		typedef typename SolvingStrategy<TSparseSpace, TDenseSpace, TLinearSolver>::Pointer StrategyPointerType;
-=======
 		typedef typename ImplicitSolvingStrategy<TSparseSpace, TDenseSpace, TLinearSolver>::Pointer StrategyPointerType;
->>>>>>> 6332eb38
 
 		typedef TwoStepVPSolverSettings<TSparseSpace, TDenseSpace, TLinearSolver> SolverSettingsType;
 
@@ -163,10 +116,6 @@
 		}
 
 		NodalTwoStepVPStrategy(ModelPart &rModelPart,
-<<<<<<< HEAD
-							   /*SolverConfiguration<TSparseSpace, TDenseSpace, TLinearSolver>& rSolverConfig,*/
-=======
->>>>>>> 6332eb38
 							   typename TLinearSolver::Pointer pVelocityLinearSolver,
 							   typename TLinearSolver::Pointer pPressureLinearSolver,
 							   bool ReformDofSet = true,
@@ -195,32 +144,17 @@
 
 			// Additional Typedefs
 			typedef typename BuilderAndSolver<TSparseSpace, TDenseSpace, TLinearSolver>::Pointer BuilderSolverTypePointer;
-<<<<<<< HEAD
-			typedef SolvingStrategy<TSparseSpace, TDenseSpace, TLinearSolver> BaseType;
-
-			//initializing fractional velocity solution step
-=======
 			typedef ImplicitSolvingStrategy<TSparseSpace, TDenseSpace, TLinearSolver> BaseType;
 
 			// initializing fractional velocity solution step
->>>>>>> 6332eb38
 			typedef Scheme<TSparseSpace, TDenseSpace> SchemeType;
 			typename SchemeType::Pointer pScheme;
 
 			typename SchemeType::Pointer Temp = typename SchemeType::Pointer(new ResidualBasedIncrementalUpdateStaticScheme<TSparseSpace, TDenseSpace>());
-<<<<<<< HEAD
-			/* typename SchemeType::Pointer Temp = typename SchemeType::Pointer(new IncrementalUpdateStaticScheme< TSparseSpace, TDenseSpace > ()); */
-			pScheme.swap(Temp);
-
-			//CONSTRUCTION OF VELOCITY
-			BuilderSolverTypePointer vel_build = BuilderSolverTypePointer(new NodalResidualBasedEliminationBuilderAndSolver<TSparseSpace, TDenseSpace, TLinearSolver>(pVelocityLinearSolver));
-			/* BuilderSolverTypePointer vel_build = BuilderSolverTypePointer(new ResidualBasedBlockBuilderAndSolver<TSparseSpace, TDenseSpace, TLinearSolver > (pVelocityLinearSolver)); */
-=======
 			pScheme.swap(Temp);
 
 			// CONSTRUCTION OF VELOCITY
 			BuilderSolverTypePointer vel_build = BuilderSolverTypePointer(new NodalResidualBasedEliminationBuilderAndSolver<TSparseSpace, TDenseSpace, TLinearSolver>(pVelocityLinearSolver));
->>>>>>> 6332eb38
 
 			this->mpMomentumStrategy = typename BaseType::Pointer(new GaussSeidelLinearStrategy<TSparseSpace, TDenseSpace, TLinearSolver>(rModelPart, pScheme, pVelocityLinearSolver, vel_build, ReformDofAtEachIteration, CalculateNormDxFlag));
 
@@ -228,14 +162,7 @@
 
 			vel_build->SetCalculateReactionsFlag(false);
 
-<<<<<<< HEAD
-			/* BuilderSolverTypePointer pressure_build = BuilderSolverTypePointer(new ResidualBasedEliminationBuilderAndSolverComponentwise<TSparseSpace, TDenseSpace, TLinearSolver, Variable<double> >(pPressureLinearSolver, PRESSURE)); */
-			/* BuilderSolverTypePointer pressure_build = BuilderSolverTypePointer(new ResidualBasedBlockBuilderAndSolver<TSparseSpace, TDenseSpace, TLinearSolver >(pPressureLinearSolver)); */
 			BuilderSolverTypePointer pressure_build = BuilderSolverTypePointer(new NodalResidualBasedEliminationBuilderAndSolverContinuity<TSparseSpace, TDenseSpace, TLinearSolver>(pPressureLinearSolver));
-			/* BuilderSolverTypePointer pressure_build = BuilderSolverTypePointer(new NodalResidualBasedBlockBuilderAndSolver<TSparseSpace, TDenseSpace, TLinearSolver >(pPressureLinearSolver)); */
-=======
-			BuilderSolverTypePointer pressure_build = BuilderSolverTypePointer(new NodalResidualBasedEliminationBuilderAndSolverContinuity<TSparseSpace, TDenseSpace, TLinearSolver>(pPressureLinearSolver));
->>>>>>> 6332eb38
 
 			this->mpPressureStrategy = typename BaseType::Pointer(new GaussSeidelLinearStrategy<TSparseSpace, TDenseSpace, TLinearSolver>(rModelPart, pScheme, pPressureLinearSolver, pressure_build, ReformDofAtEachIteration, CalculateNormDxFlag));
 
@@ -260,31 +187,17 @@
 
 			if (DELTA_TIME.Key() == 0)
 				KRATOS_THROW_ERROR(std::runtime_error, "DELTA_TIME Key is 0. Check that the application was correctly registered.", "");
-<<<<<<< HEAD
-			if (BDF_COEFFICIENTS.Key() == 0)
-				KRATOS_THROW_ERROR(std::runtime_error, "BDF_COEFFICIENTS Key is 0. Check that the application was correctly registered.", "");
-
-			ModelPart &rModelPart = BaseType::GetModelPart();
-
-			if (mTimeOrder == 2 && rModelPart.GetBufferSize() < 3)
-				KRATOS_THROW_ERROR(std::invalid_argument, "Buffer size too small for fractional step strategy (BDF2), needed 3, got ", rModelPart.GetBufferSize());
-			if (mTimeOrder == 1 && rModelPart.GetBufferSize() < 2)
-				KRATOS_THROW_ERROR(std::invalid_argument, "Buffer size too small for fractional step strategy (Backward Euler), needed 2, got ", rModelPart.GetBufferSize());
-
-			const ProcessInfo &rCurrentProcessInfo = rModelPart.GetProcessInfo();
-
-			for (ModelPart::ElementIterator itEl = rModelPart.ElementsBegin(); itEl != rModelPart.ElementsEnd(); ++itEl)
-			{
-				ierr = itEl->Check(rCurrentProcessInfo);
+
+			ModelPart &rModelPart = BaseType::GetModelPart();
+
+			const auto &r_current_process_info = rModelPart.GetProcessInfo();
+			for (const auto &r_element : rModelPart.Elements())
+			{
+				ierr = r_element.Check(r_current_process_info);
 				if (ierr != 0)
+				{
 					break;
-			}
-
-			for (ModelPart::ConditionIterator itCond = rModelPart.ConditionsBegin(); itCond != rModelPart.ConditionsEnd(); ++itCond)
-			{
-				ierr = itCond->Check(rCurrentProcessInfo);
-				if (ierr != 0)
-					break;
+				}
 			}
 
 			return ierr;
@@ -292,22 +205,54 @@
 			KRATOS_CATCH("");
 		}
 
-		double Solve() override
+		void SetTimeCoefficients(ProcessInfo &rCurrentProcessInfo)
+		{
+			KRATOS_TRY;
+
+			if (mTimeOrder == 2)
+			{
+				// calculate the BDF coefficients
+				double Dt = rCurrentProcessInfo[DELTA_TIME];
+				double OldDt = rCurrentProcessInfo.GetPreviousTimeStepInfo(1)[DELTA_TIME];
+
+				double Rho = OldDt / Dt;
+				double TimeCoeff = 1.0 / (Dt * Rho * Rho + Dt * Rho);
+
+				Vector &BDFcoeffs = rCurrentProcessInfo[BDF_COEFFICIENTS];
+				BDFcoeffs.resize(3, false);
+
+				BDFcoeffs[0] = TimeCoeff * (Rho * Rho + 2.0 * Rho);		   // coefficient for step n+1 (3/2Dt if Dt is constant)
+				BDFcoeffs[1] = -TimeCoeff * (Rho * Rho + 2.0 * Rho + 1.0); // coefficient for step n (-4/2Dt if Dt is constant)
+				BDFcoeffs[2] = TimeCoeff;								   // coefficient for step n-1 (1/2Dt if Dt is constant)
+			}
+			else if (mTimeOrder == 1)
+			{
+				double Dt = rCurrentProcessInfo[DELTA_TIME];
+				double TimeCoeff = 1.0 / Dt;
+
+				Vector &BDFcoeffs = rCurrentProcessInfo[BDF_COEFFICIENTS];
+				BDFcoeffs.resize(2, false);
+
+				BDFcoeffs[0] = TimeCoeff;  // coefficient for step n+1 (1/Dt)
+				BDFcoeffs[1] = -TimeCoeff; // coefficient for step n (-1/Dt)
+			}
+
+			KRATOS_CATCH("");
+		}
+
+		bool SolveSolutionStep() override
 		{
 			// Initialize BDF2 coefficients
 			ModelPart &rModelPart = BaseType::GetModelPart();
-			this->SetTimeCoefficients(rModelPart.GetProcessInfo());
-			double NormDp = 0.0;
 			ProcessInfo &rCurrentProcessInfo = rModelPart.GetProcessInfo();
 			double currentTime = rCurrentProcessInfo[TIME];
 			double timeInterval = rCurrentProcessInfo[DELTA_TIME];
 			bool timeIntervalChanged = rCurrentProcessInfo[TIME_INTERVAL_CHANGED];
-
-			// bool momentumAlreadyConverged=false;
-			// bool continuityAlreadyConverged=false;
+			bool converged = false;
 
 			unsigned int maxNonLinearIterations = mMaxPressureIter;
-			std::cout << "\n                   Solve with nodally_integrated_two_step_vp strategy at t=" << currentTime << "s" << std::endl;
+
+			KRATOS_INFO("\n                  Solve with nodally_integrated_two_step_vp strategy at t=") << currentTime << "s" << std::endl;
 
 			if (timeIntervalChanged == true && currentTime > 10 * timeInterval)
 			{
@@ -329,9 +274,8 @@
 			bool momentumConverged = true;
 			bool continuityConverged = false;
 			bool fixedTimeStep = false;
-			/* boost::timer solve_step_time; */
-
-			this->UnactiveSliverElements();
+			double pressureNorm = 0;
+			double velocityNorm = 0;
 
 			this->InitializeSolutionStep();
 			for (unsigned int it = 0; it < maxNonLinearIterations; ++it)
@@ -341,14 +285,14 @@
 
 				if (it == 0)
 				{
-
 					this->ComputeNodalVolume();
 
 					this->InitializeNonLinearIterations();
 				}
+
 				this->CalcNodalStrainsAndStresses();
 
-				momentumConverged = this->SolveMomentumIteration(it, maxNonLinearIterations, fixedTimeStep);
+				momentumConverged = this->SolveMomentumIteration(it, maxNonLinearIterations, fixedTimeStep, velocityNorm);
 
 				this->UpdateTopology(rModelPart, BaseType::GetEchoLevel());
 				this->ComputeNodalVolume();
@@ -357,7 +301,7 @@
 
 				if (fixedTimeStep == false)
 				{
-					continuityConverged = this->SolveContinuityIteration(it, maxNonLinearIterations);
+					continuityConverged = this->SolveContinuityIteration(it, maxNonLinearIterations, pressureNorm);
 				}
 
 				// if((momentumConverged==true || it==maxNonLinearIterations-1) && momentumAlreadyConverged==false){
@@ -377,153 +321,6 @@
 
 				if (it == maxNonLinearIterations - 1 || ((continuityConverged && momentumConverged) && it > 1))
 				{
-					//this->ComputeErrorL2NormCaseImposedG();
-					//this->ComputeErrorL2NormCasePoiseuille();
-					this->CalculateAccelerations();
-					// std::ofstream myfile;
-					// myfile.open ("maxConvergedIteration.txt",std::ios::app);
-					// myfile << currentTime << "\t" << it << "\n";
-					// myfile.close();
-				}
-				if ((continuityConverged && momentumConverged) && it > 1)
-				{
-					rCurrentProcessInfo.SetValue(BAD_VELOCITY_CONVERGENCE, false);
-					rCurrentProcessInfo.SetValue(BAD_PRESSURE_CONVERGENCE, false);
-=======
-
-			ModelPart &rModelPart = BaseType::GetModelPart();
-
-			const auto &r_current_process_info = rModelPart.GetProcessInfo();
-			for (const auto &r_element : rModelPart.Elements())
-			{
-				ierr = r_element.Check(r_current_process_info);
-				if (ierr != 0)
-				{
-					break;
-				}
-			}
-
-			return ierr;
-
-			KRATOS_CATCH("");
-		}
-
-		void SetTimeCoefficients(ProcessInfo &rCurrentProcessInfo)
-		{
-			KRATOS_TRY;
-
-			if (mTimeOrder == 2)
-			{
-				// calculate the BDF coefficients
-				double Dt = rCurrentProcessInfo[DELTA_TIME];
-				double OldDt = rCurrentProcessInfo.GetPreviousTimeStepInfo(1)[DELTA_TIME];
-
-				double Rho = OldDt / Dt;
-				double TimeCoeff = 1.0 / (Dt * Rho * Rho + Dt * Rho);
-
-				Vector &BDFcoeffs = rCurrentProcessInfo[BDF_COEFFICIENTS];
-				BDFcoeffs.resize(3, false);
-
-				BDFcoeffs[0] = TimeCoeff * (Rho * Rho + 2.0 * Rho);		   // coefficient for step n+1 (3/2Dt if Dt is constant)
-				BDFcoeffs[1] = -TimeCoeff * (Rho * Rho + 2.0 * Rho + 1.0); // coefficient for step n (-4/2Dt if Dt is constant)
-				BDFcoeffs[2] = TimeCoeff;								   // coefficient for step n-1 (1/2Dt if Dt is constant)
-			}
-			else if (mTimeOrder == 1)
-			{
-				double Dt = rCurrentProcessInfo[DELTA_TIME];
-				double TimeCoeff = 1.0 / Dt;
-
-				Vector &BDFcoeffs = rCurrentProcessInfo[BDF_COEFFICIENTS];
-				BDFcoeffs.resize(2, false);
-
-				BDFcoeffs[0] = TimeCoeff;  // coefficient for step n+1 (1/Dt)
-				BDFcoeffs[1] = -TimeCoeff; // coefficient for step n (-1/Dt)
-			}
-
-			KRATOS_CATCH("");
-		}
-
-		bool SolveSolutionStep() override
-		{
-			// Initialize BDF2 coefficients
-			ModelPart &rModelPart = BaseType::GetModelPart();
-			ProcessInfo &rCurrentProcessInfo = rModelPart.GetProcessInfo();
-			double currentTime = rCurrentProcessInfo[TIME];
-			double timeInterval = rCurrentProcessInfo[DELTA_TIME];
-			bool timeIntervalChanged = rCurrentProcessInfo[TIME_INTERVAL_CHANGED];
-			bool converged = false;
-
-			unsigned int maxNonLinearIterations = mMaxPressureIter;
-
-			KRATOS_INFO("\n                  Solve with nodally_integrated_two_step_vp strategy at t=") << currentTime << "s" << std::endl;
-
-			if (timeIntervalChanged == true && currentTime > 10 * timeInterval)
-			{
-				maxNonLinearIterations *= 2;
-			}
-			if (currentTime < 10 * timeInterval)
-			{
-				if (BaseType::GetEchoLevel() > 1)
-					std::cout << "within the first 10 time steps, I consider the given iteration number x3" << std::endl;
-				maxNonLinearIterations *= 3;
-			}
-			if (currentTime < 20 * timeInterval && currentTime >= 10 * timeInterval)
-			{
-				if (BaseType::GetEchoLevel() > 1)
-					std::cout << "within the second 10 time steps, I consider the given iteration number x2" << std::endl;
-				maxNonLinearIterations *= 2;
-			}
-
-			bool momentumConverged = true;
-			bool continuityConverged = false;
-			bool fixedTimeStep = false;
-			double pressureNorm = 0;
-			double velocityNorm = 0;
-
-			this->InitializeSolutionStep();
-			for (unsigned int it = 0; it < maxNonLinearIterations; ++it)
-			{
-				if (BaseType::GetEchoLevel() > 1 && rModelPart.GetCommunicator().MyPID() == 0)
-					std::cout << "----- > iteration: " << it << std::endl;
-
-				if (it == 0)
-				{
-					this->ComputeNodalVolume();
-
-					this->InitializeNonLinearIterations();
-				}
-
-				this->CalcNodalStrainsAndStresses();
-
-				momentumConverged = this->SolveMomentumIteration(it, maxNonLinearIterations, fixedTimeStep, velocityNorm);
-
-				this->UpdateTopology(rModelPart, BaseType::GetEchoLevel());
-				this->ComputeNodalVolume();
-				this->InitializeNonLinearIterations();
-				this->CalcNodalStrains();
-
-				if (fixedTimeStep == false)
-				{
-					continuityConverged = this->SolveContinuityIteration(it, maxNonLinearIterations, pressureNorm);
-				}
-
-				// if((momentumConverged==true || it==maxNonLinearIterations-1) && momentumAlreadyConverged==false){
-				// 	std::ofstream myfile;
-				// 	myfile.open ("momentumConvergedIteration.txt",std::ios::app);
-				// 	myfile << currentTime << "\t" << it << "\n";
-				// 	myfile.close();
-				// 	momentumAlreadyConverged=true;
-				// }
-				// if((continuityConverged==true || it==maxNonLinearIterations-1) && continuityAlreadyConverged==false){
-				// 	std::ofstream myfile;
-				// 	myfile.open ("continuityConvergedIteration.txt",std::ios::app);
-				// 	myfile << currentTime << "\t" << it << "\n";
-				// 	myfile.close();
-				// 	continuityAlreadyConverged=true;
-				// }
-
-				if (it == maxNonLinearIterations - 1 || ((continuityConverged && momentumConverged) && it > 1))
-				{
 					// this->ComputeErrorL2NormCaseImposedG();
 					// this->ComputeErrorL2NormCasePoiseuille();
 					this->CalculateAccelerations();
@@ -537,7 +334,6 @@
 					rCurrentProcessInfo.SetValue(BAD_VELOCITY_CONVERGENCE, false);
 					rCurrentProcessInfo.SetValue(BAD_PRESSURE_CONVERGENCE, false);
 					converged = true;
->>>>>>> 6332eb38
 					std::cout << "nodal V-P strategy converged in " << it + 1 << " iterations." << std::endl;
 					break;
 				}
@@ -549,14 +345,8 @@
 			if (mReformDofSet)
 				this->Clear();
 
-<<<<<<< HEAD
-			/* std::cout << "solve_step_time : " << solve_step_time.elapsed() << std::endl; */
-
-			return NormDp;
-=======
 
 			return converged;
->>>>>>> 6332eb38
 		}
 
 		void FinalizeSolutionStep() override
@@ -567,10 +357,6 @@
 		void Initialize() override
 		{
 
-<<<<<<< HEAD
-			std::cout << "                                 Initialize in nodal_two_step_v_p_strategy" << std::endl;
-=======
->>>>>>> 6332eb38
 			ModelPart &rModelPart = BaseType::GetModelPart();
 			const unsigned int dimension = rModelPart.ElementsBegin()->GetGeometry().WorkingSpaceDimension();
 			unsigned int sizeStrains = 3 * (dimension - 1);
@@ -614,7 +400,6 @@
 				{
 					std::cout << "THIS node does not have NODAL_DEVIATORIC_CAUCHY_STRESS... " << itNode->X() << " " << itNode->Y() << std::endl;
 				}
-<<<<<<< HEAD
 
 				if (itNode->SolutionStepsDataHas(NODAL_VOLUME))
 				{
@@ -699,154 +484,8 @@
 					std::cout << "THIS node does not have NODAL_DEFORMATION_GRAD_VEL... " << itNode->X() << " " << itNode->Y() << std::endl;
 				}
 
-				this->AssignFluidMaterialToEachNode(itNode);
-			}
-
-			// }
-		}
-
-		void UnactiveSliverElements()
-		{
-			KRATOS_TRY;
-
-			ModelPart &rModelPart = BaseType::GetModelPart();
-			const unsigned int dimension = rModelPart.ElementsBegin()->GetGeometry().WorkingSpaceDimension();
-			MesherUtilities MesherUtils;
-			double ModelPartVolume = MesherUtils.ComputeModelPartVolume(rModelPart);
-			double CriticalVolume = 0.001 * ModelPartVolume / double(rModelPart.Elements().size());
-			double ElementalVolume = 0;
-
-#pragma omp parallel
-			{
-				ModelPart::ElementIterator ElemBegin;
-				ModelPart::ElementIterator ElemEnd;
-				OpenMPUtils::PartitionedIterators(rModelPart.Elements(), ElemBegin, ElemEnd);
-				for (ModelPart::ElementIterator itElem = ElemBegin; itElem != ElemEnd; ++itElem)
-				{
-					unsigned int numNodes = itElem->GetGeometry().size();
-					if (numNodes == (dimension + 1))
-					{
-						if (dimension == 2)
-						{
-							ElementalVolume = (itElem)->GetGeometry().Area();
-						}
-						else if (dimension == 3)
-						{
-							ElementalVolume = (itElem)->GetGeometry().Volume();
-						}
-
-						if (ElementalVolume < CriticalVolume)
-						{
-							// std::cout << "sliver element: it has Volume: " << ElementalVolume << " vs CriticalVolume(meanVol/1000): " << CriticalVolume<< std::endl;
-							(itElem)->Set(ACTIVE, false);
-						}
-						else
-						{
-							(itElem)->Set(ACTIVE, true);
-						}
-=======
-
-				if (itNode->SolutionStepsDataHas(NODAL_VOLUME))
-				{
-					itNode->FastGetSolutionStepValue(NODAL_VOLUME) = 0;
-				}
-				else
-				{
-					std::cout << "THIS node does not have NODAL_VOLUME... " << itNode->X() << " " << itNode->Y() << std::endl;
-				}
-
-				if (itNode->SolutionStepsDataHas(NODAL_MEAN_MESH_SIZE))
-				{
-					itNode->FastGetSolutionStepValue(NODAL_MEAN_MESH_SIZE) = 0;
-				}
-				else
-				{
-					std::cout << "THIS node does not have NODAL_MEAN_MESH_SIZE... " << itNode->X() << " " << itNode->Y() << std::endl;
-				}
-
-				if (itNode->SolutionStepsDataHas(NODAL_FREESURFACE_AREA))
-				{
-					itNode->FastGetSolutionStepValue(NODAL_FREESURFACE_AREA) = 0;
-				}
-				else
-				{
-					std::cout << "THIS node does not have NODAL_FREESURFACE_AREA... " << itNode->X() << " " << itNode->Y() << std::endl;
-				}
-
-				if (itNode->SolutionStepsDataHas(NODAL_SFD_NEIGHBOURS))
-				{
-					Vector &rNodalSFDneighbours = itNode->FastGetSolutionStepValue(NODAL_SFD_NEIGHBOURS);
-					if (rNodalSFDneighbours.size() != sizeSDFNeigh)
-					{
-						rNodalSFDneighbours.resize(sizeSDFNeigh, false);
-					}
-					noalias(rNodalSFDneighbours) = ZeroVector(sizeSDFNeigh);
-				}
-				else
-				{
-					std::cout << "THIS node does not have NODAL_SFD_NEIGHBOURS... " << itNode->X() << " " << itNode->Y() << std::endl;
-				}
-
-				if (itNode->SolutionStepsDataHas(NODAL_SPATIAL_DEF_RATE))
-				{
-					Vector &rSpatialDefRate = itNode->FastGetSolutionStepValue(NODAL_SPATIAL_DEF_RATE);
-					if (rSpatialDefRate.size() != sizeStrains)
-					{
-						rSpatialDefRate.resize(sizeStrains, false);
-					}
-					noalias(rSpatialDefRate) = ZeroVector(sizeStrains);
-				}
-				else
-				{
-					std::cout << "THIS node does not have NODAL_SPATIAL_DEF_RATE... " << itNode->X() << " " << itNode->Y() << std::endl;
-				}
-
-				if (itNode->SolutionStepsDataHas(NODAL_DEFORMATION_GRAD))
-				{
-					Matrix &rFgrad = itNode->FastGetSolutionStepValue(NODAL_DEFORMATION_GRAD);
-					if (rFgrad.size1() != dimension)
-					{
-						rFgrad.resize(dimension, dimension, false);
-					}
-					noalias(rFgrad) = ZeroMatrix(dimension, dimension);
-				}
-				else
-				{
-					std::cout << "THIS node does not have NODAL_DEFORMATION_GRAD... " << itNode->X() << " " << itNode->Y() << std::endl;
-				}
-
-				if (itNode->SolutionStepsDataHas(NODAL_DEFORMATION_GRAD_VEL))
-				{
-					Matrix &rFgradVel = itNode->FastGetSolutionStepValue(NODAL_DEFORMATION_GRAD_VEL);
-					if (rFgradVel.size1() != dimension)
-					{
-						rFgradVel.resize(dimension, dimension, false);
->>>>>>> 6332eb38
-					}
-					noalias(rFgradVel) = ZeroMatrix(dimension, dimension);
-				}
-				else
-				{
-					std::cout << "THIS node does not have NODAL_DEFORMATION_GRAD_VEL... " << itNode->X() << " " << itNode->Y() << std::endl;
-				}
-
 				this->InitialAssignFluidMaterialToEachNode(itNode);
 			}
-<<<<<<< HEAD
-			KRATOS_CATCH("");
-		}
-
-		void AssignFluidMaterialToEachNode(ModelPart::NodeIterator itNode)
-		{
-
-			ModelPart &rModelPart = BaseType::GetModelPart();
-			ProcessInfo &rCurrentProcessInfo = rModelPart.GetProcessInfo();
-			const double timeInterval = rCurrentProcessInfo[DELTA_TIME];
-
-			double deviatoricCoeff = itNode->FastGetSolutionStepValue(DYNAMIC_VISCOSITY);
-			double volumetricCoeff = timeInterval * itNode->FastGetSolutionStepValue(BULK_MODULUS);
-
-=======
 
 			// }
 		}
@@ -864,7 +503,6 @@
 			}
 
 			double volumetricCoeff = timeInterval * itNode->FastGetSolutionStepValue(BULK_MODULUS);
->>>>>>> 6332eb38
 			double currFirstLame = volumetricCoeff - 2.0 * deviatoricCoeff / 3.0;
 
 			itNode->FastGetSolutionStepValue(VOLUMETRIC_COEFFICIENT) = currFirstLame;
@@ -892,11 +530,7 @@
 			typename ElementsArrayType::iterator ElemBegin = pElements.begin() + element_partition[k];
 			typename ElementsArrayType::iterator ElemEnd = pElements.begin() + element_partition[k + 1];
 
-<<<<<<< HEAD
-			for (typename ElementsArrayType::iterator itElem = ElemBegin; itElem != ElemEnd; itElem++) //MSI: To be parallelized
-=======
 			for (typename ElementsArrayType::iterator itElem = ElemBegin; itElem != ElemEnd; itElem++) // MSI: To be parallelized
->>>>>>> 6332eb38
 			{
 				Element::GeometryType &geometry = itElem->GetGeometry();
 				double elementalVolume = 0;
@@ -979,7 +613,21 @@
 			unsigned int neighbourNodes = neighb_nodes.size() + 1;
 			unsigned int sizeSDFNeigh = neighbourNodes * dimension;
 
-			if (itNode->SolutionStepsDataHas(NODAL_CAUCHY_STRESS))
+		void Initialize() override
+		{
+
+			std::cout << "                                 Initialize in nodal_two_step_v_p_strategy" << std::endl;
+			ModelPart &rModelPart = BaseType::GetModelPart();
+			const unsigned int dimension = rModelPart.ElementsBegin()->GetGeometry().WorkingSpaceDimension();
+			unsigned int sizeStrains = 3 * (dimension - 1);
+
+			// #pragma omp parallel
+			// 	{
+			ModelPart::NodeIterator NodesBegin;
+			ModelPart::NodeIterator NodesEnd;
+			OpenMPUtils::PartitionedIterators(rModelPart.Nodes(), NodesBegin, NodesEnd);
+
+			for (ModelPart::NodeIterator itNode = NodesBegin; itNode != NodesEnd; ++itNode)
 			{
 				Vector &rNodalStress = itNode->FastGetSolutionStepValue(NODAL_CAUCHY_STRESS);
 				if (rNodalStress.size() != sizeStrains)
@@ -1055,11 +703,7 @@
 
 			ModelPart &rModelPart = BaseType::GetModelPart();
 			ElementsArrayType &pElements = rModelPart.Elements();
-<<<<<<< HEAD
-			ProcessInfo &rCurrentProcessInfo = rModelPart.GetProcessInfo();
-=======
 			const ProcessInfo &rCurrentProcessInfo = rModelPart.GetProcessInfo();
->>>>>>> 6332eb38
 
 #ifdef _OPENMP
 			int number_of_threads = omp_get_max_threads();
@@ -1076,11 +720,7 @@
 			typename ElementsArrayType::iterator ElemBegin = pElements.begin() + element_partition[k];
 			typename ElementsArrayType::iterator ElemEnd = pElements.begin() + element_partition[k + 1];
 
-<<<<<<< HEAD
-			for (typename ElementsArrayType::iterator itElem = ElemBegin; itElem != ElemEnd; itElem++) //MSI: To be parallelized
-=======
 			for (typename ElementsArrayType::iterator itElem = ElemBegin; itElem != ElemEnd; itElem++) // MSI: To be parallelized
->>>>>>> 6332eb38
 			{
 				itElem->InitializeNonLinearIteration(rCurrentProcessInfo);
 			}
@@ -1090,71 +730,6 @@
 		void CalcNodalStrainsAndStresses()
 		{
 			ModelPart &rModelPart = BaseType::GetModelPart();
-<<<<<<< HEAD
-
-			// #pragma omp parallel
-			//   {
-			ModelPart::NodeIterator NodesBegin;
-			ModelPart::NodeIterator NodesEnd;
-			OpenMPUtils::PartitionedIterators(rModelPart.Nodes(), NodesBegin, NodesEnd);
-
-			for (ModelPart::NodeIterator itNode = NodesBegin; itNode != NodesEnd; ++itNode)
-			{
-
-				double nodalVolume = itNode->FastGetSolutionStepValue(NODAL_VOLUME);
-
-				double theta = 0.5;
-
-				if (nodalVolume > 0)
-				{
-					this->ComputeAndStoreNodalDeformationGradient(itNode, theta);
-					this->CalcNodalStrainsAndStressesForNode(itNode);
-				}
-				else
-				{ // if nodalVolume==0
-					InitializeNodalVariablesForRemeshedDomain(itNode);
-				}
-			}
-			//   }
-		}
-
-		void CalcNodalStrainsAndStressesForNode(ModelPart::NodeIterator itNode)
-		{
-
-			ModelPart &rModelPart = BaseType::GetModelPart();
-
-			const unsigned int dimension = rModelPart.ElementsBegin()->GetGeometry().WorkingSpaceDimension();
-
-			double currFirstLame = itNode->FastGetSolutionStepValue(VOLUMETRIC_COEFFICIENT);
-			double deviatoricCoeff = itNode->FastGetSolutionStepValue(DEVIATORIC_COEFFICIENT);
-
-			Matrix Fgrad = itNode->FastGetSolutionStepValue(NODAL_DEFORMATION_GRAD);
-			Matrix FgradVel = itNode->FastGetSolutionStepValue(NODAL_DEFORMATION_GRAD_VEL);
-			double detFgrad = 1.0;
-			Matrix InvFgrad = ZeroMatrix(dimension, dimension);
-			Matrix SpatialVelocityGrad = ZeroMatrix(dimension, dimension);
-
-			if (dimension == 2)
-			{
-				MathUtils<double>::InvertMatrix2(Fgrad, InvFgrad, detFgrad);
-			}
-			else if (dimension == 3)
-			{
-				MathUtils<double>::InvertMatrix3(Fgrad, InvFgrad, detFgrad);
-			}
-
-			//it computes the spatial velocity gradient tensor --> [L_ij]=dF_ik*invF_kj
-			SpatialVelocityGrad = prod(FgradVel, InvFgrad);
-
-			if (dimension == 2)
-			{
-				itNode->FastGetSolutionStepValue(NODAL_SPATIAL_DEF_RATE)[0] = SpatialVelocityGrad(0, 0);
-				itNode->FastGetSolutionStepValue(NODAL_SPATIAL_DEF_RATE)[1] = SpatialVelocityGrad(1, 1);
-				itNode->FastGetSolutionStepValue(NODAL_SPATIAL_DEF_RATE)[2] = 0.5 * (SpatialVelocityGrad(1, 0) + SpatialVelocityGrad(0, 1));
-
-				double yieldShear = itNode->FastGetSolutionStepValue(YIELD_SHEAR);
-				if (yieldShear > 0)
-=======
 
 			// #pragma omp parallel
 			//   {
@@ -1311,48 +886,166 @@
 				}
 
 				if (dimension == 2)
->>>>>>> 6332eb38
 				{
 					itNode->FastGetSolutionStepValue(NODAL_EQUIVALENT_STRAIN_RATE) = sqrt((2.0 * itNode->FastGetSolutionStepValue(NODAL_SPATIAL_DEF_RATE)[0] * itNode->FastGetSolutionStepValue(NODAL_SPATIAL_DEF_RATE)[0] +
 																						   2.0 * itNode->FastGetSolutionStepValue(NODAL_SPATIAL_DEF_RATE)[1] * itNode->FastGetSolutionStepValue(NODAL_SPATIAL_DEF_RATE)[1] +
 																						   4.0 * itNode->FastGetSolutionStepValue(NODAL_SPATIAL_DEF_RATE)[2] * itNode->FastGetSolutionStepValue(NODAL_SPATIAL_DEF_RATE)[2]));
-<<<<<<< HEAD
-					double adaptiveExponent = itNode->FastGetSolutionStepValue(ADAPTIVE_EXPONENT);
-					double equivalentStrainRate = itNode->FastGetSolutionStepValue(NODAL_EQUIVALENT_STRAIN_RATE);
-					double exponent = -adaptiveExponent * equivalentStrainRate;
-					if (equivalentStrainRate != 0)
-					{
-						deviatoricCoeff += (yieldShear / equivalentStrainRate) * (1 - exp(exponent));
-					}
-					if (equivalentStrainRate < 0.00001 && yieldShear != 0 && adaptiveExponent != 0)
-					{
-						// for gamma_dot very small the limit of the Papanastasiou viscosity is mu=m*tau_yield
-						deviatoricCoeff = adaptiveExponent * yieldShear;
-					}
-				}
-
-				double DefVol = itNode->GetSolutionStepValue(NODAL_SPATIAL_DEF_RATE)[0] + itNode->GetSolutionStepValue(NODAL_SPATIAL_DEF_RATE)[1];
+				}
+				else if (dimension == 3)
+				{
+					itNode->FastGetSolutionStepValue(NODAL_EQUIVALENT_STRAIN_RATE) = sqrt(2.0 * itNode->FastGetSolutionStepValue(NODAL_SPATIAL_DEF_RATE)[0] * itNode->FastGetSolutionStepValue(NODAL_SPATIAL_DEF_RATE)[0] +
+																						  2.0 * itNode->FastGetSolutionStepValue(NODAL_SPATIAL_DEF_RATE)[1] * itNode->FastGetSolutionStepValue(NODAL_SPATIAL_DEF_RATE)[1] +
+																						  2.0 * itNode->FastGetSolutionStepValue(NODAL_SPATIAL_DEF_RATE)[2] * itNode->FastGetSolutionStepValue(NODAL_SPATIAL_DEF_RATE)[2] +
+																						  4.0 * itNode->FastGetSolutionStepValue(NODAL_SPATIAL_DEF_RATE)[3] * itNode->FastGetSolutionStepValue(NODAL_SPATIAL_DEF_RATE)[3] +
+																						  4.0 * itNode->FastGetSolutionStepValue(NODAL_SPATIAL_DEF_RATE)[4] * itNode->FastGetSolutionStepValue(NODAL_SPATIAL_DEF_RATE)[4] +
+																						  4.0 * itNode->FastGetSolutionStepValue(NODAL_SPATIAL_DEF_RATE)[5] * itNode->FastGetSolutionStepValue(NODAL_SPATIAL_DEF_RATE)[5]);
+				}
+				const double equivalent_strain_rate = itNode->FastGetSolutionStepValue(NODAL_EQUIVALENT_STRAIN_RATE);
+				const double exponent = -equivalent_strain_rate / regularization_coeff;
+				const double second_viscous_term = delta_friction * grain_diameter / (inertial_number_zero * std::sqrt(std::fabs(mean_pressure) / grain_density) + equivalent_strain_rate * grain_diameter);
+
+				if (std::fabs(equivalent_strain_rate) > tolerance)
+				{
+					const double first_viscous_term = static_friction * (1 - std::exp(exponent)) / equivalent_strain_rate;
+					deviatoricCoefficient = (first_viscous_term + second_viscous_term) * std::fabs(mean_pressure);
+				}
+				else
+				{
+					deviatoricCoefficient = 1.0; // this is for the first iteration and first time step
+				}
+			}
+			else if (rModelPart.GetNodalSolutionStepVariablesList().Has(INTERNAL_FRICTION_ANGLE)) // frictiional viscoplastic model
+			{
+				const double dynamic_viscosity = itNode->FastGetSolutionStepValue(DYNAMIC_VISCOSITY);
+				const double friction_angle = itNode->FastGetSolutionStepValue(INTERNAL_FRICTION_ANGLE);
+				const double cohesion = itNode->FastGetSolutionStepValue(COHESION);
+				const double adaptive_exponent = itNode->FastGetSolutionStepValue(ADAPTIVE_EXPONENT);
+
+				const double theta = 0.5;
+				double mean_pressure = itNode->FastGetSolutionStepValue(PRESSURE, 0) * theta + itNode->FastGetSolutionStepValue(PRESSURE, 1) * (1 - theta);
+
+				double pressure_tolerance = -1.0e-07;
+				if (mean_pressure > pressure_tolerance)
+				{
+					mean_pressure = pressure_tolerance;
+				}
+
+				if (dimension == 2)
+				{
+					itNode->FastGetSolutionStepValue(NODAL_EQUIVALENT_STRAIN_RATE) = sqrt((2.0 * itNode->FastGetSolutionStepValue(NODAL_SPATIAL_DEF_RATE)[0] * itNode->FastGetSolutionStepValue(NODAL_SPATIAL_DEF_RATE)[0] +
+																						   2.0 * itNode->FastGetSolutionStepValue(NODAL_SPATIAL_DEF_RATE)[1] * itNode->FastGetSolutionStepValue(NODAL_SPATIAL_DEF_RATE)[1] +
+																						   4.0 * itNode->FastGetSolutionStepValue(NODAL_SPATIAL_DEF_RATE)[2] * itNode->FastGetSolutionStepValue(NODAL_SPATIAL_DEF_RATE)[2]));
+				}
+				else if (dimension == 3)
+				{
+					itNode->FastGetSolutionStepValue(NODAL_EQUIVALENT_STRAIN_RATE) = sqrt(2.0 * itNode->FastGetSolutionStepValue(NODAL_SPATIAL_DEF_RATE)[0] * itNode->FastGetSolutionStepValue(NODAL_SPATIAL_DEF_RATE)[0] +
+																						  2.0 * itNode->FastGetSolutionStepValue(NODAL_SPATIAL_DEF_RATE)[1] * itNode->FastGetSolutionStepValue(NODAL_SPATIAL_DEF_RATE)[1] +
+																						  2.0 * itNode->FastGetSolutionStepValue(NODAL_SPATIAL_DEF_RATE)[2] * itNode->FastGetSolutionStepValue(NODAL_SPATIAL_DEF_RATE)[2] +
+																						  4.0 * itNode->FastGetSolutionStepValue(NODAL_SPATIAL_DEF_RATE)[3] * itNode->FastGetSolutionStepValue(NODAL_SPATIAL_DEF_RATE)[3] +
+																						  4.0 * itNode->FastGetSolutionStepValue(NODAL_SPATIAL_DEF_RATE)[4] * itNode->FastGetSolutionStepValue(NODAL_SPATIAL_DEF_RATE)[4] +
+																						  4.0 * itNode->FastGetSolutionStepValue(NODAL_SPATIAL_DEF_RATE)[5] * itNode->FastGetSolutionStepValue(NODAL_SPATIAL_DEF_RATE)[5]);
+				}
+
+				const double equivalent_strain_rate = itNode->FastGetSolutionStepValue(NODAL_EQUIVALENT_STRAIN_RATE);
+
+				// Ensuring that the case of equivalent_strain_rate = 0 is not problematic
+				if (std::fabs(equivalent_strain_rate) > tolerance)
+				{
+					const double friction_angle_rad = friction_angle * Globals::Pi / 180.0;
+					const double tanFi = std::tan(friction_angle_rad);
+					double regularization = 1.0 - std::exp(-adaptive_exponent * equivalent_strain_rate);
+					deviatoricCoefficient = dynamic_viscosity + regularization * ((cohesion + tanFi * fabs(mean_pressure)) / equivalent_strain_rate);
+				}
+				else
+				{
+					deviatoricCoefficient = dynamic_viscosity;
+				}
+			}
+			else if (rModelPart.GetNodalSolutionStepVariablesList().Has(YIELD_SHEAR)) // bingham model
+			{
+				if (dimension == 2)
+				{
+					itNode->FastGetSolutionStepValue(NODAL_EQUIVALENT_STRAIN_RATE) = sqrt((2.0 * itNode->FastGetSolutionStepValue(NODAL_SPATIAL_DEF_RATE)[0] * itNode->FastGetSolutionStepValue(NODAL_SPATIAL_DEF_RATE)[0] +
+																						   2.0 * itNode->FastGetSolutionStepValue(NODAL_SPATIAL_DEF_RATE)[1] * itNode->FastGetSolutionStepValue(NODAL_SPATIAL_DEF_RATE)[1] +
+																						   4.0 * itNode->FastGetSolutionStepValue(NODAL_SPATIAL_DEF_RATE)[2] * itNode->FastGetSolutionStepValue(NODAL_SPATIAL_DEF_RATE)[2]));
+				}
+				else if (dimension == 3)
+				{
+					itNode->FastGetSolutionStepValue(NODAL_EQUIVALENT_STRAIN_RATE) = sqrt(2.0 * itNode->FastGetSolutionStepValue(NODAL_SPATIAL_DEF_RATE)[0] * itNode->FastGetSolutionStepValue(NODAL_SPATIAL_DEF_RATE)[0] +
+																						  2.0 * itNode->FastGetSolutionStepValue(NODAL_SPATIAL_DEF_RATE)[1] * itNode->FastGetSolutionStepValue(NODAL_SPATIAL_DEF_RATE)[1] +
+																						  2.0 * itNode->FastGetSolutionStepValue(NODAL_SPATIAL_DEF_RATE)[2] * itNode->FastGetSolutionStepValue(NODAL_SPATIAL_DEF_RATE)[2] +
+																						  4.0 * itNode->FastGetSolutionStepValue(NODAL_SPATIAL_DEF_RATE)[3] * itNode->FastGetSolutionStepValue(NODAL_SPATIAL_DEF_RATE)[3] +
+																						  4.0 * itNode->FastGetSolutionStepValue(NODAL_SPATIAL_DEF_RATE)[4] * itNode->FastGetSolutionStepValue(NODAL_SPATIAL_DEF_RATE)[4] +
+																						  4.0 * itNode->FastGetSolutionStepValue(NODAL_SPATIAL_DEF_RATE)[5] * itNode->FastGetSolutionStepValue(NODAL_SPATIAL_DEF_RATE)[5]);
+				}
+
+				const double yieldShear = itNode->FastGetSolutionStepValue(YIELD_SHEAR);
+				const double equivalentStrainRate = itNode->FastGetSolutionStepValue(NODAL_EQUIVALENT_STRAIN_RATE);
+				const double adaptiveExponent = itNode->FastGetSolutionStepValue(ADAPTIVE_EXPONENT);
+				const double exponent = -adaptiveExponent * equivalentStrainRate;
+				deviatoricCoefficient = itNode->FastGetSolutionStepValue(DYNAMIC_VISCOSITY);
+				if (equivalentStrainRate > tolerance)
+				{
+					deviatoricCoefficient += (yieldShear / equivalentStrainRate) * (1 - exp(exponent));
+				}
+			}
+			else  if (rModelPart.GetNodalSolutionStepVariablesList().Has(DYNAMIC_VISCOSITY))
+			{
+				deviatoricCoefficient = itNode->FastGetSolutionStepValue(DYNAMIC_VISCOSITY);
+			}
+			itNode->FastGetSolutionStepValue(DEVIATORIC_COEFFICIENT) = deviatoricCoefficient;
+		}
+
+		void CalcNodalStrainsForNode(ModelPart::NodeIterator itNode)
+		{
+
+			ModelPart &rModelPart = BaseType::GetModelPart();
+			const unsigned int dimension = rModelPart.ElementsBegin()->GetGeometry().WorkingSpaceDimension();
+
+			double detFgrad = 1.0;
+			Matrix nodalFgrad = ZeroMatrix(dimension, dimension);
+			Matrix FgradVel = ZeroMatrix(dimension, dimension);
+			Matrix InvFgrad = ZeroMatrix(dimension, dimension);
+			Matrix SpatialVelocityGrad = ZeroMatrix(dimension, dimension);
+
+			nodalFgrad = itNode->FastGetSolutionStepValue(NODAL_DEFORMATION_GRAD);
+			FgradVel = itNode->FastGetSolutionStepValue(NODAL_DEFORMATION_GRAD_VEL);
+
+			// Inverse
+
+			if (dimension == 2)
+			{
+				MathUtils<double>::InvertMatrix2(nodalFgrad, InvFgrad, detFgrad);
+			}
+			else if (dimension == 3)
+			{
+				MathUtils<double>::InvertMatrix3(nodalFgrad, InvFgrad, detFgrad);
+			}
+
+			// it computes the spatial velocity gradient tensor --> [L_ij]=dF_ik*invF_kj
+			SpatialVelocityGrad = prod(FgradVel, InvFgrad);
+
+			if (dimension == 2)
+			{
+
+				itNode->FastGetSolutionStepValue(NODAL_SPATIAL_DEF_RATE)[0] = SpatialVelocityGrad(0, 0);
+				itNode->FastGetSolutionStepValue(NODAL_SPATIAL_DEF_RATE)[1] = SpatialVelocityGrad(1, 1);
+				itNode->FastGetSolutionStepValue(NODAL_SPATIAL_DEF_RATE)[2] = 0.5 * (SpatialVelocityGrad(1, 0) + SpatialVelocityGrad(0, 1));
+
+				itNode->FastGetSolutionStepValue(NODAL_EQUIVALENT_STRAIN_RATE) = sqrt((2.0 * itNode->FastGetSolutionStepValue(NODAL_SPATIAL_DEF_RATE)[0] * itNode->FastGetSolutionStepValue(NODAL_SPATIAL_DEF_RATE)[0] +
+																					   2.0 * itNode->FastGetSolutionStepValue(NODAL_SPATIAL_DEF_RATE)[1] * itNode->FastGetSolutionStepValue(NODAL_SPATIAL_DEF_RATE)[1] +
+																					   4.0 * itNode->FastGetSolutionStepValue(NODAL_SPATIAL_DEF_RATE)[2] * itNode->FastGetSolutionStepValue(NODAL_SPATIAL_DEF_RATE)[2]));
+
+				double DefX = itNode->GetSolutionStepValue(NODAL_SPATIAL_DEF_RATE)[0];
+				double DefY = itNode->GetSolutionStepValue(NODAL_SPATIAL_DEF_RATE)[1];
+
+				double DefVol = DefX + DefY;
 
 				itNode->GetSolutionStepValue(NODAL_VOLUMETRIC_DEF_RATE) = DefVol;
-
-				double nodalSigmaTot_xx = currFirstLame * DefVol + 2.0 * deviatoricCoeff * itNode->GetSolutionStepValue(NODAL_SPATIAL_DEF_RATE)[0];
-				double nodalSigmaTot_yy = currFirstLame * DefVol + 2.0 * deviatoricCoeff * itNode->GetSolutionStepValue(NODAL_SPATIAL_DEF_RATE)[1];
-				double nodalSigmaTot_xy = 2.0 * deviatoricCoeff * itNode->GetSolutionStepValue(NODAL_SPATIAL_DEF_RATE)[2];
-
-				double nodalSigmaDev_xx = 2.0 * deviatoricCoeff * (itNode->GetSolutionStepValue(NODAL_SPATIAL_DEF_RATE)[0] - DefVol / 3.0);
-				double nodalSigmaDev_yy = 2.0 * deviatoricCoeff * (itNode->GetSolutionStepValue(NODAL_SPATIAL_DEF_RATE)[1] - DefVol / 3.0);
-				double nodalSigmaDev_xy = 2.0 * deviatoricCoeff * itNode->GetSolutionStepValue(NODAL_SPATIAL_DEF_RATE)[2];
-
-				itNode->GetSolutionStepValue(NODAL_CAUCHY_STRESS, 0)[0] = nodalSigmaTot_xx;
-				itNode->GetSolutionStepValue(NODAL_CAUCHY_STRESS, 0)[1] = nodalSigmaTot_yy;
-				itNode->GetSolutionStepValue(NODAL_CAUCHY_STRESS, 0)[2] = nodalSigmaTot_xy;
-
-				itNode->GetSolutionStepValue(NODAL_DEVIATORIC_CAUCHY_STRESS, 0)[0] = nodalSigmaDev_xx;
-				itNode->GetSolutionStepValue(NODAL_DEVIATORIC_CAUCHY_STRESS, 0)[1] = nodalSigmaDev_yy;
-				itNode->GetSolutionStepValue(NODAL_DEVIATORIC_CAUCHY_STRESS, 0)[2] = nodalSigmaDev_xy;
 			}
 			else if (dimension == 3)
 			{
+
 				itNode->FastGetSolutionStepValue(NODAL_SPATIAL_DEF_RATE)[0] = SpatialVelocityGrad(0, 0);
 				itNode->FastGetSolutionStepValue(NODAL_SPATIAL_DEF_RATE)[1] = SpatialVelocityGrad(1, 1);
 				itNode->FastGetSolutionStepValue(NODAL_SPATIAL_DEF_RATE)[2] = SpatialVelocityGrad(2, 2);
@@ -1360,248 +1053,6 @@
 				itNode->FastGetSolutionStepValue(NODAL_SPATIAL_DEF_RATE)[4] = 0.5 * (SpatialVelocityGrad(2, 0) + SpatialVelocityGrad(0, 2));
 				itNode->FastGetSolutionStepValue(NODAL_SPATIAL_DEF_RATE)[5] = 0.5 * (SpatialVelocityGrad(2, 1) + SpatialVelocityGrad(1, 2));
 
-				double yieldShear = itNode->FastGetSolutionStepValue(YIELD_SHEAR);
-				if (yieldShear > 0)
-				{
-					itNode->FastGetSolutionStepValue(NODAL_EQUIVALENT_STRAIN_RATE) = sqrt(2.0 * itNode->FastGetSolutionStepValue(NODAL_SPATIAL_DEF_RATE)[0] * itNode->FastGetSolutionStepValue(NODAL_SPATIAL_DEF_RATE)[0] +
-																						  2.0 * itNode->FastGetSolutionStepValue(NODAL_SPATIAL_DEF_RATE)[1] * itNode->FastGetSolutionStepValue(NODAL_SPATIAL_DEF_RATE)[1] +
-																						  2.0 * itNode->FastGetSolutionStepValue(NODAL_SPATIAL_DEF_RATE)[2] * itNode->FastGetSolutionStepValue(NODAL_SPATIAL_DEF_RATE)[2] +
-																						  4.0 * itNode->FastGetSolutionStepValue(NODAL_SPATIAL_DEF_RATE)[3] * itNode->FastGetSolutionStepValue(NODAL_SPATIAL_DEF_RATE)[3] +
-																						  4.0 * itNode->FastGetSolutionStepValue(NODAL_SPATIAL_DEF_RATE)[4] * itNode->FastGetSolutionStepValue(NODAL_SPATIAL_DEF_RATE)[4] +
-																						  4.0 * itNode->FastGetSolutionStepValue(NODAL_SPATIAL_DEF_RATE)[5] * itNode->FastGetSolutionStepValue(NODAL_SPATIAL_DEF_RATE)[5]);
-					double adaptiveExponent = itNode->FastGetSolutionStepValue(ADAPTIVE_EXPONENT);
-					double equivalentStrainRate = itNode->FastGetSolutionStepValue(NODAL_EQUIVALENT_STRAIN_RATE);
-					double exponent = -adaptiveExponent * equivalentStrainRate;
-					if (equivalentStrainRate != 0)
-					{
-						deviatoricCoeff += (yieldShear / equivalentStrainRate) * (1 - exp(exponent));
-					}
-					if (equivalentStrainRate < 0.00001 && yieldShear != 0 && adaptiveExponent != 0)
-					{
-						// for gamma_dot very small the limit of the Papanastasiou viscosity is mu=m*tau_yield
-						deviatoricCoeff = adaptiveExponent * yieldShear;
-					}
-				}
-
-				double DefVol = itNode->GetSolutionStepValue(NODAL_SPATIAL_DEF_RATE)[0] + itNode->GetSolutionStepValue(NODAL_SPATIAL_DEF_RATE)[1] + itNode->GetSolutionStepValue(NODAL_SPATIAL_DEF_RATE)[2];
-
-				itNode->GetSolutionStepValue(NODAL_VOLUMETRIC_DEF_RATE) = DefVol;
-
-				double nodalSigmaTot_xx = currFirstLame * DefVol + 2.0 * deviatoricCoeff * itNode->GetSolutionStepValue(NODAL_SPATIAL_DEF_RATE)[0];
-				double nodalSigmaTot_yy = currFirstLame * DefVol + 2.0 * deviatoricCoeff * itNode->GetSolutionStepValue(NODAL_SPATIAL_DEF_RATE)[1];
-				double nodalSigmaTot_zz = currFirstLame * DefVol + 2.0 * deviatoricCoeff * itNode->GetSolutionStepValue(NODAL_SPATIAL_DEF_RATE)[2];
-				double nodalSigmaTot_xy = 2.0 * deviatoricCoeff * itNode->GetSolutionStepValue(NODAL_SPATIAL_DEF_RATE)[3];
-				double nodalSigmaTot_xz = 2.0 * deviatoricCoeff * itNode->GetSolutionStepValue(NODAL_SPATIAL_DEF_RATE)[4];
-				double nodalSigmaTot_yz = 2.0 * deviatoricCoeff * itNode->GetSolutionStepValue(NODAL_SPATIAL_DEF_RATE)[5];
-
-				double nodalSigmaDev_xx = 2.0 * deviatoricCoeff * (itNode->GetSolutionStepValue(NODAL_SPATIAL_DEF_RATE)[0] - DefVol / 3.0);
-				double nodalSigmaDev_yy = 2.0 * deviatoricCoeff * (itNode->GetSolutionStepValue(NODAL_SPATIAL_DEF_RATE)[1] - DefVol / 3.0);
-				double nodalSigmaDev_zz = 2.0 * deviatoricCoeff * (itNode->GetSolutionStepValue(NODAL_SPATIAL_DEF_RATE)[2] - DefVol / 3.0);
-				double nodalSigmaDev_xy = 2.0 * deviatoricCoeff * itNode->GetSolutionStepValue(NODAL_SPATIAL_DEF_RATE)[3];
-				double nodalSigmaDev_xz = 2.0 * deviatoricCoeff * itNode->GetSolutionStepValue(NODAL_SPATIAL_DEF_RATE)[4];
-				double nodalSigmaDev_yz = 2.0 * deviatoricCoeff * itNode->GetSolutionStepValue(NODAL_SPATIAL_DEF_RATE)[5];
-
-				itNode->GetSolutionStepValue(NODAL_CAUCHY_STRESS, 0)[0] = nodalSigmaTot_xx;
-				itNode->GetSolutionStepValue(NODAL_CAUCHY_STRESS, 0)[1] = nodalSigmaTot_yy;
-				itNode->GetSolutionStepValue(NODAL_CAUCHY_STRESS, 0)[2] = nodalSigmaTot_zz;
-				itNode->GetSolutionStepValue(NODAL_CAUCHY_STRESS, 0)[3] = nodalSigmaTot_xy;
-				itNode->GetSolutionStepValue(NODAL_CAUCHY_STRESS, 0)[4] = nodalSigmaTot_xz;
-				itNode->GetSolutionStepValue(NODAL_CAUCHY_STRESS, 0)[5] = nodalSigmaTot_yz;
-
-				itNode->GetSolutionStepValue(NODAL_DEVIATORIC_CAUCHY_STRESS, 0)[0] = nodalSigmaDev_xx;
-				itNode->GetSolutionStepValue(NODAL_DEVIATORIC_CAUCHY_STRESS, 0)[1] = nodalSigmaDev_yy;
-				itNode->GetSolutionStepValue(NODAL_DEVIATORIC_CAUCHY_STRESS, 0)[2] = nodalSigmaDev_zz;
-				itNode->GetSolutionStepValue(NODAL_DEVIATORIC_CAUCHY_STRESS, 0)[3] = nodalSigmaDev_xy;
-				itNode->GetSolutionStepValue(NODAL_DEVIATORIC_CAUCHY_STRESS, 0)[4] = nodalSigmaDev_xz;
-				itNode->GetSolutionStepValue(NODAL_DEVIATORIC_CAUCHY_STRESS, 0)[5] = nodalSigmaDev_yz;
-			}
-=======
-				}
-				else if (dimension == 3)
-				{
-					itNode->FastGetSolutionStepValue(NODAL_EQUIVALENT_STRAIN_RATE) = sqrt(2.0 * itNode->FastGetSolutionStepValue(NODAL_SPATIAL_DEF_RATE)[0] * itNode->FastGetSolutionStepValue(NODAL_SPATIAL_DEF_RATE)[0] +
-																						  2.0 * itNode->FastGetSolutionStepValue(NODAL_SPATIAL_DEF_RATE)[1] * itNode->FastGetSolutionStepValue(NODAL_SPATIAL_DEF_RATE)[1] +
-																						  2.0 * itNode->FastGetSolutionStepValue(NODAL_SPATIAL_DEF_RATE)[2] * itNode->FastGetSolutionStepValue(NODAL_SPATIAL_DEF_RATE)[2] +
-																						  4.0 * itNode->FastGetSolutionStepValue(NODAL_SPATIAL_DEF_RATE)[3] * itNode->FastGetSolutionStepValue(NODAL_SPATIAL_DEF_RATE)[3] +
-																						  4.0 * itNode->FastGetSolutionStepValue(NODAL_SPATIAL_DEF_RATE)[4] * itNode->FastGetSolutionStepValue(NODAL_SPATIAL_DEF_RATE)[4] +
-																						  4.0 * itNode->FastGetSolutionStepValue(NODAL_SPATIAL_DEF_RATE)[5] * itNode->FastGetSolutionStepValue(NODAL_SPATIAL_DEF_RATE)[5]);
-				}
-				const double equivalent_strain_rate = itNode->FastGetSolutionStepValue(NODAL_EQUIVALENT_STRAIN_RATE);
-				const double exponent = -equivalent_strain_rate / regularization_coeff;
-				const double second_viscous_term = delta_friction * grain_diameter / (inertial_number_zero * std::sqrt(std::fabs(mean_pressure) / grain_density) + equivalent_strain_rate * grain_diameter);
-
-				if (std::fabs(equivalent_strain_rate) > tolerance)
-				{
-					const double first_viscous_term = static_friction * (1 - std::exp(exponent)) / equivalent_strain_rate;
-					deviatoricCoefficient = (first_viscous_term + second_viscous_term) * std::fabs(mean_pressure);
-				}
-				else
-				{
-					deviatoricCoefficient = 1.0; // this is for the first iteration and first time step
-				}
-			}
-			else if (rModelPart.GetNodalSolutionStepVariablesList().Has(INTERNAL_FRICTION_ANGLE)) // frictiional viscoplastic model
-			{
-				const double dynamic_viscosity = itNode->FastGetSolutionStepValue(DYNAMIC_VISCOSITY);
-				const double friction_angle = itNode->FastGetSolutionStepValue(INTERNAL_FRICTION_ANGLE);
-				const double cohesion = itNode->FastGetSolutionStepValue(COHESION);
-				const double adaptive_exponent = itNode->FastGetSolutionStepValue(ADAPTIVE_EXPONENT);
-
-				const double theta = 0.5;
-				double mean_pressure = itNode->FastGetSolutionStepValue(PRESSURE, 0) * theta + itNode->FastGetSolutionStepValue(PRESSURE, 1) * (1 - theta);
-
-				double pressure_tolerance = -1.0e-07;
-				if (mean_pressure > pressure_tolerance)
-				{
-					mean_pressure = pressure_tolerance;
-				}
-
-				if (dimension == 2)
-				{
-					itNode->FastGetSolutionStepValue(NODAL_EQUIVALENT_STRAIN_RATE) = sqrt((2.0 * itNode->FastGetSolutionStepValue(NODAL_SPATIAL_DEF_RATE)[0] * itNode->FastGetSolutionStepValue(NODAL_SPATIAL_DEF_RATE)[0] +
-																						   2.0 * itNode->FastGetSolutionStepValue(NODAL_SPATIAL_DEF_RATE)[1] * itNode->FastGetSolutionStepValue(NODAL_SPATIAL_DEF_RATE)[1] +
-																						   4.0 * itNode->FastGetSolutionStepValue(NODAL_SPATIAL_DEF_RATE)[2] * itNode->FastGetSolutionStepValue(NODAL_SPATIAL_DEF_RATE)[2]));
-				}
-				else if (dimension == 3)
-				{
-					itNode->FastGetSolutionStepValue(NODAL_EQUIVALENT_STRAIN_RATE) = sqrt(2.0 * itNode->FastGetSolutionStepValue(NODAL_SPATIAL_DEF_RATE)[0] * itNode->FastGetSolutionStepValue(NODAL_SPATIAL_DEF_RATE)[0] +
-																						  2.0 * itNode->FastGetSolutionStepValue(NODAL_SPATIAL_DEF_RATE)[1] * itNode->FastGetSolutionStepValue(NODAL_SPATIAL_DEF_RATE)[1] +
-																						  2.0 * itNode->FastGetSolutionStepValue(NODAL_SPATIAL_DEF_RATE)[2] * itNode->FastGetSolutionStepValue(NODAL_SPATIAL_DEF_RATE)[2] +
-																						  4.0 * itNode->FastGetSolutionStepValue(NODAL_SPATIAL_DEF_RATE)[3] * itNode->FastGetSolutionStepValue(NODAL_SPATIAL_DEF_RATE)[3] +
-																						  4.0 * itNode->FastGetSolutionStepValue(NODAL_SPATIAL_DEF_RATE)[4] * itNode->FastGetSolutionStepValue(NODAL_SPATIAL_DEF_RATE)[4] +
-																						  4.0 * itNode->FastGetSolutionStepValue(NODAL_SPATIAL_DEF_RATE)[5] * itNode->FastGetSolutionStepValue(NODAL_SPATIAL_DEF_RATE)[5]);
-				}
-
-				const double equivalent_strain_rate = itNode->FastGetSolutionStepValue(NODAL_EQUIVALENT_STRAIN_RATE);
-
-				// Ensuring that the case of equivalent_strain_rate = 0 is not problematic
-				if (std::fabs(equivalent_strain_rate) > tolerance)
-				{
-					const double friction_angle_rad = friction_angle * Globals::Pi / 180.0;
-					const double tanFi = std::tan(friction_angle_rad);
-					double regularization = 1.0 - std::exp(-adaptive_exponent * equivalent_strain_rate);
-					deviatoricCoefficient = dynamic_viscosity + regularization * ((cohesion + tanFi * fabs(mean_pressure)) / equivalent_strain_rate);
-				}
-				else
-				{
-					deviatoricCoefficient = dynamic_viscosity;
-				}
-			}
-			else if (rModelPart.GetNodalSolutionStepVariablesList().Has(YIELD_SHEAR)) // bingham model
-			{
-				if (dimension == 2)
-				{
-					itNode->FastGetSolutionStepValue(NODAL_EQUIVALENT_STRAIN_RATE) = sqrt((2.0 * itNode->FastGetSolutionStepValue(NODAL_SPATIAL_DEF_RATE)[0] * itNode->FastGetSolutionStepValue(NODAL_SPATIAL_DEF_RATE)[0] +
-																						   2.0 * itNode->FastGetSolutionStepValue(NODAL_SPATIAL_DEF_RATE)[1] * itNode->FastGetSolutionStepValue(NODAL_SPATIAL_DEF_RATE)[1] +
-																						   4.0 * itNode->FastGetSolutionStepValue(NODAL_SPATIAL_DEF_RATE)[2] * itNode->FastGetSolutionStepValue(NODAL_SPATIAL_DEF_RATE)[2]));
-				}
-				else if (dimension == 3)
-				{
-					itNode->FastGetSolutionStepValue(NODAL_EQUIVALENT_STRAIN_RATE) = sqrt(2.0 * itNode->FastGetSolutionStepValue(NODAL_SPATIAL_DEF_RATE)[0] * itNode->FastGetSolutionStepValue(NODAL_SPATIAL_DEF_RATE)[0] +
-																						  2.0 * itNode->FastGetSolutionStepValue(NODAL_SPATIAL_DEF_RATE)[1] * itNode->FastGetSolutionStepValue(NODAL_SPATIAL_DEF_RATE)[1] +
-																						  2.0 * itNode->FastGetSolutionStepValue(NODAL_SPATIAL_DEF_RATE)[2] * itNode->FastGetSolutionStepValue(NODAL_SPATIAL_DEF_RATE)[2] +
-																						  4.0 * itNode->FastGetSolutionStepValue(NODAL_SPATIAL_DEF_RATE)[3] * itNode->FastGetSolutionStepValue(NODAL_SPATIAL_DEF_RATE)[3] +
-																						  4.0 * itNode->FastGetSolutionStepValue(NODAL_SPATIAL_DEF_RATE)[4] * itNode->FastGetSolutionStepValue(NODAL_SPATIAL_DEF_RATE)[4] +
-																						  4.0 * itNode->FastGetSolutionStepValue(NODAL_SPATIAL_DEF_RATE)[5] * itNode->FastGetSolutionStepValue(NODAL_SPATIAL_DEF_RATE)[5]);
-				}
-
-				const double yieldShear = itNode->FastGetSolutionStepValue(YIELD_SHEAR);
-				const double equivalentStrainRate = itNode->FastGetSolutionStepValue(NODAL_EQUIVALENT_STRAIN_RATE);
-				const double adaptiveExponent = itNode->FastGetSolutionStepValue(ADAPTIVE_EXPONENT);
-				const double exponent = -adaptiveExponent * equivalentStrainRate;
-				deviatoricCoefficient = itNode->FastGetSolutionStepValue(DYNAMIC_VISCOSITY);
-				if (equivalentStrainRate > tolerance)
-				{
-					deviatoricCoefficient += (yieldShear / equivalentStrainRate) * (1 - exp(exponent));
-				}
-			}
-			else  if (rModelPart.GetNodalSolutionStepVariablesList().Has(DYNAMIC_VISCOSITY))
-			{
-				deviatoricCoefficient = itNode->FastGetSolutionStepValue(DYNAMIC_VISCOSITY);
-			}
-			itNode->FastGetSolutionStepValue(DEVIATORIC_COEFFICIENT) = deviatoricCoefficient;
->>>>>>> 6332eb38
-		}
-
-		void CalcNodalStrainsForNode(ModelPart::NodeIterator itNode)
-		{
-<<<<<<< HEAD
-
-			/* std::cout << "Calc Nodal Strains  " << std::endl; */
-			ModelPart &rModelPart = BaseType::GetModelPart();
-
-			const unsigned int dimension = rModelPart.ElementsBegin()->GetGeometry().WorkingSpaceDimension();
-
-			//   Matrix Fgrad=itNode->FastGetSolutionStepValue(NODAL_DEFORMATION_GRAD);
-			//   Matrix FgradVel=itNode->FastGetSolutionStepValue(NODAL_DEFORMATION_GRAD_VEL);
-			//   double detFgrad=1.0;
-			//   Matrix InvFgrad=ZeroMatrix(dimension,dimension);
-			//   Matrix SpatialVelocityGrad=ZeroMatrix(dimension,dimension);
-=======
-
-			ModelPart &rModelPart = BaseType::GetModelPart();
-			const unsigned int dimension = rModelPart.ElementsBegin()->GetGeometry().WorkingSpaceDimension();
->>>>>>> 6332eb38
-
-			double detFgrad = 1.0;
-			Matrix nodalFgrad = ZeroMatrix(dimension, dimension);
-			Matrix FgradVel = ZeroMatrix(dimension, dimension);
-			Matrix InvFgrad = ZeroMatrix(dimension, dimension);
-			Matrix SpatialVelocityGrad = ZeroMatrix(dimension, dimension);
-
-			nodalFgrad = itNode->FastGetSolutionStepValue(NODAL_DEFORMATION_GRAD);
-			FgradVel = itNode->FastGetSolutionStepValue(NODAL_DEFORMATION_GRAD_VEL);
-
-<<<<<<< HEAD
-			//Inverse
-=======
-			// Inverse
->>>>>>> 6332eb38
-
-			if (dimension == 2)
-			{
-				MathUtils<double>::InvertMatrix2(nodalFgrad, InvFgrad, detFgrad);
-			}
-			else if (dimension == 3)
-			{
-				MathUtils<double>::InvertMatrix3(nodalFgrad, InvFgrad, detFgrad);
-			}
-
-<<<<<<< HEAD
-			//it computes the spatial velocity gradient tensor --> [L_ij]=dF_ik*invF_kj
-=======
-			// it computes the spatial velocity gradient tensor --> [L_ij]=dF_ik*invF_kj
->>>>>>> 6332eb38
-			SpatialVelocityGrad = prod(FgradVel, InvFgrad);
-
-			if (dimension == 2)
-			{
-
-				itNode->FastGetSolutionStepValue(NODAL_SPATIAL_DEF_RATE)[0] = SpatialVelocityGrad(0, 0);
-				itNode->FastGetSolutionStepValue(NODAL_SPATIAL_DEF_RATE)[1] = SpatialVelocityGrad(1, 1);
-				itNode->FastGetSolutionStepValue(NODAL_SPATIAL_DEF_RATE)[2] = 0.5 * (SpatialVelocityGrad(1, 0) + SpatialVelocityGrad(0, 1));
-
-				itNode->FastGetSolutionStepValue(NODAL_EQUIVALENT_STRAIN_RATE) = sqrt((2.0 * itNode->FastGetSolutionStepValue(NODAL_SPATIAL_DEF_RATE)[0] * itNode->FastGetSolutionStepValue(NODAL_SPATIAL_DEF_RATE)[0] +
-																					   2.0 * itNode->FastGetSolutionStepValue(NODAL_SPATIAL_DEF_RATE)[1] * itNode->FastGetSolutionStepValue(NODAL_SPATIAL_DEF_RATE)[1] +
-																					   4.0 * itNode->FastGetSolutionStepValue(NODAL_SPATIAL_DEF_RATE)[2] * itNode->FastGetSolutionStepValue(NODAL_SPATIAL_DEF_RATE)[2]));
-
-				double DefX = itNode->GetSolutionStepValue(NODAL_SPATIAL_DEF_RATE)[0];
-				double DefY = itNode->GetSolutionStepValue(NODAL_SPATIAL_DEF_RATE)[1];
-
-				double DefVol = DefX + DefY;
-
-				itNode->GetSolutionStepValue(NODAL_VOLUMETRIC_DEF_RATE) = DefVol;
-			}
-			else if (dimension == 3)
-			{
-
-				itNode->FastGetSolutionStepValue(NODAL_SPATIAL_DEF_RATE)[0] = SpatialVelocityGrad(0, 0);
-				itNode->FastGetSolutionStepValue(NODAL_SPATIAL_DEF_RATE)[1] = SpatialVelocityGrad(1, 1);
-				itNode->FastGetSolutionStepValue(NODAL_SPATIAL_DEF_RATE)[2] = SpatialVelocityGrad(2, 2);
-				itNode->FastGetSolutionStepValue(NODAL_SPATIAL_DEF_RATE)[3] = 0.5 * (SpatialVelocityGrad(1, 0) + SpatialVelocityGrad(0, 1));
-				itNode->FastGetSolutionStepValue(NODAL_SPATIAL_DEF_RATE)[4] = 0.5 * (SpatialVelocityGrad(2, 0) + SpatialVelocityGrad(0, 2));
-				itNode->FastGetSolutionStepValue(NODAL_SPATIAL_DEF_RATE)[5] = 0.5 * (SpatialVelocityGrad(2, 1) + SpatialVelocityGrad(1, 2));
-
 				itNode->FastGetSolutionStepValue(NODAL_EQUIVALENT_STRAIN_RATE) = sqrt(2.0 * itNode->FastGetSolutionStepValue(NODAL_SPATIAL_DEF_RATE)[0] * itNode->FastGetSolutionStepValue(NODAL_SPATIAL_DEF_RATE)[0] +
 																					  2.0 * itNode->FastGetSolutionStepValue(NODAL_SPATIAL_DEF_RATE)[1] * itNode->FastGetSolutionStepValue(NODAL_SPATIAL_DEF_RATE)[1] +
 																					  2.0 * itNode->FastGetSolutionStepValue(NODAL_SPATIAL_DEF_RATE)[2] * itNode->FastGetSolutionStepValue(NODAL_SPATIAL_DEF_RATE)[2] +
@@ -1622,10 +1073,6 @@
 		void CalcNodalStrains()
 		{
 
-<<<<<<< HEAD
-			/* std::cout << "Calc Nodal Strains  " << std::endl; */
-=======
->>>>>>> 6332eb38
 			ModelPart &rModelPart = BaseType::GetModelPart();
 
 			// #pragma omp parallel
@@ -1647,20 +1094,11 @@
 					this->CalcNodalStrainsForNode(itNode);
 				}
 				else
-<<<<<<< HEAD
-				{ // if nodalVolume==0
-=======
-				{
->>>>>>> 6332eb38
+				{
 					InitializeNodalVariablesForRemeshedDomain(itNode);
 				}
 			}
 			// }
-<<<<<<< HEAD
-
-			/* std::cout << "Calc Nodal Strains And Stresses DONE " << std::endl; */
-=======
->>>>>>> 6332eb38
 		}
 
 		void ComputeAndStoreNodalDeformationGradient(ModelPart::NodeIterator itNode, double theta)
@@ -1672,10 +1110,6 @@
 			const unsigned int dimension = rModelPart.ElementsBegin()->GetGeometry().WorkingSpaceDimension();
 			Vector nodalSFDneighboursId = itNode->FastGetSolutionStepValue(NODAL_SFD_NEIGHBOURS_ORDER);
 			Vector rNodalSFDneigh = itNode->FastGetSolutionStepValue(NODAL_SFD_NEIGHBOURS);
-<<<<<<< HEAD
-			/* unsigned int idThisNode=nodalSFDneighboursId[0]; */
-=======
->>>>>>> 6332eb38
 			const unsigned int neighSize = nodalSFDneighboursId.size();
 			Matrix Fgrad = ZeroMatrix(dimension, dimension);
 			Matrix FgradVel = ZeroMatrix(dimension, dimension);
@@ -1704,11 +1138,7 @@
 
 				if (neighSize > 0)
 				{
-<<<<<<< HEAD
-					for (unsigned int i = 0; i < neighSize - 1; i++) //neigh_nodes has one cell less than nodalSFDneighboursId becuase this has also the considered node ID at the beginning
-=======
 					for (unsigned int i = 0; i < neighSize - 1; i++) // neigh_nodes has one cell less than nodalSFDneighboursId becuase this has also the considered node ID at the beginning
->>>>>>> 6332eb38
 					{
 						dNdXi = rNodalSFDneigh[firstRow];
 						dNdYi = rNodalSFDneigh[firstRow + 1];
@@ -1826,11 +1256,7 @@
 			this->CalculateDisplacementsAndResetNodalVariables();
 			BaseType::MoveMesh();
 			BoundaryNormalsCalculationUtilities BoundaryComputation;
-<<<<<<< HEAD
-			BoundaryComputation.CalculateWeightedBoundaryNormals(rModelPart, echoLevel);
-=======
 			BoundaryComputation.CalculateUnitBoundaryNormals(rModelPart, echoLevel);
->>>>>>> 6332eb38
 
 			KRATOS_CATCH("");
 		}
@@ -1838,11 +1264,7 @@
 		void CalculatePressureVelocity()
 		{
 			ModelPart &rModelPart = BaseType::GetModelPart();
-<<<<<<< HEAD
-			ProcessInfo &rCurrentProcessInfo = rModelPart.GetProcessInfo();
-=======
 			const ProcessInfo &rCurrentProcessInfo = rModelPart.GetProcessInfo();
->>>>>>> 6332eb38
 			const double timeInterval = rCurrentProcessInfo[DELTA_TIME];
 			unsigned int timeStep = rCurrentProcessInfo[STEP];
 
@@ -1867,32 +1289,19 @@
 		void CalculatePressureAcceleration()
 		{
 			ModelPart &rModelPart = BaseType::GetModelPart();
-<<<<<<< HEAD
-			ProcessInfo &rCurrentProcessInfo = rModelPart.GetProcessInfo();
-=======
 			const ProcessInfo &rCurrentProcessInfo = rModelPart.GetProcessInfo();
->>>>>>> 6332eb38
 			const double timeInterval = rCurrentProcessInfo[DELTA_TIME];
 			unsigned int timeStep = rCurrentProcessInfo[STEP];
 
 			for (ModelPart::NodeIterator i = rModelPart.NodesBegin(); i != rModelPart.NodesEnd(); ++i)
 			{
 				if (timeStep == 1)
-<<<<<<< HEAD
 				{
 					(i)->FastGetSolutionStepValue(PRESSURE_ACCELERATION, 0) = 0;
 					(i)->FastGetSolutionStepValue(PRESSURE_ACCELERATION, 1) = 0;
 				}
 				else
 				{
-=======
-				{
-					(i)->FastGetSolutionStepValue(PRESSURE_ACCELERATION, 0) = 0;
-					(i)->FastGetSolutionStepValue(PRESSURE_ACCELERATION, 1) = 0;
-				}
-				else
-				{
->>>>>>> 6332eb38
 					double &CurrentPressureVelocity = (i)->FastGetSolutionStepValue(PRESSURE_VELOCITY, 0);
 					double &PreviousPressureVelocity = (i)->FastGetSolutionStepValue(PRESSURE_VELOCITY, 1);
 					double &CurrentPressureAcceleration = (i)->FastGetSolutionStepValue(PRESSURE_ACCELERATION, 0);
@@ -1905,8 +1314,6 @@
 		{
 			ModelPart &rModelPart = BaseType::GetModelPart();
 			ProcessInfo &rCurrentProcessInfo = rModelPart.GetProcessInfo();
-<<<<<<< HEAD
-			Vector &BDFcoeffs = rCurrentProcessInfo[BDF_COEFFICIENTS];
 
 			for (ModelPart::NodeIterator i = rModelPart.NodesBegin(); i != rModelPart.NodesEnd(); ++i)
 			{
@@ -1919,7 +1326,7 @@
 
 				if ((i)->IsNot(ISOLATED) && ((i)->IsNot(RIGID) || (i)->Is(SOLID)))
 				{
-					UpdateAccelerations(CurrentAcceleration, CurrentVelocity, PreviousAcceleration, PreviousVelocity, BDFcoeffs);
+					UpdateAccelerations(CurrentAcceleration, CurrentVelocity, PreviousAcceleration, PreviousVelocity);
 				}
 				else if ((i)->Is(RIGID))
 				{
@@ -1953,313 +1360,22 @@
 		inline void UpdateAccelerations(array_1d<double, 3> &CurrentAcceleration,
 										const array_1d<double, 3> &CurrentVelocity,
 										array_1d<double, 3> &PreviousAcceleration,
-										const array_1d<double, 3> &PreviousVelocity,
-										Vector &BDFcoeffs)
-		{
-			/* noalias(PreviousAcceleration)=CurrentAcceleration; */
-			noalias(CurrentAcceleration) = -BDFcoeffs[1] * (CurrentVelocity - PreviousVelocity) - PreviousAcceleration;
-			// std::cout<<"rBDFCoeffs[0] is "<<rBDFCoeffs[0]<<std::endl;//3/(2*delta_t)
-			// std::cout<<"rBDFCoeffs[1] is "<<rBDFCoeffs[1]<<std::endl;//-2/(delta_t)
-			// std::cout<<"rBDFCoeffs[2] is "<<rBDFCoeffs[2]<<std::endl;//1/(2*delta_t)
-=======
-
-			for (ModelPart::NodeIterator i = rModelPart.NodesBegin(); i != rModelPart.NodesEnd(); ++i)
-			{
-
-				array_1d<double, 3> &CurrentVelocity = (i)->FastGetSolutionStepValue(VELOCITY, 0);
-				array_1d<double, 3> &PreviousVelocity = (i)->FastGetSolutionStepValue(VELOCITY, 1);
-
-				array_1d<double, 3> &CurrentAcceleration = (i)->FastGetSolutionStepValue(ACCELERATION, 0);
-				array_1d<double, 3> &PreviousAcceleration = (i)->FastGetSolutionStepValue(ACCELERATION, 1);
-
-				if ((i)->IsNot(ISOLATED) && ((i)->IsNot(RIGID) || (i)->Is(SOLID)))
-				{
-					UpdateAccelerations(CurrentAcceleration, CurrentVelocity, PreviousAcceleration, PreviousVelocity);
-				}
-				else if ((i)->Is(RIGID))
-				{
-					array_1d<double, 3> Zeros(3, 0.0);
-					(i)->FastGetSolutionStepValue(ACCELERATION, 0) = Zeros;
-					(i)->FastGetSolutionStepValue(ACCELERATION, 1) = Zeros;
-				}
-				else
-				{
-					(i)->FastGetSolutionStepValue(NODAL_VOLUME) = 0.0;
-					(i)->FastGetSolutionStepValue(NODAL_VOLUMETRIC_DEF_RATE) = 0.0;
-					(i)->FastGetSolutionStepValue(NODAL_EQUIVALENT_STRAIN_RATE) = 0;
-					(i)->FastGetSolutionStepValue(NODAL_MEAN_MESH_SIZE) = 0.0;
-					(i)->FastGetSolutionStepValue(NODAL_FREESURFACE_AREA) = 0.0;
-					(i)->FastGetSolutionStepValue(PRESSURE, 0) = 0.0;
-					(i)->FastGetSolutionStepValue(PRESSURE, 1) = 0.0;
-					(i)->FastGetSolutionStepValue(PRESSURE_VELOCITY, 0) = 0.0;
-					(i)->FastGetSolutionStepValue(PRESSURE_VELOCITY, 1) = 0.0;
-					(i)->FastGetSolutionStepValue(PRESSURE_ACCELERATION, 0) = 0.0;
-					(i)->FastGetSolutionStepValue(PRESSURE_ACCELERATION, 1) = 0.0;
-					if ((i)->SolutionStepsDataHas(VOLUME_ACCELERATION))
-					{
-						array_1d<double, 3> &VolumeAcceleration = (i)->FastGetSolutionStepValue(VOLUME_ACCELERATION);
-						(i)->FastGetSolutionStepValue(ACCELERATION, 0) = VolumeAcceleration;
-						(i)->FastGetSolutionStepValue(VELOCITY, 0) += VolumeAcceleration * rCurrentProcessInfo[DELTA_TIME];
-					}
-				}
-			}
-		}
-
-		inline void UpdateAccelerations(array_1d<double, 3> &CurrentAcceleration,
-										const array_1d<double, 3> &CurrentVelocity,
-										array_1d<double, 3> &PreviousAcceleration,
 										const array_1d<double, 3> &PreviousVelocity)
 		{
 			ModelPart &rModelPart = BaseType::GetModelPart();
 			ProcessInfo &rCurrentProcessInfo = rModelPart.GetProcessInfo();
 			double Dt = rCurrentProcessInfo[DELTA_TIME];
 			noalias(CurrentAcceleration) = 2.0 * (CurrentVelocity - PreviousVelocity) / Dt - PreviousAcceleration;
->>>>>>> 6332eb38
 		}
 
 		void CalculateDisplacements()
 		{
 			ModelPart &rModelPart = BaseType::GetModelPart();
-<<<<<<< HEAD
-			ProcessInfo &rCurrentProcessInfo = rModelPart.GetProcessInfo();
-=======
 			const ProcessInfo &rCurrentProcessInfo = rModelPart.GetProcessInfo();
->>>>>>> 6332eb38
 			const double TimeStep = rCurrentProcessInfo[DELTA_TIME];
 
 			for (ModelPart::NodeIterator i = rModelPart.NodesBegin(); i != rModelPart.NodesEnd(); ++i)
 			{
-<<<<<<< HEAD
-
-				if ((i)->GetValue(EULERIAN_INLET) == false)
-				{
-					array_1d<double, 3> &CurrentVelocity = (i)->FastGetSolutionStepValue(VELOCITY, 0);
-					array_1d<double, 3> &PreviousVelocity = (i)->FastGetSolutionStepValue(VELOCITY, 1);
-
-					array_1d<double, 3> &CurrentDisplacement = (i)->FastGetSolutionStepValue(DISPLACEMENT, 0);
-					array_1d<double, 3> &PreviousDisplacement = (i)->FastGetSolutionStepValue(DISPLACEMENT, 1);
-
-					/* if( i->IsFixed(DISPLACEMENT_X) == false ) */
-					CurrentDisplacement[0] = 0.5 * TimeStep * (CurrentVelocity[0] + PreviousVelocity[0]) + PreviousDisplacement[0];
-
-					/* if( i->IsFixed(DISPLACEMENT_Y) == false ) */
-					CurrentDisplacement[1] = 0.5 * TimeStep * (CurrentVelocity[1] + PreviousVelocity[1]) + PreviousDisplacement[1];
-
-					/* if( i->IsFixed(DISPLACEMENT_Z) == false ) */
-					CurrentDisplacement[2] = 0.5 * TimeStep * (CurrentVelocity[2] + PreviousVelocity[2]) + PreviousDisplacement[2];
-				}
-			}
-		}
-
-		void CalculateDisplacementsAndResetNodalVariables()
-		{
-			ModelPart &rModelPart = BaseType::GetModelPart();
-			ProcessInfo &rCurrentProcessInfo = rModelPart.GetProcessInfo();
-			const double TimeStep = rCurrentProcessInfo[DELTA_TIME];
-			const unsigned int dimension = rModelPart.ElementsBegin()->GetGeometry().WorkingSpaceDimension();
-			unsigned int sizeStrains = 3 * (dimension - 1);
-
-			// #pragma omp parallel
-			//       {
-			ModelPart::NodeIterator NodesBegin;
-			ModelPart::NodeIterator NodesEnd;
-			OpenMPUtils::PartitionedIterators(rModelPart.Nodes(), NodesBegin, NodesEnd);
-
-			for (ModelPart::NodeIterator i = NodesBegin; i != NodesEnd; ++i)
-			{
-				array_1d<double, 3> &CurrentVelocity = (i)->FastGetSolutionStepValue(VELOCITY, 0);
-				array_1d<double, 3> &PreviousVelocity = (i)->FastGetSolutionStepValue(VELOCITY, 1);
-
-				array_1d<double, 3> &CurrentDisplacement = (i)->FastGetSolutionStepValue(DISPLACEMENT, 0);
-				array_1d<double, 3> &PreviousDisplacement = (i)->FastGetSolutionStepValue(DISPLACEMENT, 1);
-
-				CurrentDisplacement[0] = 0.5 * TimeStep * (CurrentVelocity[0] + PreviousVelocity[0]) + PreviousDisplacement[0];
-				CurrentDisplacement[1] = 0.5 * TimeStep * (CurrentVelocity[1] + PreviousVelocity[1]) + PreviousDisplacement[1];
-				if (dimension == 3)
-				{
-					CurrentDisplacement[2] = 0.5 * TimeStep * (CurrentVelocity[2] + PreviousVelocity[2]) + PreviousDisplacement[2];
-				}
-
-				///// reset Nodal variables //////
-				Vector &rNodalSFDneighbours = i->FastGetSolutionStepValue(NODAL_SFD_NEIGHBOURS);
-				unsigned int sizeSDFNeigh = rNodalSFDneighbours.size();
-				// unsigned int neighbourNodes=i->GetValue(NEIGHBOUR_NODES).size()+1;
-				// unsigned int sizeSDFNeigh=neighbourNodes*dimension;
-
-				i->FastGetSolutionStepValue(NODAL_VOLUME) = 0;
-				i->FastGetSolutionStepValue(NODAL_MEAN_MESH_SIZE) = 0;
-				i->FastGetSolutionStepValue(NODAL_FREESURFACE_AREA) = 0;
-				i->FastGetSolutionStepValue(NODAL_VOLUMETRIC_DEF_RATE) = 0;
-				i->FastGetSolutionStepValue(NODAL_EQUIVALENT_STRAIN_RATE) = 0;
-
-				noalias(rNodalSFDneighbours) = ZeroVector(sizeSDFNeigh);
-
-				Vector &rSpatialDefRate = i->FastGetSolutionStepValue(NODAL_SPATIAL_DEF_RATE);
-				noalias(rSpatialDefRate) = ZeroVector(sizeStrains);
-
-				Matrix &rFgrad = i->FastGetSolutionStepValue(NODAL_DEFORMATION_GRAD);
-				noalias(rFgrad) = ZeroMatrix(dimension, dimension);
-
-				Matrix &rFgradVel = i->FastGetSolutionStepValue(NODAL_DEFORMATION_GRAD_VEL);
-				noalias(rFgradVel) = ZeroMatrix(dimension, dimension);
-			}
-			//  }
-		}
-
-		void UpdatePressureAccelerations()
-		{
-			this->CalculateAccelerations();
-			this->CalculatePressureVelocity();
-			this->CalculatePressureAcceleration();
-		}
-
-		void Clear() override
-		{
-			mpMomentumStrategy->Clear();
-			mpPressureStrategy->Clear();
-		}
-
-		///@}
-		///@name Access
-		///@{
-
-		void SetEchoLevel(int Level) override
-		{
-			BaseType::SetEchoLevel(Level);
-			int StrategyLevel = Level > 0 ? Level - 1 : 0;
-			mpMomentumStrategy->SetEchoLevel(StrategyLevel);
-			mpPressureStrategy->SetEchoLevel(StrategyLevel);
-		}
-
-		///@}
-		///@name Inquiry
-		///@{
-
-		///@}
-		///@name Input and output
-		///@{
-
-		/// Turn back information as a string.
-		std::string Info() const override
-		{
-			std::stringstream buffer;
-			buffer << "NodalTwoStepVPStrategy";
-			return buffer.str();
-		}
-
-		/// Print information about this object.
-		void PrintInfo(std::ostream &rOStream) const override
-		{
-			rOStream << "NodalTwoStepVPStrategy";
-		}
-
-		/// Print object's data.
-		void PrintData(std::ostream &rOStream) const override
-		{
-		}
-
-		///@}
-		///@name Friends
-		///@{
-
-		///@}
-
-	protected:
-		///@name Protected Life Cycle
-		///@{
-
-		///@}
-		///@name Protected static Member Variables
-		///@{
-
-		///@}
-		///@name Protected member Variables
-		///@{
-
-		///@}
-		///@name Protected Operators
-		///@{
-
-		///@}
-		///@name Protected Operations
-		///@{
-
-		/// Calculate the coefficients for time iteration.
-		/**
-     * @param rCurrentProcessInfo ProcessInfo instance from the fluid ModelPart. Must contain DELTA_TIME and BDF_COEFFICIENTS variables.
-     */
-		void SetTimeCoefficients(ProcessInfo &rCurrentProcessInfo)
-		{
-			KRATOS_TRY;
-
-			if (mTimeOrder == 2)
-			{
-				//calculate the BDF coefficients
-				double Dt = rCurrentProcessInfo[DELTA_TIME];
-				double OldDt = rCurrentProcessInfo.GetPreviousTimeStepInfo(1)[DELTA_TIME];
-
-				double Rho = OldDt / Dt;
-				double TimeCoeff = 1.0 / (Dt * Rho * Rho + Dt * Rho);
-
-				Vector &BDFcoeffs = rCurrentProcessInfo[BDF_COEFFICIENTS];
-				BDFcoeffs.resize(3, false);
-
-				BDFcoeffs[0] = TimeCoeff * (Rho * Rho + 2.0 * Rho);		   //coefficient for step n+1 (3/2Dt if Dt is constant)
-				BDFcoeffs[1] = -TimeCoeff * (Rho * Rho + 2.0 * Rho + 1.0); //coefficient for step n (-4/2Dt if Dt is constant)
-				BDFcoeffs[2] = TimeCoeff;								   //coefficient for step n-1 (1/2Dt if Dt is constant)
-			}
-			else if (mTimeOrder == 1)
-			{
-				double Dt = rCurrentProcessInfo[DELTA_TIME];
-				double TimeCoeff = 1.0 / Dt;
-
-				Vector &BDFcoeffs = rCurrentProcessInfo[BDF_COEFFICIENTS];
-				BDFcoeffs.resize(2, false);
-
-				BDFcoeffs[0] = TimeCoeff;  //coefficient for step n+1 (1/Dt)
-				BDFcoeffs[1] = -TimeCoeff; //coefficient for step n (-1/Dt)
-			}
-
-			KRATOS_CATCH("");
-		}
-
-		bool SolveMomentumIteration(unsigned int it, unsigned int maxIt, bool &fixedTimeStep)
-		{
-			ModelPart &rModelPart = BaseType::GetModelPart();
-			int Rank = rModelPart.GetCommunicator().MyPID();
-			bool ConvergedMomentum = false;
-			double NormDv = 0;
-			fixedTimeStep = false;
-			// build momentum system and solve for fractional step velocity increment
-			rModelPart.GetProcessInfo().SetValue(FRACTIONAL_STEP, 1);
-
-			if (it == 0)
-			{
-				mpMomentumStrategy->InitializeSolutionStep();
-				/* this->SetNeighboursVelocityId(); */
-			}
-
-			NormDv = mpMomentumStrategy->Solve();
-
-			if (BaseType::GetEchoLevel() > 1 && Rank == 0)
-				std::cout << "-------------- s o l v e d ! ------------------" << std::endl;
-
-			double DvErrorNorm = 0;
-			ConvergedMomentum = this->CheckVelocityConvergence(NormDv, DvErrorNorm);
-
-			unsigned int iterationForCheck = 3;
-			KRATOS_INFO("TwoStepVPStrategy") << "iteration(" << it << ") Velocity error: " << DvErrorNorm << " velTol: " << mVelocityTolerance << std::endl;
-
-			// Check convergence
-			if (it == maxIt - 1)
-			{
-				std::cout << "         iteration(" << it << ") Final Velocity error: " << DvErrorNorm << " velTol: " << mVelocityTolerance << std::endl;
-				fixedTimeStep = this->FixTimeStepMomentum(DvErrorNorm);
-			}
-			else if (it > iterationForCheck)
-			{
-				fixedTimeStep = this->CheckMomentumConvergence(DvErrorNorm);
-=======
 
 				array_1d<double, 3> &CurrentVelocity = (i)->FastGetSolutionStepValue(VELOCITY, 0);
 				array_1d<double, 3> &PreviousVelocity = (i)->FastGetSolutionStepValue(VELOCITY, 1);
@@ -2603,115 +1719,14 @@
 			else
 			{
 				return false;
->>>>>>> 6332eb38
-			}
-			// 	    ProcessInfo& rCurrentProcessInfo = rModelPart.GetProcessInfo();
-			// double currentTime = rCurrentProcessInfo[TIME];
-			// double tolerance=0.0000000001;
-			// if(currentTime>(0.25-tolerance) && currentTime<(0.25+tolerance)){
-			// 	std::ofstream myfile;
-			//   myfile.open ("velocityConvergenceAt025s.txt",std::ios::app);
-			// 	myfile << it << "\t" << DvErrorNorm << "\n";
-			//   myfile.close();
-			// }
-			// else if(currentTime>(0.5-tolerance) && currentTime<(0.5+tolerance)){
-			// 	std::ofstream myfile;
-			//   myfile.open ("velocityConvergenceAt05s.txt",std::ios::app);
-			// 	myfile << it << "\t" << DvErrorNorm << "\n";
-			//   myfile.close();
-			// }
-			// else if(currentTime>(0.75-tolerance) && currentTime<(0.75+tolerance)){
-			// 	std::ofstream myfile;
-			//   myfile.open ("velocityConvergenceAt075s.txt",std::ios::app);
-			// 	myfile << it << "\t" << DvErrorNorm << "\n";
-			//   myfile.close();
-			// }
-			// else if(currentTime>(1.0-tolerance) && currentTime<(1.0+tolerance)){
-			// 	std::ofstream myfile;
-			//   myfile.open ("velocityConvergenceAt100s.txt",std::ios::app);
-			// 	myfile << it << "\t" << DvErrorNorm << "\n";
-			//   myfile.close();
-			// }
-
-			if (!ConvergedMomentum && BaseType::GetEchoLevel() > 0 && Rank == 0)
-				std::cout << "Momentum equations did not reach the convergence tolerance." << std::endl;
-
-			return ConvergedMomentum;
-		}
-
-<<<<<<< HEAD
-		bool SolveContinuityIteration(unsigned int it, unsigned int maxIt)
-		{
-			ModelPart &rModelPart = BaseType::GetModelPart();
-			int Rank = rModelPart.GetCommunicator().MyPID();
-			bool ConvergedContinuity = false;
-			double NormDp = 0;
-			// 2. Pressure solution
-			rModelPart.GetProcessInfo().SetValue(FRACTIONAL_STEP, 5);
-			if (it == 0)
-			{
-				mpPressureStrategy->InitializeSolutionStep();
-			}
-
-			NormDp = mpPressureStrategy->Solve();
-
-			if (BaseType::GetEchoLevel() > 0 && Rank == 0)
-				std::cout << "The norm of pressure is: " << NormDp << std::endl;
-
-			double DpErrorNorm = 0;
-			ConvergedContinuity = this->CheckPressureConvergence(NormDp, DpErrorNorm);
-
-			// Check convergence
-			if (it == maxIt - 1)
-			{
-				std::cout << "                  iteration(" << it << ") Final Pressure error: " << DpErrorNorm << " presTol: " << mPressureTolerance << std::endl;
-				ConvergedContinuity = this->FixTimeStepContinuity(DpErrorNorm);
-			}
-			else
-			{
-				std::cout << "                             iteration(" << it << ") Pressure error: " << DpErrorNorm << " presTol: " << mPressureTolerance << std::endl;
-			}
-
-			// ProcessInfo& rCurrentProcessInfo = rModelPart.GetProcessInfo();
-			// double currentTime = rCurrentProcessInfo[TIME];
-			// double tolerance=0.0000000001;
-			// if(currentTime>(0.25-tolerance) && currentTime<(0.25+tolerance)){
-			// 	std::ofstream myfile;
-			//   myfile.open ("pressureConvergenceAt025s.txt",std::ios::app);
-			// 	myfile << it << "\t" << DpErrorNorm << "\n";
-			//   myfile.close();
-			// }
-			// else if(currentTime>(0.5-tolerance) && currentTime<(0.5+tolerance)){
-			// 	std::ofstream myfile;
-			//   myfile.open ("pressureConvergenceAt05s.txt",std::ios::app);
-			// 	myfile << it << "\t" << DpErrorNorm << "\n";
-			//   myfile.close();
-			// }
-			// else if(currentTime>(0.75-tolerance) && currentTime<(0.75+tolerance)){
-			// 	std::ofstream myfile;
-			//   myfile.open ("pressureConvergenceAt075s.txt",std::ios::app);
-			// 	myfile << it << "\t" << DpErrorNorm << "\n";
-			//   myfile.close();
-			// }
-			// else if(currentTime>(1.0-tolerance) && currentTime<(1.0+tolerance)){
-			// 	std::ofstream myfile;
-			//   myfile.open ("pressureConvergenceAt100s.txt",std::ios::app);
-			// 	myfile << it << "\t" << DpErrorNorm << "\n";
-			//   myfile.close();
-			// }
-
-			if (!ConvergedContinuity && BaseType::GetEchoLevel() > 0 && Rank == 0)
-				std::cout << "Continuity equation did not reach the convergence tolerance." << std::endl;
-
-			return ConvergedContinuity;
-		}
-
-		bool CheckVelocityConvergence(const double NormDv, double &errorNormDv)
+			}
+		}
+
+		double ComputeVelocityNorm()
 		{
 			ModelPart &rModelPart = BaseType::GetModelPart();
 
 			double NormV = 0.00;
-			errorNormDv = 0;
 
 #pragma omp parallel reduction(+ \
 							   : NormV)
@@ -2732,6 +1747,7 @@
 					}
 				}
 			}
+
 			BaseType::GetModelPart().GetCommunicator().GetDataCommunicator().SumAll(NormV);
 
 			NormV = sqrt(NormV);
@@ -2739,86 +1755,23 @@
 			if (NormV == 0.0)
 				NormV = 1.00;
 
-			errorNormDv = NormDv / NormV;
-
-			if (BaseType::GetEchoLevel() > 0 && rModelPart.GetCommunicator().MyPID() == 0)
-			{
-				std::cout << "The norm of velocity increment is: " << NormDv << std::endl;
-				std::cout << "The norm of velocity is: " << NormV << std::endl;
-				std::cout << "Velocity error: " << errorNormDv << "mVelocityTolerance: " << mVelocityTolerance << std::endl;
-			}
-			/* else{ */
-			/*   std::cout<<"Velocity error: "<< errorNormDv <<" velTol: " << mVelocityTolerance<< std::endl; */
-			/* } */
-
-			if (errorNormDv < mVelocityTolerance)
-			{
-				return true;
-			}
-			else
-			{
-				return false;
-			}
-		}
-
-		void ComputeErrorL2NormCaseImposedG()
-		{
-
-			ModelPart &rModelPart = BaseType::GetModelPart();
-			ProcessInfo &rCurrentProcessInfo = rModelPart.GetProcessInfo();
-			const double currentTime = rCurrentProcessInfo[TIME];
-
-=======
-		double ComputeVelocityNorm()
-		{
-			ModelPart &rModelPart = BaseType::GetModelPart();
-
-			double NormV = 0.00;
+			return NormV;
+		}
+
+		double ComputePressureNorm()
+		{
+			ModelPart &rModelPart = BaseType::GetModelPart();
+
+			double NormP = 0.00;
 
 #pragma omp parallel reduction(+ \
-							   : NormV)
+							   : NormP)
 			{
 				ModelPart::NodeIterator NodeBegin;
 				ModelPart::NodeIterator NodeEnd;
 				OpenMPUtils::PartitionedIterators(rModelPart.Nodes(), NodeBegin, NodeEnd);
 				for (ModelPart::NodeIterator itNode = NodeBegin; itNode != NodeEnd; ++itNode)
 				{
-					const array_1d<double, 3> &Vel = itNode->FastGetSolutionStepValue(VELOCITY);
-
-					double NormVelNode = 0;
-
-					for (unsigned int d = 0; d < 3; ++d)
-					{
-						NormVelNode += Vel[d] * Vel[d];
-						NormV += Vel[d] * Vel[d];
-					}
-				}
-			}
-
-			BaseType::GetModelPart().GetCommunicator().GetDataCommunicator().SumAll(NormV);
-
-			NormV = sqrt(NormV);
-
-			if (NormV == 0.0)
-				NormV = 1.00;
-
-			return NormV;
-		}
-
-		double ComputePressureNorm()
-		{
-			ModelPart &rModelPart = BaseType::GetModelPart();
-
-			double NormP = 0.00;
-
-#pragma omp parallel reduction(+ \
-							   : NormP)
-			{
-				ModelPart::NodeIterator NodeBegin;
-				ModelPart::NodeIterator NodeEnd;
-				OpenMPUtils::PartitionedIterators(rModelPart.Nodes(), NodeBegin, NodeEnd);
-				for (ModelPart::NodeIterator itNode = NodeBegin; itNode != NodeEnd; ++itNode)
-				{
 					const double Pr = itNode->FastGetSolutionStepValue(PRESSURE);
 					NormP += Pr * Pr;
 				}
@@ -2841,7 +1794,6 @@
 			const ProcessInfo &rCurrentProcessInfo = rModelPart.GetProcessInfo();
 			const double currentTime = rCurrentProcessInfo[TIME];
 
->>>>>>> 6332eb38
 			double sumErrorL2Velocity = 0;
 			double sumErrorL2VelocityX = 0;
 			double sumErrorL2VelocityY = 0;
@@ -2942,11 +1894,7 @@
 		{
 
 			ModelPart &rModelPart = BaseType::GetModelPart();
-<<<<<<< HEAD
-			ProcessInfo &rCurrentProcessInfo = rModelPart.GetProcessInfo();
-=======
 			const ProcessInfo &rCurrentProcessInfo = rModelPart.GetProcessInfo();
->>>>>>> 6332eb38
 			const double currentTime = rCurrentProcessInfo[TIME];
 
 			double sumErrorL2VelocityTheta = 0;
@@ -2987,22 +1935,6 @@
 					double computedTauTheta = +(tauXX - tauYY) * sin2alfa / 2.0 - tauXY * cos2alfa;
 					double nodalErrorTauTheta = computedTauTheta - expectedTauTheta;
 					itNode->FastGetSolutionStepValue(NODAL_ERROR_XX) = computedVelocityTheta;
-<<<<<<< HEAD
-					// if(posY>-0.01 && posY<0.01){
-					//  std::cout<<"expectedTauTheta "<<expectedTauTheta<<"   computedTauTheta "<<computedTauTheta <<std::endl;
-					//  std::cout<<"tauXX "<<tauXX<<"   tauYY "<<tauYY<<"   tauXY "<<tauXY <<std::endl;
-					//  std::cout<<"posX  "<<posX <<"   posY  "<<posY <<std::endl;
-					//  std::cout<<"\n  ";
-					// }
-
-					// if(posX>-0.01 && posX<0.01){
-					//  std::cout<<"expectedTauTheta "<<expectedTauTheta<<"   computedTauTheta "<<computedTauTheta <<std::endl;
-					//  std::cout<<"tauXX "<<tauXX<<"   tauYY "<<tauYY<<"   tauXY "<<tauXY <<std::endl;
-					//  std::cout<<"posX  "<<posX <<"   posY  "<<posY <<std::endl;
-					//  std::cout<<"\n  ";
-					// }
-=======
->>>>>>> 6332eb38
 
 					sumErrorL2VelocityTheta += pow(nodalErrorVelocityTheta, 2) * nodalArea;
 					sumErrorL2TauTheta += pow(nodalErrorTauTheta, 2) * nodalArea;
@@ -3052,12 +1984,6 @@
 				std::cout << "         The norm of pressure is: " << NormP << std::endl;
 				std::cout << "         Pressure error: " << errorNormDp << std::endl;
 			}
-<<<<<<< HEAD
-			/* else{ */
-			/*     std::cout<<"         Pressure error: "<<errorNormDp <<" presTol: "<<mPressureTolerance << std::endl; */
-			/* } */
-=======
->>>>>>> 6332eb38
 
 			if (errorNormDp < mPressureTolerance)
 			{
@@ -3212,19 +2138,11 @@
 
 		// Fractional step index.
 		/*  1 : Momentum step (calculate fractional step velocity)
-<<<<<<< HEAD
-      * 2-3 : Unused (reserved for componentwise calculation of frac step velocity)
-      * 4 : Pressure step
-      * 5 : Computation of projections
-      * 6 : End of step velocity
-      */
-=======
 		 * 2-3 : Unused (reserved for componentwise calculation of frac step velocity)
 		 * 4 : Pressure step
 		 * 5 : Computation of projections
 		 * 6 : End of step velocity
 		 */
->>>>>>> 6332eb38
 		//    unsigned int mStepId;
 
 		/// Scheme for the solution of the momentum equation
@@ -3245,13 +2163,10 @@
 		{
 			KRATOS_TRY;
 
-<<<<<<< HEAD
-			mTimeOrder = rSolverConfig.GetTimeOrder();
-
 			// Check that input parameters are reasonable and sufficient.
 			this->Check();
 
-			//ModelPart& rModelPart = this->GetModelPart();
+			// ModelPart& rModelPart = this->GetModelPart();
 
 			mDomainSize = rSolverConfig.GetDomainSize();
 
@@ -3265,7 +2180,6 @@
 			if (HaveVelStrategy)
 			{
 				rSolverConfig.FindTolerance(SolverSettingsType::Velocity, mVelocityTolerance);
-				/* rSolverConfig.FindMaxIter(SolverSettingsType::Velocity,mMaxVelocityIter); */
 			}
 			else
 			{
@@ -3316,76 +2230,7 @@
 	///@name Type Definitions
 	///@{
 
-=======
-			// Check that input parameters are reasonable and sufficient.
-			this->Check();
-
-			// ModelPart& rModelPart = this->GetModelPart();
-
-			mDomainSize = rSolverConfig.GetDomainSize();
-
-			mReformDofSet = rSolverConfig.GetReformDofSet();
-
-			BaseType::SetEchoLevel(rSolverConfig.GetEchoLevel());
-
-			// Initialize strategies for each step
-			bool HaveVelStrategy = rSolverConfig.FindStrategy(SolverSettingsType::Velocity, mpMomentumStrategy);
-
-			if (HaveVelStrategy)
-			{
-				rSolverConfig.FindTolerance(SolverSettingsType::Velocity, mVelocityTolerance);
-			}
-			else
-			{
-				KRATOS_THROW_ERROR(std::runtime_error, "NodalTwoStepVPStrategy error: No Velocity strategy defined in FractionalStepSettings", "");
-			}
-
-			bool HavePressStrategy = rSolverConfig.FindStrategy(SolverSettingsType::Pressure, mpPressureStrategy);
-
-			if (HavePressStrategy)
-			{
-				rSolverConfig.FindTolerance(SolverSettingsType::Pressure, mPressureTolerance);
-				rSolverConfig.FindMaxIter(SolverSettingsType::Pressure, mMaxPressureIter);
-			}
-			else
-			{
-				KRATOS_THROW_ERROR(std::runtime_error, "NodalTwoStepVPStrategy error: No Pressure strategy defined in FractionalStepSettings", "");
-			}
-
-			// Check input parameters
-			this->Check();
-
-			KRATOS_CATCH("");
-		}
-
-		///@}
-		///@name Private  Access
-		///@{
-
-		///@}
-		///@name Private Inquiry
-		///@{
-
-		///@}
-		///@name Un accessible methods
-		///@{
-
-		/// Assignment operator.
-		NodalTwoStepVPStrategy &operator=(NodalTwoStepVPStrategy const &rOther) {}
-
-		/// Copy constructor.
-		NodalTwoStepVPStrategy(NodalTwoStepVPStrategy const &rOther) {}
-
-		///@}
-
-	}; /// Class NodalTwoStepVPStrategy
-
 	///@}
-	///@name Type Definitions
-	///@{
-
->>>>>>> 6332eb38
-	///@}
 
 	///@} // addtogroup
 
