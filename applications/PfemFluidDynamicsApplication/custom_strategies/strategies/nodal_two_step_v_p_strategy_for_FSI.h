--- conflicted
+++ resolved
@@ -216,19 +216,7 @@
 			{
 				maxNonLinearIterations *= 2;
 			}
-<<<<<<< HEAD
-			bool hybridMethod=false;
-			if(hybridMethod==true){
-				if (it == maxNonLinearIterations - 1 || ((continuityConverged && momentumConverged) && it > 0))
-				{
-					this->UpdateElementalStressStrain();
-				}
-			}
-
-			if ((continuityConverged && momentumConverged) && it > 1)
-=======
 			if (currentTime < 10 * timeInterval)
->>>>>>> 2691b8ec
 			{
 				if (BaseType::GetEchoLevel() > 1)
 					std::cout << "within the first 10 time steps, I consider the given iteration number x3" << std::endl;
@@ -260,33 +248,8 @@
 				if (BaseType::GetEchoLevel() > 1 && rModelPart.GetCommunicator().MyPID() == 0)
 					std::cout << "----- > iteration: " << it << std::endl;
 
-<<<<<<< HEAD
-	  void UpdateElementalStressStrain()
-    {
-      ModelPart &rModelPart = BaseType::GetModelPart();
-      ProcessInfo &rCurrentProcessInfo = rModelPart.GetProcessInfo();
-
-#pragma omp parallel
-     {
-      ModelPart::ElementIterator ElemBegin;
-      ModelPart::ElementIterator ElemEnd;
-      OpenMPUtils::PartitionedIterators(rModelPart.Elements(), ElemBegin, ElemEnd);
-       for (ModelPart::ElementIterator itElem = ElemBegin; itElem != ElemEnd; ++itElem)
-       {
-        /* itElem-> InitializeElementStrainStressState(); */
-        itElem->InitializeSolutionStep(rCurrentProcessInfo);
-       }
-     }
-    }
-
-
-
-	void Initialize() override
-	{
-=======
 				if (it == 0)
 				{
->>>>>>> 2691b8ec
 
 					ComputeNodalVolumeAndAssignFlagToElementType(); // it assings NODAL_VOLUME to fluid and SOLID_NODAL_VOLUME to solid. Interface nodes have both
 
