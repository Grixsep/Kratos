--- conflicted
+++ resolved
@@ -140,15 +140,12 @@
     KRATOS_REGISTER_VARIABLE(ISOLATED_NODE);
     KRATOS_REGISTER_VARIABLE(NODAL_H_WALL);
 
-<<<<<<< HEAD
+    KRATOS_REGISTER_VARIABLE(MECHANICAL_DISSIPATION);
+
+    //Papanastasiou variables
     KRATOS_REGISTER_VARIABLE(EULERIAN_INLET);
 
     // Papanastasiou variables
-=======
-    KRATOS_REGISTER_VARIABLE(MECHANICAL_DISSIPATION);
-
-    //Papanastasiou variables
->>>>>>> 51886c0b
     KRATOS_REGISTER_VARIABLE(YIELDED);
     KRATOS_REGISTER_VARIABLE(FLOW_INDEX);
     KRATOS_REGISTER_VARIABLE(YIELD_SHEAR);
