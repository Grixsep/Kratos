--- conflicted
+++ resolved
@@ -68,20 +68,6 @@
 
         self.problem_path = os.getcwd()
         self.problem_name = parameters["problem_data"]["problem_name"].GetString()
-                
-                        #print model_part and properties
-        if (self.echo_level>-1):
-            for properties in self.main_model_part.Properties:
-                self.KratosPrintInfo(properties)
-
-        self.AddPfemVariables()
-
-        if parameters["solver_settings"].Has("constitutive_laws_list"):
-            self.constitutive_laws_names     = parameters["solver_settings"]["constitutive_laws_list"]
-            self.AddMaterialVariables()
-        #else:
-        #    self.AddAllMaterialVariables()
-
 
                         #print model_part and properties
         if (self.echo_level>-1):
@@ -365,11 +351,7 @@
             self.main_model_part.AddNodalSolutionStepVariable(KratosMultiphysics.BULK_MODULUS)
         if not self.main_model_part.HasNodalSolutionStepVariable(KratosMultiphysics.DYNAMIC_VISCOSITY):
             self.main_model_part.AddNodalSolutionStepVariable(KratosMultiphysics.DYNAMIC_VISCOSITY)
-<<<<<<< HEAD
-        
-=======
-
->>>>>>> 77633dd7
+
         for i in range(self.constitutive_laws_names.size()):
             if (self.constitutive_laws_names[i].GetString()=="FrictionalViscoplastic2DLaw" or self.constitutive_laws_names[i].GetString()=="FrictionalViscoplastic3DLaw"):
                 if not self.main_model_part.HasNodalSolutionStepVariable(KratosMultiphysics.INTERNAL_FRICTION_ANGLE):
@@ -429,11 +411,7 @@
         if not self.main_model_part.HasNodalSolutionStepVariable(KratosMultiphysics.BULK_MODULUS):
             self.main_model_part.AddNodalSolutionStepVariable(KratosMultiphysics.BULK_MODULUS)
         if not self.main_model_part.HasNodalSolutionStepVariable(KratosMultiphysics.DYNAMIC_VISCOSITY):
-<<<<<<< HEAD
-            self.main_model_part.AddNodalSolutionStepVariable(KratosMultiphysics.DYNAMIC_VISCOSITY)        
-=======
             self.main_model_part.AddNodalSolutionStepVariable(KratosMultiphysics.DYNAMIC_VISCOSITY)
->>>>>>> 77633dd7
         if not self.main_model_part.HasNodalSolutionStepVariable(KratosMultiphysics.INTERNAL_FRICTION_ANGLE):
             self.main_model_part.AddNodalSolutionStepVariable(KratosMultiphysics.INTERNAL_FRICTION_ANGLE)
         if not self.main_model_part.HasNodalSolutionStepVariable(KratosPfemFluid.COHESION):
@@ -469,15 +447,9 @@
         if not self.main_model_part.HasNodalSolutionStepVariable(KratosPfemFluid.ALPHA_PARAMETER):
             self.main_model_part.AddNodalSolutionStepVariable(KratosPfemFluid.ALPHA_PARAMETER)
 
-<<<<<<< HEAD
-                    
+
     def AddPfemVariables(self):
-        
-=======
-
-    def AddPfemVariables(self):
-
->>>>>>> 77633dd7
+
         if not self.main_model_part.HasNodalSolutionStepVariable(KratosMultiphysics.MESH_VELOCITY):
             self.main_model_part.AddNodalSolutionStepVariable(KratosMultiphysics.MESH_VELOCITY)
 
@@ -520,11 +492,6 @@
         if not self.main_model_part.HasNodalSolutionStepVariable(KratosDelaunay.PROPERTY_ID):
             self.main_model_part.AddNodalSolutionStepVariable(KratosDelaunay.PROPERTY_ID)
 
-<<<<<<< HEAD
-        if not self.main_model_part.HasNodalSolutionStepVariable(KratosPfemFluid.THETA_MOMENTUM):
-            self.main_model_part.AddNodalSolutionStepVariable(KratosPfemFluid.THETA_MOMENTUM)
-=======
->>>>>>> 77633dd7
 
 
 if __name__ == "__main__":
