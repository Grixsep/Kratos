--- conflicted
+++ resolved
@@ -405,10 +405,6 @@
         self.main_model_part.AddNodalSolutionStepVariable(KratosMultiphysics.NODAL_H)
         self.main_model_part.AddNodalSolutionStepVariable(KratosDelaunay.SHRINK_FACTOR)
         self.main_model_part.AddNodalSolutionStepVariable(KratosDelaunay.PROPERTY_ID)
-<<<<<<< HEAD
-        self.main_model_part.AddNodalSolutionStepVariable(KratosMultiphysics.DISTANCE)
-=======
->>>>>>> 0fb273ca
 
 
 if __name__ == "__main__":
