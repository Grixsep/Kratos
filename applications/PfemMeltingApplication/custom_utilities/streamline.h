--- conflicted
+++ resolved
@@ -158,11 +158,7 @@
 void RungeKutta4ElementbasedSI(ModelPart& rModelPart, unsigned int substeps)
     {
 	double dt = rModelPart.GetProcessInfo()[DELTA_TIME];
-<<<<<<< HEAD
         dt *=0.5; 
-=======
-        //dt *=0.5;
->>>>>>> df01f0c9
 	BinBasedFastPointLocator<TDim> SearchStructure(rModelPart);
 	SearchStructure.UpdateSearchDatabase();
 
@@ -277,11 +273,7 @@
 	       if(iparticle->FastGetSolutionStepValue(IS_STRUCTURE) == 0.0)
 		{
 
-<<<<<<< HEAD
 		is_found1=false;	
-=======
-		//is_found1=false;
->>>>>>> df01f0c9
 		if(is_found1==true)
 			if(is_found2==true)
 				if(is_found3==true)
