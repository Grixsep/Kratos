--- conflicted
+++ resolved
@@ -185,17 +185,10 @@
                if ( i->HasDofFor(WATER_PRESSURE) ) {
                   const double& PreviousWaterPressure    = (i)->FastGetSolutionStepValue(WATER_PRESSURE, 1);
                   const double& PreviousWaterPressureVelocity    = (i)->FastGetSolutionStepValue(WATER_PRESSURE_VELOCITY, 1);
-<<<<<<< HEAD
-                  const double& PreviousWaterPressureAcceleration    = (i)->FastGetSolutionStepValue(WATER_PRESSURE_ACCELERATIONN, 1);
-                  double& CurrentWaterPressure     = (i)->FastGetSolutionStepValue(WATER_PRESSURE);
-                  double& CurrentWaterPressureVelocity     = (i)->FastGetSolutionStepValue(WATER_PRESSURE_VELOCITY);
-                  double& CurrentWaterPressureAcceleration     = (i)->FastGetSolutionStepValue(WATER_PRESSURE_ACCELERATIONN);
-=======
                   const double& PreviousWaterPressureAcceleration    = (i)->FastGetSolutionStepValue(WATER_PRESSURE_ACCELERATION, 1);
                   double& CurrentWaterPressure     = (i)->FastGetSolutionStepValue(WATER_PRESSURE);
                   double& CurrentWaterPressureVelocity     = (i)->FastGetSolutionStepValue(WATER_PRESSURE_VELOCITY);
                   double& CurrentWaterPressureAcceleration     = (i)->FastGetSolutionStepValue(WATER_PRESSURE_ACCELERATION);
->>>>>>> 7f974226
 
                   double DeltaWaterPressure = CurrentWaterPressure - PreviousWaterPressure;
                   UpdateVelocityScalar     ( CurrentWaterPressureVelocity, DeltaWaterPressure, PreviousWaterPressureVelocity, PreviousWaterPressureAcceleration);
@@ -389,17 +382,10 @@
                {
                   const double& PreviousWaterPressure    = (i)->FastGetSolutionStepValue(WATER_PRESSURE, 1);
                   const double& PreviousWaterPressureVelocity    = (i)->FastGetSolutionStepValue(WATER_PRESSURE_VELOCITY, 1);
-<<<<<<< HEAD
-                  const double& PreviousWaterPressureAcceleration    = (i)->FastGetSolutionStepValue(WATER_PRESSURE_ACCELERATIONN, 1);
-                  double& CurrentWaterPressure     = (i)->FastGetSolutionStepValue(WATER_PRESSURE);
-                  double& CurrentWaterPressureVelocity     = (i)->FastGetSolutionStepValue(WATER_PRESSURE_VELOCITY);
-                  double& CurrentWaterPressureAcceleration     = (i)->FastGetSolutionStepValue(WATER_PRESSURE_ACCELERATIONN);
-=======
                   const double& PreviousWaterPressureAcceleration    = (i)->FastGetSolutionStepValue(WATER_PRESSURE_ACCELERATION, 1);
                   double& CurrentWaterPressure     = (i)->FastGetSolutionStepValue(WATER_PRESSURE);
                   double& CurrentWaterPressureVelocity     = (i)->FastGetSolutionStepValue(WATER_PRESSURE_VELOCITY);
                   double& CurrentWaterPressureAcceleration     = (i)->FastGetSolutionStepValue(WATER_PRESSURE_ACCELERATION);
->>>>>>> 7f974226
 
                   double DeltaWaterPressure = CurrentWaterPressure - PreviousWaterPressure;
 
