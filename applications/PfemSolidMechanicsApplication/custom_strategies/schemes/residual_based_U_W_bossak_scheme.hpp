//
//   Project Name:        KratosSolidMechanicsApplication $
//   Created by:          $Author:                 PNavas $
//   Last modified by:    $Co-Author:           LMonforte $
//   Date:                $Date:             October 2017 $
//   Revision:            $Revision:                 -0.1 $
//
//

#if !defined(KRATOS_RESIDUAL_U_W_BASED_BOSSAK_SCHEME )
#define  KRATOS_RESIDUAL_U_W_BASED_BOSSAK_SCHEME

/* System includes */

/* External includes */
#include "boost/smart_ptr.hpp"

/* Project includes */
#include "custom_strategies/schemes/residual_based_bossak_scheme.hpp"

#include "includes/define.h"
#include "includes/model_part.h"
#include "solving_strategies/schemes/scheme.h"
#include "includes/variables.h"
#include "containers/array_1d.h"
#include "includes/element.h"
#include "pfem_solid_mechanics_application_variables.h"

namespace Kratos
{
   /**@name Kratos Globals */
   /*@{ */
   /*@} */
   /**@name Type Definitions */
   /*@{ */
   /*@} */
   /**@name  Enum's */
   /*@{ */
   /*@} */
   /**@name  Functions */
   /*@{ */
   /*@} */
   /**@name Kratos Classes */
   /*@{ */
   /*@} */

   template<class TSparseSpace,  class TDenseSpace >
      class ResidualBasedUWBossakScheme: public ResidualBasedBossakScheme<TSparseSpace,TDenseSpace>
   {

      public:


         /**@name Type Definitions */

         /*@{ */
         KRATOS_CLASS_POINTER_DEFINITION( ResidualBasedUWBossakScheme );

         typedef Scheme<TSparseSpace,TDenseSpace>                      BaseType;

         typedef typename BaseType::TDataType                         TDataType;

         typedef typename BaseType::DofsArrayType                 DofsArrayType;

         typedef typename Element::DofsVectorType                DofsVectorType;

         typedef typename BaseType::TSystemMatrixType         TSystemMatrixType;

         typedef typename BaseType::TSystemVectorType         TSystemVectorType;

         typedef typename BaseType::LocalSystemVectorType LocalSystemVectorType;

         typedef typename BaseType::LocalSystemMatrixType LocalSystemMatrixType;

         typedef ModelPart::ElementsContainerType             ElementsArrayType;

         typedef ModelPart::ConditionsContainerType         ConditionsArrayType;

         typedef typename BaseType::Pointer                     BaseTypePointer;

         /*@} */

         /**
          * Constructor.
          * The bossak method
          */
         ResidualBasedUWBossakScheme(double rAlpham=0,double rDynamic=1)
            :ResidualBasedBossakScheme<TSparseSpace,TDenseSpace>(rAlpham, rDynamic)
         {
         }

         ResidualBasedUWBossakScheme(double rAlpham, double rDynamic,double rAlphaf)
            :ResidualBasedBossakScheme<TSparseSpace,TDenseSpace>(rAlpham, rDynamic)
         {
            KRATOS_TRY

            this->mAlpha.f = rAlphaf;
            this->mAlpha.m = rAlpham;

            this->mNewmark.beta= (1.0+this->mAlpha.f-this->mAlpha.m)*(1.0+this->mAlpha.f-this->mAlpha.m)*0.25;
            this->mNewmark.gamma= 0.5+this->mAlpha.f-this->mAlpha.m;

            this->mNewmark.static_dynamic= rDynamic;

            KRATOS_CATCH("")
         }

         ResidualBasedUWBossakScheme(double rAlpham, double rDynamic, double rAlphaf,double rBeta,double rGamma)
            :ResidualBasedBossakScheme<TSparseSpace,TDenseSpace>(rAlpham, rDynamic)
         {
            KRATOS_TRY

            this->mAlpha.f = rAlphaf;
            this->mAlpha.m = rAlpham;

            this->mNewmark.beta  = rBeta;
            this->mNewmark.gamma = rGamma;

            this->mNewmark.static_dynamic= rDynamic;

            KRATOS_CATCH("")
         }
         /** Copy Constructor.
          */
         ResidualBasedUWBossakScheme(ResidualBasedUWBossakScheme& rOther)
            :ResidualBasedBossakScheme<TSparseSpace,TDenseSpace>(rOther)
         {
         }


         /** Destructor.
          */
         virtual ~ResidualBasedUWBossakScheme
            () {}

         /*@} */
         /**@name Operators
          */
         /*@{ */


         /**
          * Clone 
          */
         virtual BaseTypePointer Clone()
         {
            return BaseTypePointer( new ResidualBasedUWBossakScheme(*this) );
         }



         //***************************************************************************
         //***************************************************************************

         /**
          * Performing the update of the solution
          * Incremental update within newton iteration. It updates the state variables at the end of the time step: u_{n+1}^{k+1}= u_{n+1}^{k}+ \Delta u
          * @param r_model_part
          * @param rDofSet set of all primary variables
          * @param A	LHS matrix
          * @param Dx incremental update of primary variables
          * @param b RHS Vector
          */
         void Update(
               ModelPart& r_model_part,
               DofsArrayType& rDofSet,
               TSystemMatrixType& A,
               TSystemVectorType& Dx,
               TSystemVectorType& b )
         {
            KRATOS_TRY

      //std::cout << " Update " << std::endl;
      //update of displacement (by DOF)
      for (typename DofsArrayType::iterator i_dof = rDofSet.begin(); i_dof != rDofSet.end(); ++i_dof)
      {
         if (i_dof->IsFree() )
         {
            i_dof->GetSolutionStepValue() += Dx[i_dof->EquationId()];
         }
      }

            //updating time derivatives (nodally for efficiency)
            array_1d<double, 3 > DeltaDisplacement;
            array_1d<double, 3 > DeltaWaterDisplacement;
            for (ModelPart::NodeIterator i = r_model_part.NodesBegin();
                  i != r_model_part.NodesEnd(); ++i)
            {

               noalias(DeltaDisplacement) = (i)->FastGetSolutionStepValue(DISPLACEMENT) - (i)->FastGetSolutionStepValue(DISPLACEMENT, 1);


               array_1d<double, 3 > & CurrentVelocity      = (i)->FastGetSolutionStepValue(VELOCITY, 0);
               array_1d<double, 3 > & PreviousVelocity     = (i)->FastGetSolutionStepValue(VELOCITY, 1);

               array_1d<double, 3 > & CurrentAcceleration  = (i)->FastGetSolutionStepValue(ACCELERATION, 0);
               array_1d<double, 3 > & PreviousAcceleration = (i)->FastGetSolutionStepValue(ACCELERATION, 1);

               this->UpdateVelocity     (CurrentVelocity, DeltaDisplacement, PreviousVelocity, PreviousAcceleration);

               this->UpdateAcceleration (CurrentAcceleration, DeltaDisplacement, PreviousVelocity, PreviousAcceleration);

               noalias(DeltaWaterDisplacement) = (i)->FastGetSolutionStepValue(WATER_DISPLACEMENT) - (i)->FastGetSolutionStepValue(WATER_DISPLACEMENT, 1);

               array_1d<double, 3 > & CurrentWaterVelocity      = (i)->FastGetSolutionStepValue(WATER_VELOCITY, 0);
               array_1d<double, 3 > & PreviousWaterVelocity     = (i)->FastGetSolutionStepValue(WATER_VELOCITY, 1);

               array_1d<double, 3 > & CurrentWaterAcceleration  = (i)->FastGetSolutionStepValue(WATER_ACCELERATION, 0);
               array_1d<double, 3 > & PreviousWaterAcceleration = (i)->FastGetSolutionStepValue(WATER_ACCELERATION, 1);

               this->UpdateVelocity     (CurrentWaterVelocity, DeltaWaterDisplacement, PreviousWaterVelocity, PreviousWaterAcceleration);

               this->UpdateAcceleration (CurrentWaterAcceleration, DeltaWaterDisplacement, PreviousWaterVelocity, PreviousWaterAcceleration);

               if ( i->HasDofFor(WATER_PRESSURE) ) {
                  const double& PreviousWaterPressure    = (i)->FastGetSolutionStepValue(WATER_PRESSURE, 1);
                  const double& PreviousWaterPressureVelocity    = (i)->FastGetSolutionStepValue(WATER_PRESSURE_VELOCITY, 1);
<<<<<<< HEAD
                  const double& PreviousWaterPressureAcceleration    = (i)->FastGetSolutionStepValue(WATER_PRESSURE_ACCELERATIONN, 1);
                  double& CurrentWaterPressure     = (i)->FastGetSolutionStepValue(WATER_PRESSURE);
                  double& CurrentWaterPressureVelocity     = (i)->FastGetSolutionStepValue(WATER_PRESSURE_VELOCITY);
                  double& CurrentWaterPressureAcceleration     = (i)->FastGetSolutionStepValue(WATER_PRESSURE_ACCELERATIONN);
=======
                  const double& PreviousWaterPressureAcceleration    = (i)->FastGetSolutionStepValue(WATER_PRESSURE_ACCELERATION, 1);
                  double& CurrentWaterPressure     = (i)->FastGetSolutionStepValue(WATER_PRESSURE);
                  double& CurrentWaterPressureVelocity     = (i)->FastGetSolutionStepValue(WATER_PRESSURE_VELOCITY);
                  double& CurrentWaterPressureAcceleration     = (i)->FastGetSolutionStepValue(WATER_PRESSURE_ACCELERATION);
>>>>>>> 36056a59

                  double DeltaWaterPressure = CurrentWaterPressure - PreviousWaterPressure;
                  UpdateVelocityScalar     ( CurrentWaterPressureVelocity, DeltaWaterPressure, PreviousWaterPressureVelocity, PreviousWaterPressureAcceleration);
                  UpdateAccelerationScalar ( CurrentWaterPressureAcceleration, DeltaWaterPressure, PreviousWaterPressureVelocity, PreviousWaterPressureAcceleration);
               }
            }

            KRATOS_CATCH( "" )
         }


         //***************************************************************************
         //***************************************************************************

         //predicts the solution for the current step:
         // x = xold + vold * Dt

         void Predict(
               ModelPart& r_model_part,
               DofsArrayType& rDofSet,
               TSystemMatrixType& A,
               TSystemVectorType& Dx,
               TSystemVectorType& b
               )
         {

            KRATOS_TRY

      //std::cout << " Prediction " << std::endl;
      const double DeltaTime = r_model_part.GetProcessInfo()[DELTA_TIME];

            array_1d<double, 3 > DeltaDisplacement;


            for (ModelPart::NodeIterator i = r_model_part.NodesBegin();
                  i != r_model_part.NodesEnd(); ++i)
            {
               //predicting displacement = PreviousDisplacement + PreviousVelocity * DeltaTime;
               //ATTENTION::: the prediction is performed only on free nodes

               const array_1d<double, 3 > & PreviousAcceleration = (i)->FastGetSolutionStepValue(ACCELERATION, 1);
               const array_1d<double, 3 > & PreviousVelocity     = (i)->FastGetSolutionStepValue(VELOCITY,     1);
               const array_1d<double, 3 > & PreviousDisplacement = (i)->FastGetSolutionStepValue(DISPLACEMENT, 1);
               array_1d<double, 3 > & CurrentAcceleration        = (i)->FastGetSolutionStepValue(ACCELERATION, 0);
               array_1d<double, 3 > & CurrentVelocity            = (i)->FastGetSolutionStepValue(VELOCITY,     0);
               array_1d<double, 3 > & CurrentDisplacement  = (i)->FastGetSolutionStepValue(DISPLACEMENT);


               if (i->pGetDof(ACCELERATION_X)->IsFixed() )
               {
                  CurrentDisplacement[0] = PreviousDisplacement[0] + DeltaTime * PreviousVelocity[0] + std::pow(DeltaTime, 2) * ( 0.5 * (1.0 -  2.0 * this->mNewmark.beta) * PreviousAcceleration[0] + this->mNewmark.beta * CurrentAcceleration[0]);
               }
               else if (i->pGetDof(VELOCITY_X)->IsFixed() )
               {
                  CurrentDisplacement[0] = PreviousDisplacement[0] + 0.5 * DeltaTime * (PreviousVelocity[0] + CurrentVelocity[0]) + 0.5 * std::pow(DeltaTime, 2) * PreviousAcceleration[0];
<<<<<<< HEAD
               }
               else if (i->pGetDof(DISPLACEMENT_X)->IsFixed() == false)
               {
                  //CurrentDisplacement[0] = PreviousDisplacement[0] + DeltaTime * PreviousVelocity[0] + 0.5 * std::pow(DeltaTime, 2) * PreviousAcceleration[0];
=======
>>>>>>> 36056a59
               }
               else if (i->pGetDof(DISPLACEMENT_X)->IsFixed() == false)
               {
                  //CurrentDisplacement[0] = PreviousDisplacement[0] + DeltaTime * PreviousVelocity[0] + 0.5 * std::pow(DeltaTime, 2) * PreviousAcceleration[0];
               }


<<<<<<< HEAD

=======
>>>>>>> 36056a59
               if (i->pGetDof(ACCELERATION_Y)->IsFixed() )
               {
                  CurrentDisplacement[1] = PreviousDisplacement[1] + DeltaTime * PreviousVelocity[1] + std::pow(DeltaTime, 2) * ( 0.5 * (1.0 -  2.0 * this->mNewmark.beta) * PreviousAcceleration[1] + this->mNewmark.beta * CurrentAcceleration[1]);
               }
               else if (i->pGetDof(VELOCITY_Y)->IsFixed() )
               {
                  CurrentDisplacement[1] = PreviousDisplacement[1] + 0.5 * DeltaTime * (PreviousVelocity[1] + CurrentVelocity[1]) + 0.5 * std::pow(DeltaTime, 2) * PreviousAcceleration[1] ;
               }
               else if (i->pGetDof(DISPLACEMENT_Y)->IsFixed() == false )
               {
                  //CurrentDisplacement[1] = PreviousDisplacement[1] + DeltaTime * PreviousVelocity[1] + 0.5 * std::pow(DeltaTime, 2) * PreviousAcceleration[1];
               }

               // For 3D cases
               if (i->HasDofFor(DISPLACEMENT_Z))
               {
                  if (i->pGetDof(ACCELERATION_Z)->IsFixed() )
<<<<<<< HEAD
                  {
                     CurrentDisplacement[2] = PreviousDisplacement[2] + DeltaTime * PreviousVelocity[2] + std::pow(DeltaTime, 2) * ( 0.5 * (1.0 -  2.0 * this->mNewmark.beta) * PreviousAcceleration[2] + this->mNewmark.beta * CurrentAcceleration[2]);
                  }
                  else if (i->pGetDof(VELOCITY_Z)->IsFixed() )
                  {
                     CurrentDisplacement[2] = PreviousDisplacement[2] + 0.5 * DeltaTime * (PreviousVelocity[2] + CurrentVelocity[2]) + 0.5 * std::pow(DeltaTime, 2) * PreviousAcceleration[2] ;
                  }
                  else if (i->pGetDof(DISPLACEMENT_Z)->IsFixed() == false)
                  {
=======
                  {
                     CurrentDisplacement[2] = PreviousDisplacement[2] + DeltaTime * PreviousVelocity[2] + std::pow(DeltaTime, 2) * ( 0.5 * (1.0 -  2.0 * this->mNewmark.beta) * PreviousAcceleration[2] + this->mNewmark.beta * CurrentAcceleration[2]);
                  }
                  else if (i->pGetDof(VELOCITY_Z)->IsFixed() )
                  {
                     CurrentDisplacement[2] = PreviousDisplacement[2] + 0.5 * DeltaTime * (PreviousVelocity[2] + CurrentVelocity[2]) + 0.5 * std::pow(DeltaTime, 2) * PreviousAcceleration[2] ;
                  }
                  else if (i->pGetDof(DISPLACEMENT_Z)->IsFixed() == false)
                  {
>>>>>>> 36056a59
                     //CurrentDisplacement[2] = PreviousDisplacement[2] + DeltaTime * PreviousVelocity[2] + 0.5 * std::pow(DeltaTime, 2) * PreviousAcceleration[2];
                  }
               }


               if (i->HasDofFor(PRESSURE))
               {
                  double& PreviousPressure    = (i)->FastGetSolutionStepValue(PRESSURE, 1);
                  double& CurrentPressure     = (i)->FastGetSolutionStepValue(PRESSURE);

                  if ((i->pGetDof(PRESSURE))->IsFixed() == false)
                     CurrentPressure = PreviousPressure;

                  //std::cout<<" PressureCur [1] "<<CurrentPressure<<" PressurePre [1] "<<PreviousPressure<<" ID "<<i->Id()<<std::endl;
               }

               if (i->HasDofFor(JACOBIAN))
               {
                  double& PreviousJacobian    = (i)->FastGetSolutionStepValue(JACOBIAN, 1);
                  double& CurrentJacobian    = (i)->FastGetSolutionStepValue(JACOBIAN);

                  if ((i->pGetDof(JACOBIAN))->IsFixed() == false)
                     CurrentJacobian = PreviousJacobian;

               }


               //updating time derivatives ::: please note that displacements and its time derivatives
               //can not be consistently fixed separately

               noalias(DeltaDisplacement) = CurrentDisplacement - PreviousDisplacement;

               this->UpdateVelocity     (CurrentVelocity, DeltaDisplacement, PreviousVelocity, PreviousAcceleration);

               this->UpdateAcceleration (CurrentAcceleration, DeltaDisplacement, PreviousVelocity, PreviousAcceleration);

            }

            // the same but now with the water relative displacement to the soil
            array_1d<double, 3 > DeltaWaterDisplacement;


            for (ModelPart::NodeIterator i = r_model_part.NodesBegin();
                  i != r_model_part.NodesEnd(); ++i)
            {
               //predicting displacement = PreviousDisplacement + PreviousVelocity * DeltaTime;
               //ATTENTION::: the prediction is performed only on free nodes

               array_1d<double, 3 > & PreviousWaterVelocity     = (i)->FastGetSolutionStepValue(WATER_VELOCITY, 1);
               array_1d<double, 3 > & PreviousWaterDisplacement = (i)->FastGetSolutionStepValue(WATER_DISPLACEMENT, 1);
               array_1d<double, 3 > & CurrentWaterDisplacement  = (i)->FastGetSolutionStepValue(WATER_DISPLACEMENT);


               array_1d<double, 3 > & PreviousWaterAcceleration  = (i)->FastGetSolutionStepValue(WATER_ACCELERATION, 1);
               array_1d<double, 3 > & CurrentWaterVelocity       = (i)->FastGetSolutionStepValue(WATER_VELOCITY);
               array_1d<double, 3 > & CurrentWaterAcceleration   = (i)->FastGetSolutionStepValue(WATER_ACCELERATION);

               if (i->pGetDof(WATER_ACCELERATION_X)->IsFixed() )
               {               noalias(DeltaWaterDisplacement) = CurrentWaterDisplacement - PreviousWaterDisplacement;
                  CurrentWaterDisplacement[0] = PreviousWaterDisplacement[0] + DeltaTime * PreviousWaterVelocity[0] + std::pow(DeltaTime, 2) * ( 0.5 * (1.0 -  2.0 * this->mNewmark.beta) * PreviousWaterAcceleration[0] + this->mNewmark.beta * CurrentWaterAcceleration[0]);
               }
               else if (i->pGetDof(WATER_VELOCITY_X)->IsFixed() )
               {
                  CurrentWaterDisplacement[0] = PreviousWaterDisplacement[0] + 0.5 * DeltaTime * (PreviousWaterVelocity[0] + CurrentWaterVelocity[0]) + 0.5 * std::pow(DeltaTime, 2) * PreviousWaterAcceleration[0];
               }
               else if (i->pGetDof(WATER_DISPLACEMENT_X)->IsFixed() == false)
               {
                  //CurrentWaterDisplacement[0] = PreviousWaterDisplacement[0] + DeltaTime * PreviousWaterVelocity[0] + 0.5 * std::pow(DeltaTime, 2) * PreviousWaterAcceleration[0];
               }


               if (i->pGetDof(WATER_ACCELERATION_Y)->IsFixed() )
               {
                  CurrentWaterDisplacement[1] = PreviousWaterDisplacement[1] + DeltaTime * PreviousWaterVelocity[1] + std::pow(DeltaTime, 2) * ( 0.5 * (1.0 -  2.0 * this->mNewmark.beta) * PreviousWaterAcceleration[1] + this->mNewmark.beta * CurrentWaterAcceleration[1]);
               }
               else if (i->pGetDof(WATER_VELOCITY_Y)->IsFixed() )
               {
                  CurrentWaterDisplacement[1] = PreviousWaterDisplacement[1] + 0.5 * DeltaTime * (PreviousWaterVelocity[1] + CurrentWaterVelocity[1]) + 0.5 * std::pow(DeltaTime, 2) * PreviousWaterAcceleration[1] ;
               }
               else if (i->pGetDof(WATER_DISPLACEMENT_Y)->IsFixed() == false)
               {
                  //CurrentWaterDisplacement[1] = PreviousWaterDisplacement[1] + DeltaTime * PreviousWaterVelocity[1] + 0.5 * std::pow(DeltaTime, 2) * PreviousWaterAcceleration[1];
               }

               // For 3D cases
               if (i->HasDofFor(WATER_DISPLACEMENT_Z))
               {
                  if (i->pGetDof(WATER_ACCELERATION_Z)->IsFixed() )
                  {
                     CurrentWaterDisplacement[2] = PreviousWaterDisplacement[2] + DeltaTime * PreviousWaterVelocity[2] + std::pow(DeltaTime, 2) * ( 0.5 * (1.0 -  2.0 * this->mNewmark.beta) * PreviousWaterAcceleration[2] + this->mNewmark.beta * CurrentWaterAcceleration[2]);
                  }
                  else if (i->pGetDof(WATER_VELOCITY_Z)->IsFixed() )
                  {
                     CurrentWaterDisplacement[2] = PreviousWaterDisplacement[2] + 0.5 * DeltaTime * (PreviousWaterVelocity[2] + CurrentWaterVelocity[2]) + 0.5 * std::pow(DeltaTime, 2) * PreviousWaterAcceleration[2] ;
                  }
                  else if (i->pGetDof(WATER_DISPLACEMENT_Z)->IsFixed() == false)
                  {
                     //CurrentWaterDisplacement[2] = PreviousWaterDisplacement[2] + DeltaTime * PreviousWaterVelocity[2] + 0.5 * std::pow(DeltaTime, 2) * PreviousWaterAcceleration[2];
                  }
               }

               if (i->HasDofFor(WATER_PRESSURE))
               {
                  const double& PreviousWaterPressure    = (i)->FastGetSolutionStepValue(WATER_PRESSURE, 1);
                  const double& PreviousWaterPressureVelocity    = (i)->FastGetSolutionStepValue(WATER_PRESSURE_VELOCITY, 1);
<<<<<<< HEAD
                  const double& PreviousWaterPressureAcceleration    = (i)->FastGetSolutionStepValue(WATER_PRESSURE_ACCELERATIONN, 1);
                  double& CurrentWaterPressure     = (i)->FastGetSolutionStepValue(WATER_PRESSURE);
                  double& CurrentWaterPressureVelocity     = (i)->FastGetSolutionStepValue(WATER_PRESSURE_VELOCITY);
                  double& CurrentWaterPressureAcceleration     = (i)->FastGetSolutionStepValue(WATER_PRESSURE_ACCELERATIONN);
=======
                  const double& PreviousWaterPressureAcceleration    = (i)->FastGetSolutionStepValue(WATER_PRESSURE_ACCELERATION, 1);
                  double& CurrentWaterPressure     = (i)->FastGetSolutionStepValue(WATER_PRESSURE);
                  double& CurrentWaterPressureVelocity     = (i)->FastGetSolutionStepValue(WATER_PRESSURE_VELOCITY);
                  double& CurrentWaterPressureAcceleration     = (i)->FastGetSolutionStepValue(WATER_PRESSURE_ACCELERATION);
>>>>>>> 36056a59

                  double DeltaWaterPressure = CurrentWaterPressure - PreviousWaterPressure;

                  if ((i->pGetDof(WATER_PRESSURE))->IsFixed() == false)
                     CurrentWaterPressure = PreviousWaterPressure;

                  UpdateVelocityScalar     ( CurrentWaterPressureVelocity, DeltaWaterPressure, PreviousWaterPressureVelocity, PreviousWaterPressureAcceleration);
                  UpdateAccelerationScalar ( CurrentWaterPressureAcceleration, DeltaWaterPressure, PreviousWaterPressureVelocity, PreviousWaterPressureAcceleration);


               }

               //updating time derivatives ::: please note that WaterDisplacements and its time derivatives
               //can not be consistently fixed separately

               noalias(DeltaWaterDisplacement) = CurrentWaterDisplacement - PreviousWaterDisplacement;

               this->UpdateVelocity     (CurrentWaterVelocity, DeltaWaterDisplacement, PreviousWaterVelocity, PreviousWaterAcceleration);

               this->UpdateAcceleration (CurrentWaterAcceleration, DeltaWaterDisplacement, PreviousWaterVelocity, PreviousWaterAcceleration);

            }

            KRATOS_CATCH("")
         }

         //***************************************************************************
         //***************************************************************************

         /**
          * This function is designed to be called once to perform all the checks needed
          * on the input provided. Checks can be "expensive" as the function is designed
          * to catch user's errors.
          * @param r_model_part
          * @return 0 all ok
          */
         virtual int Check(ModelPart& r_model_part)
         {
            KRATOS_TRY

      return 0;
            KRATOS_CATCH( "" )
         }

         /*@} */
         /**@name Operations */
         /*@{ */
         /*@} */
         /**@name Access */
         /*@{ */
         /*@} */
         /**@name Inquiry */
         /*@{ */
         /*@} */
         /**@name Friends */
         /*@{ */

   protected:
         /**@name Static Member Variables */
         /*@{ */
         /*@} */
         /**@name Member Variables */
         /*@{ */

         /*@} */
         /**@name Protected Operators*/
         /*@{ */
         //*********************************************************************************
         //Updating first time Derivative. For scalar variables.
         //*********************************************************************************

         inline void UpdateVelocityScalar(double  & CurrentVelocity,
               const double & DeltaDisplacement,
               const double & PreviousVelocity,
               const double & PreviousAcceleration)
         {

            CurrentVelocity =  (this->mNewmark.c1 * DeltaDisplacement - this->mNewmark.c4 * PreviousVelocity
                  - this->mNewmark.c5 * PreviousAcceleration) * this->mNewmark.static_dynamic;

         }


         //*********************************************************************************
         //Updating second time Derivative. For scalar variables.
         //*********************************************************************************

         inline void UpdateAccelerationScalar(double & CurrentAcceleration,
               const double & DeltaDisplacement,
               const double & PreviousVelocity,
               const double & PreviousAcceleration)
         {

            CurrentAcceleration =  (this->mNewmark.c0 * DeltaDisplacement - this->mNewmark.c2 * PreviousVelocity
                  -  this->mNewmark.c3 * PreviousAcceleration) * this->mNewmark.static_dynamic;


         }
         /*@} */
         /**@name Protected Operations*/
         /*@{ */
         /*@} */
         /**@name Protected  Access */
         /*@{ */
         /*@} */
         /**@name Protected Inquiry */
         /*@{ */
         /*@} */
         /**@name Protected LifeCycle */
         /*@{ */
   private:
         /**@name Static Member Variables */
         /*@{ */
         /*@} */
         /**@name Member Variables */
         /*@{ */
         /*@} */
         /**@name Private Operators*/
         /*@{ */
         /*@} */
         /**@name Private Operations*/
         /*@{ */
         /*@} */
         /**@name Private  Access */
         /*@{ */
         /*@} */
         /**@name Private Inquiry */
         /*@{ */
         /*@} */
         /**@name Unaccessible methods */
         /*@{ */
}; /* Class ResidualBasedUWBossakScheme */
}  /* namespace Kratos.*/

#endif /* KRATOS_RESIDUAL_U_W_BASED_BOSSAK_SCHEME defined */

<|MERGE_RESOLUTION|>--- conflicted
+++ resolved
@@ -215,17 +215,10 @@
                if ( i->HasDofFor(WATER_PRESSURE) ) {
                   const double& PreviousWaterPressure    = (i)->FastGetSolutionStepValue(WATER_PRESSURE, 1);
                   const double& PreviousWaterPressureVelocity    = (i)->FastGetSolutionStepValue(WATER_PRESSURE_VELOCITY, 1);
-<<<<<<< HEAD
-                  const double& PreviousWaterPressureAcceleration    = (i)->FastGetSolutionStepValue(WATER_PRESSURE_ACCELERATIONN, 1);
-                  double& CurrentWaterPressure     = (i)->FastGetSolutionStepValue(WATER_PRESSURE);
-                  double& CurrentWaterPressureVelocity     = (i)->FastGetSolutionStepValue(WATER_PRESSURE_VELOCITY);
-                  double& CurrentWaterPressureAcceleration     = (i)->FastGetSolutionStepValue(WATER_PRESSURE_ACCELERATIONN);
-=======
                   const double& PreviousWaterPressureAcceleration    = (i)->FastGetSolutionStepValue(WATER_PRESSURE_ACCELERATION, 1);
                   double& CurrentWaterPressure     = (i)->FastGetSolutionStepValue(WATER_PRESSURE);
                   double& CurrentWaterPressureVelocity     = (i)->FastGetSolutionStepValue(WATER_PRESSURE_VELOCITY);
                   double& CurrentWaterPressureAcceleration     = (i)->FastGetSolutionStepValue(WATER_PRESSURE_ACCELERATION);
->>>>>>> 36056a59
 
                   double DeltaWaterPressure = CurrentWaterPressure - PreviousWaterPressure;
                   UpdateVelocityScalar     ( CurrentWaterPressureVelocity, DeltaWaterPressure, PreviousWaterPressureVelocity, PreviousWaterPressureAcceleration);
@@ -281,24 +274,13 @@
                else if (i->pGetDof(VELOCITY_X)->IsFixed() )
                {
                   CurrentDisplacement[0] = PreviousDisplacement[0] + 0.5 * DeltaTime * (PreviousVelocity[0] + CurrentVelocity[0]) + 0.5 * std::pow(DeltaTime, 2) * PreviousAcceleration[0];
-<<<<<<< HEAD
                }
                else if (i->pGetDof(DISPLACEMENT_X)->IsFixed() == false)
                {
                   //CurrentDisplacement[0] = PreviousDisplacement[0] + DeltaTime * PreviousVelocity[0] + 0.5 * std::pow(DeltaTime, 2) * PreviousAcceleration[0];
-=======
->>>>>>> 36056a59
-               }
-               else if (i->pGetDof(DISPLACEMENT_X)->IsFixed() == false)
-               {
-                  //CurrentDisplacement[0] = PreviousDisplacement[0] + DeltaTime * PreviousVelocity[0] + 0.5 * std::pow(DeltaTime, 2) * PreviousAcceleration[0];
-               }
-
-
-<<<<<<< HEAD
-
-=======
->>>>>>> 36056a59
+               }
+
+
                if (i->pGetDof(ACCELERATION_Y)->IsFixed() )
                {
                   CurrentDisplacement[1] = PreviousDisplacement[1] + DeltaTime * PreviousVelocity[1] + std::pow(DeltaTime, 2) * ( 0.5 * (1.0 -  2.0 * this->mNewmark.beta) * PreviousAcceleration[1] + this->mNewmark.beta * CurrentAcceleration[1]);
@@ -316,7 +298,6 @@
                if (i->HasDofFor(DISPLACEMENT_Z))
                {
                   if (i->pGetDof(ACCELERATION_Z)->IsFixed() )
-<<<<<<< HEAD
                   {
                      CurrentDisplacement[2] = PreviousDisplacement[2] + DeltaTime * PreviousVelocity[2] + std::pow(DeltaTime, 2) * ( 0.5 * (1.0 -  2.0 * this->mNewmark.beta) * PreviousAcceleration[2] + this->mNewmark.beta * CurrentAcceleration[2]);
                   }
@@ -326,17 +307,6 @@
                   }
                   else if (i->pGetDof(DISPLACEMENT_Z)->IsFixed() == false)
                   {
-=======
-                  {
-                     CurrentDisplacement[2] = PreviousDisplacement[2] + DeltaTime * PreviousVelocity[2] + std::pow(DeltaTime, 2) * ( 0.5 * (1.0 -  2.0 * this->mNewmark.beta) * PreviousAcceleration[2] + this->mNewmark.beta * CurrentAcceleration[2]);
-                  }
-                  else if (i->pGetDof(VELOCITY_Z)->IsFixed() )
-                  {
-                     CurrentDisplacement[2] = PreviousDisplacement[2] + 0.5 * DeltaTime * (PreviousVelocity[2] + CurrentVelocity[2]) + 0.5 * std::pow(DeltaTime, 2) * PreviousAcceleration[2] ;
-                  }
-                  else if (i->pGetDof(DISPLACEMENT_Z)->IsFixed() == false)
-                  {
->>>>>>> 36056a59
                      //CurrentDisplacement[2] = PreviousDisplacement[2] + DeltaTime * PreviousVelocity[2] + 0.5 * std::pow(DeltaTime, 2) * PreviousAcceleration[2];
                   }
                }
@@ -442,17 +412,10 @@
                {
                   const double& PreviousWaterPressure    = (i)->FastGetSolutionStepValue(WATER_PRESSURE, 1);
                   const double& PreviousWaterPressureVelocity    = (i)->FastGetSolutionStepValue(WATER_PRESSURE_VELOCITY, 1);
-<<<<<<< HEAD
-                  const double& PreviousWaterPressureAcceleration    = (i)->FastGetSolutionStepValue(WATER_PRESSURE_ACCELERATIONN, 1);
-                  double& CurrentWaterPressure     = (i)->FastGetSolutionStepValue(WATER_PRESSURE);
-                  double& CurrentWaterPressureVelocity     = (i)->FastGetSolutionStepValue(WATER_PRESSURE_VELOCITY);
-                  double& CurrentWaterPressureAcceleration     = (i)->FastGetSolutionStepValue(WATER_PRESSURE_ACCELERATIONN);
-=======
                   const double& PreviousWaterPressureAcceleration    = (i)->FastGetSolutionStepValue(WATER_PRESSURE_ACCELERATION, 1);
                   double& CurrentWaterPressure     = (i)->FastGetSolutionStepValue(WATER_PRESSURE);
                   double& CurrentWaterPressureVelocity     = (i)->FastGetSolutionStepValue(WATER_PRESSURE_VELOCITY);
                   double& CurrentWaterPressureAcceleration     = (i)->FastGetSolutionStepValue(WATER_PRESSURE_ACCELERATION);
->>>>>>> 36056a59
 
                   double DeltaWaterPressure = CurrentWaterPressure - PreviousWaterPressure;
 
