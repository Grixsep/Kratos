--- conflicted
+++ resolved
@@ -64,11 +64,7 @@
 
     Condition::Pointer Create(IndexType NewId,NodesArrayType const& ThisNodes,PropertiesType::Pointer pProperties ) const override;
 
-<<<<<<< HEAD
-    void Initialize() override;
-=======
     void Initialize(const ProcessInfo& rCurrentProcessInfo) override;
->>>>>>> dd7ca076
 
 //----------------------------------------------------------------------------------------------------------------------------------------------------------------------------------
 
@@ -92,11 +88,7 @@
                                 const BoundedMatrix<double,TDim,TDim>& RotationMatrix,
                                 array_1d<double,TDim>& rLocalRelDispVector, const double& MinimumJointWidth, const unsigned int& GPoint );
 
-<<<<<<< HEAD
-    void CalculateIntegrationCoefficient(double& rIntegrationCoefficient, const Matrix& Jacobian, const double& Weight, const double& JointWidth, const ProcessInfo& rCurrentProcessInfo);
-=======
     void CalculateIntegrationCoefficient(double& rIntegrationCoefficient, const Matrix& Jacobian, const double& Weight, const double& JointWidth);
->>>>>>> dd7ca076
 
 //----------------------------------------------------------------------------------------------------------------------------------------------------------------------------------
 
