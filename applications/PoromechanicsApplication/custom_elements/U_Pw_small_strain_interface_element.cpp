--- conflicted
+++ resolved
@@ -401,25 +401,9 @@
         {
             GPValues[i] = mInitialGap[i] + GPAuxValues[i][TDim-1];
 
-<<<<<<< HEAD
-            // No contact
-            if(GPValues[i] > 0.0) {
-                if(GPValues[i] < MinimumJointWidth)
-                {
-                    GPValues[i] = MinimumJointWidth;
-                }
-            } else {
-                // Contact
-                if(std::abs(GPValues[i]) < MinimumJointWidth){
-                    GPValues[i] = MinimumJointWidth;
-                } else {
-                    GPValues[i] = -GPValues[i];
-                }
-=======
             // JointWidth can't be negative
             if (GPValues[i] < 0.0) {
                 GPValues[i] = 0.0;
->>>>>>> c508e57f
             }
         }
 
@@ -1372,25 +1356,9 @@
 {
     rJointWidth = mInitialGap[GPoint] + NormalRelDisp;
 
-<<<<<<< HEAD
-    // No contact
-    if(rJointWidth > 0.0) {
-        if(rJointWidth < MinimumJointWidth)
-        {
-            rJointWidth = MinimumJointWidth;
-        }
-    } else {
-        // Contact
-        if(std::abs(rJointWidth) < MinimumJointWidth){
-            rJointWidth = MinimumJointWidth;
-        } else {
-            rJointWidth = -rJointWidth;
-        }
-=======
     // JointWidth can't be negative
     if (rJointWidth < 0.0) {
         rJointWidth = 0.0;
->>>>>>> c508e57f
     }
 }
 
@@ -1404,22 +1372,6 @@
 
     rConstitutiveParameters.Set(ConstitutiveLaw::COMPUTE_STRAIN_ENERGY); // No contact between interfaces
 
-<<<<<<< HEAD
-    // No contact
-    if(rJointWidth > 0.0) {
-        if(rJointWidth < MinimumJointWidth)
-        {
-            rJointWidth = MinimumJointWidth;
-        }
-    } else {
-        // Contact
-        if(std::abs(rJointWidth) < MinimumJointWidth){
-            rJointWidth = MinimumJointWidth;
-        } else {
-            rJointWidth = -rJointWidth;
-        }
-        rConstitutiveParameters.Reset(ConstitutiveLaw::COMPUTE_STRAIN_ENERGY); // Contact between interfaces
-=======
     // JointWidth can't be negative
     if (rJointWidth < 0.0) {
         rJointWidth = 0.0;
@@ -1427,7 +1379,6 @@
     if (rJointWidth <= mInitialGap[GPoint]) {
          // Contact between interfaces
         rConstitutiveParameters.Reset(ConstitutiveLaw::COMPUTE_STRAIN_ENERGY);
->>>>>>> c508e57f
     }
 }
 
