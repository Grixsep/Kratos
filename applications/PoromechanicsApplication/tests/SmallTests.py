--- conflicted
+++ resolved
@@ -10,15 +10,6 @@
     file_name = "element_tests/consolidation_2D/consolidation_2D"
     file_parameters = "element_tests/consolidation_2D/ProjectParameters.json"
 
-<<<<<<< HEAD
-class interface_elastic_linear(TF.TestFactory):
-    file_name = "constitutiveModel_tests/interface_elastic_linear/interface_elastic_linear"
-    file_parameters = "constitutiveModel_tests/interface_elastic_linear/ProjectParameters.json"
-
-class interface_isotropic_damage(TF.TestFactory):
-    file_name = "constitutiveModel_tests/interface_isotropic_damage_linear/Test_UnixialTension"
-    file_parameters = "constitutiveModel_tests/interface_isotropic_damage_linear/ProjectParameters.json"
-=======
 class consolidation_interface_2D(TF.TestFactory):
     file_name = "element_tests/consolidation_interface_2D/consolidation_interface_2D"
     file_parameters = "element_tests/consolidation_interface_2D/ProjectParameters.json"
@@ -34,24 +25,17 @@
 class interface_mc_tension_cutoff(TF.TestFactory):
     file_name = "constitutive_law_tests/interface_MC_tension_cutoff/Test_MixedMode3D"
     file_parameters = "constitutive_law_tests/interface_MC_tension_cutoff//ProjectParameters.json"
->>>>>>> c508e57f
 
 def SetTestSuite(suites):
     small_suite = suites['small']
 
     small_suite.addTests(
         KratosUnittest.TestLoader().loadTestsFromTestCases([
-<<<<<<< HEAD
-            undrained_soil_column_2D,
-            interface_elastic_linear,
-            interface_isotropic_damage
-=======
             consolidation_2D,
             consolidation_interface_2D,
             interface_elastic_linear,
             interface_isotropic_damage,
             interface_mc_tension_cutoff
->>>>>>> c508e57f
         ])
     )
 
