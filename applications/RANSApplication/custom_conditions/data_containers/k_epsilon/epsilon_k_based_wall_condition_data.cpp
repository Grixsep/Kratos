//    |  /           |
//    ' /   __| _` | __|  _ \   __|
//    . \  |   (   | |   (   |\__ `
//   _|\_\_|  \__,_|\__|\___/ ____/
//                   Multi-Physics
//
//  License:         BSD License
//                   Kratos default license: kratos/license.txt
//
//  Main authors:    Suneth Warnakulasuriya
//

// System includes

// Project includes
#include "includes/checks.h"
#include "includes/define.h"

// Application includes
#include "custom_utilities/fluid_calculation_utilities.h"
#include "rans_application_variables.h"

// Include base h
#include "epsilon_k_based_wall_condition_data.h"

namespace Kratos
{
namespace KEpsilonWallConditionData
{
const Variable<double>& EpsilonKBasedWallConditionData::GetScalarVariable()
{
    return TURBULENT_ENERGY_DISSIPATION_RATE;
}

void EpsilonKBasedWallConditionData::Check(
    const Condition& rCondition,
    const ProcessInfo& rCurrentProcessInfo)
{
    KRATOS_TRY

    const auto& r_geometry = rCondition.GetGeometry();
<<<<<<< HEAD
    const int number_of_nodes = r_geometry.PointsNumber();
=======
    const auto& r_properties = rCondition.GetProperties();
>>>>>>> cf86370e

    KRATOS_ERROR_IF_NOT(rCurrentProcessInfo.Has(TURBULENT_ENERGY_DISSIPATION_RATE_SIGMA))
        << "TURBULENT_ENERGY_DISSIPATION_RATE_SIGMA is not found in process info.\n";
    KRATOS_ERROR_IF_NOT(rCurrentProcessInfo.Has(TURBULENCE_RANS_C_MU))
        << "TURBULENCE_RANS_C_MU is not found in process info.\n";

<<<<<<< HEAD
    for (int i_node = 0; i_node < number_of_nodes; ++i_node)
    {
        const auto& r_node = r_geometry[i_node];
=======
    for (const auto& r_node : r_geometry) {
        KRATOS_CHECK_VARIABLE_IN_NODAL_DATA(TURBULENT_VISCOSITY, r_node);
>>>>>>> cf86370e
        KRATOS_CHECK_VARIABLE_IN_NODAL_DATA(TURBULENT_KINETIC_ENERGY, r_node);
        KRATOS_CHECK_VARIABLE_IN_NODAL_DATA(TURBULENT_ENERGY_DISSIPATION_RATE, r_node);

        KRATOS_CHECK_DOF_IN_NODE(TURBULENT_ENERGY_DISSIPATION_RATE, r_node);
    }

    KRATOS_CATCH("");
}

void EpsilonKBasedWallConditionData::CalculateConstants(
    const ProcessInfo& rCurrentProcessInfo)
{
    KRATOS_TRY

    mEpsilonSigma = rCurrentProcessInfo[TURBULENT_ENERGY_DISSIPATION_RATE_SIGMA];
    mCmu25 = std::pow(rCurrentProcessInfo[TURBULENCE_RANS_C_MU], 0.25);

    KRATOS_CATCH("");
}

double EpsilonKBasedWallConditionData::CalculateWallFlux(
    const Vector& rShapeFunctions,
    const ScalarWallFluxConditionData::Parameters& rParameters)
{
    double tke;
    FluidCalculationUtilities::EvaluateInPoint(
        this->GetGeometry(), rShapeFunctions,
        std::tie(tke, TURBULENT_KINETIC_ENERGY));

    const double u_tau = mCmu25 * std::sqrt(std::max(tke, 0.0));

    return (rParameters.mKinematicViscosity + rParameters.mWallTurbulentViscosity / mEpsilonSigma) * std::pow(u_tau, 5) /
           (rParameters.mKappa * std::pow(rParameters.mYPlus * rParameters.mKinematicViscosity, 2));
}

} // namespace KEpsilonWallConditionData

} // namespace Kratos<|MERGE_RESOLUTION|>--- conflicted
+++ resolved
@@ -39,25 +39,14 @@
     KRATOS_TRY
 
     const auto& r_geometry = rCondition.GetGeometry();
-<<<<<<< HEAD
-    const int number_of_nodes = r_geometry.PointsNumber();
-=======
     const auto& r_properties = rCondition.GetProperties();
->>>>>>> cf86370e
 
     KRATOS_ERROR_IF_NOT(rCurrentProcessInfo.Has(TURBULENT_ENERGY_DISSIPATION_RATE_SIGMA))
         << "TURBULENT_ENERGY_DISSIPATION_RATE_SIGMA is not found in process info.\n";
     KRATOS_ERROR_IF_NOT(rCurrentProcessInfo.Has(TURBULENCE_RANS_C_MU))
         << "TURBULENCE_RANS_C_MU is not found in process info.\n";
 
-<<<<<<< HEAD
-    for (int i_node = 0; i_node < number_of_nodes; ++i_node)
-    {
-        const auto& r_node = r_geometry[i_node];
-=======
     for (const auto& r_node : r_geometry) {
-        KRATOS_CHECK_VARIABLE_IN_NODAL_DATA(TURBULENT_VISCOSITY, r_node);
->>>>>>> cf86370e
         KRATOS_CHECK_VARIABLE_IN_NODAL_DATA(TURBULENT_KINETIC_ENERGY, r_node);
         KRATOS_CHECK_VARIABLE_IN_NODAL_DATA(TURBULENT_ENERGY_DISSIPATION_RATE, r_node);
 
