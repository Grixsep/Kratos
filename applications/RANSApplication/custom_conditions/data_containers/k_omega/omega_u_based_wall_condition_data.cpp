--- conflicted
+++ resolved
@@ -50,14 +50,7 @@
         << "WALL_SMOOTHNESS_BETA is not found in condition properties [ Condition.Id() = "
         << rCondition.Id() << ", Properties.Id() = " << r_properties.Id() << " ].\n";
 
-<<<<<<< HEAD
-    for (int i_node = 0; i_node < number_of_nodes; ++i_node)
-    {
-        const auto& r_node = r_geometry[i_node];
-=======
     for (const auto& r_node : r_geometry) {
-        KRATOS_CHECK_VARIABLE_IN_NODAL_DATA(TURBULENT_VISCOSITY, r_node);
->>>>>>> cf86370e
         KRATOS_CHECK_VARIABLE_IN_NODAL_DATA(VELOCITY, r_node);
         KRATOS_CHECK_VARIABLE_IN_NODAL_DATA(TURBULENT_SPECIFIC_ENERGY_DISSIPATION_RATE, r_node);
         KRATOS_CHECK_VARIABLE_IN_NODAL_DATA(TURBULENT_SPECIFIC_ENERGY_DISSIPATION_RATE_2, r_node);
