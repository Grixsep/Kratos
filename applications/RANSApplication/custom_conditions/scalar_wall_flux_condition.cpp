--- conflicted
+++ resolved
@@ -213,20 +213,12 @@
             << "GAUSS_RANS_Y_PLUS were not found in condition "
             << this->Info() << ".\n";
 
-<<<<<<< HEAD
         const std::size_t number_of_gauss_points = this->GetGeometry().IntegrationPointsNumber(GeometryData::IntegrationMethod::GI_GAUSS_2);
         KRATOS_ERROR_IF_NOT(this->GetValue(GAUSS_RANS_Y_PLUS).size() == number_of_gauss_points)
             << "GAUSS_RANS_Y_PLUS were not initialized properly in condition "
             << this->Info()
             << " [ GAUSS_RANS_Y_PLUS.size() = " << this->GetValue(GAUSS_RANS_Y_PLUS).size()
             << ", required size = " << number_of_gauss_points << " ].\n";
-=======
-        KRATOS_ERROR_IF_NOT(this->GetValue(GAUSS_RANS_Y_PLUS).size() == this->GetGeometry().IntegrationPointsNumber(GeometryData::IntegrationMethod::GI_GAUSS_2))
-            << "GAUSS_RANS_Y_PLUS were not initialized properly in condition "
-            << this->Info()
-            << " [ GAUSS_RANS_Y_PLUS.size() = " << this->GetValue(GAUSS_RANS_Y_PLUS).size()
-            << ", required size = " << this->GetGeometry().IntegrationPointsNumber(GeometryData::IntegrationMethod::GI_GAUSS_2) << " ].\n";
->>>>>>> 267e0f9c
 
         KRATOS_ERROR_IF_NOT(rCurrentProcessInfo.Has(VON_KARMAN)) << "VON_KARMAN is not found in process info.\n";
 
