--- conflicted
+++ resolved
@@ -349,15 +349,12 @@
     KRATOS_CATCH("");
 }
 
-<<<<<<< HEAD
-=======
 void RansLineOutputProcess::ExecuteInitializeSolutionStep()
 {
     if (mUpdatePointsEachStep)
         this->UpdateSamplePoints();
 }
 
->>>>>>> fa6958b5
 void RansLineOutputProcess::ExecuteFinalizeSolutionStep()
 {
     if (this->IsOutputStep())
