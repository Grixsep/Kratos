//    |  /           |
//    ' /   __| _` | __|  _ \   __|
//    . \  |   (   | |   (   |\__ `
//   _|\_\_|  \__,_|\__|\___/ ____/
//                   Multi-Physics
//
//  License:         BSD License
//                   Kratos default license: kratos/license.txt
//
//  Main authors:    Suneth Warnakulasuriya
//

// System includes
#include <limits>

// External includes

// Project includes
#include "includes/communicator.h"
#include "includes/variables.h"
#include "processes/find_global_nodal_neighbours_process.h"
#include "utilities/parallel_utilities.h"
#include "utilities/reduction_utilities.h"
#include "processes/parallel_distance_calculation_process.h"
#include "utilities/variable_utils.h"

// Application includes

// Include base h
#include "rans_wall_distance_calculation_process.h"

namespace Kratos
{
namespace WallDistanceCalculationUtilities
{
/**
 * @brief Calculates wall distance and updates nodal value
 *
 * This method calculates wall distance. Wall distance is the projection of distance vector
 * from node to wall point in the direction of normal
 *
 * @param rNode                 Node, where wall distance is required
 * @param rWallLocation         Nearest wall location
 * @param rUnitNormal           Wall normal (this should be always outward pointing normal)
 * @param rDistanceVariable     Distance variable to store nodal distance
 */
void CalculateAndUpdateNodalMinimumWallDistance(
    ModelPart::NodeType& rNode,
    const array_1d<double, 3>& rWallLocation,
    const array_1d<double, 3>& rUnitNormal,
    const Variable<double>& rDistanceVariable)
{
<<<<<<< HEAD
=======
    // Even if the rUnitNormal is outward pointing, there are situations (such as trailing edge point)
    // where the nodal averaged unit normal will be outward pointing, but the nodal location of interest
    // may give negative wall distances. So std::abs is used in here to avoid that.
>>>>>>> 26bb2ddb
    const double wall_distance =
        std::abs(inner_prod(rWallLocation - rNode.Coordinates(), rUnitNormal));

    rNode.SetLock();
    double& current_distance = rNode.FastGetSolutionStepValue(rDistanceVariable);
    current_distance = std::min(current_distance, wall_distance);
    rNode.Set(VISITED, true);
    rNode.UnSetLock();
}
} // namespace WallDistanceCalculationUtilities

RansWallDistanceCalculationProcess::RansWallDistanceCalculationProcess(
    Model& rModel,
    Parameters rParameters)
    : mrModel(rModel)
{
    KRATOS_TRY

    rParameters.ValidateAndAssignDefaults(GetDefaultParameters());

    mMaxLevels = rParameters["max_levels"].GetInt();
    mEchoLevel = rParameters["echo_level"].GetInt();
    mMaxDistance = rParameters["max_distance"].GetDouble();
    mMainModelPartName = rParameters["main_model_part_name"].GetString();
    mWallModelPartName = rParameters["wall_model_part_name"].GetString();
    mDistanceVariableName = rParameters["distance_variable_name"].GetString();
    mNodalAreaVariableName = rParameters["nodal_area_variable_name"].GetString();

    this->UpdateExecutionPointsList(rParameters["wall_distance_update_execution_points"].GetStringArray());

    KRATOS_CATCH("");
}

int RansWallDistanceCalculationProcess::Check()
{
    KRATOS_TRY

    const auto& r_model_part = mrModel.GetModelPart(mMainModelPartName);

    const auto& r_distance_variable =
        KratosComponents<Variable<double>>::Get(mDistanceVariableName);

    KRATOS_ERROR_IF(!r_model_part.HasNodalSolutionStepVariable(r_distance_variable))
        << r_distance_variable.Name() << " is not found in nodal solution step variables list of "
        << mMainModelPartName << " used to store nodal distances.";

    const auto& r_nodal_area_variable = KratosComponents<Variable<double>>::Get(mNodalAreaVariableName);

    KRATOS_ERROR_IF(!r_model_part.HasNodalSolutionStepVariable(r_nodal_area_variable))
        << r_nodal_area_variable.Name() << " is not found in nodal solution step variables list of "
        << mMainModelPartName << " used to store nodal areas.";

    return RansFormulationProcess::Check();

    KRATOS_CATCH("");
}

std::string RansWallDistanceCalculationProcess::Info() const
{
    return std::string("RansWallDistanceCalculationProcess");
}

void RansWallDistanceCalculationProcess::ExecuteOperation()
{
    KRATOS_TRY

    using namespace WallDistanceCalculationUtilities;

    auto& r_main_model_part = mrModel.GetModelPart(mMainModelPartName);
    auto& r_wall_model_part = mrModel.GetModelPart(mWallModelPartName);
    auto& r_communicator = r_main_model_part.GetCommunicator();

    const auto& r_distance_variable = KratosComponents<Variable<double>>::Get(mDistanceVariableName);
    const auto& r_nodal_area_variable = KratosComponents<Variable<double>>::Get(mNodalAreaVariableName);

    // variable initialization
    block_for_each(r_main_model_part.Nodes(), [&](ModelPart::NodeType& rNode){
        rNode.SetValue(NORMAL, NORMAL.Zero());
        rNode.Set(VISITED, false);
        rNode.FastGetSolutionStepValue(r_distance_variable) = mMaxDistance;
    });

    // identify all wall nodes to negative small distance values
    block_for_each(r_wall_model_part.Nodes(), [&](ModelPart::NodeType& rNode){
        rNode.FastGetSolutionStepValue(r_distance_variable) = -1e-12;
        rNode.Set(VISITED, true);
    });

    // calculate wall distances based on conditions
    block_for_each(r_wall_model_part.Conditions(), [&](ModelPart::ConditionType& rCondition) {
        array_1d<double, 3> normal = rCondition.GetValue(NORMAL);
        const double normal_magnitude = norm_2(normal);
        KRATOS_ERROR_IF(normal_magnitude == 0.0)
            << "NORMAL is not properly initialized in condition with id "
            << rCondition.Id() << " at " << rCondition.GetGeometry().Center() << ".\n";
        normal /= normal_magnitude;

        auto& parent_geometry = rCondition.GetValue(NEIGHBOUR_ELEMENTS)[0].GetGeometry();
        for (auto& r_parent_node : parent_geometry) {
            if (r_parent_node.FastGetSolutionStepValue(r_distance_variable) > 0.0) {
                CalculateAndUpdateNodalMinimumWallDistance(
                    r_parent_node, rCondition.GetGeometry().Center(), normal, r_distance_variable);
            }
        }

        // update nodal non-historical NORMAL to be used in case where
        // some nodes needs updating of nodal distances via Elements.
        auto& r_geometry = rCondition.GetGeometry();
        for (auto& r_node : r_geometry) {
            r_node.SetLock();
            r_node.GetValue(NORMAL) += normal;
            r_node.UnSetLock();
        }
    });

    // communication for all ranks
    r_communicator.AssembleNonHistoricalData(NORMAL);
    r_communicator.SynchronizeCurrentDataToMin(r_distance_variable);
    r_communicator.SynchronizeOrNodalFlags(VISITED);

    // calculate distances based on elements (on wall adjacent nodes which are not covered by conditions)
    block_for_each(r_main_model_part.Elements(), [&](ModelPart::ElementType& rElement) {
        auto& r_geometry = rElement.GetGeometry();

        array_1d<double, 3> normal = ZeroVector(3);
        array_1d<double, 3> normal_center = ZeroVector(3);
        double normals_count = 0.0;
        std::vector<int> nodal_indices_to_update;

        // identify nodes' distances which are not calculated by conditions, and are adjacent to wall nodes.
        // compute average normal and average wall location from nodal normals and nodal coordinates which
        // lies on the wall.
        for (std::size_t i_node = 0; i_node < r_geometry.PointsNumber(); ++i_node) {
            const auto& r_node = r_geometry[i_node];
            if (r_node.FastGetSolutionStepValue(r_distance_variable) < 0.0) {
                noalias(normal) += r_node.GetValue(NORMAL);
                noalias(normal_center) += r_node.Coordinates();
                normals_count += 1.0;
            } else if (!r_node.Is(VISITED)) {
                nodal_indices_to_update.push_back(i_node);
            }
        }

        if (normals_count > 0.0 && nodal_indices_to_update.size() > 0) {
            const double normal_magnitude = norm_2(normal);
            KRATOS_ERROR_IF(normal_magnitude == 0.0)
                << "NORMAL is not properly initialized in adjacent wall nodes "
                   "in element with id "
                << rElement.Id() << " at " << rElement.GetGeometry().Center() << ".\n";

            normal /= normal_magnitude;
            normal_center /= normals_count;

            for (const auto i_node : nodal_indices_to_update) {
                auto& r_node = r_geometry[i_node];
                CalculateAndUpdateNodalMinimumWallDistance(
                    r_node, normal_center, normal, r_distance_variable);
            }
        }
    });

    // communication for all ranks
    r_communicator.SynchronizeCurrentDataToMin(r_distance_variable);
    r_communicator.SynchronizeOrNodalFlags(VISITED);

    // update rest of the domain
    VariableUtils().SetVariable(r_distance_variable, 0.0, r_main_model_part.Nodes(),
                                VISITED, false);

    Parameters parallel_distance_settings(R"({
        "max_levels" : 100,
        "max_distance" : 1e30,
        "distance_variable" : "DISTANCE",
        "nodal_area_variable" : "NODAL_AREA"
    })");
    parallel_distance_settings["max_levels"].SetInt(mMaxLevels);
    parallel_distance_settings["max_distance"].SetDouble(mMaxDistance);
    parallel_distance_settings["distance_variable"].SetString(r_distance_variable.Name());
    parallel_distance_settings["nodal_area_variable"].SetString(r_nodal_area_variable.Name());

    const int domain_size = r_main_model_part.GetProcessInfo()[DOMAIN_SIZE];
    if (domain_size == 2) {
        ParallelDistanceCalculationProcess<2>(
            r_main_model_part, parallel_distance_settings).Execute();
    } else if (domain_size == 3) {
        ParallelDistanceCalculationProcess<3>(
            r_main_model_part, parallel_distance_settings).Execute();
    } else {
        KRATOS_ERROR << "Unsupported domain size in " << r_main_model_part.Name()
                     << ". [ DOMAIN_SIZE = " << domain_size << " ]\n";
    }

    // revert boundary negative distances to zero
    VariableUtils().SetVariable(r_distance_variable, 0.0, r_wall_model_part.Nodes());

    KRATOS_INFO_IF(this->Info(), mEchoLevel > 0)
        << "Wall distances calculated in " << mMainModelPartName << ".\n";

    KRATOS_CATCH("");
}

const Parameters RansWallDistanceCalculationProcess::GetDefaultParameters() const
{
    const auto default_parameters = Parameters(R"(
        {
            "main_model_part_name"                 : "PLEASE_SPECIFY_MAIN_MODEL_PART_NAME",
            "wall_model_part_name"                 : "PLEASE_SPECIFY_WALL_MODEL_PART_NAME",
            "max_levels"                           : 100,
            "max_distance"                         : 1e+30,
            "echo_level"                           : 0,
            "distance_variable_name"               : "DISTANCE",
            "nodal_area_variable_name"             : "NODAL_AREA",
            "wall_distance_update_execution_points": ["initialize"]
        })");

    return default_parameters;
}

} // namespace Kratos.<|MERGE_RESOLUTION|>--- conflicted
+++ resolved
@@ -50,12 +50,9 @@
     const array_1d<double, 3>& rUnitNormal,
     const Variable<double>& rDistanceVariable)
 {
-<<<<<<< HEAD
-=======
     // Even if the rUnitNormal is outward pointing, there are situations (such as trailing edge point)
     // where the nodal averaged unit normal will be outward pointing, but the nodal location of interest
     // may give negative wall distances. So std::abs is used in here to avoid that.
->>>>>>> 26bb2ddb
     const double wall_distance =
         std::abs(inner_prod(rWallLocation - rNode.Coordinates(), rUnitNormal));
 
