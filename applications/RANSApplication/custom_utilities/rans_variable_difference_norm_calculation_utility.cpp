//    |  /           |
//    ' /   __| _` | __|  _ \   __|
//    . \  |   (   | |   (   |\__ `
//   _|\_\_|  \__,_|\__|\___/ ____/
//                   Multi-Physics
//
//  License:         BSD License
//                   Kratos default license: kratos/license.txt
//
//  Main authors:    Suneth Warnakulasuriya
//

// System includes
#include <cmath>
#include <tuple>

// External includes

// Project includes
#include "includes/communicator.h"
#include "utilities/parallel_utilities.h"
#include "utilities/reduction_utilities.h"

// Application includes

// Include base h
#include "rans_variable_difference_norm_calculation_utility.h"

namespace Kratos
{
template <typename TDataType>
void RansVariableDifferenceNormsCalculationUtility<TDataType>::InitializeCalculation()
{
    KRATOS_TRY

    const auto& r_communicator = mrModelPart.GetCommunicator();
    const auto& r_nodes = r_communicator.LocalMesh().Nodes();
    const int number_of_nodes = r_nodes.size();

    KRATOS_ERROR_IF(!mrModelPart.HasNodalSolutionStepVariable(mrVariable))
        << mrVariable.Name() << " not found in nodal solution step variables list in "
        << mrModelPart.Name() << ".\n";

    if (static_cast<int>(mData.size()) < number_of_nodes) {
        mData.resize(number_of_nodes);
    }

    IndexPartition<int>(number_of_nodes).for_each([&](const int iNode) {
        const auto p_node = r_nodes.begin() + iNode;
        mData[iNode] = p_node->FastGetSolutionStepValue(mrVariable);
    });

    KRATOS_CATCH("");
}

template <typename TDataType>
std::tuple<double, double> RansVariableDifferenceNormsCalculationUtility<TDataType>::CalculateDifferenceNorm()
{
    KRATOS_TRY

    const auto& r_communicator = mrModelPart.GetCommunicator();
    const auto& r_nodes = r_communicator.LocalMesh().Nodes();
    const int number_of_nodes = r_nodes.size();

    KRATOS_ERROR_IF(static_cast<int>(mData.size()) < number_of_nodes)
        << "Data is not properly initialized for " << mrVariable.Name() << " in "
        << mrModelPart.Name() << ". Please use \"InitializeCalculation\" first.\n";

    double dx, solution;
    std::tie(dx, solution) =
        IndexPartition<int>(number_of_nodes)
            .for_each<CombinedReduction<SumReduction<double>, SumReduction<double>>>(
                [&](const int iNode) -> std::tuple<double, double> {
                    const auto& r_node = *(r_nodes.begin() + iNode);
                    const double value = r_node.FastGetSolutionStepValue(mrVariable);

                    return std::make_tuple<double, double>(
                        std::pow(value - mData[iNode], 2), std::pow(value, 2));
                });

<<<<<<< HEAD
    const auto norm_values = {dx, solution, static_cast<double>(number_of_nodes)};

=======
    const std::vector<double> norm_values = {dx, solution, static_cast<double>(number_of_nodes)};
>>>>>>> 45b60141
    const auto& total_norm_values = r_communicator.GetDataCommunicator().SumAll(norm_values);

    dx = std::sqrt(total_norm_values[0]);
    solution = std::sqrt(total_norm_values[1]);
    solution = (solution == 0.0 ? 1.0 : solution);

    return std::make_tuple<double, double>(dx / solution, dx / total_norm_values[2]);

    KRATOS_CATCH("");
}

// template instantiations

template class RansVariableDifferenceNormsCalculationUtility<double>;

} // namespace Kratos.<|MERGE_RESOLUTION|>--- conflicted
+++ resolved
@@ -78,12 +78,7 @@
                         std::pow(value - mData[iNode], 2), std::pow(value, 2));
                 });
 
-<<<<<<< HEAD
-    const auto norm_values = {dx, solution, static_cast<double>(number_of_nodes)};
-
-=======
     const std::vector<double> norm_values = {dx, solution, static_cast<double>(number_of_nodes)};
->>>>>>> 45b60141
     const auto& total_norm_values = r_communicator.GetDataCommunicator().SumAll(norm_values);
 
     dx = std::sqrt(total_norm_values[0]);
