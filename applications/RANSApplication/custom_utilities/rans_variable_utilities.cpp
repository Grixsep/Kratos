--- conflicted
+++ resolved
@@ -419,7 +419,6 @@
     KRATOS_CATCH("");
 }
 
-<<<<<<< HEAD
 template<class TContainerType>
 void KRATOS_API(RANS_APPLICATION)
     InitializeContainerEntities(
@@ -431,8 +430,6 @@
     });
 }
 
-=======
->>>>>>> 26bb2ddb
 void KRATOS_API(RANS_APPLICATION)
     CalculateNodalNormal(
         ModelPart& rModelPart)
@@ -456,7 +453,6 @@
     rModelPart.GetCommunicator().AssembleCurrentData(NORMAL);
 }
 
-<<<<<<< HEAD
 std::vector<std::string> KRATOS_API(RANS_APPLICATION)
     GetSolutionstepVariableNamesList(
         const ModelPart& rModelPart)
@@ -473,8 +469,6 @@
     KRATOS_CATCH("");
 }
 
-=======
->>>>>>> 26bb2ddb
 // template instantiations
 template KRATOS_API(RANS_APPLICATION) void AssignConditionVariableValuesToNodes<double>(
     ModelPart&, const Variable<double>&, const Flags&, const bool);
