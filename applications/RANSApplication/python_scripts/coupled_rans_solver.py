# Importing the Kratos Library
import KratosMultiphysics as Kratos
from KratosMultiphysics import IsDistributedRun
from KratosMultiphysics.kratos_utilities import CheckIfApplicationsAvailable
from KratosMultiphysics.kratos_utilities import IssueDeprecationWarning
from KratosMultiphysics.python_solver import PythonSolver

# Import applications
import KratosMultiphysics.FluidDynamicsApplication as KratosCFD
import KratosMultiphysics.RANSApplication as KratosRANS

# Import application specific modules
from KratosMultiphysics.RANSApplication.formulations import Factory as FormulationFactory
from KratosMultiphysics.RANSApplication.formulations.utilities import InitializeWallLawProperties
from KratosMultiphysics.RANSApplication.formulations.utilities import GetRansFormulationsListRecursively
from KratosMultiphysics.RANSApplication import RansVariableUtilities
from KratosMultiphysics.FluidDynamicsApplication.check_and_prepare_model_process_fluid import CheckAndPrepareModelProcess

# case specific imports
if (IsDistributedRun() and CheckIfApplicationsAvailable("TrilinosApplication")):
    import KratosMultiphysics.TrilinosApplication as KratosTrilinos     # MPI solvers
    from KratosMultiphysics.mpi.distributed_import_model_part_utility import DistributedImportModelPartUtility
elif (IsDistributedRun()):
    raise Exception("Distributed run requires TrilinosApplication")

class CoupledRANSSolver(PythonSolver):
    def __init__(self, model, custom_settings):
        """RANS solver to be used with RANSFormulations

        This solver creates PythonSolver based on the RANSFormulations specified in custom_settings.

        Args:
            model (Kratos.Model): Model to be used in the solver.
            custom_settings (Kratos.Parameters): Settings to be used in the solver.
        """

        self._validate_settings_in_baseclass = True  # To be removed eventually
        self.BackwardCompatibilityHelper(custom_settings)
        super().__init__(model, custom_settings)

        model_part_name = self.settings["model_part_name"].GetString()
        if model_part_name == "":
            raise Exception(
                'Please provide the model part name as the "model_part_name" (string) parameter!'
            )

        if self.model.HasModelPart(model_part_name):
            self.main_model_part = self.model.GetModelPart(model_part_name)
        else:
            self.main_model_part = self.model.CreateModelPart(model_part_name)

        self.domain_size = self.settings["domain_size"].GetInt()
        if self.domain_size == -1:
            raise Exception(
                'Please provide the domain size as the "domain_size" (int) parameter!'
            )
        self.main_model_part.ProcessInfo.SetValue(Kratos.DOMAIN_SIZE,
                                                  self.domain_size)

        self.formulation = FormulationFactory(self.main_model_part,
                                self.settings["formulation_settings"],
                                self.deprecated_settings)

        self.formulation.SetConstants(self.settings["constants"])
        self.formulation.SetIsPeriodic(self.settings["consider_periodic_conditions"].GetBool())

        self.is_periodic = self.formulation.IsPeriodic()

        self.formulation.SetTimeSchemeSettings(self.settings["time_scheme_settings"])
        self.formulation.SetWallFunctionSettings()
        scheme_type = self.settings["time_scheme_settings"]["scheme_type"].GetString()
        if (scheme_type == "steady"):
            self.is_steady = True
        else:
            self.is_steady = False

<<<<<<< HEAD
        self.main_model_part.ProcessInfo[KratosRANS.RANS_IS_STEADY] = self.is_steady
=======
        if (self.settings["time_scheme_settings"].Has("ramp_up_interval")):
            self.ramp_up_interval = self.settings["time_scheme_settings"]["ramp_up_interval"].GetVector()
            self.ramp_up_interval = sorted(self.ramp_up_interval)
            if (len(self.ramp_up_interval) != 2):
                raise Exception("Ramp up interval should only have two values indicating ramp up start time and end time.")
        else:
            self.ramp_up_interval = None
>>>>>>> da410378

        self.is_converged = False
        self.min_buffer_size = self.formulation.GetMinimumBufferSize()
        self.move_mesh = self.settings["move_mesh"].GetBool()
        self.echo_level = self.settings["echo_level"].GetInt()

        Kratos.Logger.PrintInfo(self.__class__.__name__,
                                            "Solver construction finished.")

    def BackwardCompatibilityHelper(self, settings):
        self.deprecated_settings = {}
        if settings.Has("wall_function_settings"):
            IssueDeprecationWarning(self.__class__.__name__, "Specifying \"wall_function_settings\" in \"solver_settings\" is deprecated. Please specify it in each respective formulations seperately.")
            self.deprecated_settings["wall_function_settings"] = settings["wall_function_settings"].Clone()
            print(self.deprecated_settings["wall_function_settings"])
            # raise Exception(1)
            settings.RemoveValue("wall_function_settings")

    @classmethod
    def GetDefaultParameters(cls):
        ##settings string in json format
        default_settings = Kratos.Parameters("""
        {
            "solver_type": "CoupledRANS",
            "model_part_name": "FluidModelPart",
            "domain_size": -1,
            "model_import_settings": {
                "input_type": "mdpa",
                "input_filename": "unknown_name",
                "reorder": false
            },
            "material_import_settings": {
                "materials_filename": ""
            },
            "consider_periodic_conditions": false,
            "formulation_settings": {},
            "echo_level": 0,
            "volume_model_part_name": "volume_model_part",
            "skin_parts"   : [""],
            "no_skin_parts": [""],
            "assign_neighbour_elements_to_conditions": true,
            "move_mesh": false,
            "time_scheme_settings":{
                "scheme_type": "steady",
                "ramp_up_interval": [-1.0, -1.0]
            },
            "time_stepping": {
                "automatic_time_step" : false,
                "CFL_number"          : 1,
                "minimum_delta_time"  : 1e-4,
                "maximum_delta_time"  : 0.01,
                "time_step"           : 0.0
            },
            "constants": {}
        }""")

        default_settings.AddMissingParameters(super().GetDefaultParameters())
        return default_settings

    def AddVariables(self):
        self.formulation.AddVariables()

        if self.is_periodic:
            self.main_model_part.AddNodalSolutionStepVariable(KratosCFD.PATCH_INDEX)

        if (IsDistributedRun()):
            self.main_model_part.AddNodalSolutionStepVariable(Kratos.PARTITION_INDEX)

        if (self.formulation.ElementHasNodalProperties()):
            self.main_model_part.AddNodalSolutionStepVariable(Kratos.DENSITY)
            self.main_model_part.AddNodalSolutionStepVariable(Kratos.VISCOSITY)

        Kratos.Logger.PrintInfo(
            self.__class__.__name__, "Solver variables added correctly.")

    def AddDofs(self):
        self.formulation.AddDofs()

        Kratos.Logger.PrintInfo(self.__class__.__name__,
                                            "Solver dofs added correctly.")

    def ImportModelPart(self):
        if (IsDistributedRun()):
            ## Construct the MPI import model part utility
            self.distributed_model_part_importer = DistributedImportModelPartUtility(self.main_model_part, self.settings)
            ## Execute the Metis partitioning and reading
            self.distributed_model_part_importer.ImportModelPart()
        else:
            # we can use the default implementation in the base class
            self._ImportModelPart(self.main_model_part,
                                  self.settings["model_import_settings"])

    def PrepareModelPart(self):
        if not self.main_model_part.ProcessInfo[
                Kratos.IS_RESTARTED]:
            ## Set fluid properties from materials json file
            materials_imported = self._SetPhysicalProperties()
            if not materials_imported:
                Kratos.Logger.PrintWarning(
                    self.__class__.__name__,
                    "Material properties have not been imported. Check \'material_import_settings\' in your ProjectParameters.json."
                )
            ## Executes the check and prepare model process
            self._ExecuteCheckAndPrepare()
            ## Set buffer size
            self.main_model_part.SetBufferSize(self.min_buffer_size)

        if (IsDistributedRun()):
            self.distributed_model_part_importer.CreateCommunicators()

        self.formulation.PrepareModelPart()

        Kratos.Logger.PrintInfo(self.__class__.__name__,
                                            "Model reading finished.")

    def ExportModelPart(self):
        ## Model part writing
        name_out_file = self.settings["model_import_settings"][
            "input_filename"].GetString() + ".out"
        Kratos.ModelPartIO(
            name_out_file,
            Kratos.IO.WRITE).WriteModelPart(self.main_model_part)

        Kratos.Logger.PrintInfo(self.__class__.__name__,
                                            "Model export finished.")

    def GetMinimumBufferSize(self):
        return self.min_buffer_size

    def Initialize(self):
        if (IsDistributedRun()):
            self.EpetraComm = KratosTrilinos.CreateCommunicator()
            self.formulation.SetCommunicator(self.EpetraComm)
        else:
            self.formulation.SetCommunicator(None)

        self.main_model_part.ProcessInfo[Kratos.STEP] = 0

        # If needed, create the estimate time step utility
        if (self.settings["time_stepping"]["automatic_time_step"].GetBool()):
            self.EstimateDeltaTimeUtility = self._GetAutomaticTimeSteppingUtility()

        RansVariableUtilities.AssignBoundaryFlagsToGeometries(self.main_model_part)
        self.formulation.Initialize()

        Kratos.Logger.PrintInfo(self.__class__.__name__, self.formulation.GetInfo())

        Kratos.Logger.PrintInfo(self.__class__.__name__,
                                            "Solver initialization finished.")

    def AdvanceInTime(self, current_time):
        dt = self._ComputeDeltaTime()
        new_time = current_time + dt

        self.main_model_part.CloneTimeStep(new_time)
        self.main_model_part.ProcessInfo[Kratos.STEP] += 1

        return new_time

    def InitializeSolutionStep(self):
        self.formulation.InitializeSolutionStep()

    def Predict(self):
        self.formulation.Predict()

    def SolveSolutionStep(self):
        self.formulation.SolveCouplingStep()
        self.is_converged = self.formulation.IsConverged()

        if not self.is_converged and not self.IsSteadySimulation() and self.echo_level > -1:
            msg = "Fluid solver did not converge for step " + str(self.main_model_part.ProcessInfo[Kratos.STEP]) + "\n"
            msg += "corresponding to time " + str(self.main_model_part.ProcessInfo[Kratos.TIME]) + "\n"
            Kratos.Logger.PrintWarning(self.__class__.__name__, msg)
        return self.is_converged

    def FinalizeSolutionStep(self):
        self.formulation.FinalizeSolutionStep()

    def Check(self):
        self.formulation.Check()

    def Clear(self):
        self.formulation.Clear()

    def IsSteadySimulation(self):
        return self.is_steady

    def IsConverged(self):
        if (self.IsSteadySimulation()):
            current_time = self.main_model_part.ProcessInfo[Kratos.TIME]
            if (self.ramp_up_interval is not None):
                if (current_time >= self.ramp_up_interval[0] and current_time <= self.ramp_up_interval[1]):
                    if (self.is_converged):
                        Kratos.Logger.PrintInfo(self.__class__.__name__, "Continuing steady simulation because it is still within ramp up interval.")
                    return False
                else:
                    return self.is_converged
            else:
                return self.is_converged
        else:
            return False

    def GetComputingModelPart(self):
        if not self.main_model_part.HasSubModelPart(
                "fluid_computational_model_part"):
            raise Exception("The ComputingModelPart was not created yet!")
        return self.main_model_part.GetSubModelPart(
            "fluid_computational_model_part")

    def _ComputeDeltaTime(self):
        # Automatic time step computation according to user defined CFL number
        if (self.settings["time_stepping"]["automatic_time_step"].GetBool()):
            delta_time = self.EstimateDeltaTimeUtility.EstimateDt()
        # User-defined delta time
        else:
            delta_time = self.settings["time_stepping"]["time_step"].GetDouble(
            )

        return delta_time

    def _GetAutomaticTimeSteppingUtility(self):
        estimate_delta_time_utility = KratosCFD.EstimateDtUtility(
            self.GetComputingModelPart(),
            self.settings["time_stepping"])

        return estimate_delta_time_utility

    def _ExecuteCheckAndPrepare(self):
        ## Check that the input read has the shape we like
        prepare_model_part_settings = Kratos.Parameters("{}")
        prepare_model_part_settings.AddValue(
            "volume_model_part_name", self.settings["volume_model_part_name"])
        prepare_model_part_settings.AddValue("skin_parts",
                                             self.settings["skin_parts"])
        if (self.settings.Has("assign_neighbour_elements_to_conditions")):
            prepare_model_part_settings.AddValue(
                "assign_neighbour_elements_to_conditions",
                self.settings["assign_neighbour_elements_to_conditions"])
        else:
            warn_msg = "\"assign_neighbour_elements_to_conditions\" should be added to defaults of " + self.__class__.__name__
            Kratos.Logger.PrintWarning(
                '\n\x1b[1;31mDEPRECATION-WARNING\x1b[0m', warn_msg)

        CheckAndPrepareModelProcess(self.main_model_part,
                                    prepare_model_part_settings).Execute()

    def _SetPhysicalProperties(self):
        # Check if the fluid properties are provided using a .json file
        materials_filename = self.settings["material_import_settings"][
            "materials_filename"].GetString()
        if (materials_filename != ""):
            # Add constitutive laws and material properties from json file to model parts.
            material_settings = Kratos.Parameters(
                """{"Parameters": {"materials_filename": ""}} """)
            material_settings["Parameters"]["materials_filename"].SetString(
                materials_filename)
            Kratos.ReadMaterialsUtility(material_settings,
                                                    self.model)
            # add wall law properties
            InitializeWallLawProperties(self.model)

            # initialize constitutive laws
            RansVariableUtilities.SetElementConstitutiveLaws(self.main_model_part.Elements)

            materials_imported = True
        else:
            materials_imported = False

        # If the element uses nodal material properties, transfer them to the nodes
        if self.formulation.ElementHasNodalProperties():
            self._SetNodalProperties()

        return materials_imported

    def _SetNodalProperties(self):
        # Get density and dynamic viscostity from the properties of the first element
        for el in self.main_model_part.Elements:
            rho = el.Properties.GetValue(Kratos.DENSITY)
            mu = el.Properties.GetValue(Kratos.DYNAMIC_VISCOSITY)

            if (rho <= 0.0):
                raise Exception ("DENSITY is not properly set in material properties.")

            nu = mu / rho

            Kratos.VariableUtils().SetVariable(Kratos.DENSITY, rho, self.main_model_part.Nodes)
            Kratos.VariableUtils().SetVariable(Kratos.VISCOSITY, nu, self.main_model_part.Nodes)

            break

    def Finalize(self):
        self.formulation.Finalize()<|MERGE_RESOLUTION|>--- conflicted
+++ resolved
@@ -74,9 +74,6 @@
         else:
             self.is_steady = False
 
-<<<<<<< HEAD
-        self.main_model_part.ProcessInfo[KratosRANS.RANS_IS_STEADY] = self.is_steady
-=======
         if (self.settings["time_scheme_settings"].Has("ramp_up_interval")):
             self.ramp_up_interval = self.settings["time_scheme_settings"]["ramp_up_interval"].GetVector()
             self.ramp_up_interval = sorted(self.ramp_up_interval)
@@ -84,7 +81,8 @@
                 raise Exception("Ramp up interval should only have two values indicating ramp up start time and end time.")
         else:
             self.ramp_up_interval = None
->>>>>>> da410378
+
+        self.main_model_part.ProcessInfo[KratosRANS.RANS_IS_STEADY] = self.is_steady
 
         self.is_converged = False
         self.min_buffer_size = self.formulation.GetMinimumBufferSize()
