--- conflicted
+++ resolved
@@ -125,7 +125,7 @@
             },
             "wall_function_settings": {
                 "wall_function_region_type": "logarithmic_region_only",
-                "wall_friction_velocity_calculation_method": "velocity_based"
+                "wall_friction_velocity_calculation_method": "turbulent_kinetic_energy_based"
             }
         }""")
 
@@ -341,13 +341,11 @@
     def ElementHasNodalProperties(self):
         return self.flow_solver_formulation.element_has_nodal_properties
 
-<<<<<<< HEAD
     def GetElementNames(self):
         return [self.flow_solver_formulation.element_name]
 
     def GetConditionNames(self):
         return [self.condition_name]
-=======
+
     def GetConditionNamePrefix(self):
-        return "RansVMSMonolithic"
->>>>>>> da410378
+        return "RansVMSMonolithic"