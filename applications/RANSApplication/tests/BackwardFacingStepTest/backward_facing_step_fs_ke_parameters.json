--- conflicted
+++ resolved
@@ -57,12 +57,7 @@
                     "tolerance": 1e-12
                 },
                 "wall_function_settings": {
-<<<<<<< HEAD
-                    "wall_function_region_type": "logarithmic_region_only",
-                    "wall_friction_velocity_calculation_method": "<WALL_FRICTION_VELOCITY_CALCULATION_METHOD>"
-=======
                     "wall_function_region_type": "logarithmic_region_only"
->>>>>>> 26bb2ddb
                 }
             },
             "k_epsilon_solver_settings": {
