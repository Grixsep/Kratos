import KratosMultiphysics

# Import Kratos "wrapper" for unittests
import KratosMultiphysics.KratosUnittest as KratosUnittest

try:
    import KratosMultiphysics.mpi as KratosMPI
    import KratosMultiphysics.MetisApplication as MetisApplication
    import KratosMultiphysics.TrilinosApplication as TrilinosApplication
except ImportError:
    raise Exception("KratosMPI could not be imported!")

# Import the tests or test_classes to create the suits
<<<<<<< HEAD
# flow solver test_classes
from incompressible_potential_flow_solver_formulation_tests import IncompressiblePotentialFlowSolverFormulationTest
from monolithic_velocity_pressure_formulation_tests import MonolithicVelocityPressureFormulationTest

=======

from custom_process_tests import CustomProcessTest
>>>>>>> da925b4a

def AssembleTestSuites():
    ''' Populates the test suites to run.

    Populates the test suites to run. At least, it should pupulate the suites:
    "small", "nighlty" and "all"

    Return
    ------

    suites: A dictionary of suites
        The set of suites with its test_cases added.
    '''
    suites = KratosUnittest.KratosSuites

    ### Small MPI tests ########################################################
    # smallMPISuite = suites['mpi_small']

    ### Nightly MPI tests ######################################################
    nightlyMPISuite = suites['mpi_nightly']

<<<<<<< HEAD
    # adding incompressible potential flow solver tests
    nightlyMPISuite.addTests(KratosUnittest.TestLoader().loadTestsFromTestCases([IncompressiblePotentialFlowSolverFormulationTest]))

    # adding monolithic flow solver tests
    nightlyMPISuite.addTests(KratosUnittest.TestLoader().loadTestsFromTestCases([MonolithicVelocityPressureFormulationTest]))
=======
    nightlyMPISuite.addTests(KratosUnittest.TestLoader().loadTestsFromTestCases([CustomProcessTest]))
>>>>>>> da925b4a

    ### Full MPI set ###########################################################
    allMPISuite = suites['mpi_all']
    allMPISuite.addTests(nightlyMPISuite) # already contains the smallMPISuite

    allSuite = suites['all']
    allSuite.addTests(allMPISuite)

    return suites


if __name__ == '__main__':
    KratosMultiphysics.Logger.GetDefaultOutput().SetSeverity(
        KratosMultiphysics.Logger.Severity.WARNING)
    KratosUnittest.runTests(AssembleTestSuites())<|MERGE_RESOLUTION|>--- conflicted
+++ resolved
@@ -11,15 +11,13 @@
     raise Exception("KratosMPI could not be imported!")
 
 # Import the tests or test_classes to create the suits
-<<<<<<< HEAD
+# process test_classes
+from custom_process_tests import CustomProcessTest
+
 # flow solver test_classes
 from incompressible_potential_flow_solver_formulation_tests import IncompressiblePotentialFlowSolverFormulationTest
 from monolithic_velocity_pressure_formulation_tests import MonolithicVelocityPressureFormulationTest
 
-=======
-
-from custom_process_tests import CustomProcessTest
->>>>>>> da925b4a
 
 def AssembleTestSuites():
     ''' Populates the test suites to run.
@@ -41,15 +39,14 @@
     ### Nightly MPI tests ######################################################
     nightlyMPISuite = suites['mpi_nightly']
 
-<<<<<<< HEAD
+    # adding custom process tests
+    nightlyMPISuite.addTests(KratosUnittest.TestLoader().loadTestsFromTestCases([CustomProcessTest]))
+
     # adding incompressible potential flow solver tests
     nightlyMPISuite.addTests(KratosUnittest.TestLoader().loadTestsFromTestCases([IncompressiblePotentialFlowSolverFormulationTest]))
 
     # adding monolithic flow solver tests
     nightlyMPISuite.addTests(KratosUnittest.TestLoader().loadTestsFromTestCases([MonolithicVelocityPressureFormulationTest]))
-=======
-    nightlyMPISuite.addTests(KratosUnittest.TestLoader().loadTestsFromTestCases([CustomProcessTest]))
->>>>>>> da925b4a
 
     ### Full MPI set ###########################################################
     allMPISuite = suites['mpi_all']
