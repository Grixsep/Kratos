//    |  /           |
//    ' /   __| _` | __|  _ \   __|
//    . \  |   (   | |   (   |\__ `
//   _|\_\_|  \__,_|\__|\___/ ____/
//                   Multi-Physics
//
//  License:		 BSD License
//					 Kratos default license: kratos/license.txt
//
//  Main authors:    Suneth Warnakulasuriya (https://github.com/sunethwarna)
//

#if !defined(KRATOS_RANS_LOGARITHMIC_Y_PLUS_CALCULATION_PROCESS_H_INCLUDED)
#define KRATOS_RANS_LOGARITHMIC_Y_PLUS_CALCULATION_PROCESS_H_INCLUDED

// System includes
#include <string>

// External includes

// Project includes
#include "containers/model.h"
#include "processes/process.h"

namespace Kratos
{
///@addtogroup RANSModellingApplication
///@{

///@name Kratos Globals
///@{

///@}
///@name Type Definitions
///@{

///@}
///@name  Enum's
///@{

///@}
///@name  Functions
///@{

///@}
///@name Kratos Classes
///@{

/**
 * @brief Calculates y_plus value base on the logarithmic law
 *
 * This process calculates $y^+$ value based on the following formula:
 *
 * \[
 * 	u^+ = \frac{||\vvel||}{\vel_\tau} =
 * \begin{cases}
 *	\frac{1}{\kappa}ln\left(y^+\right) + \beta &\text{ for } y^+ > y^+_{limit}
 *\\ y^+ &\text{ for } y^+ \leq y^+_{limit} \end{cases}
 * \]
 * Where,
 * \[
 *	y^+ = \frac{\vel_\tau y}{\nu}
 * \]
 * \[
 *	y^+_{limit} = \frac{1}{\kappa}ln\left(y^+_{limit}\right) + \beta = \vel^+
 * \]
 *
 */

class RansLogarithmicYPlusCalculationProcess : public Process
{
public:
    ///@name Type Definitions
    ///@{

    using NodeType = ModelPart::NodeType;

    /// Pointer definition of RansLogarithmicYPlusCalculationProcess
    KRATOS_CLASS_POINTER_DEFINITION(RansLogarithmicYPlusCalculationProcess);

    ///@}
    ///@name Life Cycle
    ///@{

    /// Constructor
<<<<<<< HEAD
    RansLogarithmicYPlusCalculationProcess(Model& rModel, Parameters& rParameters)
        : mrModel(rModel), mrParameters(rParameters)
    {
        KRATOS_TRY

        Parameters default_parameters = Parameters(R"(
        {
            "model_part_name" : "PLEASE_SPECIFY_MODEL_PART_NAME",
            "echo_level"      : 0,
            "max_iterations"  : 100,
            "tolerance"       : 1e-6,
            "constants": {
                "von_karman"  : 0.41,
                "beta"        : 5.2
            }
        })");

        mrParameters.RecursivelyValidateAndAssignDefaults(default_parameters);

        mModelPartName = mrParameters["model_part_name"].GetString();

        mEchoLevel = mrParameters["echo_level"].GetInt();

        mMaxIterations = mrParameters["max_iterations"].GetInt();
        mTolerance = mrParameters["tolerance"].GetDouble();

        mVonKarman = mrParameters["constants"]["von_karman"].GetDouble();
        mBeta = mrParameters["constants"]["beta"].GetDouble();

        mLimitYPlus = RansCalculationUtilities().CalculateLogarithmicYPlusLimit(
            mVonKarman, mBeta);

        KRATOS_CATCH("");
    }
=======
    RansLogarithmicYPlusCalculationProcess(Model& rModel, Parameters rParameters);

>>>>>>> 0c20055a
    /// Destructor.
    ~RansLogarithmicYPlusCalculationProcess() override;

    ///@}
    ///@name Operators
    ///@{

    ///@}
    ///@name Operations
    ///@{

    int Check() override;

    void Execute() override;

    ///@}
    ///@name Access
    ///@{

    ///@}
    ///@name Inquiry
    ///@{

    ///@}
    ///@name Input and output
    ///@{

    /// Turn back information as a string.
    std::string Info() const override;

    /// Print information about this object.
    void PrintInfo(std::ostream& rOStream) const override;

    /// Print object's data.
    void PrintData(std::ostream& rOStream) const override;

    ///@}
    ///@name Friends
    ///@{

    ///@}

protected:
    ///@name Protected static Member Variables
    ///@{

    ///@}
    ///@name Protected member Variables
    ///@{

    ///@}
    ///@name Protected Operators
    ///@{

    ///@}
    ///@name Protected Operations
    ///@{

    ///@}
    ///@name Protected  Access
    ///@{

    ///@}
    ///@name Protected Inquiry
    ///@{

    ///@}
    ///@name Protected LifeCycle
    ///@{

    ///@}

private:
    ///@name Static Member Variables
    ///@{

    ///@}
    ///@name Member Variables
    ///@{

    Model& mrModel;
    Parameters mrParameters;
    std::string mModelPartName;

    unsigned int mEchoLevel;

    unsigned int mMaxIterations;
    double mTolerance;

    double mVonKarman;
    double mBeta;
    double mLimitYPlus;

    ///@}
    ///@name Private Operators
    ///@{

    ///@}
    ///@name Private Operations
    ///@{

    void CalculateLogarithmicWallLawYplus(NodeType& rNode,
<<<<<<< HEAD
                                          const Variable<array_1d<double, 3>>& rVelocityVariable)
    {
        KRATOS_TRY

        const double kinematic_viscosity =
            rNode.FastGetSolutionStepValue(KINEMATIC_VISCOSITY);
        const double wall_distance = rNode.FastGetSolutionStepValue(DISTANCE);
        const array_1d<double, 3>& velocity =
            rNode.FastGetSolutionStepValue(rVelocityVariable);
        const double velocity_magnitude = norm_2(velocity);

        if (velocity_magnitude < std::numeric_limits<double>::epsilon())
        {
            rNode.FastGetSolutionStepValue(RANS_Y_PLUS) = 0.0;
            return;
        }

        KRATOS_ERROR_IF(wall_distance < std::numeric_limits<double>::epsilon())
            << "DISTANCE at node " << rNode.Coordinates()
            << " with id=" << rNode.Id() << " has zero value. Please specify DISTANCE value > 0.0 for all the nodes in "
            << mModelPartName << " to calculate RANS_Y_PLUS.\n";

        // linear region
        double utau = sqrt(velocity_magnitude * kinematic_viscosity / wall_distance);
        double yplus = wall_distance * utau / kinematic_viscosity;
        const double inv_von_karman = 1.0 / mVonKarman;

        // log region
        if (yplus > mLimitYPlus)
        {
            unsigned int iter = 0;
            double dx = 1e10;
            const double tol = mTolerance;
            double uplus = inv_von_karman * log(yplus) + mBeta;

            while (iter < mMaxIterations && fabs(dx) > tol * utau)
            {
                // Newton-Raphson iteration
                double f = utau * uplus - velocity_magnitude;
                double df = uplus + inv_von_karman;
                dx = f / df;

                // Update variables
                utau -= dx;
                yplus = wall_distance * utau / kinematic_viscosity;
                uplus = inv_von_karman * log(yplus) + mBeta;
                ++iter;
            }

            KRATOS_WARNING_IF("RansLogarithmicYPlusCalculationProcess", iter == mMaxIterations && mEchoLevel > 0)
                << "Y plus calculation in Wall (logarithmic region) "
                   "Newton-Raphson did not converge. "
                   "residual > tolerance [ "
                << std::scientific << dx << " > " << std::scientific << tol << " ]\n";
        }
        rNode.FastGetSolutionStepValue(RANS_Y_PLUS) = yplus;

        KRATOS_CATCH("");
    }
=======
                                          const Variable<array_1d<double, 3>>& rVelocityVariable);
>>>>>>> 0c20055a

    ///@}
    ///@name Private  Access
    ///@{

    ///@}
    ///@name Private Inquiry
    ///@{

    ///@}
    ///@name Un accessible methods
    ///@{

    /// Assignment operator.
    RansLogarithmicYPlusCalculationProcess& operator=(RansLogarithmicYPlusCalculationProcess const& rOther);

    /// Copy constructor.
    RansLogarithmicYPlusCalculationProcess(RansLogarithmicYPlusCalculationProcess const& rOther);

    ///@}

}; // namespace Kratos

///@}

///@name Type Definitions
///@{

///@}
///@name Input and output
///@{

/// output stream function
inline std::ostream& operator<<(std::ostream& rOStream,
                                const RansLogarithmicYPlusCalculationProcess& rThis);

///@}

///@} addtogroup block

} // namespace Kratos.

#endif // KRATOS_RANS_LOGARITHMIC_Y_PLUS_CALCULATION_PROCESS_H_INCLUDED  defined<|MERGE_RESOLUTION|>--- conflicted
+++ resolved
@@ -83,45 +83,8 @@
     ///@{
 
     /// Constructor
-<<<<<<< HEAD
-    RansLogarithmicYPlusCalculationProcess(Model& rModel, Parameters& rParameters)
-        : mrModel(rModel), mrParameters(rParameters)
-    {
-        KRATOS_TRY
-
-        Parameters default_parameters = Parameters(R"(
-        {
-            "model_part_name" : "PLEASE_SPECIFY_MODEL_PART_NAME",
-            "echo_level"      : 0,
-            "max_iterations"  : 100,
-            "tolerance"       : 1e-6,
-            "constants": {
-                "von_karman"  : 0.41,
-                "beta"        : 5.2
-            }
-        })");
-
-        mrParameters.RecursivelyValidateAndAssignDefaults(default_parameters);
-
-        mModelPartName = mrParameters["model_part_name"].GetString();
-
-        mEchoLevel = mrParameters["echo_level"].GetInt();
-
-        mMaxIterations = mrParameters["max_iterations"].GetInt();
-        mTolerance = mrParameters["tolerance"].GetDouble();
-
-        mVonKarman = mrParameters["constants"]["von_karman"].GetDouble();
-        mBeta = mrParameters["constants"]["beta"].GetDouble();
-
-        mLimitYPlus = RansCalculationUtilities().CalculateLogarithmicYPlusLimit(
-            mVonKarman, mBeta);
-
-        KRATOS_CATCH("");
-    }
-=======
     RansLogarithmicYPlusCalculationProcess(Model& rModel, Parameters rParameters);
 
->>>>>>> 0c20055a
     /// Destructor.
     ~RansLogarithmicYPlusCalculationProcess() override;
 
@@ -207,6 +170,7 @@
     std::string mModelPartName;
 
     unsigned int mEchoLevel;
+    int mStep;
 
     unsigned int mMaxIterations;
     double mTolerance;
@@ -224,69 +188,7 @@
     ///@{
 
     void CalculateLogarithmicWallLawYplus(NodeType& rNode,
-<<<<<<< HEAD
-                                          const Variable<array_1d<double, 3>>& rVelocityVariable)
-    {
-        KRATOS_TRY
-
-        const double kinematic_viscosity =
-            rNode.FastGetSolutionStepValue(KINEMATIC_VISCOSITY);
-        const double wall_distance = rNode.FastGetSolutionStepValue(DISTANCE);
-        const array_1d<double, 3>& velocity =
-            rNode.FastGetSolutionStepValue(rVelocityVariable);
-        const double velocity_magnitude = norm_2(velocity);
-
-        if (velocity_magnitude < std::numeric_limits<double>::epsilon())
-        {
-            rNode.FastGetSolutionStepValue(RANS_Y_PLUS) = 0.0;
-            return;
-        }
-
-        KRATOS_ERROR_IF(wall_distance < std::numeric_limits<double>::epsilon())
-            << "DISTANCE at node " << rNode.Coordinates()
-            << " with id=" << rNode.Id() << " has zero value. Please specify DISTANCE value > 0.0 for all the nodes in "
-            << mModelPartName << " to calculate RANS_Y_PLUS.\n";
-
-        // linear region
-        double utau = sqrt(velocity_magnitude * kinematic_viscosity / wall_distance);
-        double yplus = wall_distance * utau / kinematic_viscosity;
-        const double inv_von_karman = 1.0 / mVonKarman;
-
-        // log region
-        if (yplus > mLimitYPlus)
-        {
-            unsigned int iter = 0;
-            double dx = 1e10;
-            const double tol = mTolerance;
-            double uplus = inv_von_karman * log(yplus) + mBeta;
-
-            while (iter < mMaxIterations && fabs(dx) > tol * utau)
-            {
-                // Newton-Raphson iteration
-                double f = utau * uplus - velocity_magnitude;
-                double df = uplus + inv_von_karman;
-                dx = f / df;
-
-                // Update variables
-                utau -= dx;
-                yplus = wall_distance * utau / kinematic_viscosity;
-                uplus = inv_von_karman * log(yplus) + mBeta;
-                ++iter;
-            }
-
-            KRATOS_WARNING_IF("RansLogarithmicYPlusCalculationProcess", iter == mMaxIterations && mEchoLevel > 0)
-                << "Y plus calculation in Wall (logarithmic region) "
-                   "Newton-Raphson did not converge. "
-                   "residual > tolerance [ "
-                << std::scientific << dx << " > " << std::scientific << tol << " ]\n";
-        }
-        rNode.FastGetSolutionStepValue(RANS_Y_PLUS) = yplus;
-
-        KRATOS_CATCH("");
-    }
-=======
                                           const Variable<array_1d<double, 3>>& rVelocityVariable);
->>>>>>> 0c20055a
 
     ///@}
     ///@name Private  Access
