// System includes

#ifdef KRATOS_USE_AMATRIX
#include "boost/numeric/ublas/matrix.hpp" // for the sparse space dense vector
#endif                                    // KRATOS_USE_AMATRIX

// External includes
#include "pybind11/pybind11.h"

// Project includes

// Application includes
#include "custom_python/add_custom_auxiliary_processes_to_python.h"
#include "custom_python/add_custom_solving_processes_to_python.h"


<<<<<<< HEAD
// RANS auxiliary processes
#include "custom_processes/auxiliary_processes/rans_check_scalar_bounds_process.h"
#include "custom_processes/auxiliary_processes/rans_epsilon_wall_function_process.h"
#include "custom_processes/auxiliary_processes/rans_nut_k_wall_function_process.h"
#include "custom_processes/auxiliary_processes/rans_apply_exact_nodal_periodic_condition_process.h"
#include "custom_processes/auxiliary_processes/rans_apply_flag_process.h"
#include "custom_processes/auxiliary_processes/rans_clip_scalar_variable_process.h"
#include "custom_processes/auxiliary_processes/rans_epsilon_turbulent_mixing_inlet_process.h"
#include "custom_processes/auxiliary_processes/rans_epsilon_wall_friction_velocity_process.h"
#include "custom_processes/auxiliary_processes/rans_find_condition_parent_process.h"
#include "custom_processes/auxiliary_processes/rans_k_turbulent_intensity_inlet_process.h"
#include "custom_processes/auxiliary_processes/rans_k_wall_friction_velocity_process.h"
#include "custom_processes/auxiliary_processes/rans_logarithmic_y_plus_calculation_process.h"
#include "custom_processes/auxiliary_processes/rans_nut_k_epsilon_high_re_calculation_process.h"
#include "custom_processes/auxiliary_processes/rans_nut_low_re_calculation_process.h"
#include "custom_processes/auxiliary_processes/rans_nut_y_plus_wall_function_process.h"
#include "custom_processes/auxiliary_processes/rans_scalar_cell_center_averaging_process.h"
#include "custom_processes/auxiliary_processes/rans_vector_align_process.h"
#include "custom_processes/auxiliary_processes/rans_vector_cell_center_averaging_process.h"
#include "custom_processes/auxiliary_processes/rans_wall_distance_calculation_process.h"
#include "custom_processes/auxiliary_processes/rans_check_scalar_condition_bounds_process.h"
#include "custom_processes/auxiliary_processes/rans_check_vector_bounds_process.h"

// RANS auxiliary sensitivities processes
#include "custom_processes/auxiliary_processes/rans_logarithmic_y_plus_velocity_sensitivities_process.h"
#include "custom_processes/auxiliary_processes/rans_nut_k_epsilon_high_re_sensitivities_process.h"

=======
>>>>>>> c99abe2e
namespace Kratos
{
namespace Python
{
void AddCustomProcessesToPython(pybind11::module& m)
{
<<<<<<< HEAD
    namespace py = pybind11;

    typedef UblasSpace<double, CompressedMatrix, Vector> SparseSpaceType;
    typedef UblasSpace<double, Matrix, Vector> LocalSpaceType;
    typedef LinearSolver<SparseSpaceType, LocalSpaceType> LinearSolverType;

    // Adding solving strategies
    typedef ScalarCoSolvingProcess<SparseSpaceType, LocalSpaceType, LinearSolverType> ScalarCoSolvingProcessType;
    py::class_<ScalarCoSolvingProcessType, ScalarCoSolvingProcessType::Pointer, Process>(
        m, "ScalarCoSolvingProcess")
        .def(py::init<ModelPart&, Parameters&, Variable<double>&>())
        .def("AddStrategy", &ScalarCoSolvingProcessType::AddStrategy)
        .def("AddAuxiliaryProcess", &ScalarCoSolvingProcessType::AddAuxiliaryProcess);

    typedef KEpsilonCoSolvingProcess<SparseSpaceType, LocalSpaceType, LinearSolverType> KEpsilonCoSolvingProcessType;
    py::class_<KEpsilonCoSolvingProcessType, KEpsilonCoSolvingProcessType::Pointer, ScalarCoSolvingProcessType, Process>(
        m, "KEpsilonCoSolvingProcess")
        .def(py::init<ModelPart&, Parameters&>());

    // Adding auxiliary processes
    typedef RansNutKWallFunctionProcess RansNutKWallFunctionProcessType;
    py::class_<RansNutKWallFunctionProcessType, RansNutKWallFunctionProcessType::Pointer, Process>(
        m, "RansNutKWallFunctionProcess")
        .def(py::init<Model&, Parameters&>());

    typedef RansEpsilonWallFunctionProcess RansEpsilonWallFunctionProcessType;
    py::class_<RansEpsilonWallFunctionProcessType, RansEpsilonWallFunctionProcessType::Pointer, Process>(
        m, "RansEpsilonWallFunctionProcess")
        .def(py::init<Model&, Parameters&>());

    typedef RansCheckScalarBoundsProcess RansCheckScalarBoundsProcessType;
    py::class_<RansCheckScalarBoundsProcessType, RansCheckScalarBoundsProcessType::Pointer, Process>(
        m, "RansCheckScalarBoundsProcess")
        .def(py::init<Model&, Parameters&>());

    typedef RansCheckVectorBoundsProcess RansCheckVectorBoundsProcessType;
    py::class_<RansCheckVectorBoundsProcessType, RansCheckVectorBoundsProcessType::Pointer, Process>(
        m, "RansCheckVectorBoundsProcess")
        .def(py::init<Model&, Parameters&>());

    typedef RansCheckScalarConditionBoundsProcess RansCheckScalarConditionBoundsProcessType;
    py::class_<RansCheckScalarConditionBoundsProcessType, RansCheckScalarConditionBoundsProcessType::Pointer, Process>(
        m, "RansCheckScalarConditionBoundsProcess")
        .def(py::init<Model&, Parameters&>());

    typedef RansScalarCellCenterAveragingProcess RansScalarCellCenterAveragingProcessType;
    py::class_<RansScalarCellCenterAveragingProcessType, RansScalarCellCenterAveragingProcessType::Pointer, Process>(
        m, "RansScalarCellCenterAveragingProcess")
        .def(py::init<Model&, Parameters&>());

    typedef RansVectorCellCenterAveragingProcess RansVectorCellCenterAveragingProcessType;
    py::class_<RansVectorCellCenterAveragingProcessType, RansVectorCellCenterAveragingProcessType::Pointer, Process>(
        m, "RansVectorCellCenterAveragingProcess")
        .def(py::init<Model&, Parameters&>());

    typedef RansApplyFlagProcess RansApplyFlagProcessType;
    py::class_<RansApplyFlagProcessType, RansApplyFlagProcessType::Pointer, Process>(
        m, "RansApplyFlagProcess")
        .def(py::init<Model&, Parameters&>());

    typedef RansFindConditionParentProcess RansFindConditionParentProcessType;
    py::class_<RansFindConditionParentProcessType, RansFindConditionParentProcessType::Pointer, Process>(
        m, "RansFindConditionParentProcess")
        .def(py::init<Model&, Parameters&>());

    typedef RansVectorAlignProcess RansVectorAlignProcessType;
    py::class_<RansVectorAlignProcessType, RansVectorAlignProcessType::Pointer, Process>(
        m, "RansVectorAlignProcess")
        .def(py::init<Model&, Parameters&>());

    typedef RansWallDistanceCalculationProcess<SparseSpaceType, LocalSpaceType, LinearSolverType> RansWallDistanceCalculationProcessType;
    py::class_<RansWallDistanceCalculationProcessType, RansWallDistanceCalculationProcessType::Pointer, Process>(
        m, "RansWallDistanceCalculationProcess")
        .def(py::init<Model&, Parameters&>());

    typedef RansLogarithmicYPlusCalculationProcess RansLogarithmicYPlusCalculationProcessType;
    py::class_<RansLogarithmicYPlusCalculationProcessType, RansLogarithmicYPlusCalculationProcessType::Pointer, Process>(
        m, "RansLogarithmicYPlusCalculationProcess")
        .def(py::init<Model&, Parameters&>());

    typedef RansNutKEpsilonHighReCalculationProcess RansNutKEpsilonHighReCalculationProcessType;
    py::class_<RansNutKEpsilonHighReCalculationProcessType, RansNutKEpsilonHighReCalculationProcessType::Pointer, Process>(
        m, "RansNutKEpsilonHighReCalculationProcess")
        .def(py::init<Model&, Parameters&>());

    typedef RansKTurbulentIntensityInletProcess RansKTurbulentIntensityInletProcessType;
    py::class_<RansKTurbulentIntensityInletProcessType, RansKTurbulentIntensityInletProcessType::Pointer, Process>(
        m, "RansKTurbulentIntensityInletProcess")
        .def(py::init<Model&, Parameters&>());

    typedef RansEpsilonTurbulentMixingLengthInletProcess RansEpsilonTurbulentMixingLengthInletProcessType;
    py::class_<RansEpsilonTurbulentMixingLengthInletProcessType,
               RansEpsilonTurbulentMixingLengthInletProcessType::Pointer, Process>(
        m, "RansEpsilonTurbulentMixingLengthInletProcess")
        .def(py::init<Model&, Parameters&>());

    typedef RansKWallFrictionVelocityProcess RansKWallFrictionVelocityProcessType;
    py::class_<RansKWallFrictionVelocityProcessType, RansKWallFrictionVelocityProcessType::Pointer, Process>(
        m, "RansKWallFrictionVelocityProcess")
        .def(py::init<Model&, Parameters&>());

    typedef RansEpsilonWallFrictionVelocityProcess RansEpsilonWallFrictionVelocityProcessType;
    py::class_<RansEpsilonWallFrictionVelocityProcessType, RansEpsilonWallFrictionVelocityProcessType::Pointer, Process>(
        m, "RansEpsilonWallFrictionVelocityProcess")
        .def(py::init<Model&, Parameters&>());

    typedef RansClipScalarVariableProcess RansClipScalarVariableProcessType;
    py::class_<RansClipScalarVariableProcessType, RansClipScalarVariableProcessType::Pointer, Process>(
        m, "RansClipScalarVariableProcess")
        .def(py::init<Model&, Parameters&>());

    typedef RansApplyExactNodalPeriodicConditionProcess RansApplyExactNodalPeriodicConditionProcessType;
    py::class_<RansApplyExactNodalPeriodicConditionProcessType,
               RansApplyExactNodalPeriodicConditionProcessType::Pointer, Process>(
        m, "RansApplyExactNodalPeriodicConditionProcess")
        .def(py::init<Model&, Parameters&>());

    typedef RansNutYPlusWallFunctionProcess RansNutYPlusWallFunctionProcessType;
    py::class_<RansNutYPlusWallFunctionProcessType, RansNutYPlusWallFunctionProcessType::Pointer, Process>(
        m, "RansNutYPlusWallFunctionProcess")
        .def(py::init<Model&, Parameters&>());

    typedef RansNutLowReCalculationProcess RansNutLowReCalculationProcessType;
    py::class_<RansNutLowReCalculationProcessType, RansNutLowReCalculationProcessType::Pointer, Process>(
        m, "RansNutLowReCalculationProcess")
        .def(py::init<Model&, Parameters&>());

    // Adding sensitivities auxiliary processes

    typedef RansLogarithmicYPlusVelocitySensitivitiesProcess RansLogarithmicYPlusVelocitySensitivitiesProcessType;
    py::class_<RansLogarithmicYPlusVelocitySensitivitiesProcessType, RansLogarithmicYPlusVelocitySensitivitiesProcessType::Pointer, Process>(
        m, "RansLogarithmicYPlusVelocitySensitivitiesProcess")
        .def(py::init<Model&, Parameters&>());

    typedef RansNutKEpsilonHighReSensitivitiesProcess RansNutKEpsilonHighReSensitivitiesProcessType;
    py::class_<RansNutKEpsilonHighReSensitivitiesProcessType, RansNutKEpsilonHighReSensitivitiesProcessType::Pointer, Process>(
        m, "RansNutKEpsilonHighReSensitivitiesProcess")
        .def(py::init<Model&, Parameters&>());
=======
    AddCustomSolvingProcessesToPython(m);
    AddCustomAuxiliaryProcessesToPython(m);
>>>>>>> c99abe2e
}

} // namespace Python.
} // Namespace Kratos<|MERGE_RESOLUTION|>--- conflicted
+++ resolved
@@ -13,186 +13,14 @@
 #include "custom_python/add_custom_auxiliary_processes_to_python.h"
 #include "custom_python/add_custom_solving_processes_to_python.h"
 
-
-<<<<<<< HEAD
-// RANS auxiliary processes
-#include "custom_processes/auxiliary_processes/rans_check_scalar_bounds_process.h"
-#include "custom_processes/auxiliary_processes/rans_epsilon_wall_function_process.h"
-#include "custom_processes/auxiliary_processes/rans_nut_k_wall_function_process.h"
-#include "custom_processes/auxiliary_processes/rans_apply_exact_nodal_periodic_condition_process.h"
-#include "custom_processes/auxiliary_processes/rans_apply_flag_process.h"
-#include "custom_processes/auxiliary_processes/rans_clip_scalar_variable_process.h"
-#include "custom_processes/auxiliary_processes/rans_epsilon_turbulent_mixing_inlet_process.h"
-#include "custom_processes/auxiliary_processes/rans_epsilon_wall_friction_velocity_process.h"
-#include "custom_processes/auxiliary_processes/rans_find_condition_parent_process.h"
-#include "custom_processes/auxiliary_processes/rans_k_turbulent_intensity_inlet_process.h"
-#include "custom_processes/auxiliary_processes/rans_k_wall_friction_velocity_process.h"
-#include "custom_processes/auxiliary_processes/rans_logarithmic_y_plus_calculation_process.h"
-#include "custom_processes/auxiliary_processes/rans_nut_k_epsilon_high_re_calculation_process.h"
-#include "custom_processes/auxiliary_processes/rans_nut_low_re_calculation_process.h"
-#include "custom_processes/auxiliary_processes/rans_nut_y_plus_wall_function_process.h"
-#include "custom_processes/auxiliary_processes/rans_scalar_cell_center_averaging_process.h"
-#include "custom_processes/auxiliary_processes/rans_vector_align_process.h"
-#include "custom_processes/auxiliary_processes/rans_vector_cell_center_averaging_process.h"
-#include "custom_processes/auxiliary_processes/rans_wall_distance_calculation_process.h"
-#include "custom_processes/auxiliary_processes/rans_check_scalar_condition_bounds_process.h"
-#include "custom_processes/auxiliary_processes/rans_check_vector_bounds_process.h"
-
-// RANS auxiliary sensitivities processes
-#include "custom_processes/auxiliary_processes/rans_logarithmic_y_plus_velocity_sensitivities_process.h"
-#include "custom_processes/auxiliary_processes/rans_nut_k_epsilon_high_re_sensitivities_process.h"
-
-=======
->>>>>>> c99abe2e
 namespace Kratos
 {
 namespace Python
 {
 void AddCustomProcessesToPython(pybind11::module& m)
 {
-<<<<<<< HEAD
-    namespace py = pybind11;
-
-    typedef UblasSpace<double, CompressedMatrix, Vector> SparseSpaceType;
-    typedef UblasSpace<double, Matrix, Vector> LocalSpaceType;
-    typedef LinearSolver<SparseSpaceType, LocalSpaceType> LinearSolverType;
-
-    // Adding solving strategies
-    typedef ScalarCoSolvingProcess<SparseSpaceType, LocalSpaceType, LinearSolverType> ScalarCoSolvingProcessType;
-    py::class_<ScalarCoSolvingProcessType, ScalarCoSolvingProcessType::Pointer, Process>(
-        m, "ScalarCoSolvingProcess")
-        .def(py::init<ModelPart&, Parameters&, Variable<double>&>())
-        .def("AddStrategy", &ScalarCoSolvingProcessType::AddStrategy)
-        .def("AddAuxiliaryProcess", &ScalarCoSolvingProcessType::AddAuxiliaryProcess);
-
-    typedef KEpsilonCoSolvingProcess<SparseSpaceType, LocalSpaceType, LinearSolverType> KEpsilonCoSolvingProcessType;
-    py::class_<KEpsilonCoSolvingProcessType, KEpsilonCoSolvingProcessType::Pointer, ScalarCoSolvingProcessType, Process>(
-        m, "KEpsilonCoSolvingProcess")
-        .def(py::init<ModelPart&, Parameters&>());
-
-    // Adding auxiliary processes
-    typedef RansNutKWallFunctionProcess RansNutKWallFunctionProcessType;
-    py::class_<RansNutKWallFunctionProcessType, RansNutKWallFunctionProcessType::Pointer, Process>(
-        m, "RansNutKWallFunctionProcess")
-        .def(py::init<Model&, Parameters&>());
-
-    typedef RansEpsilonWallFunctionProcess RansEpsilonWallFunctionProcessType;
-    py::class_<RansEpsilonWallFunctionProcessType, RansEpsilonWallFunctionProcessType::Pointer, Process>(
-        m, "RansEpsilonWallFunctionProcess")
-        .def(py::init<Model&, Parameters&>());
-
-    typedef RansCheckScalarBoundsProcess RansCheckScalarBoundsProcessType;
-    py::class_<RansCheckScalarBoundsProcessType, RansCheckScalarBoundsProcessType::Pointer, Process>(
-        m, "RansCheckScalarBoundsProcess")
-        .def(py::init<Model&, Parameters&>());
-
-    typedef RansCheckVectorBoundsProcess RansCheckVectorBoundsProcessType;
-    py::class_<RansCheckVectorBoundsProcessType, RansCheckVectorBoundsProcessType::Pointer, Process>(
-        m, "RansCheckVectorBoundsProcess")
-        .def(py::init<Model&, Parameters&>());
-
-    typedef RansCheckScalarConditionBoundsProcess RansCheckScalarConditionBoundsProcessType;
-    py::class_<RansCheckScalarConditionBoundsProcessType, RansCheckScalarConditionBoundsProcessType::Pointer, Process>(
-        m, "RansCheckScalarConditionBoundsProcess")
-        .def(py::init<Model&, Parameters&>());
-
-    typedef RansScalarCellCenterAveragingProcess RansScalarCellCenterAveragingProcessType;
-    py::class_<RansScalarCellCenterAveragingProcessType, RansScalarCellCenterAveragingProcessType::Pointer, Process>(
-        m, "RansScalarCellCenterAveragingProcess")
-        .def(py::init<Model&, Parameters&>());
-
-    typedef RansVectorCellCenterAveragingProcess RansVectorCellCenterAveragingProcessType;
-    py::class_<RansVectorCellCenterAveragingProcessType, RansVectorCellCenterAveragingProcessType::Pointer, Process>(
-        m, "RansVectorCellCenterAveragingProcess")
-        .def(py::init<Model&, Parameters&>());
-
-    typedef RansApplyFlagProcess RansApplyFlagProcessType;
-    py::class_<RansApplyFlagProcessType, RansApplyFlagProcessType::Pointer, Process>(
-        m, "RansApplyFlagProcess")
-        .def(py::init<Model&, Parameters&>());
-
-    typedef RansFindConditionParentProcess RansFindConditionParentProcessType;
-    py::class_<RansFindConditionParentProcessType, RansFindConditionParentProcessType::Pointer, Process>(
-        m, "RansFindConditionParentProcess")
-        .def(py::init<Model&, Parameters&>());
-
-    typedef RansVectorAlignProcess RansVectorAlignProcessType;
-    py::class_<RansVectorAlignProcessType, RansVectorAlignProcessType::Pointer, Process>(
-        m, "RansVectorAlignProcess")
-        .def(py::init<Model&, Parameters&>());
-
-    typedef RansWallDistanceCalculationProcess<SparseSpaceType, LocalSpaceType, LinearSolverType> RansWallDistanceCalculationProcessType;
-    py::class_<RansWallDistanceCalculationProcessType, RansWallDistanceCalculationProcessType::Pointer, Process>(
-        m, "RansWallDistanceCalculationProcess")
-        .def(py::init<Model&, Parameters&>());
-
-    typedef RansLogarithmicYPlusCalculationProcess RansLogarithmicYPlusCalculationProcessType;
-    py::class_<RansLogarithmicYPlusCalculationProcessType, RansLogarithmicYPlusCalculationProcessType::Pointer, Process>(
-        m, "RansLogarithmicYPlusCalculationProcess")
-        .def(py::init<Model&, Parameters&>());
-
-    typedef RansNutKEpsilonHighReCalculationProcess RansNutKEpsilonHighReCalculationProcessType;
-    py::class_<RansNutKEpsilonHighReCalculationProcessType, RansNutKEpsilonHighReCalculationProcessType::Pointer, Process>(
-        m, "RansNutKEpsilonHighReCalculationProcess")
-        .def(py::init<Model&, Parameters&>());
-
-    typedef RansKTurbulentIntensityInletProcess RansKTurbulentIntensityInletProcessType;
-    py::class_<RansKTurbulentIntensityInletProcessType, RansKTurbulentIntensityInletProcessType::Pointer, Process>(
-        m, "RansKTurbulentIntensityInletProcess")
-        .def(py::init<Model&, Parameters&>());
-
-    typedef RansEpsilonTurbulentMixingLengthInletProcess RansEpsilonTurbulentMixingLengthInletProcessType;
-    py::class_<RansEpsilonTurbulentMixingLengthInletProcessType,
-               RansEpsilonTurbulentMixingLengthInletProcessType::Pointer, Process>(
-        m, "RansEpsilonTurbulentMixingLengthInletProcess")
-        .def(py::init<Model&, Parameters&>());
-
-    typedef RansKWallFrictionVelocityProcess RansKWallFrictionVelocityProcessType;
-    py::class_<RansKWallFrictionVelocityProcessType, RansKWallFrictionVelocityProcessType::Pointer, Process>(
-        m, "RansKWallFrictionVelocityProcess")
-        .def(py::init<Model&, Parameters&>());
-
-    typedef RansEpsilonWallFrictionVelocityProcess RansEpsilonWallFrictionVelocityProcessType;
-    py::class_<RansEpsilonWallFrictionVelocityProcessType, RansEpsilonWallFrictionVelocityProcessType::Pointer, Process>(
-        m, "RansEpsilonWallFrictionVelocityProcess")
-        .def(py::init<Model&, Parameters&>());
-
-    typedef RansClipScalarVariableProcess RansClipScalarVariableProcessType;
-    py::class_<RansClipScalarVariableProcessType, RansClipScalarVariableProcessType::Pointer, Process>(
-        m, "RansClipScalarVariableProcess")
-        .def(py::init<Model&, Parameters&>());
-
-    typedef RansApplyExactNodalPeriodicConditionProcess RansApplyExactNodalPeriodicConditionProcessType;
-    py::class_<RansApplyExactNodalPeriodicConditionProcessType,
-               RansApplyExactNodalPeriodicConditionProcessType::Pointer, Process>(
-        m, "RansApplyExactNodalPeriodicConditionProcess")
-        .def(py::init<Model&, Parameters&>());
-
-    typedef RansNutYPlusWallFunctionProcess RansNutYPlusWallFunctionProcessType;
-    py::class_<RansNutYPlusWallFunctionProcessType, RansNutYPlusWallFunctionProcessType::Pointer, Process>(
-        m, "RansNutYPlusWallFunctionProcess")
-        .def(py::init<Model&, Parameters&>());
-
-    typedef RansNutLowReCalculationProcess RansNutLowReCalculationProcessType;
-    py::class_<RansNutLowReCalculationProcessType, RansNutLowReCalculationProcessType::Pointer, Process>(
-        m, "RansNutLowReCalculationProcess")
-        .def(py::init<Model&, Parameters&>());
-
-    // Adding sensitivities auxiliary processes
-
-    typedef RansLogarithmicYPlusVelocitySensitivitiesProcess RansLogarithmicYPlusVelocitySensitivitiesProcessType;
-    py::class_<RansLogarithmicYPlusVelocitySensitivitiesProcessType, RansLogarithmicYPlusVelocitySensitivitiesProcessType::Pointer, Process>(
-        m, "RansLogarithmicYPlusVelocitySensitivitiesProcess")
-        .def(py::init<Model&, Parameters&>());
-
-    typedef RansNutKEpsilonHighReSensitivitiesProcess RansNutKEpsilonHighReSensitivitiesProcessType;
-    py::class_<RansNutKEpsilonHighReSensitivitiesProcessType, RansNutKEpsilonHighReSensitivitiesProcessType::Pointer, Process>(
-        m, "RansNutKEpsilonHighReSensitivitiesProcess")
-        .def(py::init<Model&, Parameters&>());
-=======
     AddCustomSolvingProcessesToPython(m);
     AddCustomAuxiliaryProcessesToPython(m);
->>>>>>> c99abe2e
 }
 
 } // namespace Python.
