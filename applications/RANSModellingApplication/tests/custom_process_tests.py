import KratosMultiphysics as Kratos
import KratosMultiphysics.RANSModellingApplication as KratosRANS
from process_factory import KratosProcessFactory

import KratosMultiphysics.KratosUnittest as UnitTest
import KratosMultiphysics.kratos_utilities as kratos_utilities
import random, math


class CustomProcessTest(UnitTest.TestCase):
    def testApplyFlagProcess(self):
        self.__CreateModel()

        settings = Kratos.Parameters(r'''
        [
            {
                "kratos_module" : "KratosMultiphysics.RANSModellingApplication",
                "python_module" : "apply_custom_process",
                "process_name"  : "ApplyFlagProcess",
                "Parameters" : {
                    "model_part_name"                : "test.submodelpart_1",
                    "echo_level"                     : 0,
                    "flag_variable_name"             : "STRUCTURE",
                    "flag_variable_value"            : true,
                    "apply_to_model_part_conditions" : "all"
                }
            },
            {
                "kratos_module" : "KratosMultiphysics.RANSModellingApplication",
                "python_module" : "apply_custom_process",
                "process_name"  : "ApplyFlagProcess",
                "Parameters" : {
                    "model_part_name"                : "test.submodelpart_2",
                    "echo_level"                     : 0,
                    "flag_variable_name"             : "INLET",
                    "flag_variable_value"            : true,
                    "apply_to_model_part_conditions" : "all"
                }
            }
        ]''')

        factory = KratosProcessFactory(self.model)
        self.process_list = factory.ConstructListOfProcesses(settings)
        self.__ExecuteProcesses()

        check_values = [True, True, True, False, False, False]
        for node, value in zip(self.model_part.Nodes, check_values):
            self.assertEqual(node.Is(Kratos.STRUCTURE), value)

        check_values = [False, False, True, True, True, False]
        for node, value in zip(self.model_part.Nodes, check_values):
            self.assertEqual(node.Is(Kratos.INLET), value)

        check_values = [True, True, False, False, False, False]
        for condition, value in zip(self.model_part.Conditions, check_values):
            self.assertEqual(condition.Is(Kratos.STRUCTURE), value)

        check_values = [False, False, True, True, False, False]
        for condition, value in zip(self.model_part.Conditions, check_values):
            self.assertEqual(condition.Is(Kratos.INLET), value)

    def testScalarCellCenterAveragingProcess(self):
        self.__CreateModel()

        settings = Kratos.Parameters(r'''
        [
            {
                "kratos_module" : "KratosMultiphysics.RANSModellingApplication",
                "python_module" : "apply_custom_process",
                "process_name"  : "FindNodalNeighboursProcess",
                "Parameters" : {
                    "model_part_name"      : "test"
                }
            },
            {
                "kratos_module" : "KratosMultiphysics.RANSModellingApplication",
                "python_module" : "apply_custom_process",
                "process_name"  : "FindConditionParentProcess",
                "Parameters" : {
                    "model_part_name"      : "test.submodelpart_1"
                }
            },
            {
                "kratos_module" : "KratosMultiphysics.RANSModellingApplication",
                "python_module" : "apply_custom_process",
                "process_name"  : "ApplyScalarCellCenteredAveragingProcess",
                "Parameters" : {
                    "echo_level"           : 0,
                    "model_part_name"      : "test.submodelpart_1",
                    "input_variable_name"  : "DENSITY",
                    "output_variable_name" : "DENSITY"
                }
            }
        ]''')

        check_values = []
        for node in self.model_part.Nodes:
            check_values.append(node.GetSolutionStepValue(Kratos.DENSITY))

        factory = KratosProcessFactory(self.model)
        self.process_list = factory.ConstructListOfProcesses(settings)
        self.__ExecuteProcesses()

        check_values[0] = check_values[5] / 3.0
        check_values[1] = check_values[5] / 6.0 + check_values[4] / 6.0
        check_values[2] = check_values[4] / 3.0

        for node, value in zip(self.model_part.Nodes, check_values):
            self.assertAlmostEqual(
                node.GetSolutionStepValue(Kratos.DENSITY), value, 9)

    def testVectorCellCenterAveragingProcess(self):
        self.__CreateModel()

        settings = Kratos.Parameters(r'''
        [
            {
                "kratos_module" : "KratosMultiphysics.RANSModellingApplication",
                "python_module" : "apply_custom_process",
                "process_name"  : "FindNodalNeighboursProcess",
                "Parameters" : {
                    "model_part_name"      : "test"
                }
            },
            {
                "kratos_module" : "KratosMultiphysics.RANSModellingApplication",
                "python_module" : "apply_custom_process",
                "process_name"  : "FindConditionParentProcess",
                "Parameters" : {
                    "model_part_name"      : "test.submodelpart_1"
                }
            },
            {
                "kratos_module" : "KratosMultiphysics.RANSModellingApplication",
                "python_module" : "apply_custom_process",
                "process_name"  : "ApplyVectorCellCenteredAveragingProcess",
                "Parameters" : {
                    "echo_level"           : 0,
                    "model_part_name"      : "test.submodelpart_1",
                    "input_variable_name"  : "VELOCITY",
                    "output_variable_name" : "VELOCITY"
                }
            }
        ]''')

        check_values = []
        for node in self.model_part.Nodes:
            velocity = node.GetSolutionStepValue(Kratos.VELOCITY)
            check_values.append(
                [float(velocity[0]),
                 float(velocity[1]),
                 float(velocity[2])])

        for i in range(3):
            check_values[0][i] = check_values[5][i] / 3.0
            check_values[1][
                i] = check_values[5][i] / 6.0 + check_values[4][i] / 6.0
            check_values[2][i] = check_values[4][i] / 3.0

        factory = KratosProcessFactory(self.model)
        self.process_list = factory.ConstructListOfProcesses(settings)
        self.__ExecuteProcesses()

        for node, value in zip(self.model_part.Nodes, check_values):
            node_value = node.GetSolutionStepValue(Kratos.VELOCITY)
            for i in range(3):
                self.assertAlmostEqual(node_value[i], value[i], 9)

    def testVectorAlignProcessTangential(self):
        self.__CreateModel()

        settings = Kratos.Parameters(r'''
        [
            {
                "kratos_module" : "KratosMultiphysics.RANSModellingApplication",
                "python_module" : "apply_custom_process",
                "process_name"  : "ApplyVectorAlignProcess",
                "Parameters" : {
                    "model_part_name"         : "test.submodelpart_1",
                    "input_variable_name"     : "VELOCITY",
                    "output_variable_name"    : "VELOCITY",
                    "alignment_variable_name" : "NORMAL",
                    "is_tangential_alignment" : true,
                    "echo_level"              : 0
                }
            }
        ]''')

        node_ids = [1, 2, 3]
        check_values = []
        for node in self.model_part.Nodes:
            if (node.Id in node_ids):
                normal = node.GetSolutionStepValue(Kratos.NORMAL)
                normal_magnitude = float(
                    math.pow(
                        normal[0] * normal[0] + normal[1] * normal[1] +
                        normal[2] * normal[2], 0.5))
                unit_normal = [
                    normal[0] / normal_magnitude, normal[1] / normal_magnitude,
                    normal[2] / normal_magnitude
                ]
                vector = node.GetSolutionStepValue(Kratos.VELOCITY)
                vector_normal_magnitude = float(vector[0] * unit_normal[0] +
                                                vector[1] * unit_normal[1] +
                                                vector[2] * unit_normal[2])
                check_values.append([
                    vector[0] - vector_normal_magnitude * unit_normal[0],
                    vector[1] - vector_normal_magnitude * unit_normal[1],
                    vector[2] - vector_normal_magnitude * unit_normal[2]
                ])
            else:
                vector = node.GetSolutionStepValue(Kratos.VELOCITY)
                check_values.append(
                    [float(vector[0]),
                     float(vector[1]),
                     float(vector[2])])

        factory = KratosProcessFactory(self.model)
        self.process_list = factory.ConstructListOfProcesses(settings)
        self.__ExecuteProcesses()

        for node, value in zip(self.model_part.Nodes, check_values):
            node_value = node.GetSolutionStepValue(Kratos.VELOCITY)
            for i in range(3):
                self.assertAlmostEqual(node_value[i], value[i], 9)

    def testVectorAlignProcessNormal(self):
        self.__CreateModel()

        settings = Kratos.Parameters(r'''
        [
            {
                "kratos_module" : "KratosMultiphysics.RANSModellingApplication",
                "python_module" : "apply_custom_process",
                "process_name"  : "ApplyVectorAlignProcess",
                "Parameters" : {
                    "model_part_name"         : "test.submodelpart_1",
                    "input_variable_name"     : "VELOCITY",
                    "output_variable_name"    : "VELOCITY",
                    "alignment_variable_name" : "NORMAL",
                    "is_tangential_alignment" : false,
                    "echo_level"              : 0
                }
            }
        ]''')

        node_ids = [1, 2, 3]
        check_values = []
        for node in self.model_part.Nodes:
            if (node.Id in node_ids):
                normal = node.GetSolutionStepValue(Kratos.NORMAL)
                normal_magnitude = float(
                    math.pow(
                        normal[0] * normal[0] + normal[1] * normal[1] +
                        normal[2] * normal[2], 0.5))
                unit_normal = [
                    normal[0] / normal_magnitude, normal[1] / normal_magnitude,
                    normal[2] / normal_magnitude
                ]
                vector = node.GetSolutionStepValue(Kratos.VELOCITY)
                vector_normal_magnitude = float(vector[0] * unit_normal[0] +
                                                vector[1] * unit_normal[1] +
                                                vector[2] * unit_normal[2])
                check_values.append([
                    vector_normal_magnitude * unit_normal[0],
                    vector_normal_magnitude * unit_normal[1],
                    vector_normal_magnitude * unit_normal[2]
                ])
            else:
                vector = node.GetSolutionStepValue(Kratos.VELOCITY)
                check_values.append(
                    [float(vector[0]),
                     float(vector[1]),
                     float(vector[2])])

        factory = KratosProcessFactory(self.model)
        self.process_list = factory.ConstructListOfProcesses(settings)
        self.__ExecuteProcesses()

        for node, value in zip(self.model_part.Nodes, check_values):
            node_value = node.GetSolutionStepValue(Kratos.VELOCITY)
            for i in range(3):
                self.assertAlmostEqual(node_value[i], value[i], 9)

    def testWallDistanceCalculationProcess(self):
        self.__CreateModel(
            variable_list=[Kratos.DISTANCE, Kratos.FLAG_VARIABLE])

        settings = Kratos.Parameters(r'''
        [
            {
                "kratos_module" : "KratosMultiphysics.RANSModellingApplication",
                "python_module" : "apply_custom_process",
                "process_name"  : "ApplyFlagProcess",
                "Parameters" : {
                    "model_part_name"                : "test.submodelpart_1",
                    "echo_level"                     : 0,
                    "flag_variable_name"             : "STRUCTURE",
                    "flag_variable_value"            : true,
                    "apply_to_model_part_conditions" : "all"
                }
            },
            {
                "kratos_module" : "KratosMultiphysics.RANSModellingApplication",
                "python_module" : "apply_custom_process",
                "process_name"  : "WallDistanceCalculationProcess",
                "Parameters" :             {
                    "model_part_name"          : "test",
                    "max_iterations"           : 1000,
                    "echo_level"               : 0,
                    "wall_flag_variable_name"  : "STRUCTURE",
                    "wall_flag_variable_value" : true,
                    "linear_solver_settings" : {
                        "solver_type"     : "amgcl"
                    }
                }
            }
        ]''')

        node_ids = [1, 2, 3, 4, 5, 6]
        check_values = [0.0, 0.0, 0.0, 1.0, 1.0, 1.0]

        factory = KratosProcessFactory(self.model)
        self.process_list = factory.ConstructListOfProcesses(settings)
        self.__ExecuteProcesses()

        for node, value in zip(self.model_part.Nodes, check_values):
            node_value = node.GetSolutionStepValue(Kratos.DISTANCE)
            self.assertAlmostEqual(node_value, value, 9)

    def testLogarithmicYPlusCalculationProcess(self):
        self.__CreateModel()

        settings = Kratos.Parameters(r'''
        [
            {
                "kratos_module" : "KratosMultiphysics.RANSModellingApplication",
                "python_module" : "apply_custom_process",
                "process_name"  : "LogarithmicYPlusCalculationProcess",
                "Parameters" :             {
                    "model_part_name" : "test",
                    "echo_level"      : 0,
                    "max_iterations"  : 10,
                    "tolerance"       : 1e-6,
                    "constants": {
                        "von_karman"  : 0.41,
                        "beta"        : 5.2
                    }
                }
            }
        ]''')

        # for node, distance in zip(self.model_part.Nodes, distance_value):
        #     node.SetSolutionStepValue(Kratos.DISTANCE, 0, distance)

        factory = KratosProcessFactory(self.model)
        self.process_list = factory.ConstructListOfProcesses(settings)
        self.__ExecuteProcesses()

        beta = 5.2
        von_karman = 0.41
        for node in self.model_part.Nodes:
            y_plus = node.GetSolutionStepValue(KratosRANS.RANS_Y_PLUS)
            nu = node.GetSolutionStepValue(Kratos.KINEMATIC_VISCOSITY)
            y = node.GetSolutionStepValue(Kratos.DISTANCE)
            u = node.GetSolutionStepValue(Kratos.VELOCITY)
            if (y > 0.0):
                u_tau = y_plus * nu / y
                u_plus = math.sqrt(u[0] * u[0] + u[1] * u[1] +
                                   u[2] * u[2]) / u_tau
                if (y_plus > 11.06):
                    self.assertAlmostEqual(
                        u_plus, 1 / von_karman * math.log(y_plus) + beta, 9)
                    print("Checked logarithmic region...")
                else:
                    self.assertAlmostEqual(u_plus, y_plus, 9)
                    print("Checked linear region...")
            else:
                self.assertAlmostEqual(y_plus, 0.0, 9)

    def testLogarithmicYPlusVelocitySensitivitiesProcessFlow(self):
        self.__CreateModel()

        settings = Kratos.Parameters(r'''
        [
            {
                "kratos_module" : "KratosMultiphysics.RANSModellingApplication",
                "python_module" : "apply_custom_process",
                "process_name"  : "ApplyFlagProcess",
                "Parameters" : {
                    "model_part_name"                : "test.submodelpart_1",
                    "echo_level"                     : 0,
                    "flag_variable_name"             : "STRUCTURE",
                    "flag_variable_value"            : true,
                    "apply_to_model_part_conditions" : "all"
                }
            },
            {
                "kratos_module" : "KratosMultiphysics.RANSModellingApplication",
                "python_module" : "apply_custom_process",
                "process_name"  : "WallDistanceCalculationProcess",
                "Parameters" :             {
                    "model_part_name"          : "test",
                    "max_iterations"           : 1000,
                    "echo_level"               : 0,
                    "wall_flag_variable_name"  : "STRUCTURE",
                    "wall_flag_variable_value" : true,
                    "linear_solver_settings" : {
                        "solver_type"     : "amgcl"
                    }
                }
            },
            {
                "kratos_module" : "KratosMultiphysics.RANSModellingApplication",
                "python_module" : "apply_custom_process",
                "process_name"  : "LogarithmicYPlusCalculationProcess",
                "Parameters" :             {
                    "model_part_name" : "test",
                    "echo_level"      : 0,
                    "max_iterations"  : 10,
                    "tolerance"       : 1e-6,
                    "constants": {
                        "von_karman"  : 0.41,
                        "beta"        : 5.2
                    }
                }
            },
            {
                "kratos_module" : "KratosMultiphysics.RANSModellingApplication",
                "python_module" : "apply_custom_process",
                "process_name"  : "LogarithmicYPlusVelocitySensitivitiesProcess",
                "Parameters" :             {
                    "model_part_name" : "test",
                    "echo_level"      : 0,
                    "constants": {
                        "von_karman"  : 0.41,
                        "beta"        : 5.2
                    }
                }
            }
        ]''')

        factory = KratosProcessFactory(self.model)
        self.process_list = factory.ConstructListOfProcesses(settings)
        self.__ExecuteProcesses()

    def testNutKEpsilonHighReCalculationProcess(self):
        self.__CreateModel()

        settings = Kratos.Parameters(r'''
        [
            {
                "kratos_module" : "KratosMultiphysics.RANSModellingApplication",
                "python_module" : "apply_custom_process",
                "process_name"  : "NutKEpsilonHighReCalculationProcess",
                "Parameters" :             {
                    "model_part_name" : "test",
                    "echo_level"      : 0,
                    "c_mu"            : 0.09
                }
            }
        ]''')

        factory = KratosProcessFactory(self.model)
        self.process_list = factory.ConstructListOfProcesses(settings)
        self.__ExecuteProcesses()

        c_mu = 0.09
        for node in self.model_part.Nodes:
            k = node.GetSolutionStepValue(KratosRANS.TURBULENT_KINETIC_ENERGY)
            epsilon = node.GetSolutionStepValue(
                KratosRANS.TURBULENT_ENERGY_DISSIPATION_RATE)
            node_value = node.GetSolutionStepValue(Kratos.TURBULENT_VISCOSITY)
            self.assertAlmostEqual(node_value, c_mu * k * k / epsilon, 9)

    def testNutKEpsilonHighReSensitivitiesProcess(self):
        self.__CreateModel()

        adjoint_settings = Kratos.Parameters(r'''
        [
            {
                "kratos_module" : "KratosMultiphysics.RANSModellingApplication",
                "python_module" : "apply_custom_process",
                "process_name"  : "NutKEpsilonHighReSensitivitiesProcess",
                "Parameters" :             {
                    "model_part_name" : "test"
                }
            }
        ]''')

        primal_settings = Kratos.Parameters(r'''
        [
            {
                "kratos_module" : "KratosMultiphysics.RANSModellingApplication",
                "python_module" : "apply_custom_process",
                "process_name"  : "NutKEpsilonHighReCalculationProcess",
                "Parameters" :             {
                    "model_part_name" : "test"
                }
            }
        ]''')

        factory = KratosProcessFactory(self.model)
        self.process_list = factory.ConstructListOfProcesses(adjoint_settings)
        self.__ExecuteProcesses()

        factory = KratosProcessFactory(self.model)
        self.process_list = factory.ConstructListOfProcesses(primal_settings)
        self.__ExecuteProcesses()

        delta = 1e-9
        variable_list = [
            KratosRANS.TURBULENT_KINETIC_ENERGY,
            KratosRANS.TURBULENT_ENERGY_DISSIPATION_RATE
        ]
        check_variable = Kratos.TURBULENT_VISCOSITY
        sensitivity_variable = KratosRANS.RANS_NUT_PARTIAL_DERIVATIVES

        for node in self.model_part.Nodes:
            for (variable, index) in zip(variable_list,
                                         range(len(variable_list))):
                self.__ExecuteProcesses()
                current_check_value = node.GetSolutionStepValue(check_variable)

                current_value = node.GetSolutionStepValue(variable)
                node.SetSolutionStepValue(variable, 0, current_value + delta)

                self.__ExecuteProcesses()
                perturbed_check_value = node.GetSolutionStepValue(
                    check_variable)

                node.SetSolutionStepValue(variable, 0, current_value)

                check_value_sensitivity = (
                    perturbed_check_value - current_check_value) / delta
                adjoint_sensitivity = node.GetValue(
                    sensitivity_variable)[index]

                self.assertTrue(UnitTest.isclose(adjoint_sensitivity, check_value_sensitivity, rel_tol=1e-6))


# test model part is as follows
#       6   5   4
#       .---.---.
#      / |4 /\ 3|
#     / 1| /  \ |
#    /   |/  2 \|
#   .----.------.
#   1    2      3

    def __CreateModel(
            self,
            variable_list=[
                Kratos.VELOCITY, Kratos.NORMAL, Kratos.DENSITY,
                Kratos.KINEMATIC_VISCOSITY, Kratos.DISTANCE,
                Kratos.FLAG_VARIABLE, Kratos.TURBULENT_VISCOSITY,
                KratosRANS.RANS_Y_PLUS, KratosRANS.TURBULENT_KINETIC_ENERGY,
                KratosRANS.TURBULENT_ENERGY_DISSIPATION_RATE
            ]):
        self.model = Kratos.Model()
        self.model_part = self.model.CreateModelPart("test")
<<<<<<< HEAD
        self.model_part.AddNodalSolutionStepVariable(Kratos.VELOCITY)
        self.model_part.AddNodalSolutionStepVariable(Kratos.PRESSURE)
        self.model_part.AddNodalSolutionStepVariable(Kratos.NORMAL)
        self.model_part.AddNodalSolutionStepVariable(Kratos.DENSITY)
        self.model_part.AddNodalSolutionStepVariable(
            Kratos.KINEMATIC_VISCOSITY)
        self.model_part.AddNodalSolutionStepVariable(Kratos.DISTANCE)
        self.model_part.AddNodalSolutionStepVariable(Kratos.FLAG_VARIABLE)
        self.model_part.AddNodalSolutionStepVariable(
            Kratos.TURBULENT_VISCOSITY)
        self.model_part.AddNodalSolutionStepVariable(KratosRANS.RANS_Y_PLUS)
        self.model_part.AddNodalSolutionStepVariable(
            KratosRANS.TURBULENT_KINETIC_ENERGY)
        self.model_part.AddNodalSolutionStepVariable(
            KratosRANS.TURBULENT_ENERGY_DISSIPATION_RATE)
=======
        for variable in variable_list:
            self.model_part.AddNodalSolutionStepVariable(variable)

>>>>>>> c99abe2e
        self.model_part.CreateNewNode(1, 0.0, 0.0, 0.0)
        self.model_part.CreateNewNode(2, 1.0, 0.0, 0.0)
        self.model_part.CreateNewNode(3, 2.0, 0.0, 0.0)
        self.model_part.CreateNewNode(4, 2.0, 1.0, 0.0)
        self.model_part.CreateNewNode(5, 1.5, 1.0, 0.0)
        self.model_part.CreateNewNode(6, 1.0, 1.0, 0.0)
        prop = self.model_part.GetProperties()[0]

        self.model_part.CreateNewElement("Element2D3N", 1, [1, 2, 6], prop)
        self.model_part.CreateNewElement("Element2D3N", 2, [2, 3, 5], prop)
        self.model_part.CreateNewElement("Element2D3N", 3, [3, 4, 5], prop)
        self.model_part.CreateNewElement("Element2D3N", 4, [2, 5, 6], prop)

        self.submodelpart_1 = self.model_part.CreateSubModelPart(
            "submodelpart_1")
        self.submodelpart_1.AddNodes([1, 2, 3])
        self.submodelpart_1.CreateNewCondition("Condition2D2N", 1, [1, 2],
                                               prop)
        self.submodelpart_1.CreateNewCondition("Condition2D2N", 2, [2, 3],
                                               prop)

        self.submodelpart_2 = self.model_part.CreateSubModelPart(
            "submodelpart_2")
        self.submodelpart_2.AddNodes([3, 4, 5])
        self.submodelpart_2.CreateNewCondition("Condition2D2N", 3, [3, 4],
                                               prop)
        self.submodelpart_2.CreateNewCondition("Condition2D2N", 4, [4, 5],
                                               prop)

        self.submodelpart_3 = self.model_part.CreateSubModelPart(
            "submodelpart_3")
        self.submodelpart_3.AddNodes([1, 6, 5])
        self.submodelpart_3.CreateNewCondition("Condition2D2N", 5, [5, 6],
                                               prop)
        self.submodelpart_3.CreateNewCondition("Condition2D2N", 6, [6, 1],
                                               prop)

        self.model_part.SetBufferSize(2)
        self.model_part.ProcessInfo[Kratos.DOMAIN_SIZE] = 2
        self.model_part.ProcessInfo[KratosRANS.TURBULENCE_RANS_C_MU] = 0.09
        self.model_part.ProcessInfo[KratosRANS.TURBULENT_VISCOSITY_MIN] = 0.0
        self.model_part.ProcessInfo[KratosRANS.TURBULENT_VISCOSITY_MAX] = 1e+10

        for node in self.model_part.Nodes:
            vector = Kratos.Vector(3)
            vector[0] = random.random()
            vector[1] = random.random()
            vector[2] = random.random()
            if (node.SolutionStepsDataHas(Kratos.VELOCITY)):
                vector = node.SetSolutionStepValue(Kratos.VELOCITY, 0, vector)

            vector = Kratos.Vector(3)
            vector[0] = random.random()
            vector[1] = random.random()
            vector[2] = random.random()
            if (node.SolutionStepsDataHas(Kratos.NORMAL)):
                vector = node.SetSolutionStepValue(Kratos.NORMAL, 0, vector)

            scalar = random.random()
<<<<<<< HEAD
            node.SetSolutionStepValue(Kratos.PRESSURE, 0, scalar)

            scalar = random.random()
            node.SetSolutionStepValue(Kratos.DENSITY, 0, scalar)
=======
            if (node.SolutionStepsDataHas(Kratos.DENSITY)):
                node.SetSolutionStepValue(Kratos.DENSITY, 0, scalar)
>>>>>>> c99abe2e

            scalar = random.random() * 1e-3
            if (node.SolutionStepsDataHas(Kratos.KINEMATIC_VISCOSITY)):
                node.SetSolutionStepValue(Kratos.KINEMATIC_VISCOSITY, 0,
                                          scalar)

            scalar = random.random()
<<<<<<< HEAD
            node.SetSolutionStepValue(KratosRANS.TURBULENT_KINETIC_ENERGY, 0,
                                      scalar)
            scalar = random.random()
            node.SetSolutionStepValue(
                KratosRANS.TURBULENT_ENERGY_DISSIPATION_RATE, 0, scalar)
=======
            if (node.SolutionStepsDataHas(
                    KratosRANS.TURBULENT_KINETIC_ENERGY)):
                node.SetSolutionStepValue(KratosRANS.TURBULENT_KINETIC_ENERGY,
                                          0, scalar)
            scalar = random.random()
            if (node.SolutionStepsDataHas(
                    KratosRANS.TURBULENT_ENERGY_DISSIPATION_RATE)):
                node.SetSolutionStepValue(
                    KratosRANS.TURBULENT_ENERGY_DISSIPATION_RATE, 0, scalar)

            scalar = random.random()
            if (node.SolutionStepsDataHas(Kratos.DISTANCE)):
                node.SetSolutionStepValue(Kratos.DISTANCE, 0, scalar)
>>>>>>> c99abe2e

    def __ExecuteProcesses(self):
        for process in self.process_list:
            process.Check()
        for process in self.process_list:
            process.ExecuteInitialize()
        for process in self.process_list:
            process.Execute()

if __name__ == '__main__':
    UnitTest.main()<|MERGE_RESOLUTION|>--- conflicted
+++ resolved
@@ -559,27 +559,9 @@
             ]):
         self.model = Kratos.Model()
         self.model_part = self.model.CreateModelPart("test")
-<<<<<<< HEAD
-        self.model_part.AddNodalSolutionStepVariable(Kratos.VELOCITY)
-        self.model_part.AddNodalSolutionStepVariable(Kratos.PRESSURE)
-        self.model_part.AddNodalSolutionStepVariable(Kratos.NORMAL)
-        self.model_part.AddNodalSolutionStepVariable(Kratos.DENSITY)
-        self.model_part.AddNodalSolutionStepVariable(
-            Kratos.KINEMATIC_VISCOSITY)
-        self.model_part.AddNodalSolutionStepVariable(Kratos.DISTANCE)
-        self.model_part.AddNodalSolutionStepVariable(Kratos.FLAG_VARIABLE)
-        self.model_part.AddNodalSolutionStepVariable(
-            Kratos.TURBULENT_VISCOSITY)
-        self.model_part.AddNodalSolutionStepVariable(KratosRANS.RANS_Y_PLUS)
-        self.model_part.AddNodalSolutionStepVariable(
-            KratosRANS.TURBULENT_KINETIC_ENERGY)
-        self.model_part.AddNodalSolutionStepVariable(
-            KratosRANS.TURBULENT_ENERGY_DISSIPATION_RATE)
-=======
         for variable in variable_list:
             self.model_part.AddNodalSolutionStepVariable(variable)
 
->>>>>>> c99abe2e
         self.model_part.CreateNewNode(1, 0.0, 0.0, 0.0)
         self.model_part.CreateNewNode(2, 1.0, 0.0, 0.0)
         self.model_part.CreateNewNode(3, 2.0, 0.0, 0.0)
@@ -639,15 +621,8 @@
                 vector = node.SetSolutionStepValue(Kratos.NORMAL, 0, vector)
 
             scalar = random.random()
-<<<<<<< HEAD
-            node.SetSolutionStepValue(Kratos.PRESSURE, 0, scalar)
-
-            scalar = random.random()
-            node.SetSolutionStepValue(Kratos.DENSITY, 0, scalar)
-=======
             if (node.SolutionStepsDataHas(Kratos.DENSITY)):
                 node.SetSolutionStepValue(Kratos.DENSITY, 0, scalar)
->>>>>>> c99abe2e
 
             scalar = random.random() * 1e-3
             if (node.SolutionStepsDataHas(Kratos.KINEMATIC_VISCOSITY)):
@@ -655,13 +630,6 @@
                                           scalar)
 
             scalar = random.random()
-<<<<<<< HEAD
-            node.SetSolutionStepValue(KratosRANS.TURBULENT_KINETIC_ENERGY, 0,
-                                      scalar)
-            scalar = random.random()
-            node.SetSolutionStepValue(
-                KratosRANS.TURBULENT_ENERGY_DISSIPATION_RATE, 0, scalar)
-=======
             if (node.SolutionStepsDataHas(
                     KratosRANS.TURBULENT_KINETIC_ENERGY)):
                 node.SetSolutionStepValue(KratosRANS.TURBULENT_KINETIC_ENERGY,
@@ -675,7 +643,6 @@
             scalar = random.random()
             if (node.SolutionStepsDataHas(Kratos.DISTANCE)):
                 node.SetSolutionStepValue(Kratos.DISTANCE, 0, scalar)
->>>>>>> c99abe2e
 
     def __ExecuteProcesses(self):
         for process in self.process_list:
