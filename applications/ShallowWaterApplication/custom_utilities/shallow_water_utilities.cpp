//    |  /           |
//    ' /   __| _` | __|  _ \   __|
//    . \  |   (   | |   (   |\__ `
//   _|\_\_|  \__,_|\__|\___/ ____/
//                   Multi-Physics
//
//  License:         BSD License
//                   Kratos default license: kratos/license.txt
//
//  Main authors:    Miguel Maso Sotomayor
//

// System includes


// External includes


// Project includes
#include "shallow_water_utilities.h"


namespace Kratos
{

void ShallowWaterUtilities::ComputeFreeSurfaceElevation(ModelPart& rModelPart)
{
    block_for_each(rModelPart.Nodes(), [&](NodeType& rNode){
        rNode.FastGetSolutionStepValue(FREE_SURFACE_ELEVATION) = rNode.FastGetSolutionStepValue(HEIGHT) + rNode.FastGetSolutionStepValue(TOPOGRAPHY);
    });
}

void ShallowWaterUtilities::ComputeHeightFromFreeSurface(ModelPart& rModelPart)
{
    block_for_each(rModelPart.Nodes(), [&](NodeType& rNode){
        rNode.FastGetSolutionStepValue(HEIGHT) = rNode.FastGetSolutionStepValue(FREE_SURFACE_ELEVATION) - rNode.FastGetSolutionStepValue(TOPOGRAPHY);
    });
}

void ShallowWaterUtilities::ComputeVelocity(ModelPart& rModelPart, bool PerformProjection)
{
    if (PerformProjection) {
        ComputeSmoothVelocity(rModelPart);
    } else {
        const double rel_dry_h = rModelPart.GetProcessInfo()[RELATIVE_DRY_HEIGHT];
        block_for_each(rModelPart.Nodes(), [&](NodeType& r_node){
            const double h = r_node.FastGetSolutionStepValue(HEIGHT);
            const double inv_h = InverseHeight(h, rel_dry_h * r_node.GetValue(NODAL_H));
            r_node.FastGetSolutionStepValue(VELOCITY) = inv_h * r_node.FastGetSolutionStepValue(MOMENTUM);
        });
    }
}

void ShallowWaterUtilities::ComputeSmoothVelocity(ModelPart& rModelPart)
{
    block_for_each(rModelPart.Nodes(), [&](NodeType& r_node){
        r_node.FastGetSolutionStepValue(VELOCITY) = ZeroVector(3);
        r_node.SetValue(INTEGRATION_WEIGHT, 0.0);
    });
    Matrix mass_matrix;
    const double rel_dry_h = rModelPart.GetProcessInfo()[RELATIVE_DRY_HEIGHT];
    block_for_each(rModelPart.Elements(), mass_matrix, [&](Element& r_element, Matrix& r_local_mass_matrix){
        auto& r_geom = r_element.GetGeometry();
        const size_t num_nodes = r_geom.size();
        double height = 0.0;
        Vector nodal_discharge_x(num_nodes);
        Vector nodal_discharge_y(num_nodes);
        for (size_t i = 0; i < num_nodes; ++i) {
            height += r_geom[i].FastGetSolutionStepValue(HEIGHT);
            nodal_discharge_x[i] = r_geom[i].FastGetSolutionStepValue(MOMENTUM_X);
            nodal_discharge_y[i] = r_geom[i].FastGetSolutionStepValue(MOMENTUM_Y);
        }
        height /= num_nodes;
        CalculateMassMatrix(r_local_mass_matrix, r_geom);
        r_local_mass_matrix *= InverseHeight(height, rel_dry_h * r_geom.Length());
        Vector nodal_velocity_x(num_nodes);
        Vector nodal_velocity_y(num_nodes);
        nodal_velocity_x = num_nodes * prod(r_local_mass_matrix, nodal_discharge_x);
        nodal_velocity_y = num_nodes * prod(r_local_mass_matrix, nodal_discharge_y);
        for (unsigned int i = 0; i < num_nodes; ++i)
        {
            r_geom[i].SetLock();
            r_geom[i].FastGetSolutionStepValue(VELOCITY_X) += nodal_velocity_x[i];
            r_geom[i].FastGetSolutionStepValue(VELOCITY_Y) += nodal_velocity_y[i];
            r_geom[i].GetValue(INTEGRATION_WEIGHT) += 1.0;
            r_geom[i].UnSetLock();
        }
    });
    block_for_each(rModelPart.Nodes(), [&](NodeType& r_node){
        r_node.FastGetSolutionStepValue(VELOCITY) /= r_node.GetValue(INTEGRATION_WEIGHT);
    });
}

void ShallowWaterUtilities::ComputeMomentum(ModelPart& rModelPart)
{
    block_for_each(rModelPart.Nodes(), [&](NodeType& rNode){
        noalias(rNode.FastGetSolutionStepValue(MOMENTUM)) = rNode.FastGetSolutionStepValue(VELOCITY) * rNode.FastGetSolutionStepValue(HEIGHT);
    });
}

template<bool THistorical>
void ShallowWaterUtilities::ComputeFroude(ModelPart& rModelPart, const double Epsilon)
{
    const double g = rModelPart.GetProcessInfo()[GRAVITY_Z];
    block_for_each(rModelPart.Nodes(), [&](NodeType& rNode){
        const double height = rNode.FastGetSolutionStepValue(HEIGHT);
        const double velocity = norm_2(rNode.FastGetSolutionStepValue(VELOCITY));
        const double inverse_c = std::sqrt(InverseHeight(height, Epsilon) / g);
        GetValue<THistorical>(rNode, FROUDE) = velocity * inverse_c;
    });
}

template<bool THistorical>
void ShallowWaterUtilities::ComputeEnergy(ModelPart& rModelPart)
{
    block_for_each(rModelPart.Nodes(), [&](NodeType& rNode){
        const double height = rNode.FastGetSolutionStepValue(HEIGHT);
        const double velocity = norm_2(rNode.FastGetSolutionStepValue(VELOCITY));
        GetValue<THistorical>(rNode, INTERNAL_ENERGY) = height + 0.5 * std::pow(velocity, 2);
    });
}

void ShallowWaterUtilities::FlipScalarVariable(Variable<double>& rOriginVariable, Variable<double>& rDestinationVariable, ModelPart& rModelPart)
{
    block_for_each(rModelPart.Nodes(), [&](NodeType& rNode){
        rNode.FastGetSolutionStepValue(rDestinationVariable) = -rNode.FastGetSolutionStepValue(rOriginVariable);
    });
}

void ShallowWaterUtilities::IdentifySolidBoundary(ModelPart& rSkinModelPart, double SeaWaterLevel, Flags SolidBoundaryFlag)
{
    block_for_each(rSkinModelPart.Nodes(), [&](NodeType& rNode){
        if (rNode.FastGetSolutionStepValue(TOPOGRAPHY) < SeaWaterLevel)
        {
            rNode.Set(SolidBoundaryFlag, true);
        }
        else
        {
            auto topography_gradient = rNode.GetValue(TOPOGRAPHY_GRADIENT);
            array_1d<double,3> normal = rNode.FastGetSolutionStepValue(NORMAL);
            double sign = inner_prod(normal, topography_gradient);
            // NOTE: Normal is positive outwards
            // NOTE: The flowstream is opposite to the topography gradient
            // An inwards flow will produce a positive sign: a SOLID boundary
            rNode.Set(SolidBoundaryFlag, (sign >= 0.0));
        }
    });

    block_for_each(rSkinModelPart.Conditions(), [&](Condition& rCondition){
        bool is_solid = true;
        for (auto& node : rCondition.GetGeometry())
        {
            if (node.IsNot(SolidBoundaryFlag)) {
                is_solid = false;
            }
        }
        rCondition.Set(SolidBoundaryFlag, is_solid);
    });
}

void ShallowWaterUtilities::IdentifyWetDomain(ModelPart& rModelPart, Flags WetFlag, double RelativeDryHeight)
{
    block_for_each(rModelPart.Nodes(), [&](NodeType& rNode){
        rNode.Set(WetFlag, false);
    });

    IdentifyWetEntities(rModelPart.Elements(), WetFlag, RelativeDryHeight);
    IdentifyWetEntities(rModelPart.Conditions(), WetFlag, RelativeDryHeight);
}

void ShallowWaterUtilities::NormalizeVector(ModelPart& rModelPart, Variable<array_1d<double,3>>& rVariable)
{
    block_for_each(rModelPart.Nodes(), [&](NodeType& rNode){
        auto& vector = rNode.FastGetSolutionStepValue(rVariable);
        const auto modulus = norm_2(vector);
        if (modulus > std::numeric_limits<double>::epsilon())
            vector /= modulus;
    });
}

void ShallowWaterUtilities::SetMinimumValue(ModelPart& rModelPart, const Variable<double>& rVariable, double MinValue)
{
    block_for_each(rModelPart.Nodes(), [&](NodeType& rNode){
        double& value = rNode.FastGetSolutionStepValue(rVariable);
        value = std::max(value, MinValue);
    });
}

void ShallowWaterUtilities::SetMeshZCoordinateToZero(ModelPart& rModelPart)
{
    block_for_each(rModelPart.Nodes(), [&](NodeType& rNode){
        rNode.Z() = 0.0;
    });
}

void ShallowWaterUtilities::SetMeshZ0CoordinateToZero(ModelPart& rModelPart)
{
    block_for_each(rModelPart.Nodes(), [&](NodeType& rNode){
        rNode.Z0() = 0.0;
    });
}

void ShallowWaterUtilities::SetMeshZCoordinate(ModelPart& rModelPart, const Variable<double>& rVariable)
{
    block_for_each(rModelPart.Nodes(), [&](NodeType& rNode){
        rNode.Z() = rNode.FastGetSolutionStepValue(rVariable);
    });
}

<<<<<<< HEAD
void ShallowWaterUtilities::SetNoDataGiDValueIfDry(ModelPart& rModelPart, const Variable<double>& rVariable)
=======
void ShallowWaterUtilities::StoreNonHistoricalGiDNoDataIfDry(ModelPart& rModelPart, const Variable<double>& rVariable)
>>>>>>> ade55659
{
    const double relative_dry_height = rModelPart.GetProcessInfo()[RELATIVE_DRY_HEIGHT];
    const double length = rModelPart.ElementsBegin()->GetGeometry().Length();
    const double dry_height = relative_dry_height * length;
    block_for_each(rModelPart.Nodes(), [&](NodeType& rNode){
        const double height = rNode.FastGetSolutionStepValue(HEIGHT);
        const bool is_wet = IsWet(height, dry_height);
        const double value = (is_wet) ? rNode.FastGetSolutionStepValue(rVariable) : std::numeric_limits<float>::lowest();
        rNode.SetValue(rVariable, value);
    });
}

template<bool THistorical>
double ShallowWaterUtilities::ComputeL2Norm(ModelPart& rModelPart, const Variable<double>& rVariable)
{
    double l2_norm = block_for_each<SumReduction<double>>(rModelPart.Elements(), [&](Element& rElem){
        double partial_l2_norm = 0.0;
        for (auto& r_node : rElem.GetGeometry()) {
            partial_l2_norm += std::pow(GetValue<THistorical>(r_node, rVariable), 2);
        }
        partial_l2_norm *= rElem.GetGeometry().Area();
        partial_l2_norm /= rElem.GetGeometry().size();
        return partial_l2_norm;
    });
    return std::sqrt(l2_norm);
}

template<bool THistorical>
double ShallowWaterUtilities::ComputeL2NormAABB(
    ModelPart& rModelPart,
    const Variable<double>& rVariable,
    Point& rLow,
    Point& rHigh)
{
    double l2_norm = block_for_each<SumReduction<double>>(rModelPart.Elements(), [&](Element& rElem){
        double partial_l2_norm = 0.0;
        if (rElem.GetGeometry().HasIntersection(rLow, rHigh)) {
            for (auto& r_node : rElem.GetGeometry()) {
                partial_l2_norm += std::pow(GetValue<THistorical>(r_node, rVariable), 2);
            }
            partial_l2_norm *= rElem.GetGeometry().Area();
            partial_l2_norm /= rElem.GetGeometry().size();
        }
        return partial_l2_norm;
    });
    return std::sqrt(l2_norm);
}

double ShallowWaterUtilities::InverseHeight(const double Height, const double Epsilon)
{
    const double h4 = std::pow(Height, 4);
    const double epsilon4 = std::pow(Epsilon, 4);
    return std::sqrt(2) * std::max(Height, .0) / std::sqrt(h4 + std::max(h4, epsilon4));
}

double ShallowWaterUtilities::WetFraction(const double Height, const double Epsilon)
{
    return Height * InverseHeight(Height, Epsilon);
}

void ShallowWaterUtilities::CalculateMassMatrix(Matrix& rMassMatrix, const GeometryType& rGeometry)
{
    const size_t num_nodes = rGeometry.size();
    if (rMassMatrix.size1() != num_nodes) {
        rMassMatrix.resize(num_nodes, num_nodes, false);
    }
    if (num_nodes == 2)
    {
        double one_sixth = 1.0 / 6.0;
        rMassMatrix(0,0) = 2.0 * one_sixth;
        rMassMatrix(0,1) = 1.0 * one_sixth;
        rMassMatrix(1,0) = 1.0 * one_sixth;
        rMassMatrix(1,1) = 2.0 * one_sixth;
    }
    else if (num_nodes == 3)
    {
        double one_twelve = 1.0 / 12.0;
        rMassMatrix(0,0) = 2.0 * one_twelve;
        rMassMatrix(0,1) = 1.0 * one_twelve;
        rMassMatrix(0,2) = 1.0 * one_twelve;
        rMassMatrix(1,0) = 1.0 * one_twelve;
        rMassMatrix(1,1) = 2.0 * one_twelve;
        rMassMatrix(1,2) = 1.0 * one_twelve;
        rMassMatrix(2,0) = 1.0 * one_twelve;
        rMassMatrix(2,1) = 1.0 * one_twelve;
        rMassMatrix(2,2) = 2.0 * one_twelve;
    }
    else if (num_nodes == 4)
    {
        double one_thirty_sixth = 1.0 / 36.0;
        rMassMatrix(0,0) = 4 * one_thirty_sixth;
        rMassMatrix(0,1) = 2 * one_thirty_sixth;
        rMassMatrix(0,2) = 1 * one_thirty_sixth;
        rMassMatrix(0,3) = 2 * one_thirty_sixth;
        rMassMatrix(1,0) = 2 * one_thirty_sixth;
        rMassMatrix(1,1) = 4 * one_thirty_sixth;
        rMassMatrix(1,2) = 2 * one_thirty_sixth;
        rMassMatrix(1,3) = 1 * one_thirty_sixth;
        rMassMatrix(2,0) = 1 * one_thirty_sixth;
        rMassMatrix(2,1) = 2 * one_thirty_sixth;
        rMassMatrix(2,2) = 4 * one_thirty_sixth;
        rMassMatrix(2,3) = 2 * one_thirty_sixth;
        rMassMatrix(3,0) = 2 * one_thirty_sixth;
        rMassMatrix(3,1) = 1 * one_thirty_sixth;
        rMassMatrix(3,2) = 2 * one_thirty_sixth;
        rMassMatrix(3,3) = 4 * one_thirty_sixth;
    }
    else
    {
        KRATOS_ERROR << "ShallowWaterUtilities::MassMatrix. Method implemented for lines, triangles and quadrilaterals" << std::endl;
    }
}

template<>
double& ShallowWaterUtilities::GetValue<true>(NodeType& rNode, const Variable<double>& rVariable)
{
    return rNode.FastGetSolutionStepValue(rVariable);
}

template<>
double& ShallowWaterUtilities::GetValue<false>(NodeType& rNode, const Variable<double>& rVariable)
{
    return rNode.GetValue(rVariable);
}


bool ShallowWaterUtilities::IsWet(const GeometryType& rGeometry, const double RelativeDryHeight)
{
    double height = 0.0;
    for (const auto& r_node : rGeometry)
    {
        height += r_node.FastGetSolutionStepValue(HEIGHT);
    }
    height /= rGeometry.size();
    return IsWet(rGeometry, height, RelativeDryHeight);
}

bool ShallowWaterUtilities::IsWet(const GeometryType& rGeometry, const double Height, const double RelativeDryHeight)
{
    const double epsilon = RelativeDryHeight * rGeometry.Length();
    return IsWet(Height, epsilon);
}

bool ShallowWaterUtilities::IsWet(const double Height, const double DryHeight)
{
    const double wet_fraction = WetFraction(Height, DryHeight);
    const double threshold = 1.0 - 1e-16;
<<<<<<< HEAD
    const bool is_wet = (wet_fraction >= threshold);
    return is_wet;
=======
    return (wet_fraction >= threshold);
>>>>>>> ade55659
}

template<>
KRATOS_API(SHALLOW_WATER_APPLICATION)
array_1d<double,3> ShallowWaterUtilities::EvaluateHydrostaticForce<ModelPart::ConditionsContainerType>(
    const double Density,
    const double Gravity,
    const double Height,
    const double Area,
    const array_1d<double,3>& rNormal)
{
    return 0.5 * Density * Gravity * Height * Height * Area * rNormal;
}

template<>
KRATOS_API(SHALLOW_WATER_APPLICATION)
array_1d<double,3> ShallowWaterUtilities::EvaluateHydrostaticForce<ModelPart::ElementsContainerType>(
    const double Density,
    const double Gravity,
    const double Height,
    const double Area,
    const array_1d<double,3>& rNormal)
{
    return -Density * Gravity * Height * Area * rNormal;
}

template KRATOS_API(SHALLOW_WATER_APPLICATION) void ShallowWaterUtilities::ComputeFroude<true>(ModelPart&, const double);
template KRATOS_API(SHALLOW_WATER_APPLICATION) void ShallowWaterUtilities::ComputeFroude<false>(ModelPart&, const double);

template KRATOS_API(SHALLOW_WATER_APPLICATION) void ShallowWaterUtilities::ComputeEnergy<true>(ModelPart&);
template KRATOS_API(SHALLOW_WATER_APPLICATION) void ShallowWaterUtilities::ComputeEnergy<false>(ModelPart&);

template KRATOS_API(SHALLOW_WATER_APPLICATION) double ShallowWaterUtilities::ComputeL2Norm<true>(ModelPart&, const Variable<double>&);
template KRATOS_API(SHALLOW_WATER_APPLICATION) double ShallowWaterUtilities::ComputeL2Norm<false>(ModelPart&, const Variable<double>&);

template KRATOS_API(SHALLOW_WATER_APPLICATION) double ShallowWaterUtilities::ComputeL2NormAABB<true>(ModelPart&, const Variable<double>&, Point&, Point&);
template KRATOS_API(SHALLOW_WATER_APPLICATION) double ShallowWaterUtilities::ComputeL2NormAABB<false>(ModelPart&, const Variable<double>&, Point&, Point&);

}  // namespace Kratos.<|MERGE_RESOLUTION|>--- conflicted
+++ resolved
@@ -207,11 +207,7 @@
     });
 }
 
-<<<<<<< HEAD
-void ShallowWaterUtilities::SetNoDataGiDValueIfDry(ModelPart& rModelPart, const Variable<double>& rVariable)
-=======
 void ShallowWaterUtilities::StoreNonHistoricalGiDNoDataIfDry(ModelPart& rModelPart, const Variable<double>& rVariable)
->>>>>>> ade55659
 {
     const double relative_dry_height = rModelPart.GetProcessInfo()[RELATIVE_DRY_HEIGHT];
     const double length = rModelPart.ElementsBegin()->GetGeometry().Length();
@@ -359,12 +355,7 @@
 {
     const double wet_fraction = WetFraction(Height, DryHeight);
     const double threshold = 1.0 - 1e-16;
-<<<<<<< HEAD
-    const bool is_wet = (wet_fraction >= threshold);
-    return is_wet;
-=======
     return (wet_fraction >= threshold);
->>>>>>> ade55659
 }
 
 template<>
