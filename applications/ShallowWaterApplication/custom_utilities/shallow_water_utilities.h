--- conflicted
+++ resolved
@@ -21,7 +21,7 @@
 
 
 // Project includes
-#include "includes/node.h"
+#include "includes/model_part.h"
 
 
 namespace Kratos
@@ -48,11 +48,6 @@
 ///@name Kratos Classes
 ///@{
 
-<<<<<<< HEAD
-class ModelPart; // forward declaration
-
-=======
->>>>>>> 77633dd7
 /**
  * @ingroup ShallowWaterApplication
  * @class ShallowWaterUtilities
@@ -175,11 +170,6 @@
     ///@name Operations
     ///@{
 
-<<<<<<< HEAD
-    double InverseHeight(const double Height, const double Epsilon);
-
-=======
->>>>>>> 77633dd7
     void CalculateMassMatrix(Matrix& rMassMatrix, const GeometryType& rGeometry);
 
     ///@}
