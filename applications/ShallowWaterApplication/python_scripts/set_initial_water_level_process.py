import KratosMultiphysics as KM
import KratosMultiphysics.ShallowWaterApplication as SW

def Factory(settings, Model):
    if not isinstance(settings, KM.Parameters):
        raise Exception("expected input shall be a Parameters object, encapsulating a json string")
    return SetInitialWaterLevelProcess(Model, settings["Parameters"])

## This process sets the value of a scalar variable using the AssignScalarVariableProcess.
class SetInitialWaterLevelProcess(KM.Process):

    def __init__(self, Model, settings):

        KM.Process.__init__(self)

        default_settings = KM.Parameters("""
            {
                "mesh_id"              : 0,
                "model_part_name"      : "please_specify_model_part_name",
                "interval"             : [0.0, 1e30],
                "variable_name"        : "HEIGHT",
                "constrained"          : false,
                "value"                : "1.0"
            }
            """
            )
        settings.ValidateAndAssignDefaults(default_settings)

        self.variable = settings["variable_name"].GetString()
        self.model_part = Model[settings["model_part_name"].GetString()]

        from KratosMultiphysics.assign_scalar_variable_process import AssignScalarVariableProcess
        self.process = AssignScalarVariableProcess(Model, settings)
<<<<<<< HEAD
        self.variables_utility = SW.ShallowWaterVariablesUtility(self.model_part)
=======
>>>>>>> ad1cc0bd

    def ExecuteInitialize(self):
        self.process.ExecuteInitializeSolutionStep()
        if self.variable == "HEIGHT":
            KratosShallow.ShallowWaterUtilities().ComputeFreeSurfaceElevation(self.model_part)
        elif self.variable == "FREE_SURFACE_ELEVATION":
            KratosShallow.ShallowWaterUtilities().ComputeHeightFromFreeSurface(self.model_part)<|MERGE_RESOLUTION|>--- conflicted
+++ resolved
@@ -31,10 +31,6 @@
 
         from KratosMultiphysics.assign_scalar_variable_process import AssignScalarVariableProcess
         self.process = AssignScalarVariableProcess(Model, settings)
-<<<<<<< HEAD
-        self.variables_utility = SW.ShallowWaterVariablesUtility(self.model_part)
-=======
->>>>>>> ad1cc0bd
 
     def ExecuteInitialize(self):
         self.process.ExecuteInitializeSolutionStep()
