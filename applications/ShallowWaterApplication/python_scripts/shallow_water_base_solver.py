# Importing the Kratos Library
import KratosMultiphysics as KM
from KratosMultiphysics.python_solver import PythonSolver
import KratosMultiphysics.python_linear_solver_factory as linear_solver_factory

# Import applications
import KratosMultiphysics.ShallowWaterApplication as SW

def CreateSolver(model, custom_settings):
    return ShallowWaterBaseSolver(model, custom_settings)

class ShallowWaterBaseSolver(PythonSolver):
    def __init__(self, model, settings):  # Constructor of the class
        super().__init__(model, settings)

        ## Set the element and condition names for the replace settings
        ## These should be defined in derived classes
        self.element_name = None
        self.condition_name = None
        self.min_buffer_size = 2

        # Either retrieve the model part from the model or create a new one
        model_part_name = self.settings["model_part_name"].GetString()

        if model_part_name == "":
            raise Exception('Please specify a model_part name!')

        if self.model.HasModelPart(model_part_name):
            self.main_model_part = self.model.GetModelPart(model_part_name)
        else:
            self.main_model_part = self.model.CreateModelPart(model_part_name)

        domain_size = self.settings["domain_size"].GetInt()
        self.main_model_part.ProcessInfo.SetValue(KM.DOMAIN_SIZE, domain_size)

    def AddVariables(self):
        self.main_model_part.AddNodalSolutionStepVariable(SW.HEIGHT)
        self.main_model_part.AddNodalSolutionStepVariable(KM.MOMENTUM)
        self.main_model_part.AddNodalSolutionStepVariable(KM.VELOCITY)
        self.main_model_part.AddNodalSolutionStepVariable(SW.FREE_SURFACE_ELEVATION)
        self.main_model_part.AddNodalSolutionStepVariable(KM.GRAVITY)
        self.main_model_part.AddNodalSolutionStepVariable(SW.BATHYMETRY)
        self.main_model_part.AddNodalSolutionStepVariable(SW.TOPOGRAPHY)
        self.main_model_part.AddNodalSolutionStepVariable(SW.MANNING)
        self.main_model_part.AddNodalSolutionStepVariable(SW.RAIN)
        self.main_model_part.AddNodalSolutionStepVariable(KM.NORMAL)

    def AddDofs(self):
        raise Exception("Calling the base class instead of the derived one")

    def ImportModelPart(self):
        # we can use the default implementation in the base class
        self._ImportModelPart(self.main_model_part,self.settings["model_import_settings"])

    def PrepareModelPart(self):
        # Definition of the variables
        gravity = self.settings["gravity"].GetDouble()
        dry_height = self.settings["dry_height_threshold"].GetDouble()

        # Set ProcessInfo variables
        self.main_model_part.ProcessInfo.SetValue(KM.STEP, 0)
        self.main_model_part.ProcessInfo.SetValue(KM.GRAVITY_Z, gravity)
        self.main_model_part.ProcessInfo.SetValue(SW.DRY_HEIGHT, dry_height)

        if not self.main_model_part.ProcessInfo[KM.IS_RESTARTED]:
            ## Replace default elements and conditions
            self._ReplaceElementsAndConditions()
            ## Executes the check and prepare model process (Create computing_model_part)
            self._CheckAndPrepare()
            ## Set buffer size
            self.main_model_part.SetBufferSize(self.GetMinimumBufferSize())

    def GetMinimumBufferSize(self):
        return self.min_buffer_size

    def GetComputingModelPart(self):
        return self.main_model_part

    def Initialize(self):
        self._GetSolutionStrategy().Check()
        self._GetSolutionStrategy().Initialize()
        KM.Logger.PrintInfo(self.__class__.__name__, "Initialization finished")

    def AdvanceInTime(self, current_time):
        current_time += self._GetEstimateDeltaTimeUtility().Execute()
        self.main_model_part.CloneTimeStep(current_time)
        self.main_model_part.ProcessInfo[KM.STEP] += 1
        return current_time

    def InitializeSolutionStep(self):
        if self._TimeBufferIsInitialized():
            self._GetSolutionStrategy().InitializeSolutionStep()

    def Predict(self):
        if self._TimeBufferIsInitialized():
            self._GetSolutionStrategy().Predict()

    def SolveSolutionStep(self):
        if self._TimeBufferIsInitialized():
            is_converged = self._GetSolutionStrategy().SolveSolutionStep()
            if not is_converged:
                KM.Logger.PrintWarning(self.__class__.__name__, "The solver did not converge")
            return is_converged
        else:
            return True

    def FinalizeSolutionStep(self):
        if self._TimeBufferIsInitialized():
            self._GetSolutionStrategy().FinalizeSolutionStep()

    def Check(self):
        self._GetSolutionStrategy().Check()

    def Clear(self):
        self._GetSolutionStrategy().Clear()

    #### Specific internal functions ####

    def _TimeBufferIsInitialized(self):
        # We always have one extra old step (step 0, read from input)
        return self.main_model_part.ProcessInfo[KM.STEP] + 1 >= self.GetMinimumBufferSize()

    def _GetEstimateDeltaTimeUtility(self):
        if not hasattr(self, '_delta_time_utility'):
            self._delta_time_utility = self._CreateEstimateDeltaTimeUtility()
        return self._delta_time_utility

    def _CreateEstimateDeltaTimeUtility(self):
        # The c++ utility manages all the time step settings
        return SW.EstimateTimeStepUtility(self.GetComputingModelPart(), self.settings["time_stepping"])

    @classmethod
    def GetDefaultParameters(cls):
        default_settings = KM.Parameters("""
        {
            "solver_type"              : "shallow_water_base_solver",
            "model_part_name"          : "main_model_part",
            "domain_size"              : 2,
            "gravity"                  : 9.81,
            "model_import_settings"    : {
                "input_type"               : "mdpa",
                "input_filename"           : "unknown_name"
            },
            "echo_level"               : 0,
<<<<<<< HEAD
            "stabilization_factor"     : 0.005,
=======
>>>>>>> 17dca6f0
            "dry_height_threshold"     : 1e-3,
            "relative_tolerance"       : 1e-6,
            "absolute_tolerance"       : 1e-9,
            "maximum_iterations"       : 20,
            "compute_reactions"        : false,
            "reform_dofs_at_each_step" : false,
            "move_mesh_flag"           : false,
            "linear_solver_settings"   : {
                "solver_type"              : "amgcl"
            },
            "time_stepping"            : {
                "automatic_time_step"      : false,
                "time_step"                : 0.01
            }
        }""")
        default_settings.AddMissingParameters(super().GetDefaultParameters())
        return default_settings

    def _ReplaceElementsAndConditions(self):
        ## Get number of nodes and domain size
        elem_num_nodes = self.__get_element_num_nodes()
        cond_num_nodes = self.__get_condition_num_nodes()
        domain_size = self.main_model_part.ProcessInfo[KM.DOMAIN_SIZE]

        ## Complete the element name
        if (self.element_name is not None):
            new_elem_name = self.element_name + str(int(domain_size)) + "D" + str(int(elem_num_nodes)) + "N"
        else:
            raise Exception("There is no element name. Define the self.element_name string variable in your derived solver.")

        ## Complete the condition name
        if (self.condition_name is not None):
            new_cond_name = self.condition_name + str(int(domain_size)) + "D" + str(int(cond_num_nodes)) + "N"
        else:
            raise Exception("There is no condition name. Define the self.condition_name string variable in your derived solver.")

        ## Set the element and condition names in the Json parameters
        self.settings.AddValue("element_replace_settings", KM.Parameters("""{}"""))
        self.settings["element_replace_settings"].AddEmptyValue("element_name").SetString(new_elem_name)
        self.settings["element_replace_settings"].AddEmptyValue("condition_name").SetString(new_cond_name)

        ## Call the replace elements and conditions process
        KM.ReplaceElementsAndConditionsProcess(self.main_model_part, self.settings["element_replace_settings"]).Execute()

    def __get_element_num_nodes(self):
        if self.main_model_part.NumberOfElements() != 0:
            element_num_nodes = len(self.main_model_part.Elements.__iter__().__next__().GetNodes())
        else:
            element_num_nodes = 0
        element_num_nodes = self.main_model_part.GetCommunicator().GetDataCommunicator().MaxAll(element_num_nodes)
        return element_num_nodes

    def __get_condition_num_nodes(self):
        if self.main_model_part.NumberOfConditions() != 0:
            condition_num_nodes = len(self.main_model_part.Conditions.__iter__().__next__().GetNodes())
        else:
            condition_num_nodes = 2
        condition_num_nodes = self.main_model_part.GetCommunicator().GetDataCommunicator().MaxAll(condition_num_nodes)
        return condition_num_nodes

    def _CheckAndPrepare(self):
        pass

    def _GetLinearSolver(self):
        if not hasattr(self, '_linear_solver'):
            self._linear_solver = self._CreateLinearSolver()
        return self._linear_solver

    def _GetBuilderAndSolver(self):
        if not hasattr(self, '_builder_and_solver'):
            self._builder_and_solver = self._CreateBuilderAndSolver()
        return self._builder_and_solver

    def _GetConvergenceCriterion(self):
        if not hasattr(self, '_convergence_criterion'):
            self._convergence_criterion = self._CreateConvergenceCriterion()
        return self._convergence_criterion

    def _GetScheme(self):
        if not hasattr(self, '_scheme'):
            self._scheme = self._CreateScheme()
        return self._scheme

    def _GetSolutionStrategy(self):
        if not hasattr(self, '_solution_strategy'):
            self._solution_strategy = self._CreateSolutionStrategy()
        return self._solution_strategy

    def _CreateLinearSolver(self):
        linear_solver_configuration = self.settings["linear_solver_settings"]
        return linear_solver_factory.ConstructSolver(linear_solver_configuration)

    def _CreateBuilderAndSolver(self):
        linear_solver = self._GetLinearSolver()
        builder_and_solver = KM.ResidualBasedBlockBuilderAndSolver(linear_solver)
        return builder_and_solver

    def _CreateConvergenceCriterion(self):
        convergence_criterion = KM.DisplacementCriteria(
            self.settings["relative_tolerance"].GetDouble(),
            self.settings["absolute_tolerance"].GetDouble())
        convergence_criterion.SetEchoLevel(self.echo_level)
        return convergence_criterion

    def _CreateScheme(self):
        time_scheme = KM.ResidualBasedIncrementalUpdateStaticScheme()
        return time_scheme

    def _CreateSolutionStrategy(self):
        computing_model_part = self.GetComputingModelPart()
        scheme = self._GetScheme()
        convergence_criterion = self._GetConvergenceCriterion()
        builder_and_solver = self._GetBuilderAndSolver()
        strategy = KM.ResidualBasedNewtonRaphsonStrategy(
            computing_model_part,
            scheme,
            convergence_criterion,
            builder_and_solver,
            self.settings["maximum_iterations"].GetInt(),
            self.settings["compute_reactions"].GetBool(),
            self.settings["reform_dofs_at_each_step"].GetBool(),
            self.settings["move_mesh_flag"].GetBool())
        strategy.SetEchoLevel(max(0, self.echo_level-1))
        return strategy<|MERGE_RESOLUTION|>--- conflicted
+++ resolved
@@ -142,10 +142,6 @@
                 "input_filename"           : "unknown_name"
             },
             "echo_level"               : 0,
-<<<<<<< HEAD
-            "stabilization_factor"     : 0.005,
-=======
->>>>>>> 17dca6f0
             "dry_height_threshold"     : 1e-3,
             "relative_tolerance"       : 1e-6,
             "absolute_tolerance"       : 1e-9,
