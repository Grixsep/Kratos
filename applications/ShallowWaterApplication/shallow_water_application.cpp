//    |  /           |
//    ' /   __| _` | __|  _ \   __|
//    . \  |   (   | |   (   |\__ `
//   _|\_\_|  \__,_|\__|\___/ ____/
//                   Multi-Physics
//
//  License:         BSD License
//                   Kratos default license: kratos/license.txt
//
//  Main authors:    Miguel Maso Sotomayor
//

// System includes


// External includes


// Project includes
#include "geometries/triangle_2d_3.h"
#include "geometries/quadrilateral_2d_4.h"
#include "geometries/line_2d_2.h"
#include "geometries/point_2d.h"
#include "shallow_water_application.h"
#include "shallow_water_application_variables.h"


namespace Kratos
{

    KratosShallowWaterApplication::KratosShallowWaterApplication():
        KratosApplication("ShallowWaterApplication"),

        mSWE2D3N(0, Element::GeometryType::Pointer( new Triangle2D3<Node<3>> ( Element::GeometryType::PointsArrayType (3) ) ) ),
        mSWE2D4N(0, Element::GeometryType::Pointer( new Quadrilateral2D4<Node<3> >( Element::GeometryType::PointsArrayType (4) ) ) ),

        mLagrangianSWE2D3N(0, Element::GeometryType::Pointer( new Triangle2D3<Node<3>> ( Element::GeometryType::PointsArrayType (3) ) ) ),
        mLagrangianSWE2D4N(0, Element::GeometryType::Pointer( new Quadrilateral2D4<Node<3> >( Element::GeometryType::PointsArrayType (4) ) ) ),

        mShallowWater2D3N(0, Element::GeometryType::Pointer(new Triangle2D3<Node<3>>(Element::GeometryType::PointsArrayType(3)))),

<<<<<<< HEAD
        mMonotonicElement2D3N(0, Element::GeometryType::Pointer(new Triangle2D3<Node<3>>(Element::GeometryType::PointsArrayType(3)))),

=======
>>>>>>> 77633dd7
        mNothingCondition2D2N( 0, Element::GeometryType::Pointer( new Line2D2< Node<3> >( Element::GeometryType::PointsArrayType (2) ) ) )
    {}

    void KratosShallowWaterApplication::Register()
    {
        std::cout << " KRATOS      |          |   |                        " << std::endl;
        std::cout << "        __|   _ \\  _` | |   |    _ \\        /      " << std::endl;
        std::cout << "      \\__ `  |  | (   | |   |   (   |      /        " << std::endl;
        std::cout << "      ____/ _| _|\\__,_|\\__|\\__|\\___/  _/ _/ WATER" << std::endl;
        std::cout << "Initializing KratosShallowWaterApplication...        " << std::endl;

        // Primary variables
        KRATOS_REGISTER_VARIABLE(HEIGHT)
        KRATOS_REGISTER_VARIABLE(FREE_SURFACE_ELEVATION)
        KRATOS_REGISTER_VARIABLE(VERTICAL_VELOCITY)
        KRATOS_REGISTER_VARIABLE(FLOW_RATE)

        // Physical variables
        KRATOS_REGISTER_VARIABLE(BATHYMETRY)
        KRATOS_REGISTER_VARIABLE(TOPOGRAPHY)
        KRATOS_REGISTER_VARIABLE(RAIN)
        KRATOS_REGISTER_VARIABLE(MANNING)
        KRATOS_REGISTER_VARIABLE(CHEZY)
        KRATOS_REGISTER_VARIABLE(PERMEABILITY)
        KRATOS_REGISTER_VARIABLE(ATMOSPHERIC_PRESSURE)
        KRATOS_REGISTER_VARIABLE(WIND)

        // Auxiliary variables
        KRATOS_REGISTER_VARIABLE(SHOCK_STABILIZATION_FACTOR)
<<<<<<< HEAD
        KRATOS_REGISTER_VARIABLE(EQUIVALENT_MANNING)
=======
>>>>>>> 77633dd7
        KRATOS_REGISTER_VARIABLE(DRY_HEIGHT)
        KRATOS_REGISTER_VARIABLE(RELATIVE_DRY_HEIGHT)
        KRATOS_REGISTER_VARIABLE(DRY_DISCHARGE_PENALTY)

        // Post-process variables
        KRATOS_REGISTER_VARIABLE(TOPOGRAPHY_GRADIENT)

        // Specific variables for PFEM2
        KRATOS_REGISTER_VARIABLE(MEAN_SIZE)
        KRATOS_REGISTER_VARIABLE(MEAN_VEL_OVER_ELEM_SIZE)
        KRATOS_REGISTER_VARIABLE(PROJECTED_SCALAR1)
        KRATOS_REGISTER_VARIABLE(DELTA_SCALAR1)
        KRATOS_REGISTER_VARIABLE(PROJECTED_VECTOR1)
        KRATOS_REGISTER_VARIABLE(DELTA_VECTOR1)

        // Variables for Flux Corrected Transport algorithm
        KRATOS_REGISTER_VARIABLE(POSITIVE_FLUX)
        KRATOS_REGISTER_VARIABLE(NEGATIVE_FLUX)
        KRATOS_REGISTER_VARIABLE(POSITIVE_RATIO)
        KRATOS_REGISTER_VARIABLE(NEGATIVE_RATIO)
        KRATOS_REGISTER_VARIABLE(CUMULATIVE_CORRECTIONS)

        // Variables for Flux Corrected Transport algorithm
        KRATOS_REGISTER_VARIABLE(POSITIVE_FLUX)
        KRATOS_REGISTER_VARIABLE(NEGATIVE_FLUX)
        KRATOS_REGISTER_VARIABLE(POSITIVE_RATIO)
        KRATOS_REGISTER_VARIABLE(NEGATIVE_RATIO)

        // Benchmark variables
        KRATOS_REGISTER_VARIABLE(EXACT_HEIGHT)
        KRATOS_REGISTER_VARIABLE(HEIGHT_ERROR)
        KRATOS_REGISTER_VARIABLE(EXACT_FREE_SURFACE)
        KRATOS_REGISTER_VARIABLE(FREE_SURFACE_ERROR)
        KRATOS_REGISTER_3D_VARIABLE_WITH_COMPONENTS(EXACT_VELOCITY)
        KRATOS_REGISTER_3D_VARIABLE_WITH_COMPONENTS(VELOCITY_ERROR)
        KRATOS_REGISTER_3D_VARIABLE_WITH_COMPONENTS(EXACT_MOMENTUM)
        KRATOS_REGISTER_3D_VARIABLE_WITH_COMPONENTS(MOMENTUM_ERROR)
<<<<<<< HEAD

        // Units conversion
        KRATOS_REGISTER_VARIABLE(TIME_UNIT_CONVERTER)
        KRATOS_REGISTER_VARIABLE(WATER_HEIGHT_UNIT_CONVERTER)
=======
>>>>>>> 77633dd7

        // Registering elements and conditions here
        KRATOS_REGISTER_ELEMENT("SWE2D3N", mSWE2D3N)
        KRATOS_REGISTER_ELEMENT("SWE2D4N", mSWE2D4N)

        KRATOS_REGISTER_ELEMENT("LagrangianSWE2D3N", mLagrangianSWE2D3N)
        KRATOS_REGISTER_ELEMENT("LagrangianSWE2D4N", mLagrangianSWE2D4N)

        KRATOS_REGISTER_ELEMENT("ShallowWater2D3N", mShallowWater2D3N)
<<<<<<< HEAD
        KRATOS_REGISTER_ELEMENT("MonotonicElement2D3N", mMonotonicElement2D3N)
=======
>>>>>>> 77633dd7

        KRATOS_REGISTER_CONDITION("NothingCondition2D2N", mNothingCondition2D2N)
    }

}  // namespace Kratos.<|MERGE_RESOLUTION|>--- conflicted
+++ resolved
@@ -39,11 +39,6 @@
 
         mShallowWater2D3N(0, Element::GeometryType::Pointer(new Triangle2D3<Node<3>>(Element::GeometryType::PointsArrayType(3)))),
 
-<<<<<<< HEAD
-        mMonotonicElement2D3N(0, Element::GeometryType::Pointer(new Triangle2D3<Node<3>>(Element::GeometryType::PointsArrayType(3)))),
-
-=======
->>>>>>> 77633dd7
         mNothingCondition2D2N( 0, Element::GeometryType::Pointer( new Line2D2< Node<3> >( Element::GeometryType::PointsArrayType (2) ) ) )
     {}
 
@@ -73,10 +68,6 @@
 
         // Auxiliary variables
         KRATOS_REGISTER_VARIABLE(SHOCK_STABILIZATION_FACTOR)
-<<<<<<< HEAD
-        KRATOS_REGISTER_VARIABLE(EQUIVALENT_MANNING)
-=======
->>>>>>> 77633dd7
         KRATOS_REGISTER_VARIABLE(DRY_HEIGHT)
         KRATOS_REGISTER_VARIABLE(RELATIVE_DRY_HEIGHT)
         KRATOS_REGISTER_VARIABLE(DRY_DISCHARGE_PENALTY)
@@ -99,12 +90,6 @@
         KRATOS_REGISTER_VARIABLE(NEGATIVE_RATIO)
         KRATOS_REGISTER_VARIABLE(CUMULATIVE_CORRECTIONS)
 
-        // Variables for Flux Corrected Transport algorithm
-        KRATOS_REGISTER_VARIABLE(POSITIVE_FLUX)
-        KRATOS_REGISTER_VARIABLE(NEGATIVE_FLUX)
-        KRATOS_REGISTER_VARIABLE(POSITIVE_RATIO)
-        KRATOS_REGISTER_VARIABLE(NEGATIVE_RATIO)
-
         // Benchmark variables
         KRATOS_REGISTER_VARIABLE(EXACT_HEIGHT)
         KRATOS_REGISTER_VARIABLE(HEIGHT_ERROR)
@@ -114,13 +99,6 @@
         KRATOS_REGISTER_3D_VARIABLE_WITH_COMPONENTS(VELOCITY_ERROR)
         KRATOS_REGISTER_3D_VARIABLE_WITH_COMPONENTS(EXACT_MOMENTUM)
         KRATOS_REGISTER_3D_VARIABLE_WITH_COMPONENTS(MOMENTUM_ERROR)
-<<<<<<< HEAD
-
-        // Units conversion
-        KRATOS_REGISTER_VARIABLE(TIME_UNIT_CONVERTER)
-        KRATOS_REGISTER_VARIABLE(WATER_HEIGHT_UNIT_CONVERTER)
-=======
->>>>>>> 77633dd7
 
         // Registering elements and conditions here
         KRATOS_REGISTER_ELEMENT("SWE2D3N", mSWE2D3N)
@@ -130,10 +108,6 @@
         KRATOS_REGISTER_ELEMENT("LagrangianSWE2D4N", mLagrangianSWE2D4N)
 
         KRATOS_REGISTER_ELEMENT("ShallowWater2D3N", mShallowWater2D3N)
-<<<<<<< HEAD
-        KRATOS_REGISTER_ELEMENT("MonotonicElement2D3N", mMonotonicElement2D3N)
-=======
->>>>>>> 77633dd7
 
         KRATOS_REGISTER_CONDITION("NothingCondition2D2N", mNothingCondition2D2N)
     }
