//    |  /           |
//    ' /   __| _` | __|  _ \   __|
//    . \  |   (   | |   (   |\__ `
//   _|\_\_|  \__,_|\__|\___/ ____/
//                   Multi-Physics
//
//  License:         BSD License
//                   Kratos default license: kratos/license.txt
//
//  Main authors:    Miguel Maso Sotomayor
//

#ifndef KRATOS_SHALLOW_WATER_APPLICATION_H_INCLUDED
#define KRATOS_SHALLOW_WATER_APPLICATION_H_INCLUDED

///@defgroup ShallowWaterApplication Kratos Shallow Water Application
///@brief Basic set of tools to solve the shallow water equations.
/// The Shallow Water Application implements a basic set of tools to
/// solve shallow water problems. This applications contains a basic FEM
/// implementation of common techniques using both explicit pfem2 and
/// eulerian shemes.


// System includes


// External includes


// Project includes
#include "includes/kratos_application.h"

// Shallow water includes
#include "custom_elements/swe.h"
#include "custom_elements/wave_element.h"
#include "custom_elements/crank_nicolson_wave_element.h"
<<<<<<< HEAD
=======
#include "custom_elements/conservative_element.h"
>>>>>>> 16e50af5
#include "custom_elements/shallow_water_2d_3.h"
#include "custom_conditions/wave_condition.h"
#include "custom_conditions/conservative_condition.h"
#include "custom_modelers/mesh_moving_modeler.h"


namespace Kratos
{

    ///@name Kratos Globals
    ///@{

    ///@}
    ///@name Type Definitions
    ///@{

    ///@}
    ///@name  Enum's
    ///@{

    ///@}
    ///@name  Functions
    ///@{

    ///@}
    ///@name Kratos Classes
    ///@{

    /// Short class definition.
    /** Detail class definition.
    */
    class KRATOS_API(SHALLOW_WATER_APPLICATION) KratosShallowWaterApplication : public KratosApplication
    {
    public:
        ///@name Type Definitions
        ///@{


        /// Pointer definition of KratosShallowWaterApplication
        KRATOS_CLASS_POINTER_DEFINITION(KratosShallowWaterApplication);

        ///@}
        ///@name Life Cycle
        ///@{

        /// Default constructor.
        KratosShallowWaterApplication();

        /// Destructor.
        virtual ~KratosShallowWaterApplication(){}


        ///@}
        ///@name Operators
        ///@{


        ///@}
        ///@name Operations
        ///@{

        virtual void Register() override;

        ///@}
        ///@name Access
        ///@{


        ///@}
        ///@name Inquiry
        ///@{


        ///@}
        ///@name Input and output
        ///@{

        /// Turn back information as a string.
        virtual std::string Info() const override
        {
            return "KratosShallowWaterApplication";
        }

        /// Print information about this object.
        virtual void PrintInfo(std::ostream& rOStream) const override
        {
            rOStream << Info();
            PrintData(rOStream);
        }

        ///// Print object's data.
        virtual void PrintData(std::ostream& rOStream) const override
        {
            KRATOS_WATCH("in Shallow Water Application");
            KRATOS_WATCH(KratosComponents<VariableData>::GetComponents().size() );
            rOStream << "Variables:" << std::endl;
            KratosComponents<VariableData>().PrintData(rOStream);
            rOStream << std::endl;
            rOStream << "Elements:" << std::endl;
            KratosComponents<Element>().PrintData(rOStream);
            rOStream << std::endl;
            rOStream << "Conditions:" << std::endl;
            KratosComponents<Condition>().PrintData(rOStream);
        }


        ///@}
        ///@name Friends
        ///@{


        ///@}

    private:
        ///@name Static Member Variables
        ///@{


        ///@}
        ///@name Member Variables
        ///@{

        // Elements
        const SWE<3, Eulerian> mSWE2D3N;
        const SWE<4, Eulerian> mSWE2D4N;
        const SWE<3, PFEM2> mLagrangianSWE2D3N;
        const SWE<4, PFEM2> mLagrangianSWE2D4N;
        const WaveElement<3> mWaveElement2D3N;
        const WaveElement<6> mWaveElement2D6N;
        const WaveElement<4> mWaveElement2D4N;
        const WaveElement<8> mWaveElement2D8N;
        const WaveElement<9> mWaveElement2D9N;
        const CrankNicolsonWaveElement<3> mCrankNicolsonWaveElement2D3N;
<<<<<<< HEAD
=======
        const ConservativeElement<3> mConservativeElement2D3N;
>>>>>>> 16e50af5
        const ShallowWater2D3 mShallowWater2D3N;
        // Conditions
        const WaveCondition<2> mWaveCondition2D2N;
        const ConservativeCondition<2> mConservativeCondition2D2N;

        // Modelers
        const MeshMovingModeler mMeshMovingModeler;

        ///@}
        ///@name Private Operators
        ///@{


        ///@}
        ///@name Private Operations
        ///@{


        ///@}
        ///@name Private  Access
        ///@{


        ///@}
        ///@name Private Inquiry
        ///@{


        ///@}
        ///@name Un accessible methods
        ///@{

        /// Assignment operator.
        KratosShallowWaterApplication& operator=(KratosShallowWaterApplication const& rOther);

        /// Copy constructor.
        KratosShallowWaterApplication(KratosShallowWaterApplication const& rOther);


        ///@}

    }; // Class KratosShallowWaterApplication

    ///@}


    ///@name Type Definitions
    ///@{


    ///@}
    ///@name Input and output
    ///@{

    ///@}


}  // namespace Kratos.

#endif // KRATOS_SHALLOW_WATER_APPLICATION_H_INCLUDED  defined<|MERGE_RESOLUTION|>--- conflicted
+++ resolved
@@ -34,10 +34,7 @@
 #include "custom_elements/swe.h"
 #include "custom_elements/wave_element.h"
 #include "custom_elements/crank_nicolson_wave_element.h"
-<<<<<<< HEAD
-=======
 #include "custom_elements/conservative_element.h"
->>>>>>> 16e50af5
 #include "custom_elements/shallow_water_2d_3.h"
 #include "custom_conditions/wave_condition.h"
 #include "custom_conditions/conservative_condition.h"
@@ -171,10 +168,7 @@
         const WaveElement<8> mWaveElement2D8N;
         const WaveElement<9> mWaveElement2D9N;
         const CrankNicolsonWaveElement<3> mCrankNicolsonWaveElement2D3N;
-<<<<<<< HEAD
-=======
         const ConservativeElement<3> mConservativeElement2D3N;
->>>>>>> 16e50af5
         const ShallowWater2D3 mShallowWater2D3N;
         // Conditions
         const WaveCondition<2> mWaveCondition2D2N;
