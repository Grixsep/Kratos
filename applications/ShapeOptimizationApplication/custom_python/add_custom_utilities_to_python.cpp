// ==============================================================================
//  KratosShapeOptimizationApplication
//
//  License:         BSD License
//                   license: ShapeOptimizationApplication/license.txt
//
//  Main authors:    Baumgaertner Daniel, https://github.com/dbaumgaertner
//
// ==============================================================================

// ------------------------------------------------------------------------------
// System includes
// ------------------------------------------------------------------------------

// // ------------------------------------------------------------------------------
// // External includes
// // ------------------------------------------------------------------------------
#include <pybind11/stl.h>

// ------------------------------------------------------------------------------
// Project includes
// ------------------------------------------------------------------------------
#include "includes/define.h"
#include "includes/kratos_parameters.h"
#include "processes/process.h"
#include "custom_python/add_custom_utilities_to_python.h"
#include "custom_utilities/optimization_utilities.h"
#include "custom_utilities/geometry_utilities.h"
#include "custom_utilities/mapping/mapper_vertex_morphing.h"
#include "custom_utilities/mapping/mapper_vertex_morphing_matrix_free.h"
#include "custom_utilities/mapping/mapper_vertex_morphing_improved_integration.h"
#include "custom_utilities/mapping/mapper_vertex_morphing_symmetric.h"
#include "custom_utilities/mapping/mapper_vertex_morphing_adaptive_radius.h"
#include "custom_utilities/damping/damping_utilities.h"
#include "custom_utilities/damping/direction_damping_utilities.h"
#include "custom_utilities/damping/thickness_damping_utilities.h"
#include "custom_utilities/mesh_controller_utilities.h"
#include "custom_utilities/input_output/universal_file_io.h"
#include "custom_utilities/search_based_functions.h"
#include "custom_utilities/response_functions/face_angle_response_function_utility.h"
<<<<<<< HEAD
#include "custom_utilities/response_functions/water_drain_response_function_utility.h"
=======
#include "custom_utilities/response_functions/directional_derivative_response_function_utility.h"
>>>>>>> f5fb0a0c

// ==============================================================================

namespace Kratos {
namespace Python {

// Overloaded functions
template<typename TMapper>
inline void MapVector(TMapper& mapper,
                const Variable< array_1d<double, 3> >& origin_variable,
                const Variable< array_1d<double, 3> >& destination_variable)
{
    mapper.Map(origin_variable, destination_variable);
}

template<typename TMapper>
inline void MapScalar(TMapper& mapper,
                const Variable< double >& origin_variable,
                const Variable< double >& destination_variable)
{
    mapper.Map(origin_variable, destination_variable);
}

template<typename TMapper>
inline void InverseMapVector(TMapper& mapper,
                       const Variable< array_1d<double, 3> >& origin_variable,
                       const Variable< array_1d<double, 3> >& destination_variable)
{
    mapper.InverseMap(origin_variable, destination_variable);
}
template<typename TMapper>
inline void InverseMapScalar(TMapper& mapper,
                       const Variable< double >& origin_variable,
                       const Variable< double >& destination_variable)
{
    mapper.InverseMap(origin_variable, destination_variable);
}

inline void AssembleMatrixForVariableList(
    ModelPart& rModelPart,
    Matrix& rMatrix,
    pybind11::list& rVariables)
{
    std::size_t list_length = pybind11::len(rVariables);
    std::vector<Variable<OptimizationUtilities::array_3d>*> variables_vector(list_length);
    for (std::size_t i = 0; i < list_length; i++)
    {
        variables_vector[i] = (rVariables[i]).cast<Variable<OptimizationUtilities::array_3d>*>();
    }
    return OptimizationUtilities::AssembleMatrix(rModelPart, rMatrix, variables_vector);
}


// ==============================================================================
void  AddCustomUtilitiesToPython(pybind11::module& m)
{
    namespace py = pybind11;

    // ================================================================
    // For perfoming the mapping according to Vertex Morphing
    // ================================================================
    py::class_<MapperVertexMorphing >(m, "MapperVertexMorphing")
        .def(py::init<ModelPart&, ModelPart&, Parameters>())
        .def("Initialize", &MapperVertexMorphing::Initialize)
        .def("Update", &MapperVertexMorphing::Update)
        .def("Map", MapScalar<MapperVertexMorphing>)
        .def("Map", MapVector<MapperVertexMorphing>)
        .def("InverseMap", InverseMapScalar<MapperVertexMorphing>)
        .def("InverseMap", InverseMapVector<MapperVertexMorphing>)
        ;
    py::class_<MapperVertexMorphingMatrixFree >(m, "MapperVertexMorphingMatrixFree")
        .def(py::init<ModelPart&, ModelPart&, Parameters>())
        .def("Initialize", &MapperVertexMorphingMatrixFree::Initialize)
        .def("Update", &MapperVertexMorphingMatrixFree::Update)
        .def("Map", MapScalar<MapperVertexMorphingMatrixFree>)
        .def("Map", MapVector<MapperVertexMorphingMatrixFree>)
        .def("InverseMap", InverseMapScalar<MapperVertexMorphingMatrixFree>)
        .def("InverseMap", InverseMapVector<MapperVertexMorphingMatrixFree>)
        ;
    py::class_<MapperVertexMorphingImprovedIntegration >(m, "MapperVertexMorphingImprovedIntegration")
        .def(py::init<ModelPart&, ModelPart&, Parameters>())
        .def("Initialize", &MapperVertexMorphingImprovedIntegration::Initialize)
        .def("Update", &MapperVertexMorphingImprovedIntegration::Update)
        .def("Map", MapScalar<MapperVertexMorphingImprovedIntegration>)
        .def("Map", MapVector<MapperVertexMorphingImprovedIntegration>)
        .def("InverseMap", InverseMapScalar<MapperVertexMorphingImprovedIntegration>)
        .def("InverseMap", InverseMapVector<MapperVertexMorphingImprovedIntegration>)
        ;
    py::class_<MapperVertexMorphingSymmetric >(m, "MapperVertexMorphingSymmetric")
        .def(py::init<ModelPart&, ModelPart&, Parameters>())
        .def("Initialize", &MapperVertexMorphingSymmetric::Initialize)
        .def("Update", &MapperVertexMorphingSymmetric::Update)
        .def("Map", MapScalar<MapperVertexMorphingSymmetric>) // TODO
        .def("Map", MapVector<MapperVertexMorphingSymmetric>)
        .def("InverseMap", InverseMapScalar<MapperVertexMorphingSymmetric>) // TODO
        .def("InverseMap", InverseMapVector<MapperVertexMorphingSymmetric>)
        ;
    py::class_<MapperVertexMorphingAdaptiveRadius<MapperVertexMorphing> >(m, "MapperVertexMorphingAdaptiveRadius")
        .def(py::init<ModelPart&, ModelPart&, Parameters>())
        .def("Initialize", &MapperVertexMorphingAdaptiveRadius<MapperVertexMorphing>::Initialize)
        .def("Update", &MapperVertexMorphingAdaptiveRadius<MapperVertexMorphing>::Update)
        .def("Map", MapScalar<MapperVertexMorphingAdaptiveRadius<MapperVertexMorphing>>)
        .def("Map", MapVector<MapperVertexMorphingAdaptiveRadius<MapperVertexMorphing>>)
        .def("InverseMap", InverseMapScalar<MapperVertexMorphingAdaptiveRadius<MapperVertexMorphing>>)
        .def("InverseMap", InverseMapVector<MapperVertexMorphingAdaptiveRadius<MapperVertexMorphing>>)
        ;
    py::class_<MapperVertexMorphingAdaptiveRadius<MapperVertexMorphingMatrixFree> >(m, "MapperVertexMorphingMatrixFreeAdaptiveRadius")
        .def(py::init<ModelPart&, ModelPart&, Parameters>())
        .def("Initialize", &MapperVertexMorphingAdaptiveRadius<MapperVertexMorphingMatrixFree>::Initialize)
        .def("Update", &MapperVertexMorphingAdaptiveRadius<MapperVertexMorphingMatrixFree>::Update)
        .def("Map", MapScalar<MapperVertexMorphingAdaptiveRadius<MapperVertexMorphingMatrixFree>>)
        .def("Map", MapVector<MapperVertexMorphingAdaptiveRadius<MapperVertexMorphingMatrixFree>>)
        .def("InverseMap", InverseMapScalar<MapperVertexMorphingAdaptiveRadius<MapperVertexMorphingMatrixFree>>)
        .def("InverseMap", InverseMapVector<MapperVertexMorphingAdaptiveRadius<MapperVertexMorphingMatrixFree>>)
        ;
    py::class_<MapperVertexMorphingAdaptiveRadius<MapperVertexMorphingImprovedIntegration> >(m, "MapperVertexMorphingImprovedIntegrationAdaptiveRadius")
        .def(py::init<ModelPart&, ModelPart&, Parameters>())
        .def("Initialize", &MapperVertexMorphingAdaptiveRadius<MapperVertexMorphingImprovedIntegration>::Initialize)
        .def("Update", &MapperVertexMorphingAdaptiveRadius<MapperVertexMorphingImprovedIntegration>::Update)
        .def("Map", MapScalar<MapperVertexMorphingAdaptiveRadius<MapperVertexMorphingImprovedIntegration>>)
        .def("Map", MapVector<MapperVertexMorphingAdaptiveRadius<MapperVertexMorphingImprovedIntegration>>)
        .def("InverseMap", InverseMapScalar<MapperVertexMorphingAdaptiveRadius<MapperVertexMorphingImprovedIntegration>>)
        .def("InverseMap", InverseMapVector<MapperVertexMorphingAdaptiveRadius<MapperVertexMorphingImprovedIntegration>>)
        ;
    py::class_<MapperVertexMorphingAdaptiveRadius<MapperVertexMorphingSymmetric> >(m, "MapperVertexMorphingSymmetricAdaptiveRadius")
        .def(py::init<ModelPart&, ModelPart&, Parameters>())
        .def("Initialize", &MapperVertexMorphingAdaptiveRadius<MapperVertexMorphingSymmetric>::Initialize)
        .def("Update", &MapperVertexMorphingAdaptiveRadius<MapperVertexMorphingSymmetric>::Update)
        .def("Map", MapScalar<MapperVertexMorphingAdaptiveRadius<MapperVertexMorphingSymmetric>>)
        .def("Map", MapVector<MapperVertexMorphingAdaptiveRadius<MapperVertexMorphingSymmetric>>)
        .def("InverseMap", InverseMapScalar<MapperVertexMorphingAdaptiveRadius<MapperVertexMorphingSymmetric>>)
        .def("InverseMap", InverseMapVector<MapperVertexMorphingAdaptiveRadius<MapperVertexMorphingSymmetric>>)
        ;

    // ================================================================
    // For a possible damping of nodal variables
    // ================================================================
    py::class_<DampingUtilities >(m, "DampingUtilities")
        .def(py::init<ModelPart&, Parameters>())
        .def("DampNodalVariable", &DampingUtilities::DampNodalVariable)
        ;

    py::class_<DirectionDampingUtilities >(m, "DirectionDampingUtilities")
        .def(py::init<ModelPart&, Parameters>())
        .def("DampNodalVariable", &DirectionDampingUtilities::DampNodalVariable)
        ;

    py::class_<ThicknessDampingUtilities >(m, "ThicknessDampingUtilities")
        .def(py::init<ModelPart&, Parameters>())
        .def("DampNodalVariable", &ThicknessDampingUtilities::DampNodalVariable)
        ;

    // ========================================================================
    // For performing individual steps of an optimization algorithm
    // ========================================================================
    py::class_<OptimizationUtilities >(m, "OptimizationUtilities")
        // ----------------------------------------------------------------
        // For running unconstrained descent methods
        // ----------------------------------------------------------------
        .def_static("ComputeSearchDirectionSteepestDescent", &OptimizationUtilities::ComputeSearchDirectionSteepestDescent)
        // ----------------------------------------------------------------
        // For running penalized projection method
        // ----------------------------------------------------------------
        .def_static("ComputeProjectedSearchDirection", &OptimizationUtilities::ComputeProjectedSearchDirection)
        .def_static("CorrectProjectedSearchDirection", &OptimizationUtilities::CorrectProjectedSearchDirection)
        // ----------------------------------------------------------------
        // General optimization operations
        // ----------------------------------------------------------------
        .def_static("ComputeControlPointUpdate", &OptimizationUtilities::ComputeControlPointUpdate)
        .def_static("AddFirstVariableToSecondVariable", &OptimizationUtilities::AddFirstVariableToSecondVariable)
        .def_static("ComputeL2NormOfNodalVariable", [](ModelPart& rModelPart, const Variable< double >& rVariable){
                                                        return OptimizationUtilities::ComputeL2NormOfNodalVariable(rModelPart, rVariable);
                                                    })
        .def_static("ComputeL2NormOfNodalVariable", [](ModelPart& rModelPart, const Variable< array_1d<double, 3> >& rVariable){
                                                        return OptimizationUtilities::ComputeL2NormOfNodalVariable(rModelPart, rVariable);
                                                    })
        .def_static("ComputeMaxNormOfNodalVariable", [](ModelPart& rModelPart, const Variable< double >& rVariable){
                                                        return OptimizationUtilities::ComputeMaxNormOfNodalVariable(rModelPart, rVariable);
                                                        })
        .def_static("ComputeMaxNormOfNodalVariable", [](ModelPart& rModelPart, const Variable< array_1d<double, 3> >& rVariable){
                                                        return OptimizationUtilities::ComputeMaxNormOfNodalVariable(rModelPart, rVariable);
                                                        })
        .def_static("AssembleVector", [](ModelPart& rModelPart, Vector& rVector, const Variable< double >& rVariable){
                                         OptimizationUtilities::AssembleVector(rModelPart, rVector, rVariable);
                                         })
        .def_static("AssembleVector", [](ModelPart& rModelPart, Vector& rVector, const Variable< array_1d<double, 3> >& rVariable){
                                         OptimizationUtilities::AssembleVector(rModelPart, rVector, rVariable);
                                         })
        .def_static("AssignVectorToVariable", [](ModelPart& rModelPart, Vector& rVector, const Variable< double >& rVariable) {
                                                 OptimizationUtilities::AssignVectorToVariable(rModelPart, rVector, rVariable);
                                                 })
        .def_static("AssignVectorToVariable", [](ModelPart& rModelPart, Vector& rVector, const Variable< array_1d<double, 3> >& rVariable){
                                                 OptimizationUtilities::AssignVectorToVariable(rModelPart, rVector, rVariable);
                                                 })
        .def_static("AssembleMatrix", [](ModelPart& rModelPart, Matrix& rMatrix, pybind11::list& rVariables){
                                            std::size_t list_length = pybind11::len(rVariables);
                                            std::vector<Variable<OptimizationUtilities::array_3d>*> variables_vector(list_length);
                                            for (std::size_t i = 0; i < list_length; i++)
                                            {
                                                variables_vector[i] = (rVariables[i]).cast<Variable<OptimizationUtilities::array_3d>*>();
                                            }
                                            return OptimizationUtilities::AssembleMatrix(rModelPart, rMatrix, variables_vector);
                                        })
        .def_static("AssembleMatrixScalarVariables", [](ModelPart& rModelPart, Matrix& rMatrix, pybind11::list& rVariables){
                                    std::size_t list_length = pybind11::len(rVariables);
                                    std::vector<Variable<double>*> variables_vector(list_length);
                                    for (std::size_t i = 0; i < list_length; i++)
                                    {
                                        variables_vector[i] = (rVariables[i]).cast<Variable<double>*>();
                                    }
                                    return OptimizationUtilities::AssembleMatrix(rModelPart, rMatrix, variables_vector);
                                })
        .def_static("AssembleMatrixFromGradientVectors", [](ModelPart& rModelPart, Matrix& rMatrix, pybind11::list& rGradientVectors){
                                            std::size_t list_length = pybind11::len(rGradientVectors);
                                            std::vector<Vector*> gradient_vectors(list_length);
                                            for (std::size_t i = 0; i < list_length; i++)
                                            {
                                                gradient_vectors[i] = (rGradientVectors[i]).cast<Vector*>();
                                            }
                                            return OptimizationUtilities::AssembleMatrix(rModelPart, rMatrix, gradient_vectors);
                                        })
        .def_static("CalculateProjectedSearchDirectionAndCorrection", &OptimizationUtilities::CalculateProjectedSearchDirectionAndCorrection)
        .def_static("AssembleBufferMatrix", &OptimizationUtilities::AssembleBufferMatrix)
        .def_static("CalculateRelaxedProjectedSearchDirectionAndCorrection", &OptimizationUtilities::CalculateRelaxedProjectedSearchDirectionAndCorrection)
        ;

    // ========================================================================
    // For pre- and post-processing of geometry data
    // ========================================================================
    py::class_<GeometryUtilities >(m, "GeometryUtilities")
        .def(py::init<ModelPart&>())
        .def("CalculateNodalAreasFromConditions", &GeometryUtilities::CalculateNodalAreasFromConditions)
        .def("ComputeUnitSurfaceNormals", &GeometryUtilities::ComputeUnitSurfaceNormals)
        .def("ProjectNodalVariableOnUnitSurfaceNormals", &GeometryUtilities::ProjectNodalVariableOnUnitSurfaceNormals)
        .def("ProjectNodalVariableOnDirection", &GeometryUtilities::ProjectNodalVariableOnDirection)
        .def("ProjectNodalVariableOnTangentPlane", &GeometryUtilities::ProjectNodalVariableOnTangentPlane)
        .def("ExtractBoundaryNodes", &GeometryUtilities::ExtractBoundaryNodes)
        .def("ExtractEdgeNodes", &GeometryUtilities::ExtractEdgeNodes)
        .def("ComputeDistancesToBoundingModelPart", &GeometryUtilities::ComputeDistancesToBoundingModelPart)
        .def("CalculateLength",&GeometryUtilities::CalculateLength<ModelPart::ElementsContainerType>)
        .def("CalculateLength",&GeometryUtilities::CalculateLength<ModelPart::ConditionsContainerType>)
        .def("ComputeVolume", &GeometryUtilities::ComputeVolume)
        .def("ComputeVolumeShapeDerivatives", &GeometryUtilities::ComputeVolumeShapeDerivatives)
        .def("CalculateAverageElementSize", &GeometryUtilities::CalculateAverageElementSize)
        ;

    // ========================================================================
    // For mesh handling
    // ========================================================================
    py::class_<MeshControllerUtilities >(m, "MeshControllerUtilities")
        .def(py::init<ModelPart&>())
        .def("UpdateMeshAccordingInputVariable", &MeshControllerUtilities::UpdateMeshAccordingInputVariable)
        .def("UpdateThicknessAccordingInputVariable", &MeshControllerUtilities::UpdateThicknessAccordingInputVariable)
        .def("UpdateThicknessAccordingInitialAndInputVariable", &MeshControllerUtilities::UpdateThicknessAccordingInitialAndInputVariable)
        .def("RevertMeshUpdateAccordingInputVariable", &MeshControllerUtilities::RevertMeshUpdateAccordingInputVariable)
        .def("LogMeshChangeAccordingInputVariable", &MeshControllerUtilities::LogMeshChangeAccordingInputVariable)
        .def("SetMeshToReferenceMesh", &MeshControllerUtilities::SetMeshToReferenceMesh)
        .def("SetReferenceMeshToMesh", &MeshControllerUtilities::SetReferenceMeshToMesh)
        .def("SetDeformationVariablesToZero", &MeshControllerUtilities::SetDeformationVariablesToZero)
        .def("WriteCoordinatesToVariable", &MeshControllerUtilities::WriteCoordinatesToVariable)
        .def("SubtractCoordinatesFromVariable", &MeshControllerUtilities::SubtractCoordinatesFromVariable)
        .def("AddFirstVariableToSecondVariable", &MeshControllerUtilities::AddFirstVariableToSecondVariable)
        ;

    // ========================================================================
    // For input / output
    // ========================================================================
    py::class_<UniversalFileIO >(m, "UniversalFileIO")
        .def(py::init<ModelPart&, std::string, std::string, Parameters>())
        .def("InitializeLogging", &UniversalFileIO::InitializeLogging)
        .def("LogNodalResults", &UniversalFileIO::LogNodalResults)
        ;

    // ========================================================================
    // For geometric response functions
    // ========================================================================
    py::class_<FaceAngleResponseFunctionUtility >(m, "FaceAngleResponseFunctionUtility")
        .def(py::init<ModelPart&, Parameters>())
        .def("Initialize", &FaceAngleResponseFunctionUtility::Initialize)
        .def("CalculateValue", &FaceAngleResponseFunctionUtility::CalculateValue)
        .def("CalculateGradient", &FaceAngleResponseFunctionUtility::CalculateGradient)
        ;

<<<<<<< HEAD
    py::class_<WaterDrainResponseFunctionUtility >(m, "WaterDrainResponseFunctionUtility")
        .def(py::init<ModelPart&, Parameters>())
        .def("Initialize", &WaterDrainResponseFunctionUtility::Initialize)
        .def("InitializeSolutionStep", &WaterDrainResponseFunctionUtility::InitializeSolutionStep)
        .def("CalculateValue", &WaterDrainResponseFunctionUtility::CalculateValue)
        .def("CalculateGradient", &WaterDrainResponseFunctionUtility::CalculateGradient)
=======
    py::class_<DirectionalDerivativeResponseFunctionUtility >(m, "DirectionalDerivativeResponseFunctionUtility")
        .def(py::init<ModelPart&, Parameters>())
        .def("Initialize", &DirectionalDerivativeResponseFunctionUtility::Initialize)
        .def("CalculateValue", &DirectionalDerivativeResponseFunctionUtility::CalculateValue)
        .def("CalculateGradient", &DirectionalDerivativeResponseFunctionUtility::CalculateGradient)
>>>>>>> f5fb0a0c
        ;

    // ========================================================================
    // Additional operations
    // ========================================================================
    py::class_<SearchBasedFunctions >(m, "SearchBasedFunctions")
        .def(py::init<ModelPart&>())
        .def("FlagNodesInRadius", &SearchBasedFunctions::FlagNodesInRadius)
        ;

}

}  // namespace Python.
} // Namespace Kratos
<|MERGE_RESOLUTION|>--- conflicted
+++ resolved
@@ -38,11 +38,8 @@
 #include "custom_utilities/input_output/universal_file_io.h"
 #include "custom_utilities/search_based_functions.h"
 #include "custom_utilities/response_functions/face_angle_response_function_utility.h"
-<<<<<<< HEAD
 #include "custom_utilities/response_functions/water_drain_response_function_utility.h"
-=======
 #include "custom_utilities/response_functions/directional_derivative_response_function_utility.h"
->>>>>>> f5fb0a0c
 
 // ==============================================================================
 
@@ -326,20 +323,19 @@
         .def("CalculateGradient", &FaceAngleResponseFunctionUtility::CalculateGradient)
         ;
 
-<<<<<<< HEAD
     py::class_<WaterDrainResponseFunctionUtility >(m, "WaterDrainResponseFunctionUtility")
         .def(py::init<ModelPart&, Parameters>())
         .def("Initialize", &WaterDrainResponseFunctionUtility::Initialize)
         .def("InitializeSolutionStep", &WaterDrainResponseFunctionUtility::InitializeSolutionStep)
         .def("CalculateValue", &WaterDrainResponseFunctionUtility::CalculateValue)
         .def("CalculateGradient", &WaterDrainResponseFunctionUtility::CalculateGradient)
-=======
+        ;
+
     py::class_<DirectionalDerivativeResponseFunctionUtility >(m, "DirectionalDerivativeResponseFunctionUtility")
         .def(py::init<ModelPart&, Parameters>())
         .def("Initialize", &DirectionalDerivativeResponseFunctionUtility::Initialize)
         .def("CalculateValue", &DirectionalDerivativeResponseFunctionUtility::CalculateValue)
         .def("CalculateGradient", &DirectionalDerivativeResponseFunctionUtility::CalculateGradient)
->>>>>>> f5fb0a0c
         ;
 
     // ========================================================================
