// ==============================================================================
//  KratosShapeOptimizationApplication
//
//  License:         BSD License
//                   license: ShapeOptimizationApplication/license.txt
//
//  Main authors:    Baumgaertner Daniel, https://github.com/dbaumgaertner
//
// ==============================================================================

#ifndef MAPPER_VERTEX_MORPHING_H
#define MAPPER_VERTEX_MORPHING_H

// ------------------------------------------------------------------------------
// System includes
// ------------------------------------------------------------------------------
#include <iostream>
#include <string>
#include <algorithm>

// ------------------------------------------------------------------------------
// Project includes
// ------------------------------------------------------------------------------
#include "includes/define.h"
#include "includes/model_part.h"
#include "spatial_containers/spatial_containers.h"
#include "utilities/builtin_timer.h"
#include "spaces/ublas_space.h"
#include "mapper_base.h"
#include "filter_function.h"

// ==============================================================================

namespace Kratos
{

///@name Kratos Globals
///@{

///@}
///@name Type Definitions
///@{

///@}
///@name  Enum's
///@{

///@}
///@name  Functions
///@{

///@}
///@name Kratos Classes
///@{

/// Short class definition.
/** Detail class definition.
*/

class MapperVertexMorphing : public Mapper
{
public:
    ///@name Type Definitions
    ///@{

    // Type definitions for better reading later
    typedef Node < 3 > NodeType;
    typedef Node < 3 > ::Pointer NodeTypePointer;
    typedef std::vector<NodeType::Pointer> NodeVector;
    typedef std::vector<NodeType::Pointer>::iterator NodeIterator;
    typedef std::vector<double>::iterator DoubleVectorIterator;
    typedef ModelPart::ConditionsContainerType ConditionsArrayType;
    typedef array_1d<double,3> array_3d;

    // Type definitions for linear algebra including sparse systems
    typedef UblasSpace<double, CompressedMatrix, Vector> SparseSpaceType;
    typedef SparseSpaceType::MatrixType SparseMatrixType;
    typedef SparseSpaceType::VectorType VectorType;

    // Type definitions for tree-search
    typedef Bucket< 3, NodeType, NodeVector, NodeTypePointer, NodeIterator, DoubleVectorIterator > BucketType;
    typedef Tree< KDTreePartition<BucketType> > KDTree;

    /// Pointer definition of MapperVertexMorphing
    KRATOS_CLASS_POINTER_DEFINITION(MapperVertexMorphing);

    ///@}
    ///@name Life Cycle
    ///@{

    /// Default constructor.
    MapperVertexMorphing( ModelPart& rOriginModelPart, ModelPart& rDestinationModelPart, Parameters MapperSettings )
        : mrOriginModelPart(rOriginModelPart),
          mrDestinationModelPart(rDestinationModelPart),
          mMapperSettings(MapperSettings)
    {
    }

    /// Destructor.
    virtual ~MapperVertexMorphing()
    {
    }

    ///@}
    ///@name Operators
    ///@{


    ///@}
    ///@name Operations
    ///@{

    // --------------------------------------------------------------------------
    void Initialize() override
    {
        BuiltinTimer timer;
        KRATOS_INFO("ShapeOpt") << "Starting initialization of mapper..." << std::endl;

        CreateListOfNodesInOriginModelPart();
        CreateFilterFunction();
        InitializeMappingVariables();
        AssignMappingIds();

        InitializeComputationOfMappingMatrix();
        CreateSearchTreeWithAllNodesInOriginModelPart();
        ComputeMappingMatrix();

        mIsMappingInitialized = true;

        KRATOS_INFO("ShapeOpt") << "Finished initialization of mapper in " << timer.ElapsedSeconds() << " s." << std::endl;
    }

    // --------------------------------------------------------------------------
    void Map( const Variable<array_3d> &rOriginVariable, const Variable<array_3d> &rDestinationVariable) override
    {
        if (mIsMappingInitialized == false)
            Initialize();

        BuiltinTimer timer;
        KRATOS_INFO("") << std::endl;
        KRATOS_INFO("ShapeOpt") << "Starting mapping of " << rOriginVariable.Name() << "..." << std::endl;

        // Prepare vectors for mapping
        mValuesOrigin[0].clear();
        mValuesOrigin[1].clear();
        mValuesOrigin[2].clear();
        mValuesDestination[0].clear();
        mValuesDestination[1].clear();
        mValuesDestination[2].clear();

        for(auto& node_i : mrOriginModelPart.Nodes())
        {
            int i = node_i.GetValue(MAPPING_ID);
            array_3d& r_nodal_variable = node_i.FastGetSolutionStepValue(rOriginVariable);
            mValuesOrigin[0][i] = r_nodal_variable[0];
            mValuesOrigin[1][i] = r_nodal_variable[1];
            mValuesOrigin[2][i] = r_nodal_variable[2];
        }

        // Perform mapping
        noalias(mValuesDestination[0]) = prod(mMappingMatrix,mValuesOrigin[0]);
        noalias(mValuesDestination[1]) = prod(mMappingMatrix,mValuesOrigin[1]);
        noalias(mValuesDestination[2]) = prod(mMappingMatrix,mValuesOrigin[2]);

        // Assign results to nodal variable
        for(auto& node_i : mrDestinationModelPart.Nodes())
        {
            int i = node_i.GetValue(MAPPING_ID);

            array_3d& r_node_vector = node_i.FastGetSolutionStepValue(rDestinationVariable);
            r_node_vector(0) = mValuesDestination[0][i];
            r_node_vector(1) = mValuesDestination[1][i];
            r_node_vector(2) = mValuesDestination[2][i];
        }

        KRATOS_INFO("ShapeOpt") << "Finished mapping in " << timer.ElapsedSeconds() << " s." << std::endl;
    }

    // --------------------------------------------------------------------------
    void Map( const Variable<double> &rOriginVariable, const Variable<double> &rDestinationVariable) override
    {
        if (mIsMappingInitialized == false)
            Initialize();

        BuiltinTimer timer;
        KRATOS_INFO("") << std::endl;
        KRATOS_INFO("ShapeOpt") << "Starting mapping of " << rOriginVariable.Name() << "..." << std::endl;

        // Prepare vectors for mapping
        mValuesOrigin[0].clear();
        mValuesDestination[0].clear();

        for(auto& node_i : mrOriginModelPart.Nodes())
        {
            int i = node_i.GetValue(MAPPING_ID);
            mValuesOrigin[0][i] = node_i.FastGetSolutionStepValue(rOriginVariable);
        }

        // Perform mapping
        noalias(mValuesDestination[0]) = prod(mMappingMatrix,mValuesOrigin[0]);

        // Assign results to nodal variable
        for(auto& node_i : mrDestinationModelPart.Nodes())
        {
            int i = node_i.GetValue(MAPPING_ID);
            node_i.FastGetSolutionStepValue(rDestinationVariable) = mValuesDestination[0][i];
        }

        KRATOS_INFO("ShapeOpt") << "Finished mapping in " << timer.ElapsedSeconds() << " s." << std::endl;
    }

    // --------------------------------------------------------------------------
    void InverseMap( const Variable<array_3d> &rDestinationVariable, const Variable<array_3d> &rOriginVariable) override
    {
        if (mIsMappingInitialized == false)
            Initialize();

        BuiltinTimer timer;
        KRATOS_INFO("") << std::endl;
        KRATOS_INFO("ShapeOpt") << "Starting inverse mapping of " << rDestinationVariable.Name() << "..." << std::endl;

        // Prepare vectors for mapping
        mValuesOrigin[0].clear();
        mValuesOrigin[1].clear();
        mValuesOrigin[2].clear();
        mValuesDestination[0].clear();
        mValuesDestination[1].clear();
        mValuesDestination[2].clear();

        for(auto& node_i : mrDestinationModelPart.Nodes())
        {
            int i = node_i.GetValue(MAPPING_ID);
            array_3d& r_nodal_variable = node_i.FastGetSolutionStepValue(rDestinationVariable);
            mValuesDestination[0][i] = r_nodal_variable[0];
            mValuesDestination[1][i] = r_nodal_variable[1];
            mValuesDestination[2][i] = r_nodal_variable[2];
        }

        // Perform mapping
        if(mMapperSettings["consistent_mapping"].GetBool())
        {
            KRATOS_ERROR_IF(mrOriginModelPart.Nodes().size() != mrDestinationModelPart.Nodes().size()) << "Consistent mapping requires matching origin and destination model part.";

            noalias(mValuesOrigin[0]) = prod(mMappingMatrix,mValuesDestination[0]);
            noalias(mValuesOrigin[1]) = prod(mMappingMatrix,mValuesDestination[1]);
            noalias(mValuesOrigin[2]) = prod(mMappingMatrix,mValuesDestination[2]);
        }
        else
        {
            SparseSpaceType::TransposeMult(mMappingMatrix,mValuesDestination[0],mValuesOrigin[0]);
            SparseSpaceType::TransposeMult(mMappingMatrix,mValuesDestination[1],mValuesOrigin[1]);
            SparseSpaceType::TransposeMult(mMappingMatrix,mValuesDestination[2],mValuesOrigin[2]);
        }

        // Assign results to nodal variable
        for(auto& node_i : mrOriginModelPart.Nodes())
        {
            int i = node_i.GetValue(MAPPING_ID);

            array_3d& r_node_vector = node_i.FastGetSolutionStepValue(rOriginVariable);
            r_node_vector(0) = mValuesOrigin[0][i];
            r_node_vector(1) = mValuesOrigin[1][i];
            r_node_vector(2) = mValuesOrigin[2][i];
        }

        KRATOS_INFO("ShapeOpt") << "Finished mapping in " << timer.ElapsedSeconds() << " s." << std::endl;
    }

    // --------------------------------------------------------------------------
    void InverseMap(const Variable<double> &rDestinationVariable, const Variable<double> &rOriginVariable) override
    {
        if (mIsMappingInitialized == false)
            Initialize();

        BuiltinTimer timer;
        KRATOS_INFO("") << std::endl;
        KRATOS_INFO("ShapeOpt") << "Starting inverse mapping of " << rDestinationVariable.Name() << "..." << std::endl;

        // Prepare vectors for mapping
        mValuesOrigin[0].clear();
        mValuesDestination[0].clear();

        for(auto& node_i : mrDestinationModelPart.Nodes())
        {
            int i = node_i.GetValue(MAPPING_ID);
            mValuesDestination[0][i] = node_i.FastGetSolutionStepValue(rDestinationVariable);
        }

        // Perform mapping
        if(mMapperSettings["consistent_mapping"].GetBool())
        {
            KRATOS_ERROR_IF(mrOriginModelPart.Nodes().size() != mrDestinationModelPart.Nodes().size()) << "Consistent mapping requires matching origin and destination model part.";
            noalias(mValuesOrigin[0]) = prod(mMappingMatrix,mValuesDestination[0]);
        }
        else
            SparseSpaceType::TransposeMult(mMappingMatrix,mValuesDestination[0],mValuesOrigin[0]);

        // Assign results to nodal variable
        for(auto& node_i : mrOriginModelPart.Nodes())
        {
            int i = node_i.GetValue(MAPPING_ID);
            node_i.FastGetSolutionStepValue(rOriginVariable) = mValuesOrigin[0][i];
        }

        KRATOS_INFO("ShapeOpt") << "Finished mapping in " << timer.ElapsedSeconds() << " s." << std::endl;
    }

    // --------------------------------------------------------------------------
    void Update() override
    {
        if (mIsMappingInitialized == false)
            KRATOS_ERROR << "Mapping has to be initialized before calling the Update-function!";

        BuiltinTimer timer;
        KRATOS_INFO("ShapeOpt") << "Starting to update mapper..." << std::endl;

        InitializeComputationOfMappingMatrix();
        CreateSearchTreeWithAllNodesInOriginModelPart();
        ComputeMappingMatrix();

        KRATOS_INFO("ShapeOpt") << "Finished updating of mapper in " << timer.ElapsedSeconds() << " s." << std::endl;
    }

    // --------------------------------------------------------------------------

    ///@}
    ///@name Access
    ///@{


    ///@}
    ///@name Inquiry
    ///@{


    ///@}
    ///@name Input and output
    ///@{

    /// Turn back information as a string.
    virtual std::string Info() const override
    {
        return "MapperVertexMorphing";
    }

    /// Print information about this object.
    virtual void PrintInfo(std::ostream& rOStream) const override
    {
        rOStream << "MapperVertexMorphing";
    }

    /// Print object's data.
    virtual void PrintData(std::ostream& rOStream) const override
    {
    }


    ///@}
    ///@name Friends
    ///@{


    ///@}

protected:
    ///@name Protected static Member Variables
    ///@{


    ///@}
    ///@name Protected member Variables
    ///@{

    // Initialized by class constructor
    ModelPart& mrOriginModelPart;
    ModelPart& mrDestinationModelPart;
    Parameters mMapperSettings;
    FilterFunction::Pointer mpFilterFunction;
    bool mIsMappingInitialized = false;

    ///@}
    ///@name Protected Operators
    ///@{


    ///@}
    ///@name Protected Operations
    ///@{

    virtual void InitializeComputationOfMappingMatrix()
    {
        mpSearchTree.reset();
        mMappingMatrix.clear();
    }

    ///@}
    ///@name Protected  Access
    ///@{


    ///@}
    ///@name Protected Inquiry
    ///@{


    ///@}
    ///@name Protected LifeCycle
    ///@{


    ///@}

private:
    ///@name Static Member Variables
    ///@{


    ///@}
    ///@name Member Variables
    ///@{

    // Variables for spatial search
    unsigned int mBucketSize = 100;
    NodeVector mListOfNodesInOriginModelPart;
    KDTree::Pointer mpSearchTree;

    // Variables for mapping
    SparseMatrixType mMappingMatrix;
    std::vector<Vector> mValuesOrigin;
    std::vector<Vector> mValuesDestination;

    ///@}
    ///@name Private Operators
    ///@{


    ///@}
    ///@name Private Operations
    ///@{

    // --------------------------------------------------------------------------
    void CreateListOfNodesInOriginModelPart()
    {
        mListOfNodesInOriginModelPart.resize(mrOriginModelPart.Nodes().size());
        int counter = 0;
        for (ModelPart::NodesContainerType::iterator node_it = mrOriginModelPart.NodesBegin(); node_it != mrOriginModelPart.NodesEnd(); ++node_it)
        {
            NodeTypePointer pnode = *(node_it.base());
            mListOfNodesInOriginModelPart[counter++] = pnode;
        }
    }

    // --------------------------------------------------------------------------
    void CreateFilterFunction()
    {
        std::string filter_type = mMapperSettings["filter_function_type"].GetString();
        double filter_radius = mMapperSettings["filter_radius"].GetDouble();

        mpFilterFunction = Kratos::shared_ptr<FilterFunction>(new FilterFunction(filter_type, filter_radius));
    }

    // --------------------------------------------------------------------------
    void InitializeMappingVariables()
    {
        const unsigned int origin_node_number = mrOriginModelPart.Nodes().size();
        const unsigned int destination_node_number = mrDestinationModelPart.Nodes().size();

        mMappingMatrix.resize(destination_node_number,origin_node_number,false);
        mMappingMatrix.clear();

        mValuesOrigin.resize(3,ZeroVector(origin_node_number));
        mValuesDestination.resize(3,ZeroVector(destination_node_number));
    }

    // --------------------------------------------------------------------------
    void AssignMappingIds()
    {
        unsigned int i = 0;
        for(auto& node_i : mrOriginModelPart.Nodes())
            node_i.SetValue(MAPPING_ID,i++);

        i = 0;
        for(auto& node_i : mrDestinationModelPart.Nodes())
            node_i.SetValue(MAPPING_ID,i++);
    }

    // --------------------------------------------------------------------------
    void CreateSearchTreeWithAllNodesInOriginModelPart()
    {
        mpSearchTree = Kratos::shared_ptr<KDTree>(new KDTree(mListOfNodesInOriginModelPart.begin(), mListOfNodesInOriginModelPart.end(), mBucketSize));
    }

    // --------------------------------------------------------------------------
    void ComputeMappingMatrix()
    {
        double filter_radius = mMapperSettings["filter_radius"].GetDouble();
        unsigned int max_number_of_neighbors = mMapperSettings["max_nodes_in_filter_radius"].GetInt();

        for(auto& node_i : mrDestinationModelPart.Nodes())
        {
            NodeVector neighbor_nodes( max_number_of_neighbors );
            std::vector<double> resulting_squared_distances( max_number_of_neighbors );
            unsigned int number_of_neighbors = mpSearchTree->SearchInRadius( node_i,
                                                                             filter_radius,
                                                                             neighbor_nodes.begin(),
                                                                             resulting_squared_distances.begin(),
                                                                             max_number_of_neighbors );



            std::vector<double> list_of_weights( number_of_neighbors, 0.0 );
            double sum_of_weights = 0.0;

            if(number_of_neighbors >= max_number_of_neighbors)
<<<<<<< HEAD
                KRATOS_WARNING("ShapeOptimization") << "For node " << node_i.Id() << " and specified filter radius, maximum number of neighbor nodes (=" << max_number_of_neighbors << " nodes) reached!" << std::endl;
=======
                KRATOS_WARNING("ShapeOpt::MapperVertexMorphing") << "For node " << node_i.Id() << " and specified filter radius, maximum number of neighbor nodes (=" << max_number_of_neighbors << " nodes) reached!" << std::endl;
>>>>>>> d2f75213

            ComputeWeightForAllNeighbors( node_i, neighbor_nodes, number_of_neighbors, list_of_weights, sum_of_weights );
            FillMappingMatrixWithWeights( node_i, neighbor_nodes, number_of_neighbors, list_of_weights, sum_of_weights );
        }
    }

    // --------------------------------------------------------------------------
    virtual void ComputeWeightForAllNeighbors(  ModelPart::NodeType& origin_node,
                                        NodeVector& neighbor_nodes,
                                        unsigned int number_of_neighbors,
                                        std::vector<double>& list_of_weights,
                                        double& sum_of_weights )
    {
        for(unsigned int neighbor_itr = 0 ; neighbor_itr<number_of_neighbors ; neighbor_itr++)
        {
            ModelPart::NodeType& neighbor_node = *neighbor_nodes[neighbor_itr];
            double weight = mpFilterFunction->compute_weight( origin_node.Coordinates(), neighbor_node.Coordinates() );

            list_of_weights[neighbor_itr] = weight;
            sum_of_weights += weight;
        }
    }

    // --------------------------------------------------------------------------
    void FillMappingMatrixWithWeights(  ModelPart::NodeType& origin_node,
                                        NodeVector& neighbor_nodes,
                                        unsigned int number_of_neighbors,
                                        std::vector<double>& list_of_weights,
                                        double& sum_of_weights )
    {


        unsigned int row_id = origin_node.GetValue(MAPPING_ID);
        for(unsigned int neighbor_itr = 0 ; neighbor_itr<number_of_neighbors ; neighbor_itr++)
        {
            ModelPart::NodeType& neighbor_node = *neighbor_nodes[neighbor_itr];
            int collumn_id = neighbor_node.GetValue(MAPPING_ID);


            double weight = list_of_weights[neighbor_itr] / sum_of_weights;
            mMappingMatrix.insert_element(row_id,collumn_id,weight);
        }
    }

    // --------------------------------------------------------------------------

    ///@}
    ///@name Private  Access
    ///@{


    ///@}
    ///@name Private Inquiry
    ///@{


    ///@}
    ///@name Un accessible methods
    ///@{

    /// Assignment operator.
//      MapperVertexMorphing& operator=(MapperVertexMorphing const& rOther);

    /// Copy constructor.
//      MapperVertexMorphing(MapperVertexMorphing const& rOther);


    ///@}

}; // Class MapperVertexMorphing

///@}

///@name Type Definitions
///@{


///@}
///@name Input and output
///@{

///@}


}  // namespace Kratos.

#endif // MAPPER_VERTEX_MORPHING_H<|MERGE_RESOLUTION|>--- conflicted
+++ resolved
@@ -512,11 +512,7 @@
             double sum_of_weights = 0.0;
 
             if(number_of_neighbors >= max_number_of_neighbors)
-<<<<<<< HEAD
-                KRATOS_WARNING("ShapeOptimization") << "For node " << node_i.Id() << " and specified filter radius, maximum number of neighbor nodes (=" << max_number_of_neighbors << " nodes) reached!" << std::endl;
-=======
                 KRATOS_WARNING("ShapeOpt::MapperVertexMorphing") << "For node " << node_i.Id() << " and specified filter radius, maximum number of neighbor nodes (=" << max_number_of_neighbors << " nodes) reached!" << std::endl;
->>>>>>> d2f75213
 
             ComputeWeightForAllNeighbors( node_i, neighbor_nodes, number_of_neighbors, list_of_weights, sum_of_weights );
             FillMappingMatrixWithWeights( node_i, neighbor_nodes, number_of_neighbors, list_of_weights, sum_of_weights );
