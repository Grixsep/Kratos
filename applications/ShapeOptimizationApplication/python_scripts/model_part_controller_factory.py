# ==============================================================================
#  KratosShapeOptimizationApplication
#
#  License:         BSD License
#                   license: ShapeOptimizationApplication/license.txt
#
#  Main authors:    Baumgaertner Daniel, https://github.com/dbaumgaertner
#
# ==============================================================================

# Making KratosMultiphysics backward compatible with python 2.6 and 2.7
from __future__ import print_function, absolute_import, division

# importing the Kratos Library
import KratosMultiphysics as KM
import KratosMultiphysics.ShapeOptimizationApplication as KSO

# ==============================================================================
def CreateController(model_settings, model):
    return ModelPartController(model_settings, model)

# ==============================================================================
class ModelPartController:
    # --------------------------------------------------------------------------
    def __init__(self, model_settings, model):
        self.model_settings = model_settings

        default_settings = KM.Parameters("""
        {
            "domain_size"           : 3,
            "model_part_name"       : "OPTIMIZATION_MODEL_PART_NAME",
            "model_import_settings"              : {
                "input_type"     : "mdpa",
                "input_filename" : "OPTIMIZATION_MODEL_PART_FILENAME"
            },
            "design_surface_sub_model_part_name" : "DESIGN_SURFACE_NAME",
            "damping" : {
                "apply_damping"      : false,
                "recalculate_damping": false,
                "max_neighbor_nodes" : 10000,
                "damping_regions"    : []
            },
            "direction_damping" : {
                "recalculate_damping": true,
                "max_neighbor_nodes" : 10000,
                "damping_regions"    : []
            },
            "mesh_motion" : {
                "apply_mesh_solver" : false
            },
            "modelers": []
        }""")

        self.model_settings.ValidateAndAssignDefaults(default_settings)
        self.model_settings["model_import_settings"].ValidateAndAssignDefaults(default_settings["model_import_settings"])
        self.model_settings["damping"].ValidateAndAssignDefaults(default_settings["damping"])
        self.model_settings["direction_damping"].ValidateAndAssignDefaults(default_settings["direction_damping"])

        for direction_damping_settings in self.model_settings["direction_damping"]["damping_regions"]:
            if not direction_damping_settings.Has("max_neighbor_nodes"):
                max_neighbors = self.model_settings["direction_damping"]["max_neighbor_nodes"].GetInt()
                direction_damping_settings.AddEmptyValue("max_neighbor_nodes").SetInt(max_neighbors)

        self.model = model

        model_part_name = self.model_settings["model_part_name"].GetString()
        self.optimization_model_part = model.CreateModelPart(model_part_name)
        self.optimization_model_part.ProcessInfo.SetValue(KM.DOMAIN_SIZE, self.model_settings["domain_size"].GetInt())

        if self.model_settings["mesh_motion"]["apply_mesh_solver"].GetBool():
            from KratosMultiphysics.ShapeOptimizationApplication.mesh_controllers.mesh_controller_with_solver import MeshControllerWithSolver
            self.mesh_controller = MeshControllerWithSolver(self.model_settings["mesh_motion"], self.model)
        else:
            from KratosMultiphysics.ShapeOptimizationApplication.mesh_controllers.mesh_controller_basic_updating import MeshControllerBasicUpdating
            self.mesh_controller = MeshControllerBasicUpdating(self.optimization_model_part)

        self.design_surface = None
        self.damping_utility = None
        self.direction_dampings = []

    # --------------------------------------------------------------------------
    def Initialize(self):
        self.__ImportOptimizationModelPart()
        self.__IdentifyDesignSurface()

        self.mesh_controller.Initialize()

    def InitializeDamping(self):
        """Initialize damping utilities, should be called after mapper is initialized"""
        if self.model_settings["damping"]["apply_damping"].GetBool():
            self.damping_utility = KSO.DampingUtilities(
                self.design_surface, self.model_settings["damping"]
            )

        for direction_damping_settings in self.model_settings["direction_damping"]["damping_regions"]:
            self.direction_dampings.append(
                KSO.DirectionDampingUtilities(
                    self.design_surface, direction_damping_settings
                )
            )

    # --------------------------------------------------------------------------
    def SetMinimalBufferSize(self, buffer_size):
        if self.optimization_model_part.GetBufferSize() < buffer_size:
            self.optimization_model_part.SetBufferSize(buffer_size)

    # --------------------------------------------------------------------------
    def UpdateTimeStep(self, step):
        self.optimization_model_part.CloneTimeStep(step)
        self.optimization_model_part.ProcessInfo.SetValue(KM.STEP, step)

    # --------------------------------------------------------------------------
    def UpdateMeshAccordingInputVariable(self, InputVariable):
        self.mesh_controller.UpdateMeshAccordingInputVariable(InputVariable)

        if self.model_settings["damping"]["recalculate_damping"].GetBool():
            self.damping_utility = KSO.DampingUtilities(
                self.design_surface, self.model_settings["damping"]
            )

        if self.model_settings["direction_damping"]["recalculate_damping"].GetBool():
            self.direction_dampings = []
            for direction_damping_settings in self.model_settings["direction_damping"]["damping_regions"]:
                self.direction_dampings.append(
                    KSO.DirectionDampingUtilities(
                        self.design_surface, direction_damping_settings
                    )
                )

    # --------------------------------------------------------------------------
    def SetMeshToReferenceMesh(self):
        KSO.MeshControllerUtilities(self.optimization_model_part).SetMeshToReferenceMesh()

    # --------------------------------------------------------------------------
    def SetReferenceMeshToMesh(self):
        KSO.MeshControllerUtilities(self.optimization_model_part).SetReferenceMeshToMesh()

    # --------------------------------------------------------------------------
    def SetDeformationVariablesToZero(self):
        KSO.MeshControllerUtilities(self.optimization_model_part).SetDeformationVariablesToZero()

    # --------------------------------------------------------------------------
    def GetOptimizationModelPart(self):
        return self.optimization_model_part

    # --------------------------------------------------------------------------
    def GetModel(self):
        return self.model

    # --------------------------------------------------------------------------
    def GetDesignSurface(self):
        return self.design_surface

    # --------------------------------------------------------------------------
    def DampNodalSensitivityVariableIfSpecified(self, variable):
        if self.model_settings["damping"]["apply_damping"].GetBool():
            self.damping_utility.DampNodalVariable(variable)

        for direction_damping in reversed(self.direction_dampings):
            direction_damping.DampNodalVariable(variable)

    # --------------------------------------------------------------------------
    def DampNodalUpdateVariableIfSpecified(self, variable):
        for direction_damping in self.direction_dampings:
            direction_damping.DampNodalVariable(variable)

        if self.model_settings["damping"]["apply_damping"].GetBool():
            self.damping_utility.DampNodalVariable(variable)

    # --------------------------------------------------------------------------
    def ComputeUnitSurfaceNormals(self):
        KSO.GeometryUtilities(self.GetDesignSurface()).ComputeUnitSurfaceNormals()

    # --------------------------------------------------------------------------
    def ProjectNodalVariableOnUnitSurfaceNormals(self, variable):
        KSO.GeometryUtilities(self.GetDesignSurface()).ProjectNodalVariableOnUnitSurfaceNormals(variable)

    # --------------------------------------------------------------------------
    def __ImportOptimizationModelPart(self):
        input_type = self.model_settings["model_import_settings"]["input_type"].GetString()
        #if input_type != "mdpa":
        #    raise RuntimeError("The model part for the optimization has to be read from the mdpa file!")
        #input_filename = self.model_settings["model_import_settings"]["input_filename"].GetString()

        #model_part_io = KM.ModelPartIO(input_filename)
        #model_part_io.ReadModelPart(self.optimization_model_part)

        self._CreateModelers()
        self._ModelersSetupGeometryModel()
        self._ModelersPrepareGeometryModel()
        self._ModelersSetupModelPart()

        self.SetMinimalBufferSize(1)

    # --------------------------------------------------------------------------
    def __IdentifyDesignSurface(self):
        nameOfDesignSurface = self.model_settings["design_surface_sub_model_part_name"].GetString()
        if self.optimization_model_part.HasSubModelPart(nameOfDesignSurface):
            self.design_surface = self.optimization_model_part.GetSubModelPart(nameOfDesignSurface)
            KM.Logger.Print("")
            KM.Logger.PrintInfo("ShapeOpt", "The following design surface was defined:\n\n",self.design_surface)
        else:
            raise ValueError("The following sub-model part (design surface) specified for shape optimization does not exist: ",nameOfDesignSurface)

<<<<<<< HEAD
    # --------------------------------------------------------------------------
    def __IdentifyDampingRegions(self):
        KM.Logger.Print("")
        KM.Logger.PrintInfo("ShapeOpt", "The following damping regions are defined: \n")
        if self.model_settings["damping"]["apply_damping"].GetBool():
            if self.model_settings["damping"].Has("damping_regions"):
                for regionNumber in range(self.model_settings["damping"]["damping_regions"].size()):
                    regionName = self.model_settings["damping"]["damping_regions"][regionNumber]["sub_model_part_name"].GetString()
                    if self.optimization_model_part.HasSubModelPart(regionName):
                        KM.Logger.Print(regionName)
                        self.damping_regions[regionName] = self.optimization_model_part.GetSubModelPart(regionName)
                    else:
                        raise ValueError("The following sub-model part specified for damping does not exist: ",regionName)
            else:
                raise ValueError("Definition of damping regions required but not availabe!")
        KM.Logger.Print("")

    ### Modelers
    def _ModelersSetupGeometryModel(self):
        # Import or generate geometry models from external input.
        for modeler in self._GetListOfModelers():
            modeler.SetupGeometryModel()

    def _ModelersPrepareGeometryModel(self):
        # Prepare or update the geometry model_part.
        for modeler in self._GetListOfModelers():
            modeler.PrepareGeometryModel()

    def _ModelersSetupModelPart(self):
        # Convert the geometry model or import analysis suitable models.
        for modeler in self._GetListOfModelers():
            modeler.SetupModelPart()

    ### Modelers
    def _GetListOfModelers(self):
        """ This function returns the list of modelers
        """
        if not hasattr(self, '_list_of_modelers'):
            raise Exception("The list of modelers was not yet created!")
        return self._list_of_modelers

    def _CreateModelers(self):
        """ List of modelers in following format:
        "modelers" : [{
            "modeler_name" : "geometry_import":
            "parameters" : {
                "echo_level" : 0:
                // settings for this modeler
            }
        },{ ... }]
        """
        self._list_of_modelers = []

        if self.model_settings.Has("modelers"):
            from KratosMultiphysics.modeler_factory import KratosModelerFactory
            factory = KratosModelerFactory()

            modelers_list = self.model_settings["modelers"]
            self._list_of_modelers = factory.ConstructListOfModelers(self.model, modelers_list)


=======
>>>>>>> 398232ad
# ==============================================================================<|MERGE_RESOLUTION|>--- conflicted
+++ resolved
@@ -201,24 +201,6 @@
             KM.Logger.PrintInfo("ShapeOpt", "The following design surface was defined:\n\n",self.design_surface)
         else:
             raise ValueError("The following sub-model part (design surface) specified for shape optimization does not exist: ",nameOfDesignSurface)
-
-<<<<<<< HEAD
-    # --------------------------------------------------------------------------
-    def __IdentifyDampingRegions(self):
-        KM.Logger.Print("")
-        KM.Logger.PrintInfo("ShapeOpt", "The following damping regions are defined: \n")
-        if self.model_settings["damping"]["apply_damping"].GetBool():
-            if self.model_settings["damping"].Has("damping_regions"):
-                for regionNumber in range(self.model_settings["damping"]["damping_regions"].size()):
-                    regionName = self.model_settings["damping"]["damping_regions"][regionNumber]["sub_model_part_name"].GetString()
-                    if self.optimization_model_part.HasSubModelPart(regionName):
-                        KM.Logger.Print(regionName)
-                        self.damping_regions[regionName] = self.optimization_model_part.GetSubModelPart(regionName)
-                    else:
-                        raise ValueError("The following sub-model part specified for damping does not exist: ",regionName)
-            else:
-                raise ValueError("Definition of damping regions required but not availabe!")
-        KM.Logger.Print("")
 
     ### Modelers
     def _ModelersSetupGeometryModel(self):
@@ -264,6 +246,4 @@
             self._list_of_modelers = factory.ConstructListOfModelers(self.model, modelers_list)
 
 
-=======
->>>>>>> 398232ad
 # ==============================================================================