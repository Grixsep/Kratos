--- conflicted
+++ resolved
@@ -45,8 +45,7 @@
             },
             "mesh_motion" : {
                 "apply_mesh_solver" : false
-            },
-            "iteration_directory": "optimization_iterations"
+            }
         }""")
 
         self.model_settings.ValidateAndAssignDefaults(default_settings)
@@ -75,8 +74,6 @@
         self.design_surface = None
         self.damping_utility = None
         self.direction_dampings = []
-
-        self.iteration_directory = self.model_settings["iteration_directory"].GetString()
 
     # --------------------------------------------------------------------------
     def Initialize(self):
@@ -152,13 +149,6 @@
         return self.design_surface
 
     # --------------------------------------------------------------------------
-<<<<<<< HEAD
-    def GetIterationDirectory(self):
-        return self.iteration_directory
-
-    # --------------------------------------------------------------------------
-    def DampNodalVariableIfSpecified(self, variable):
-=======
     def DampNodalSensitivityVariableIfSpecified(self, variable):
         if self.model_settings["damping"]["apply_damping"].GetBool():
             self.damping_utility.DampNodalVariable(variable)
@@ -171,7 +161,6 @@
         for direction_damping in self.direction_dampings:
             direction_damping.DampNodalVariable(variable)
 
->>>>>>> f6f90aa8
         if self.model_settings["damping"]["apply_damping"].GetBool():
             self.damping_utility.DampNodalVariable(variable)
 
