# ==============================================================================
#  KratosShapeOptimizationApplication
#
#  License:         BSD License
#                   license: ShapeOptimizationApplication/license.txt
#
#  Main authors:    Geiser Armin, https://github.com/armingeiser
#
# ==============================================================================

from . import plane_based_packaging
from . import mesh_based_packaging
from . import surface_normal_shape_change
<<<<<<< HEAD
from . import domain_decomposition_response

=======
from . import face_angle
from . import airfoil_2d_responses
>>>>>>> cabf809e

def CreateResponseFunction(response_id, response_settings, model):
    response_type = response_settings["response_type"].GetString()

    if response_type == "plane_based_packaging":
        return plane_based_packaging.PlaneBasedPackaging(response_id, response_settings, model)
    elif response_type == "mesh_based_packaging":
        return mesh_based_packaging.MeshBasedPackaging(response_id, response_settings, model)
    elif response_type == "surface_normal_shape_change":
        return surface_normal_shape_change.SurfaceNormalShapeChange(response_id, response_settings, model)
<<<<<<< HEAD
    elif response_type == "domain_decomposition":
        return domain_decomposition_response.DomainDecompositionResponse(response_id, response_settings, model)
=======
    elif response_type == "face_angle":
        return face_angle.FaceAngleResponseFunction(response_id, response_settings, model)
    elif response_type == "airfoil_angle_of_attack":
        return airfoil_2d_responses.AngleOfAttackResponseFunction(response_id, response_settings, model)
    elif response_type == "airfoil_chord_length":
        return airfoil_2d_responses.ChordLengthResponseFunction(response_id, response_settings, model)
    elif response_type == "airfoil_perimeter":
        return airfoil_2d_responses.PerimeterResponseFunction(response_id, response_settings, model)
>>>>>>> cabf809e
    else:
        raise NameError("The type of the following response function is not specified: "+ response_id +
                        ".\nAvailable types are: 'plane_based_packaging', 'mesh_based_packaging', 'face_angle', " +
                        "'airfoil_angle_of_attack', 'airfoil_chord_length', 'airfoil_perimeter.")<|MERGE_RESOLUTION|>--- conflicted
+++ resolved
@@ -11,13 +11,10 @@
 from . import plane_based_packaging
 from . import mesh_based_packaging
 from . import surface_normal_shape_change
-<<<<<<< HEAD
 from . import domain_decomposition_response
 
-=======
 from . import face_angle
 from . import airfoil_2d_responses
->>>>>>> cabf809e
 
 def CreateResponseFunction(response_id, response_settings, model):
     response_type = response_settings["response_type"].GetString()
@@ -28,10 +25,8 @@
         return mesh_based_packaging.MeshBasedPackaging(response_id, response_settings, model)
     elif response_type == "surface_normal_shape_change":
         return surface_normal_shape_change.SurfaceNormalShapeChange(response_id, response_settings, model)
-<<<<<<< HEAD
     elif response_type == "domain_decomposition":
         return domain_decomposition_response.DomainDecompositionResponse(response_id, response_settings, model)
-=======
     elif response_type == "face_angle":
         return face_angle.FaceAngleResponseFunction(response_id, response_settings, model)
     elif response_type == "airfoil_angle_of_attack":
@@ -40,7 +35,6 @@
         return airfoil_2d_responses.ChordLengthResponseFunction(response_id, response_settings, model)
     elif response_type == "airfoil_perimeter":
         return airfoil_2d_responses.PerimeterResponseFunction(response_id, response_settings, model)
->>>>>>> cabf809e
     else:
         raise NameError("The type of the following response function is not specified: "+ response_id +
                         ".\nAvailable types are: 'plane_based_packaging', 'mesh_based_packaging', 'face_angle', " +
