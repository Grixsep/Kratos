//
//   Project Name:        KratosSolidMechanicsApplication $
//   Created by:          $Author:       Massimo Petracca $
//   Last modified by:    $Co-Author:                     $
//   Date:                $Date:           September 2013 $
//   Revision:            $Revision:                  0.0 $
//
//

#include "shell_thick_element_3D4N.hpp"
#include "custom_utilities/shellq4_corotational_coordinate_transformation.hpp"
#include "solid_mechanics_application.h"

#include "geometries/quadrilateral_3d_4.h"

#include <iomanip>
#include <string>

namespace Kratos {

// =====================================================================================
//
// Utilities
//
// =====================================================================================

namespace Utilities {

template <class TVec> inline void ShapeFunc(double xi, double eta, TVec &N) {
  N(0) = 0.25 * (1.0 - xi) * (1.0 - eta); // node 1
  N(1) = 0.25 * (1.0 + xi) * (1.0 - eta); // node 2
  N(2) = 0.25 * (1.0 + xi) * (1.0 + eta); // node 3
  N(3) = 0.25 * (1.0 - xi) * (1.0 + eta); // node 4
}

template <class TVec>
inline void ShapeFuncSerendipity(double xi, double eta, TVec &N) {
  N(0) = 0.5 * (1.0 - xi * xi) * (1.0 - eta);  // node 5
  N(1) = 0.5 * (1.0 + xi) * (1.0 - eta * eta); // node 6
  N(2) = 0.5 * (1.0 - xi * xi) * (1.0 + eta);  // node 7
  N(3) = 0.5 * (1.0 - xi) * (1.0 - eta * eta); // node 8
}

template <class TMat>
inline void ShapeFunc_NaturalDerivatives(double xi, double eta, TMat &dN) {
  dN(0, 0) = -(1.0 - eta) * 0.25;
  dN(1, 0) = (1.0 - eta) * 0.25;
  dN(2, 0) = (1.0 + eta) * 0.25;
  dN(3, 0) = -(1.0 + eta) * 0.25;

  dN(0, 1) = -(1.0 - xi) * 0.25;
  dN(1, 1) = -(1.0 + xi) * 0.25;
  dN(2, 1) = (1.0 + xi) * 0.25;
  dN(3, 1) = (1.0 - xi) * 0.25;
}

template <class TMat>
inline void ShapeFuncSerendipity_NaturalDerivatives(double xi, double eta,
                                                    TMat &dN) {
  dN(0, 0) = -xi * (1.0 - eta);
  dN(1, 0) = 0.5 * (1.0 - eta * eta);
  dN(2, 0) = -xi * (1.0 - eta);
  dN(3, 0) = -0.5 * (1.0 - eta * eta);

  dN(0, 1) = -0.5 * (1.0 - xi * xi);
  dN(1, 1) = -eta * (1.0 + xi);
  dN(2, 1) = 0.5 * (1.0 - xi * xi);
  dN(3, 1) = -eta * (1.0 + xi);
}
}

// =====================================================================================
//
// Class JacobianOperator
//
// =====================================================================================

ShellThickElement3D4N::JacobianOperator::JacobianOperator()
    : mJac(2, 2, 0.0), mInv(2, 2, 0.0), mXYDeriv(4, 2, 0.0), mDet(0.0) {}

void ShellThickElement3D4N::JacobianOperator::Calculate(
    const ShellQ4_LocalCoordinateSystem &CS, const Matrix &dN) {
  mJac(0, 0) = dN(0, 0) * CS.X1() + dN(1, 0) * CS.X2() + dN(2, 0) * CS.X3() +
               dN(3, 0) * CS.X4();
  mJac(0, 1) = dN(0, 0) * CS.Y1() + dN(1, 0) * CS.Y2() + dN(2, 0) * CS.Y3() +
               dN(3, 0) * CS.Y4();
  mJac(1, 0) = dN(0, 1) * CS.X1() + dN(1, 1) * CS.X2() + dN(2, 1) * CS.X3() +
               dN(3, 1) * CS.X4();
  mJac(1, 1) = dN(0, 1) * CS.Y1() + dN(1, 1) * CS.Y2() + dN(2, 1) * CS.Y3() +
               dN(3, 1) * CS.Y4();

  mDet = mJac(0, 0) * mJac(1, 1) - mJac(1, 0) * mJac(0, 1);
  double mult = 1.0 / mDet;

  mInv(0, 0) = mJac(1, 1) * mult;
  mInv(0, 1) = -mJac(0, 1) * mult;
  mInv(1, 0) = -mJac(1, 0) * mult;
  mInv(1, 1) = mJac(0, 0) * mult;

  noalias(mXYDeriv) = prod(dN, trans(mInv));
}

// =====================================================================================
//
// Class MITC4Params
//
// =====================================================================================

ShellThickElement3D4N::MITC4Params::MITC4Params(
    const ShellQ4_LocalCoordinateSystem &LCS)
    : Transformation(2, 2), ShearStrains(4, 24, 0.0) {

  double x21 = LCS.X2() - LCS.X1();
  double y21 = LCS.Y2() - LCS.Y1();
  double x34 = LCS.X3() - LCS.X4();
  double y34 = LCS.Y3() - LCS.Y4();
  double x41 = LCS.X4() - LCS.X1();
  double y41 = LCS.Y4() - LCS.Y1();
  double x32 = LCS.X3() - LCS.X2();
  double y32 = LCS.Y3() - LCS.Y2();

  Ax = -LCS.X1() + LCS.X2() + LCS.X3() - LCS.X4();
  Bx = LCS.X1() - LCS.X2() + LCS.X3() - LCS.X4();
  Cx = -LCS.X1() - LCS.X2() + LCS.X3() + LCS.X4();
  Ay = -LCS.Y1() + LCS.Y2() + LCS.Y3() - LCS.Y4();
  By = LCS.Y1() - LCS.Y2() + LCS.Y3() - LCS.Y4();
  Cy = -LCS.Y1() - LCS.Y2() + LCS.Y3() + LCS.Y4();

  double Alpha = std::atan(Ay / Ax);
  double Beta = Globals::Pi * 0.5 - std::atan(Cx / Cy);

  Transformation(0, 0) = std::sin(Beta);
  Transformation(0, 1) = -std::sin(Alpha);
  Transformation(1, 0) = -std::cos(Beta);
  Transformation(1, 1) = std::cos(Alpha);

  ShearStrains(0, 2) = -0.5;
  ShearStrains(0, 3) = -y41 * 0.25;
  ShearStrains(0, 4) = x41 * 0.25;

  ShearStrains(0, 20) = 0.5;
  ShearStrains(0, 21) = -y41 * 0.25;
  ShearStrains(0, 22) = x41 * 0.25;

  ShearStrains(1, 2) = -0.5;
  ShearStrains(1, 3) = -y21 * 0.25;
  ShearStrains(1, 4) = x21 * 0.25;

  ShearStrains(1, 8) = 0.5;
  ShearStrains(1, 9) = -y21 * 0.25;
  ShearStrains(1, 10) = x21 * 0.25;

  ShearStrains(2, 8) = -0.5;
  ShearStrains(2, 9) = -y32 * 0.25;
  ShearStrains(2, 10) = x32 * 0.25;

  ShearStrains(2, 14) = 0.5;
  ShearStrains(2, 15) = -y32 * 0.25;
  ShearStrains(2, 16) = x32 * 0.25;

  ShearStrains(3, 14) = 0.5;
  ShearStrains(3, 15) = -y34 * 0.25;
  ShearStrains(3, 16) = x34 * 0.25;

  ShearStrains(3, 20) = -0.5;
  ShearStrains(3, 21) = -y34 * 0.25;
  ShearStrains(3, 22) = x34 * 0.25;
}

// =====================================================================================
//
// Class EASOperatorStorage
//
// =====================================================================================

ShellThickElement3D4N::EASOperatorStorage::EASOperatorStorage()
    : mInitialized(false) {}

void ShellThickElement3D4N::EASOperatorStorage::Initialize(
    const GeometryType &geom) {
  if (!mInitialized) {
    noalias(alpha) = ZeroVector(5);
    noalias(alpha_converged) = ZeroVector(5);

    for (size_t i = 0; i < 4; i++) {
      size_t ii = i * 6;
      const array_1d<double, 3> &initialDispl =
          geom[i].FastGetSolutionStepValue(DISPLACEMENT);
      const array_1d<double, 3> &initialRot =
          geom[i].FastGetSolutionStepValue(ROTATION);

      displ(ii) = initialDispl(0);
      displ(ii + 1) = initialDispl(1);
      displ(ii + 2) = initialDispl(2);
      displ_converged(ii) = initialDispl(0);
      displ_converged(ii + 1) = initialDispl(1);
      displ_converged(ii + 2) = initialDispl(2);

      displ(ii + 3) = initialRot(0);
      displ(ii + 4) = initialRot(1);
      displ(ii + 5) = initialRot(2);
      displ_converged(ii + 3) = initialRot(0);
      displ_converged(ii + 4) = initialRot(1);
      displ_converged(ii + 5) = initialRot(2);
    }

    mInitialized = true;
  }
}

void ShellThickElement3D4N::EASOperatorStorage::InitializeSolutionStep(
    ProcessInfo &CurrentProcessInfo) {
  displ = displ_converged;
  alpha = alpha_converged;
}

void ShellThickElement3D4N::EASOperatorStorage::FinalizeSolutionStep(
    ProcessInfo &CurrentProcessInfo) {
  displ_converged = displ;
  alpha_converged = alpha;
}

void ShellThickElement3D4N::EASOperatorStorage::FinalizeNonLinearIteration(
    const Vector &displacementVector, ProcessInfo &CurrentProcessInfo) {
  Vector incrementalDispl(24);
  noalias(incrementalDispl) = displacementVector - displ;
  noalias(displ) = displacementVector;

  array_1d<double, 5> temp;
  noalias(temp) = prod(L, incrementalDispl);
  noalias(temp) -= residual;
  noalias(alpha) -= prod(Hinv, temp);
}

void ShellThickElement3D4N::EASOperatorStorage::save(
    Serializer &rSerializer) const {
  rSerializer.save("A0", alpha);
  rSerializer.save("A1", alpha_converged);
  rSerializer.save("U0", displ);
  rSerializer.save("U1", displ_converged);
  rSerializer.save("init", mInitialized);
}

void ShellThickElement3D4N::EASOperatorStorage::load(Serializer &rSerializer) {
  rSerializer.load("A0", alpha);
  rSerializer.load("A1", alpha_converged);
  rSerializer.load("U0", displ);
  rSerializer.load("U1", displ_converged);
  rSerializer.load("init", mInitialized);
}

// =====================================================================================
//
// Class EASOperator
//
// =====================================================================================

ShellThickElement3D4N::EASOperator::EASOperator(
    const ShellQ4_LocalCoordinateSystem &LCS, EASOperatorStorage &storage)
    : mF0inv(3, 3), mEnhancedStrains(3), mG(3, 5) {

  // compute the jacobian at the element center

  double xi(0.0);
  double eta(0.0);

  Matrix dN(4, 2);
  Utilities::ShapeFunc_NaturalDerivatives(xi, eta, dN);

  Matrix Jac0(2, 2);
  Jac0(0, 0) = dN(0, 0) * LCS.X1() + dN(1, 0) * LCS.X2() + dN(2, 0) * LCS.X3() +
               dN(3, 0) * LCS.X4();
  Jac0(0, 1) = dN(0, 0) * LCS.Y1() + dN(1, 0) * LCS.Y2() + dN(2, 0) * LCS.Y3() +
               dN(3, 0) * LCS.Y4();
  Jac0(1, 0) = dN(0, 1) * LCS.X1() + dN(1, 1) * LCS.X2() + dN(2, 1) * LCS.X3() +
               dN(3, 1) * LCS.X4();
  Jac0(1, 1) = dN(0, 1) * LCS.Y1() + dN(1, 1) * LCS.Y2() + dN(2, 1) * LCS.Y3() +
               dN(3, 1) * LCS.Y4();

  // save the jacobian determinant at center

  mJ0 = Jac0(0, 0) * Jac0(1, 1) - Jac0(1, 0) * Jac0(0, 1);

  // compute the transformation matrix used in the implementation of the EAS
  // method
  // which operates in the natural coordinate system

  double j11 = Jac0(0, 0);
  double j22 = Jac0(1, 1);
  double j12 = Jac0(0, 1);
  double j21 = Jac0(1, 0);

  Matrix F0(3, 3);
  F0(0, 0) = j11 * j11;
  F0(0, 1) = j21 * j12;
  F0(0, 2) = 2.0 * j11 * j12;
  F0(1, 0) = j12 * j21;
  F0(1, 1) = j22 * j22;
  F0(1, 2) = 2.0 * j21 * j22;
  F0(2, 0) = j11 * j21;
  F0(2, 1) = j12 * j22;
  F0(2, 2) = j11 * j22 + j12 * j21;

  double dummyDet;
  MathUtils<double>::InvertMatrix3(F0, mF0inv, dummyDet);

  // initialize these data to zero because they will
  // be integrated during the gauss loop
  storage.L.clear();
  storage.Hinv.clear();
  storage.residual.clear();
}

void ShellThickElement3D4N::EASOperator::GaussPointComputation_Step1(
    double xi, double eta, const JacobianOperator &jac,
    Vector &generalizedStrains, EASOperatorStorage &storage) {
  // construct the interpolation matrix in natural coordinate system
  Matrix E(3, 5, 0.0);
  E(0, 0) = xi;
  E(1, 1) = eta;
  E(2, 2) = xi;
  E(2, 3) = eta;
  E(0, 4) = xi * eta;
  E(1, 4) = -xi * eta;
  E(2, 4) = xi * xi - eta * eta;

  // construct the interpolation matrix in local coordinate system
  noalias(mG) = mJ0 / jac.Determinant() * prod(mF0inv, E);

  // assuming that the input generalized strains has been already calculated on
  // this
  // integration point, we just need to add the contribution of the enhanced
  // strains
  noalias(mEnhancedStrains) = prod(mG, storage.alpha);

  generalizedStrains(0) += mEnhancedStrains(0); // e.xx
  generalizedStrains(1) += mEnhancedStrains(1); // e.yy
  generalizedStrains(2) += mEnhancedStrains(2); // e.xy
}

void ShellThickElement3D4N::EASOperator::GaussPointComputation_Step2(
    const Matrix &D, const Matrix &B, const Vector &S,
    EASOperatorStorage &storage) {
  Matrix GTC(5, 3);
  noalias(GTC) = prod(trans(mG), project(D, range(0, 3), range(0, 3)));
  noalias(storage.Hinv) += prod(GTC, mG);
  noalias(storage.residual) -= prod(trans(mG), project(S, range(0, 3)));

  // compute L: [G'*Dmm, G'*Dmb, G'*Dms]*[Bm; Bm; Bs]
  int num_stress =
      D.size2(); // it can be 6 for thin shells or 8 for thick  shells
  Matrix GTD(5, num_stress, 0.0);
  noalias(project(GTD, range::all(), range(0, 3))) = GTC;
  noalias(project(GTD, range::all(), range(3, 6))) =
      prod(trans(mG), project(D, range(0, 3), range(3, 6)));
  if (num_stress == 8)
    noalias(project(GTD, range::all(), range(6, 8))) =
        prod(trans(mG), project(D, range(0, 3), range(6, 8)));
  noalias(storage.L) += prod(GTD, B);
}

void ShellThickElement3D4N::EASOperator::ComputeModfiedTangentAndResidual(
    Matrix &rLeftHandSideMatrix, Vector &rRightHandSideVector,
    EASOperatorStorage &storage) {
  // invert H
  Matrix Hcopy(storage.Hinv);
  permutation_matrix<Matrix::size_type> pm(5);
  lu_factorize(Hcopy, pm);
  noalias(storage.Hinv) = IdentityMatrix(5);
  lu_substitute(Hcopy, pm, storage.Hinv);

  // compute L' * H^-1
  Matrix LTHinv(24, 5);
  noalias(LTHinv) = prod(trans(storage.L), storage.Hinv);

  // modify the stiffness matrix and the residual vector
  // for the static condensation of the enhanced strain parameters
  noalias(rRightHandSideVector) -=
      prod(LTHinv, storage.residual); // R_mod = R - L' * H^-1 * residual
  noalias(rLeftHandSideMatrix) -=
      prod(LTHinv, storage.L); // K_mod = K - L' * H^-1 * L
}

// =====================================================================================
//
// Class ShellThickElement3D4N
//
// =====================================================================================

ShellThickElement3D4N::ShellThickElement3D4N(IndexType NewId,
                                             GeometryType::Pointer pGeometry,
                                             bool NLGeom)
    : Element(NewId, pGeometry),
      mpCoordinateTransformation(
          NLGeom ? new ShellQ4_CorotationalCoordinateTransformation(pGeometry)
                 : new ShellQ4_CoordinateTransformation(pGeometry)) {}

ShellThickElement3D4N::ShellThickElement3D4N(
    IndexType NewId, GeometryType::Pointer pGeometry,
    PropertiesType::Pointer pProperties, bool NLGeom)
    : Element(NewId, pGeometry, pProperties),
      mpCoordinateTransformation(
          NLGeom ? new ShellQ4_CorotationalCoordinateTransformation(pGeometry)
                 : new ShellQ4_CoordinateTransformation(pGeometry)) {}

ShellThickElement3D4N::ShellThickElement3D4N(
    IndexType NewId, GeometryType::Pointer pGeometry,
    PropertiesType::Pointer pProperties,
    CoordinateTransformationBasePointerType pCoordinateTransformation)
    : Element(NewId, pGeometry, pProperties),
      mpCoordinateTransformation(pCoordinateTransformation) {}

ShellThickElement3D4N::~ShellThickElement3D4N() {}

Element::Pointer
ShellThickElement3D4N::Create(IndexType NewId, NodesArrayType const &ThisNodes,
                              PropertiesType::Pointer pProperties) const {
  GeometryType::Pointer newGeom(GetGeometry().Create(ThisNodes));
  return Kratos::make_intrusive<ShellThickElement3D4N>(NewId, newGeom, pProperties,mpCoordinateTransformation->Create(newGeom));
}

void ShellThickElement3D4N::Initialize() {
  KRATOS_TRY

  const GeometryType &geom = GetGeometry();
  const PropertiesType &props = GetProperties();

  if (geom.PointsNumber() != 4)
    KRATOS_THROW_ERROR(
        std::logic_error,
        "ShellThickElement3D4N Element needs a geometry with 4 nodes",
        geom.PointsNumber());

  const GeometryType::IntegrationPointsArrayType &integrationPoints =
      geom.IntegrationPoints(GetIntegrationMethod());
  if (integrationPoints.size() != 4)
    KRATOS_THROW_ERROR(
        std::logic_error,
        "ShellThickElement3D4N Element needs a full integration scheme",
        integrationPoints.size());

  if (mSections.size() != 4) {
    const Matrix &shapeFunctionsValues =
        geom.ShapeFunctionsValues(GetIntegrationMethod());

    ShellCrossSection::Pointer theSection;
    if (props.Has(SHELL_CROSS_SECTION)) {
      theSection = props[SHELL_CROSS_SECTION];
    } else {
      theSection = Kratos::make_shared<ShellCrossSection>();
      theSection->BeginStack();
      theSection->AddPly(props[THICKNESS], 0.0, 5, this->pGetProperties());
      theSection->EndStack();
    }

    mSections.clear();
    for (int i = 0; i < 4; i++) {
      ShellCrossSection::Pointer sectionClone = theSection->Clone();
      sectionClone->SetSectionBehavior(ShellCrossSection::Thick);
      sectionClone->InitializeCrossSection(props, geom,
                                           row(shapeFunctionsValues, i));
      mSections.push_back(sectionClone);
    }
  }

  mpCoordinateTransformation->Initialize();

  this->SetupOrientationAngles();

  mEASStorage.Initialize(geom);

  KRATOS_CATCH("")
}

void ShellThickElement3D4N::ResetConstitutiveLaw() {
  KRATOS_TRY

  const GeometryType &geom = GetGeometry();
  const Matrix &shapeFunctionsValues =
      geom.ShapeFunctionsValues(GetIntegrationMethod());

  const Properties &props = GetProperties();
  for (size_t i = 0; i < mSections.size(); i++)
    mSections[i]->ResetCrossSection(props, geom, row(shapeFunctionsValues, i));

  KRATOS_CATCH("")
}

void ShellThickElement3D4N::EquationIdVector(EquationIdVectorType &rResult,
                                             ProcessInfo &rCurrentProcessInfo) {
  if (rResult.size() != 24)
    rResult.resize(24, false);

  GeometryType &geom = this->GetGeometry();

  for (int i = 0; i < 4; i++) {
    int index = i * 6;
    NodeType &iNode = geom[i];

    rResult[index] = iNode.GetDof(DISPLACEMENT_X).EquationId();
    rResult[index + 1] = iNode.GetDof(DISPLACEMENT_Y).EquationId();
    rResult[index + 2] = iNode.GetDof(DISPLACEMENT_Z).EquationId();

    rResult[index + 3] = iNode.GetDof(ROTATION_X).EquationId();
    rResult[index + 4] = iNode.GetDof(ROTATION_Y).EquationId();
    rResult[index + 5] = iNode.GetDof(ROTATION_Z).EquationId();
  }
}

void ShellThickElement3D4N::GetDofList(DofsVectorType &ElementalDofList,
                                       ProcessInfo &CurrentProcessInfo) {
  ElementalDofList.resize(0);
  ElementalDofList.reserve(24);

  GeometryType &geom = this->GetGeometry();

  for (int i = 0; i < 4; i++) {
    NodeType &iNode = geom[i];

    ElementalDofList.push_back(iNode.pGetDof(DISPLACEMENT_X));
    ElementalDofList.push_back(iNode.pGetDof(DISPLACEMENT_Y));
    ElementalDofList.push_back(iNode.pGetDof(DISPLACEMENT_Z));

    ElementalDofList.push_back(iNode.pGetDof(ROTATION_X));
    ElementalDofList.push_back(iNode.pGetDof(ROTATION_Y));
    ElementalDofList.push_back(iNode.pGetDof(ROTATION_Z));
  }
}

int ShellThickElement3D4N::Check(const ProcessInfo &rCurrentProcessInfo) {
  KRATOS_TRY

  GeometryType &geom = GetGeometry();

  // verify that the variables are correctly initialized
  if (DISPLACEMENT.Key() == 0)
    KRATOS_THROW_ERROR(std::invalid_argument, "DISPLACEMENT has Key zero! "
                                              "(check if the application is "
                                              "correctly registered",
                       "");
  if (ROTATION.Key() == 0)
    KRATOS_THROW_ERROR(std::invalid_argument, "ROTATION has Key zero! (check "
                                              "if the application is correctly "
                                              "registered",
                       "");
  if (VELOCITY.Key() == 0)
    KRATOS_THROW_ERROR(std::invalid_argument, "VELOCITY has Key zero! (check "
                                              "if the application is correctly "
                                              "registered",
                       "");
  if (ACCELERATION.Key() == 0)
    KRATOS_THROW_ERROR(std::invalid_argument, "ACCELERATION has Key zero! "
                                              "(check if the application is "
                                              "correctly registered",
                       "");
  if (DENSITY.Key() == 0)
    KRATOS_THROW_ERROR(std::invalid_argument, "DENSITY has Key zero! (check if "
                                              "the application is correctly "
                                              "registered",
                       "");
  if (SHELL_CROSS_SECTION.Key() == 0)
    KRATOS_THROW_ERROR(std::invalid_argument, "SHELL_CROSS_SECTION has Key "
                                              "zero! (check if the application "
                                              "is correctly registered",
                       "");
  if (THICKNESS.Key() == 0)
    KRATOS_THROW_ERROR(std::invalid_argument, "THICKNESS has Key zero! (check "
                                              "if the application is correctly "
                                              "registered",
                       "");
  if (CONSTITUTIVE_LAW.Key() == 0)
    KRATOS_THROW_ERROR(std::invalid_argument, "CONSTITUTIVE_LAW has Key zero! "
                                              "(check if the application is "
                                              "correctly registered",
                       "");

  // verify that the dofs exist
  for (unsigned int i = 0; i < geom.size(); i++) {
    if (geom[i].SolutionStepsDataHas(DISPLACEMENT) == false)
      KRATOS_THROW_ERROR(std::invalid_argument,
                         "missing variable DISPLACEMENT on node ",
                         geom[i].Id());
    if (geom[i].HasDofFor(DISPLACEMENT_X) == false ||
        geom[i].HasDofFor(DISPLACEMENT_Y) == false ||
        geom[i].HasDofFor(DISPLACEMENT_Z) == false)
      KRATOS_THROW_ERROR(
          std::invalid_argument,
          "missing one of the dofs for the variable DISPLACEMENT on node ",
          GetGeometry()[i].Id());
    if (geom[i].SolutionStepsDataHas(ROTATION) == false)
      KRATOS_THROW_ERROR(std::invalid_argument,
                         "missing variable ROTATION on node ", geom[i].Id());
    if (geom[i].HasDofFor(ROTATION_X) == false ||
        geom[i].HasDofFor(ROTATION_Y) == false ||
        geom[i].HasDofFor(ROTATION_Z) == false)
      KRATOS_THROW_ERROR(
          std::invalid_argument,
          "missing one of the dofs for the variable ROTATION on node ",
          geom[i].Id());

    if (geom[i].GetBufferSize() < 2)
      KRATOS_THROW_ERROR(std::logic_error,
                         "This Element needs at least a buffer size = 2", "");
  }

  // check properties
  if (this->pGetProperties() == NULL)
    KRATOS_THROW_ERROR(std::logic_error, "Properties not provided for element ",
                       this->Id());

  const PropertiesType &props = this->GetProperties();

  if (props.Has(
          SHELL_CROSS_SECTION)) // if the user specified a cross section ...
  {
    const ShellCrossSection::Pointer &section = props[SHELL_CROSS_SECTION];
    if (section == NULL)
      KRATOS_THROW_ERROR(std::logic_error,
                         "SHELL_CROSS_SECTION not provided for element ",
                         this->Id());

    section->Check(props, geom, rCurrentProcessInfo);
  } else // ... allow the automatic creation of a homogeneous section from a
         // material and a thickness
  {
    if (!props.Has(CONSTITUTIVE_LAW))
      KRATOS_THROW_ERROR(std::logic_error,
                         "CONSTITUTIVE_LAW not provided for element ",
                         this->Id());
    const ConstitutiveLaw::Pointer &claw = props[CONSTITUTIVE_LAW];
    if (claw == NULL)
      KRATOS_THROW_ERROR(std::logic_error,
                         "CONSTITUTIVE_LAW not provided for element ",
                         this->Id());

    if (!props.Has(THICKNESS))
      KRATOS_THROW_ERROR(std::logic_error,
                         "THICKNESS not provided for element ", this->Id());
    if (props[THICKNESS] <= 0.0)
      KRATOS_THROW_ERROR(std::logic_error,
                         "wrong THICKNESS value provided for element ",
                         this->Id());

    ShellCrossSection::Pointer dummySection = Kratos::make_shared<ShellCrossSection>();
    dummySection->BeginStack();
    dummySection->AddPly(props[THICKNESS], 0.0, 5, this->pGetProperties());
    dummySection->EndStack();
    dummySection->SetSectionBehavior(ShellCrossSection::Thick);
    dummySection->Check(props, geom, rCurrentProcessInfo);
  }

  return 0;

  KRATOS_CATCH("")
}

<<<<<<< HEAD
void ShellThickElement3D4N::GetValuesVector(Vector &values, int Step) {
=======
void ShellThickElement3D4N::GetValuesVector(Vector &values, int Step) const {
>>>>>>> 17dca6f0
  if (values.size() != 24)
    values.resize(24, false);

  const GeometryType &geom = GetGeometry();

  for (int i = 0; i < 4; i++) {
    const NodeType &iNode = geom[i];
    const array_1d<double, 3> &disp =
        iNode.FastGetSolutionStepValue(DISPLACEMENT, Step);
    const array_1d<double, 3> &rot =
        iNode.FastGetSolutionStepValue(ROTATION, Step);

    int index = i * 6;
    values[index] = disp[0];
    values[index + 1] = disp[1];
    values[index + 2] = disp[2];

    values[index + 3] = rot[0];
    values[index + 4] = rot[1];
    values[index + 5] = rot[2];
  }
}

void ShellThickElement3D4N::GetFirstDerivativesVector(Vector &values,
                                                      int Step) const {
  if (values.size() != 24)
    values.resize(24, false);

  const GeometryType &geom = GetGeometry();

  for (int i = 0; i < 4; i++) {
    const NodeType &iNode = geom[i];
    const array_1d<double, 3> &vel =
        iNode.FastGetSolutionStepValue(VELOCITY, Step);

    int index = i * 6;
    values[index] = vel[0];
    values[index + 1] = vel[1];
    values[index + 2] = vel[2];
    values[index + 3] = 0.0;
    values[index + 4] = 0.0;
    values[index + 5] = 0.0;
  }
}

void ShellThickElement3D4N::GetSecondDerivativesVector(Vector &values,
                                                       int Step) const {
  if (values.size() != 24)
    values.resize(24, false);

  const GeometryType &geom = GetGeometry();

  for (int i = 0; i < 4; i++) {
    const NodeType &iNode = geom[i];
    const array_1d<double, 3> &acc =
        iNode.FastGetSolutionStepValue(ACCELERATION, Step);

    int index = i * 6;
    values[index] = acc[0];
    values[index + 1] = acc[1];
    values[index + 2] = acc[2];
    values[index + 3] = 0.0;
    values[index + 4] = 0.0;
    values[index + 5] = 0.0;
  }
}

void ShellThickElement3D4N::InitializeNonLinearIteration(
    ProcessInfo &CurrentProcessInfo) {
  mpCoordinateTransformation->InitializeNonLinearIteration(CurrentProcessInfo);

  const GeometryType &geom = this->GetGeometry();
  const Matrix &shapeFunctionsValues =
      geom.ShapeFunctionsValues(GetIntegrationMethod());
  for (int i = 0; i < 4; i++)
    mSections[i]->InitializeNonLinearIteration(GetProperties(), geom,
                                               row(shapeFunctionsValues, i),
                                               CurrentProcessInfo);
}

void ShellThickElement3D4N::FinalizeNonLinearIteration(
    ProcessInfo &CurrentProcessInfo) {
  mpCoordinateTransformation->FinalizeNonLinearIteration(CurrentProcessInfo);

  ShellQ4_LocalCoordinateSystem LCS(
      mpCoordinateTransformation->CreateLocalCoordinateSystem());
  Vector globalDisplacementVector(24);
  GetValuesVector(globalDisplacementVector);
  Vector localDisplacementVector(
      mpCoordinateTransformation->CalculateLocalDisplacements(
          LCS, globalDisplacementVector));

  mEASStorage.FinalizeNonLinearIteration(localDisplacementVector,
                                         CurrentProcessInfo);

  const GeometryType &geom = this->GetGeometry();
  const Matrix &shapeFunctionsValues =
      geom.ShapeFunctionsValues(GetIntegrationMethod());
  for (int i = 0; i < 4; i++)
    mSections[i]->FinalizeNonLinearIteration(GetProperties(), geom,
                                             row(shapeFunctionsValues, i),
                                             CurrentProcessInfo);
}

void ShellThickElement3D4N::InitializeSolutionStep(
    ProcessInfo &CurrentProcessInfo) {
  const PropertiesType &props = GetProperties();
  const GeometryType &geom = GetGeometry();
  const Matrix &shapeFunctionsValues =
      geom.ShapeFunctionsValues(GetIntegrationMethod());

  for (int i = 0; i < 4; i++)
    mSections[i]->InitializeSolutionStep(
        props, geom, row(shapeFunctionsValues, i), CurrentProcessInfo);

  mpCoordinateTransformation->InitializeSolutionStep(CurrentProcessInfo);

  mEASStorage.InitializeSolutionStep(CurrentProcessInfo);
}

void ShellThickElement3D4N::FinalizeSolutionStep(
    ProcessInfo &CurrentProcessInfo) {
  const PropertiesType &props = GetProperties();
  const GeometryType &geom = GetGeometry();
  const Matrix &shapeFunctionsValues =
      geom.ShapeFunctionsValues(GetIntegrationMethod());

  for (int i = 0; i < 4; i++)
    mSections[i]->FinalizeSolutionStep(
        props, geom, row(shapeFunctionsValues, i), CurrentProcessInfo);

  mpCoordinateTransformation->FinalizeSolutionStep(CurrentProcessInfo);

  mEASStorage.FinalizeSolutionStep(CurrentProcessInfo);
}

void ShellThickElement3D4N::CalculateMassMatrix(
    MatrixType &rMassMatrix, ProcessInfo &rCurrentProcessInfo) {
  if ((rMassMatrix.size1() != 24) || (rMassMatrix.size2() != 24))
    rMassMatrix.resize(24, 24, false);
  noalias(rMassMatrix) = ZeroMatrix(24, 24);

  // Compute the local coordinate system.

  ShellQ4_LocalCoordinateSystem referenceCoordinateSystem(
      mpCoordinateTransformation->CreateReferenceCoordinateSystem());

  // lumped area

  double lump_area = referenceCoordinateSystem.Area() / 4.0;

  // Calculate avarage mass per unit area
  double av_mass_per_unit_area = 0.0;
  for (size_t i = 0; i < 4; i++)
    av_mass_per_unit_area += mSections[i]->CalculateMassPerUnitArea();
  av_mass_per_unit_area /= 4.0;

  // Gauss Loop

  for (size_t i = 0; i < 4; i++) {
    size_t index = i * 6;

    double nodal_mass = av_mass_per_unit_area * lump_area;

    // translational mass
    rMassMatrix(index, index) = nodal_mass;
    rMassMatrix(index + 1, index + 1) = nodal_mass;
    rMassMatrix(index + 2, index + 2) = nodal_mass;

    // rotational mass - neglected for the moment...
  }
}

void ShellThickElement3D4N::CalculateDampingMatrix(
    MatrixType &rDampingMatrix, ProcessInfo &rCurrentProcessInfo) {
  if ((rDampingMatrix.size1() != 24) || (rDampingMatrix.size2() != 24))
    rDampingMatrix.resize(24, 24, false);

  noalias(rDampingMatrix) = ZeroMatrix(24, 24);
}

void ShellThickElement3D4N::CalculateLocalSystem(
    MatrixType &rLeftHandSideMatrix, VectorType &rRightHandSideVector,
    ProcessInfo &rCurrentProcessInfo) {
  CalculateAll(rLeftHandSideMatrix, rRightHandSideVector, rCurrentProcessInfo,
               true, true);
}

void ShellThickElement3D4N::CalculateRightHandSide(
    VectorType &rRightHandSideVector, ProcessInfo &rCurrentProcessInfo) {
  Matrix dummy;
  CalculateAll(dummy, rRightHandSideVector, rCurrentProcessInfo, true, true);
}

// =====================================================================================
//
// Class ShellThickElement3D4N - Results on Gauss Points
//
// =====================================================================================

void ShellThickElement3D4N::GetValueOnIntegrationPoints(
    const Variable<double> &rVariable, std::vector<double> &rValues,
    const ProcessInfo &rCurrentProcessInfo) {
  SizeType size = GetGeometry().size();
  if (rValues.size() != size)
    rValues.resize(size);

  std::vector<double> temp(size);

  for (SizeType i = 0; i < size; i++)
    mSections[i]->GetValue(rVariable, temp[i]);

  const Matrix &shapeFunctions = GetGeometry().ShapeFunctionsValues();
  Vector N(size);

  for (SizeType i = 0; i < size; i++) {
    noalias(N) = row(shapeFunctions, i);
    double &ival = rValues[i];
    ival = 0.0;
    for (SizeType j = 0; j < size; j++) {
      ival += N(j) * temp[j];
    }
  }
}

void ShellThickElement3D4N::GetValueOnIntegrationPoints(
    const Variable<Vector> &rVariable, std::vector<Vector> &rValues,
    const ProcessInfo &rCurrentProcessInfo) {}

void ShellThickElement3D4N::GetValueOnIntegrationPoints(
    const Variable<Matrix> &rVariable, std::vector<Matrix> &rValues,
    const ProcessInfo &rCurrentProcessInfo) {
  if (TryGetValueOnIntegrationPoints_GeneralizedStrainsOrStresses(
          rVariable, rValues, rCurrentProcessInfo))
    return;
}

void ShellThickElement3D4N::GetValueOnIntegrationPoints(
    const Variable<array_1d<double, 3>> &rVariable,
    std::vector<array_1d<double, 3>> &rValues,
    const ProcessInfo &rCurrentProcessInfo) {
  if (TryGetValueOnIntegrationPoints_MaterialOrientation(rVariable, rValues,
                                                         rCurrentProcessInfo))
    return;
}

void ShellThickElement3D4N::GetValueOnIntegrationPoints(
    const Variable<array_1d<double, 6>> &rVariable,
    std::vector<array_1d<double, 6>> &rValues,
    const ProcessInfo &rCurrentProcessInfo) {}

void ShellThickElement3D4N::SetCrossSectionsOnIntegrationPoints(
    std::vector<ShellCrossSection::Pointer> &crossSections) {
  KRATOS_TRY
  if (crossSections.size() != 4)
    KRATOS_THROW_ERROR(std::logic_error,
                       "Cannot set a number of cross section different from 4",
                       "");
  mSections.clear();
  for (SizeType i = 0; i < crossSections.size(); i++)
    mSections.push_back(crossSections[i]);
  this->SetupOrientationAngles();
  KRATOS_CATCH("")
}

// =====================================================================================
//
// Class ShellThickElement3D4N - Private methods
//
// =====================================================================================

void ShellThickElement3D4N::DecimalCorrection(Vector &a) {
  double norm = norm_2(a);
  double tolerance = std::max(norm * 1.0E-12, 1.0E-12);
  for (SizeType i = 0; i < a.size(); i++)
    if (std::abs(a(i)) < tolerance)
      a(i) = 0.0;
}

void ShellThickElement3D4N::SetupOrientationAngles() {
  ShellQ4_LocalCoordinateSystem lcs(
      mpCoordinateTransformation->CreateReferenceCoordinateSystem());

  Vector3Type normal;
  noalias(normal) = lcs.Vz();

  Vector3Type dZ;
  dZ(0) = 0.0;
  dZ(1) = 0.0;
  dZ(2) = 1.0; // for the moment let's take this. But the user can specify its
               // own triad! TODO

  Vector3Type dirX;
  MathUtils<double>::CrossProduct(dirX, dZ, normal);

  // try to normalize the x vector. if it is near zero it means that we need
  // to choose a default one.
  double dirX_norm = dirX(0) * dirX(0) + dirX(1) * dirX(1) + dirX(2) * dirX(2);
  if (dirX_norm < 1.0E-12) {
    dirX(0) = 1.0;
    dirX(1) = 0.0;
    dirX(2) = 0.0;
  } else if (dirX_norm != 1.0) {
    dirX_norm = std::sqrt(dirX_norm);
    dirX /= dirX_norm;
  }

  Vector3Type elem_dirX = lcs.Vx();

  // now calculate the angle between the element x direction and the material x
  // direction.
  Vector3Type &a = elem_dirX;
  Vector3Type &b = dirX;
  double a_dot_b = a(0) * b(0) + a(1) * b(1) + a(2) * b(2);
  if (a_dot_b < -1.0)
    a_dot_b = -1.0;
  if (a_dot_b > 1.0)
    a_dot_b = 1.0;
  double angle = std::acos(a_dot_b);

  // if they are not counter-clock-wise, let's change the sign of the angle
  if (angle != 0.0) {
    const MatrixType &R = lcs.Orientation();
    if (dirX(0) * R(1, 0) + dirX(1) * R(1, 1) + dirX(2) * R(1, 2) < 0.0)
      angle = -angle;
  }

  for (CrossSectionContainerType::iterator it = mSections.begin();
       it != mSections.end(); ++it)
    (*it)->SetOrientationAngle(angle);
}

void ShellThickElement3D4N::CalculateBMatrix(double xi, double eta,
                                             const JacobianOperator &Jac,
                                             const MITC4Params &mitc_params,
                                             const Vector &N, Matrix &B,
                                             Vector &Bdrill) {
  // some data

  const Matrix &dNxy = Jac.XYDerivatives();

  // membrane
  // ************************************************************************************************

  B(0, 0) = dNxy(0, 0);
  B(0, 6) = dNxy(1, 0);
  B(0, 12) = dNxy(2, 0);
  B(0, 18) = dNxy(3, 0);
  B(1, 1) = dNxy(0, 1);
  B(1, 7) = dNxy(1, 1);
  B(1, 13) = dNxy(2, 1);
  B(1, 19) = dNxy(3, 1);
  B(2, 0) = dNxy(0, 1);
  B(2, 6) = dNxy(1, 1);
  B(2, 12) = dNxy(2, 1);
  B(2, 18) = dNxy(3, 1);
  B(2, 1) = dNxy(0, 0);
  B(2, 7) = dNxy(1, 0);
  B(2, 13) = dNxy(2, 0);
  B(2, 19) = dNxy(3, 0);

  // bending
  // *************************************************************************************************

  B(3, 4) = dNxy(0, 0);
  B(3, 10) = dNxy(1, 0);
  B(3, 16) = dNxy(2, 0);
  B(3, 22) = dNxy(3, 0);
  B(4, 3) = -dNxy(0, 1);
  B(4, 9) = -dNxy(1, 1);
  B(4, 15) = -dNxy(2, 1);
  B(4, 21) = -dNxy(3, 1);
  B(5, 3) = -dNxy(0, 0);
  B(5, 9) = -dNxy(1, 0);
  B(5, 15) = -dNxy(2, 0);
  B(5, 21) = -dNxy(3, 0);
  B(5, 4) = dNxy(0, 1);
  B(5, 10) = dNxy(1, 1);
  B(5, 16) = dNxy(2, 1);
  B(5, 22) = dNxy(3, 1);

  // drilling
  // ************************************************************************************************

  Bdrill(0) = -0.5 * dNxy(0, 1);
  Bdrill(1) = 0.5 * dNxy(0, 0);
  Bdrill(5) = -N(0);
  Bdrill(6) = -0.5 * dNxy(1, 1);
  Bdrill(7) = 0.5 * dNxy(1, 0);
  Bdrill(11) = -N(1);
  Bdrill(12) = -0.5 * dNxy(2, 1);
  Bdrill(13) = 0.5 * dNxy(2, 0);
  Bdrill(17) = -N(2);
  Bdrill(18) = -0.5 * dNxy(3, 1);
  Bdrill(19) = 0.5 * dNxy(3, 0);
  Bdrill(23) = -N(3);

  // shear
  // ***************************************************************************************************

  // MITC modified shape functions
  Matrix MITCShapeFunctions(2, 4, 0.0);
  MITCShapeFunctions(1, 0) = 1.0 - xi;
  MITCShapeFunctions(0, 1) = 1.0 - eta;
  MITCShapeFunctions(1, 2) = 1.0 + xi;
  MITCShapeFunctions(0, 3) = 1.0 + eta;

  // strain displacement matrix in natural coordinate system.
  // interpolate the shear strains given in MITC4Params
  // using the modified shape function
  Matrix BN = prod(MITCShapeFunctions, mitc_params.ShearStrains);

  // modify the shear strain intensity in the tying points
  // to match the values that would be obtained using standard
  // interpolations
  double Temp1, Temp2, Temp3;
  Temp1 = mitc_params.Cx + xi * mitc_params.Bx;
  Temp3 = mitc_params.Cy + xi * mitc_params.By;
  Temp1 = Temp1 * Temp1 + Temp3 * Temp3;
  Temp1 = std::sqrt(Temp1) / (8.0 * Jac.Determinant());
  Temp2 = mitc_params.Ax + eta * mitc_params.Bx;
  Temp3 = mitc_params.Ay + eta * mitc_params.By;
  Temp2 = Temp2 * Temp2 + Temp3 * Temp3;
  Temp2 = std::sqrt(Temp2) / (8.0 * Jac.Determinant());

  row(BN, 0) *= Temp1;
  row(BN, 1) *= Temp2;

  // transform the strain-displacement matrix from natural
  // to local coordinate system taking into account the element distorsion

  project(B, slice(7, -1, 2), slice::all()) =
      prod(mitc_params.Transformation, BN);

  // Explanation of the 'slice':
  // The MITC4Params class and the first part of this method were coded
  // assuming the following notations for strain vector : [e.xx, e.yy, e.zz, 2
  // e.xy, 2 e.XZ, 2 e.YZ].
  // Since in Kratos the strain vector is assumed to be : [e.xx, e.yy, e.zz, 2
  // e.xy, 2 e.YZ, 2 e.XZ],
  // I had to "virtually" swap the 2 rows of the matrix B before the assignment
  // from the product on the Right-Hand-Side.
  // In this way the matrix B is consistent with the notation used in Kratos
  // without recoding all the MITC stuff.
}

void ShellThickElement3D4N::CalculateAll(MatrixType &rLeftHandSideMatrix,
                                         VectorType &rRightHandSideVector,
                                         ProcessInfo &rCurrentProcessInfo,
                                         const bool LHSrequired,
                                         const bool RHSrequired) {
  // Resize the Left Hand Side if necessary,
  // and initialize it to Zero

  if ((rLeftHandSideMatrix.size1() != 24) ||
      (rLeftHandSideMatrix.size2() != 24))
    rLeftHandSideMatrix.resize(24, 24, false);
  noalias(rLeftHandSideMatrix) = ZeroMatrix(24, 24);

  // Resize the Right Hand Side if necessary,
  // and initialize it to Zero

  if (rRightHandSideVector.size() != 24)
    rRightHandSideVector.resize(24, false);
  noalias(rRightHandSideVector) = ZeroVector(24);

  // Get some references.

  PropertiesType &props = GetProperties();
  GeometryType &geom = GetGeometry();
  const Matrix &shapeFunctions = geom.ShapeFunctionsValues();
  Vector iN(shapeFunctions.size2());

  // Compute the local coordinate system.

  ShellQ4_LocalCoordinateSystem localCoordinateSystem(
      mpCoordinateTransformation->CreateLocalCoordinateSystem());

  ShellQ4_LocalCoordinateSystem referenceCoordinateSystem(
      mpCoordinateTransformation->CreateReferenceCoordinateSystem());

  // Prepare all the parameters needed for the MITC formulation.
  // This is to be done here outside the Gauss Loop.

  MITC4Params shearParameters(referenceCoordinateSystem);

  // Instantiate the Jacobian Operator.
  // This will store:
  // the jacobian matrix, its inverse, its determinant
  // and the derivatives of the shape functions in the local
  // coordinate system

  JacobianOperator jacOp;
  array_1d<double, 4> dArea;

  // Instantiate all strain-displacement matrices.

  Matrix B(8, 24, 0.0);
  Vector Bdrilling(24, 0.0);

  // Instantiate all section tangent matrices.

  Matrix D(8, 8, 0.0);
  double Ddrilling(0.0);

  // Instantiate strain and stress-resultant vectors

  Vector generalizedStrains(8);
  Vector generalizedStresses(8);

  // Get the current displacements in global coordinate system

  Vector globalDisplacements(24);
  GetValuesVector(globalDisplacements, 0);

  // Get the current displacements in local coordinate system

  Vector localDisplacements(
      mpCoordinateTransformation->CalculateLocalDisplacements(
          localCoordinateSystem, globalDisplacements));

  // Instantiate the EAS Operator.
  // This will apply the Enhanced Assumed Strain Method for the calculation
  // of the membrane contribution.

  EASOperator EASOp(referenceCoordinateSystem, mEASStorage);

  // auxiliary data

  Matrix BTD(24, 8); // auxiliary matrix to store the product B'*D

  // Initialize parameters for the cross section calculation

  ShellCrossSection::Parameters parameters(geom, props, rCurrentProcessInfo);
  parameters.SetGeneralizedStrainVector(generalizedStrains);
  parameters.SetGeneralizedStressVector(generalizedStresses);
  parameters.SetConstitutiveMatrix(D);
  Flags &options = parameters.GetOptions();
  options.Set(ConstitutiveLaw::COMPUTE_STRESS, RHSrequired);
  options.Set(ConstitutiveLaw::COMPUTE_CONSTITUTIVE_TENSOR, LHSrequired);

  // Gauss Loop.
  for (int i = 0; i < 4; i++) {

    // get a reference of the current integration point and shape functions

    const GeometryType::IntegrationPointType &ip = geom.IntegrationPoints()[i];

    noalias(iN) = row(shapeFunctions, i);

    // Compute Jacobian, Inverse of Jacobian, Determinant of Jacobian
    // and Shape functions derivatives in the local coordinate system

    jacOp.Calculate(referenceCoordinateSystem,
                    geom.ShapeFunctionLocalGradient(i));

    // compute the 'area' of the current integration point

    double dA = ip.Weight() * jacOp.Determinant();
    dArea[i] = dA;

    // Compute all strain-displacement matrices

    CalculateBMatrix(ip.X(), ip.Y(), jacOp, shearParameters, iN, B, Bdrilling);

    // Calculate strain vectors in local coordinate system

    noalias(generalizedStrains) = prod(B, localDisplacements);
    double drillingStrain = inner_prod(Bdrilling, localDisplacements);

    // Apply the EAS method to modify the membrane part of the strains computed
    // above.

    EASOp.GaussPointComputation_Step1(ip.X(), ip.Y(), jacOp, generalizedStrains,
                                      mEASStorage);

    // Calculate the response of the Cross Section

    ShellCrossSection::Pointer &section = mSections[i];

    parameters.SetShapeFunctionsValues(iN);
    parameters.SetShapeFunctionsDerivatives(jacOp.XYDerivatives());
    section->CalculateSectionResponse(parameters,
                                      ConstitutiveLaw::StressMeasure_Kirchhoff);
    Ddrilling = section->GetDrillingStiffness();

    // multiply the section tangent matrices and stress resultants by 'dA'

    D *= dA;
    Ddrilling *= dA;
    generalizedStresses *= dA;
    double drillingStress =
        Ddrilling * drillingStrain; // already multiplied by 'dA'

    // Add all contributions to the Stiffness Matrix

    noalias(BTD) = prod(trans(B), D);
    noalias(rLeftHandSideMatrix) += prod(BTD, B);
    noalias(rLeftHandSideMatrix) +=
        outer_prod(Ddrilling * Bdrilling, Bdrilling);

    // Add all contributions to the residual vector

    noalias(rRightHandSideVector) -= prod(trans(B), generalizedStresses);
    noalias(rRightHandSideVector) -= Bdrilling * drillingStress;

    // Continue the calculation of the EAS method now that the contitutive
    // response
    // has been computed

    EASOp.GaussPointComputation_Step2(D, B, generalizedStresses, mEASStorage);
  }

  // Now that the gauss integration is over, let the EAS operator modify
  // the local stiffness matrix and residual vector.
  // It will perform a static condensation to remove the enhanced strain
  // parameters
  // at the element level

  EASOp.ComputeModfiedTangentAndResidual(rLeftHandSideMatrix,
                                         rRightHandSideVector, mEASStorage);

  // Let the CoordinateTransformation finalize the calculation.
  // This will handle the transformation of the local matrices/vectors to
  // the global coordinate system.

  mpCoordinateTransformation->FinalizeCalculations(
      localCoordinateSystem, globalDisplacements, localDisplacements,
      rLeftHandSideMatrix, rRightHandSideVector, RHSrequired, LHSrequired);

  // Add body forces contributions. This doesn't depend on the coordinate system
  AddBodyForces(dArea, rRightHandSideVector);
}

void ShellThickElement3D4N::AddBodyForces(const array_1d<double, 4> &dA,
                                          VectorType &rRightHandSideVector) {
  const GeometryType &geom = GetGeometry();

  // Get shape functions
  const Matrix &N = geom.ShapeFunctionsValues();

  // auxiliary
  array_1d<double, 3> bf;

  // gauss loop to integrate the external force vector
  for (unsigned int igauss = 0; igauss < 4; igauss++) {
    // get mass per unit area
    double mass_per_unit_area = mSections[igauss]->CalculateMassPerUnitArea();

    // interpolate nodal volume accelerations to this gauss point
    // and obtain the body force vector
    bf.clear();
    for (unsigned int inode = 0; inode < 4; inode++) {
      if (geom[inode].SolutionStepsDataHas(VOLUME_ACCELERATION)) // temporary,
                                                                 // will be
                                                                 // checked once
                                                                 // at the
                                                                 // beginning
                                                                 // only
        bf += N(igauss, inode) *
              geom[inode].FastGetSolutionStepValue(VOLUME_ACCELERATION);
    }
    bf *= (mass_per_unit_area * dA[igauss]);

    // add it to the RHS vector
    for (unsigned int inode = 0; inode < 4; inode++) {
      unsigned int index = inode * 6;
      double iN = N(igauss, inode);
      rRightHandSideVector[index + 0] += iN * bf[0];
      rRightHandSideVector[index + 1] += iN * bf[1];
      rRightHandSideVector[index + 2] += iN * bf[2];
    }
  }
}

bool ShellThickElement3D4N::TryGetValueOnIntegrationPoints_MaterialOrientation(
    const Variable<array_1d<double, 3>> &rVariable,
    std::vector<array_1d<double, 3>> &rValues,
    const ProcessInfo &rCurrentProcessInfo) {
  // Check the required output

  int ijob = 0;
  if (rVariable == MATERIAL_ORIENTATION_DX)
    ijob = 1;
  else if (rVariable == MATERIAL_ORIENTATION_DY)
    ijob = 2;
  else if (rVariable == MATERIAL_ORIENTATION_DZ)
    ijob = 3;

  // quick return

  if (ijob == 0)
    return false;

  // resize output

  size_t size = 4;
  if (rValues.size() != size)
    rValues.resize(size);

  // Get some references.

  // GeometryType & geom = GetGeometry();

  // Compute the local coordinate system.

  ShellQ4_LocalCoordinateSystem localCoordinateSystem(
      mpCoordinateTransformation->CreateLocalCoordinateSystem());

  Vector3Type eZ = localCoordinateSystem.Vz();

  // Gauss Loop

  if (ijob == 1) {
    Vector3Type eX = localCoordinateSystem.Vx();
    for (int i = 0; i < 4; i++) {
      QuaternionType q = QuaternionType::FromAxisAngle(
          eZ(0), eZ(1), eZ(2), mSections[i]->GetOrientationAngle());
      q.RotateVector3(eX, rValues[i]);
    }
  } else if (ijob == 2) {
    Vector3Type eY = localCoordinateSystem.Vy();
    for (int i = 0; i < 4; i++) {
      QuaternionType q = QuaternionType::FromAxisAngle(
          eZ(0), eZ(1), eZ(2), mSections[i]->GetOrientationAngle());
      q.RotateVector3(eY, rValues[i]);
    }
  } else if (ijob == 3) {
    for (int i = 0; i < 4; i++) {
      noalias(rValues[i]) = eZ;
    }
  }

  return true;
}

bool ShellThickElement3D4N::
    TryGetValueOnIntegrationPoints_GeneralizedStrainsOrStresses(
        const Variable<Matrix> &rVariable, std::vector<Matrix> &rValues,
        const ProcessInfo &rCurrentProcessInfo) {
  // Check the required output

  int ijob = 0;
  bool bGlobal = false;
  if (rVariable == SHELL_STRAIN) {
    ijob = 1;
  } else if (rVariable == SHELL_STRAIN_GLOBAL) {
    ijob = 1;
    bGlobal = true;
  } else if (rVariable == SHELL_CURVATURE) {
    ijob = 2;
  } else if (rVariable == SHELL_CURVATURE_GLOBAL) {
    ijob = 2;
    bGlobal = true;
  } else if (rVariable == SHELL_FORCE) {
    ijob = 3;
  } else if (rVariable == SHELL_FORCE_GLOBAL) {
    ijob = 3;
    bGlobal = true;
  } else if (rVariable == SHELL_MOMENT) {
    ijob = 4;
  } else if (rVariable == SHELL_MOMENT_GLOBAL) {
    ijob = 4;
    bGlobal = true;
  }

  // quick return

  if (ijob == 0)
    return false;

  // resize output

  size_t size = 4;
  if (rValues.size() != size)
    rValues.resize(size);

  // Get some references.

  PropertiesType &props = GetProperties();
  GeometryType &geom = GetGeometry();
  const Matrix &shapeFunctions = geom.ShapeFunctionsValues();
  Vector iN(shapeFunctions.size2());

  // Compute the local coordinate system.

  ShellQ4_LocalCoordinateSystem localCoordinateSystem(
      mpCoordinateTransformation->CreateLocalCoordinateSystem());

  ShellQ4_LocalCoordinateSystem referenceCoordinateSystem(
      mpCoordinateTransformation->CreateReferenceCoordinateSystem());

  // Prepare all the parameters needed for the MITC formulation.
  // This is to be done here outside the Gauss Loop.

  MITC4Params shearParameters(referenceCoordinateSystem);

  // Instantiate the Jacobian Operator.
  // This will store:
  // the jacobian matrix, its inverse, its determinant
  // and the derivatives of the shape functions in the local
  // coordinate system

  JacobianOperator jacOp;

  // Instantiate all strain-displacement matrices.

  Matrix B(8, 24, 0.0);
  Vector Bdrilling(24, 0.0);

  // Instantiate all section tangent matrices.

  Matrix D(8, 8, 0.0);

  // Instantiate strain and stress-resultant vectors

  Vector generalizedStrains(8);
  Vector generalizedStresses(8);

  // Get the current displacements in global coordinate system

  Vector globalDisplacements(24);
  GetValuesVector(globalDisplacements, 0);

  // Get the current displacements in local coordinate system

  Vector localDisplacements(
      mpCoordinateTransformation->CalculateLocalDisplacements(
          localCoordinateSystem, globalDisplacements));

  // Instantiate the EAS Operator.
  // This will apply the Enhanced Assumed Strain Method for the calculation
  // of the membrane contribution.

  EASOperator EASOp(referenceCoordinateSystem, mEASStorage);

  // Just to store the rotation matrix for visualization purposes
  Matrix R(8, 8);
  Matrix aux33(3, 3);

  // Initialize parameters for the cross section calculation

  ShellCrossSection::Parameters parameters(geom, props, rCurrentProcessInfo);
  parameters.SetGeneralizedStrainVector(generalizedStrains);
  parameters.SetGeneralizedStressVector(generalizedStresses);
  parameters.SetConstitutiveMatrix(D);
  Flags &options = parameters.GetOptions();
  options.Set(ConstitutiveLaw::COMPUTE_STRESS, true);
  options.Set(ConstitutiveLaw::COMPUTE_CONSTITUTIVE_TENSOR, false);

  // Gauss Loop

  for (unsigned int i = 0; i < size; i++) {

    // get a reference of the current integration point and shape functions

    const GeometryType::IntegrationPointType &ip = geom.IntegrationPoints()[i];

    noalias(iN) = row(shapeFunctions, i);

    // Compute Jacobian, Inverse of Jacobian, Determinant of Jacobian
    // and Shape functions derivatives in the local coordinate system

    jacOp.Calculate(referenceCoordinateSystem,
                    geom.ShapeFunctionLocalGradient(i));

    // Compute all strain-displacement matrices

    CalculateBMatrix(ip.X(), ip.Y(), jacOp, shearParameters, iN, B, Bdrilling);

    // Calculate strain vectors in local coordinate system

    noalias(generalizedStrains) = prod(B, localDisplacements);

    // Apply the EAS method to modify the membrane part of the strains computed
    // above.

    EASOp.GaussPointComputation_Step1(ip.X(), ip.Y(), jacOp, generalizedStrains,
                                      mEASStorage);

    // Calculate the response of the Cross Section

    ShellCrossSection::Pointer &section = mSections[i];
    if (ijob > 2) {
      parameters.SetShapeFunctionsValues(iN);
      parameters.SetShapeFunctionsDerivatives(jacOp.XYDerivatives());
      section->CalculateSectionResponse(
          parameters, ConstitutiveLaw::StressMeasure_Kirchhoff);
    }

    // save the results

    DecimalCorrection(generalizedStrains);
    DecimalCorrection(generalizedStresses);

    // now the results are in the element coordinate system
    // if necessary, rotate the results in the section (local) coordinate system
    if (section->GetOrientationAngle() != 0.0 && !bGlobal) {
      if (ijob > 2) {
        section->GetRotationMatrixForGeneralizedStresses(
            -(section->GetOrientationAngle()), R);
        generalizedStresses = prod(R, generalizedStresses);
      } else {
        section->GetRotationMatrixForGeneralizedStrains(
            -(section->GetOrientationAngle()), R);
        generalizedStrains = prod(R, generalizedStrains);
      }
    }

    Matrix &iValue = rValues[i];
    if (iValue.size1() != 3 || iValue.size2() != 3)
      iValue.resize(3, 3, false);

    if (ijob == 1) // strains
    {
      iValue(0, 0) = generalizedStrains(0);
      iValue(1, 1) = generalizedStrains(1);
      iValue(2, 2) = 0.0;
      iValue(0, 1) = iValue(1, 0) = 0.5 * generalizedStrains(2);
      iValue(0, 2) = iValue(2, 0) = 0.5 * generalizedStrains(7);
      iValue(1, 2) = iValue(2, 1) = 0.5 * generalizedStrains(6);
    } else if (ijob == 2) // curvatures
    {
      iValue(0, 0) = generalizedStrains(3);
      iValue(1, 1) = generalizedStrains(4);
      iValue(2, 2) = 0.0;
      iValue(0, 1) = iValue(1, 0) = 0.5 * generalizedStrains(5);
      iValue(0, 2) = iValue(2, 0) = 0.0;
      iValue(1, 2) = iValue(2, 1) = 0.0;
    } else if (ijob == 3) // forces
    {
      iValue(0, 0) = generalizedStresses(0);
      iValue(1, 1) = generalizedStresses(1);
      iValue(2, 2) = 0.0;
      iValue(0, 1) = iValue(1, 0) = generalizedStresses(2);
      iValue(0, 2) = iValue(2, 0) = generalizedStresses(7);
      iValue(1, 2) = iValue(2, 1) = generalizedStresses(6);
    } else if (ijob == 4) // moments
    {
      iValue(0, 0) = generalizedStresses(3);
      iValue(1, 1) = generalizedStresses(4);
      iValue(2, 2) = 0.0;
      iValue(0, 1) = iValue(1, 0) = generalizedStresses(5);
      iValue(0, 2) = iValue(2, 0) = 0.0;
      iValue(1, 2) = iValue(2, 1) = 0.0;
    }

    // if requested, rotate the results in the global coordinate system
    if (bGlobal) {
      const Matrix &RG = localCoordinateSystem.Orientation();
      noalias(aux33) = prod(trans(RG), iValue);
      noalias(iValue) = prod(aux33, RG);
    }

  } // Gauss Loop

  return true;
}

// =====================================================================================
//
// Class ShellThickElement3D4N - Serialization
//
// =====================================================================================

void ShellThickElement3D4N::save(Serializer &rSerializer) const {
  KRATOS_SERIALIZE_SAVE_BASE_CLASS(rSerializer, Element);
  rSerializer.save("CTr", mpCoordinateTransformation);
  rSerializer.save("Sec", mSections);
  rSerializer.save("EAS", mEASStorage);
}

void ShellThickElement3D4N::load(Serializer &rSerializer) {
  KRATOS_SERIALIZE_SAVE_BASE_CLASS(rSerializer, Element);
  rSerializer.load("CTr", mpCoordinateTransformation);
  rSerializer.load("Sec", mSections);
  rSerializer.load("EAS", mEASStorage);
}
}<|MERGE_RESOLUTION|>--- conflicted
+++ resolved
@@ -654,11 +654,7 @@
   KRATOS_CATCH("")
 }
 
-<<<<<<< HEAD
-void ShellThickElement3D4N::GetValuesVector(Vector &values, int Step) {
-=======
 void ShellThickElement3D4N::GetValuesVector(Vector &values, int Step) const {
->>>>>>> 17dca6f0
   if (values.size() != 24)
     values.resize(24, false);
 
