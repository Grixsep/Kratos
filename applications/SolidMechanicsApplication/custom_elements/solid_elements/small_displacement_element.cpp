//
//   Project Name:        KratosSolidMechanicsApplication $
//   Created by:          $Author:            JMCarbonell $
//   Last modified by:    $Co-Author:                     $
//   Date:                $Date:                July 2013 $
//   Revision:            $Revision:                  0.0 $
//
//

// System includes

// External includes

// Project includes
#include "includes/define.h"
#include "custom_elements/solid_elements/small_displacement_element.hpp"
#include "includes/constitutive_law.h"

#include "solid_mechanics_application_variables.h"


namespace Kratos
{

//******************************CONSTRUCTOR*******************************************
//************************************************************************************

SmallDisplacementElement::SmallDisplacementElement( )
    :SolidElement( )
{
}

//******************************CONSTRUCTOR*******************************************
//************************************************************************************

SmallDisplacementElement::SmallDisplacementElement( IndexType NewId, GeometryType::Pointer pGeometry )
    :SolidElement( NewId, pGeometry )
{
}


//******************************CONSTRUCTOR*******************************************
//************************************************************************************

SmallDisplacementElement::SmallDisplacementElement( IndexType NewId, GeometryType::Pointer pGeometry, PropertiesType::Pointer pProperties )
    :SolidElement( NewId, pGeometry, pProperties )
{
}


//******************************COPY CONSTRUCTOR**************************************
//************************************************************************************

SmallDisplacementElement::SmallDisplacementElement( SmallDisplacementElement const& rOther)
    :SolidElement(rOther)
{
}


//*******************************ASSIGMENT OPERATOR***********************************
//************************************************************************************

SmallDisplacementElement&  SmallDisplacementElement::operator=(SmallDisplacementElement const& rOther)
{
    SolidElement::operator=(rOther);

    return *this;
}


//*********************************OPERATIONS*****************************************
//************************************************************************************

Element::Pointer SmallDisplacementElement::Create( IndexType NewId, NodesArrayType const& rThisNodes, PropertiesType::Pointer pProperties ) const
{
  return Kratos::make_shared< SmallDisplacementElement >(NewId, GetGeometry().Create(rThisNodes), pProperties);
}


//************************************CLONE*******************************************
//************************************************************************************

Element::Pointer SmallDisplacementElement::Clone( IndexType NewId, NodesArrayType const& rThisNodes ) const
{

    SmallDisplacementElement NewElement(NewId, GetGeometry().Create( rThisNodes ), pGetProperties() );

    NewElement.mThisIntegrationMethod = mThisIntegrationMethod;

    if ( NewElement.mConstitutiveLawVector.size() != mConstitutiveLawVector.size() )
      {
	NewElement.mConstitutiveLawVector.resize(mConstitutiveLawVector.size());

	if( NewElement.mConstitutiveLawVector.size() != NewElement.GetGeometry().IntegrationPointsNumber() )
	  KRATOS_ERROR << " constitutive law not has the correct size small displacement element " << std::endl;
      }


    for(unsigned int i=0; i<mConstitutiveLawVector.size(); i++)
      {
	NewElement.mConstitutiveLawVector[i] = mConstitutiveLawVector[i]->Clone();
      }

    NewElement.SetData(this->GetData());
    NewElement.SetFlags(this->GetFlags());
    
    return Kratos::make_shared< SmallDisplacementElement >(NewElement);
}


//*******************************DESTRUCTOR*******************************************
//************************************************************************************

SmallDisplacementElement::~SmallDisplacementElement()
{
}


//************************************************************************************
//************************************************************************************

void SmallDisplacementElement::SetElementData(ElementDataType& rVariables,
                                              ConstitutiveLaw::Parameters& rValues,
                                              const int & rPointNumber)
{
    KRATOS_TRY

    rValues.SetStrainVector(rVariables.StrainVector);
    rValues.SetStressVector(rVariables.StressVector);
    rValues.SetConstitutiveMatrix(rVariables.ConstitutiveMatrix);
    rValues.SetShapeFunctionsDerivatives(rVariables.DN_DX);
    rValues.SetShapeFunctionsValues(rVariables.N);

    if(rVariables.detJ<0)
      {
	KRATOS_ERROR << " (small displacement) ELEMENT INVERTED |J|<0 : " << rVariables.detJ << std::endl;
      }

    rValues.SetDeterminantF(rVariables.detF);
    rValues.SetDeformationGradientF(rVariables.F);

    KRATOS_CATCH( "" )
}

//************************************************************************************
//************************************************************************************

void SmallDisplacementElement::InitializeElementData (ElementDataType & rVariables, const ProcessInfo& rCurrentProcessInfo)
{
    KRATOS_TRY

    SolidElement::InitializeElementData(rVariables, rCurrentProcessInfo);

    //set variables including all integration points values

    //Calculate Delta Position
    rVariables.DeltaPosition = this->CalculateTotalDeltaPosition(rVariables.DeltaPosition);

    //calculating the reference jacobian from initial cartesian coordinates to parent coordinates for all integration points [dx_n/d£]
    rVariables.J = GetGeometry().Jacobian( rVariables.J, mThisIntegrationMethod, rVariables.DeltaPosition );

    KRATOS_CATCH( "" )
}


//************************************************************************************
//************************************************************************************

void SmallDisplacementElement::CalculateAndAddKuug(MatrixType& rLeftHandSideMatrix,
						   ElementDataType& rVariables,
						   double& rIntegrationWeight)

{
  // small displacement element is linear no geometric stiffness present
}


//*********************************COMPUTE KINEMATICS*********************************
//************************************************************************************


void SmallDisplacementElement::CalculateKinematics(ElementDataType& rVariables, const double& rPointNumber)
{
    KRATOS_TRY

    //Get the parent coodinates derivative [dN/d£]
    const GeometryType::ShapeFunctionsGradientsType& DN_De = rVariables.GetShapeFunctionsGradients();
    //Get the shape functions for the order of the integration method [N]
    const Matrix& Ncontainer = rVariables.GetShapeFunctions();

    //Parent to reference configuration
    rVariables.StressMeasure = ConstitutiveLaw::StressMeasure_Cauchy;

    //Calculating the inverse of the jacobian and the parameters needed [d£/dx_n]
    Matrix InvJ;
    MathUtils<double>::InvertMatrix( rVariables.J[rPointNumber], InvJ, rVariables.detJ);

    //Compute cartesian derivatives  [dN/dx_n]
    noalias( rVariables.DN_DX ) = prod( DN_De[rPointNumber] , InvJ );

    //Displacement Gradient H  [dU/dx_n]
    this->CalculateDisplacementGradient( rVariables.H, rVariables.DN_DX );

    //Set Shape Functions Values for this integration point
    noalias(rVariables.N) = matrix_row<const Matrix>( Ncontainer, rPointNumber);

    //Compute the deformation matrix B
    const GeometryType& rGeometry = GetGeometry();
    ElementUtilities::CalculateLinearDeformationMatrix(rVariables.B,rGeometry,rVariables.DN_DX);

    //Compute infinitessimal strain
    this->CalculateInfinitesimalStrain( rVariables.H, rVariables.StrainVector );


    KRATOS_CATCH( "" )
}


//*************************COMPUTE DISPLACEMENT GRADIENT******************************
//************************************************************************************

void SmallDisplacementElement::CalculateDisplacementGradient(Matrix& rH, const Matrix& rDN_DX)
{
    KRATOS_TRY

    const SizeType number_of_nodes = GetGeometry().PointsNumber();
    const SizeType dimension        = GetGeometry().WorkingSpaceDimension();

    noalias(rH) = ZeroMatrix(dimension, dimension);

    if( dimension == 2 )
    {

        for ( SizeType i = 0; i < number_of_nodes; i++ )
        {

            array_1d<double, 3 > & Displacement  = GetGeometry()[i].FastGetSolutionStepValue(DISPLACEMENT);

            rH ( 0 , 0 ) += Displacement[0]*rDN_DX ( i , 0 );
            rH ( 0 , 1 ) += Displacement[0]*rDN_DX ( i , 1 );
            rH ( 1 , 0 ) += Displacement[1]*rDN_DX ( i , 0 );
            rH ( 1 , 1 ) += Displacement[1]*rDN_DX ( i , 1 );
        }
    }
    else if( dimension == 3 )
    {

        for ( SizeType i = 0; i < number_of_nodes; i++ )
        {

            array_1d<double, 3 > & Displacement  = GetGeometry()[i].FastGetSolutionStepValue(DISPLACEMENT);

            rH ( 0 , 0 ) += Displacement[0]*rDN_DX ( i , 0 );
            rH ( 0 , 1 ) += Displacement[0]*rDN_DX ( i , 1 );
            rH ( 0 , 2 ) += Displacement[0]*rDN_DX ( i , 2 );
            rH ( 1 , 0 ) += Displacement[1]*rDN_DX ( i , 0 );
            rH ( 1 , 1 ) += Displacement[1]*rDN_DX ( i , 1 );
            rH ( 1 , 2 ) += Displacement[1]*rDN_DX ( i , 2 );
            rH ( 2 , 0 ) += Displacement[2]*rDN_DX ( i , 0 );
            rH ( 2 , 1 ) += Displacement[2]*rDN_DX ( i , 1 );
            rH ( 2 , 2 ) += Displacement[2]*rDN_DX ( i , 2 );
        }
    }
    else
    {
        KRATOS_ERROR << " something is wrong with the dimension displacement gradient " << std::endl;
    }

    KRATOS_CATCH( "" )
}


//************************************************************************************
//************************************************************************************

void SmallDisplacementElement::CalculateInfinitesimalStrain(const Matrix& rH, Vector& rStrainVector )
{
    KRATOS_TRY

    const SizeType dimension  = GetGeometry().WorkingSpaceDimension();

    if( dimension == 2 )
    {

        //Infinitesimal Strain Calculation
        if ( rStrainVector.size() != 3 ) rStrainVector.resize( 3, false );

        rStrainVector[0] = rH( 0, 0 );

        rStrainVector[1] = rH( 1, 1 );

        rStrainVector[2] = (rH( 0, 1 ) + rH( 1, 0 )); // xy

    }
    else if( dimension == 3 )
    {

        //Infinitesimal Strain Calculation
        if ( rStrainVector.size() != 6 ) rStrainVector.resize( 6, false );

        rStrainVector[0] = rH( 0, 0 );

        rStrainVector[1] = rH( 1, 1 );

        rStrainVector[2] = rH( 2, 2 );

        rStrainVector[3] = ( rH( 0, 1 ) + rH( 1, 0 ) ); // xy

        rStrainVector[4] = ( rH( 1, 2 ) + rH( 2, 1 ) ); // yz

        rStrainVector[5] = ( rH( 0, 2 ) + rH( 2, 0 ) ); // xz

    }
    else
    {

        KRATOS_ERROR << " something is wrong with the dimension infinitesimal strain " << std::endl;

    }

    KRATOS_CATCH( "" )

}


//************************************************************************************
//************************************************************************************
<<<<<<< HEAD
void SmallDisplacementElement::CalculateDeformationMatrix(Matrix& rB, const Matrix& rDN_DX)
{
    KRATOS_TRY

    const SizeType number_of_nodes  = GetGeometry().PointsNumber();
    const SizeType dimension        = GetGeometry().WorkingSpaceDimension();
    unsigned int voigt_size            = dimension * (dimension +1) * 0.5;

    if ( rB.size1() != voigt_size || rB.size2() != dimension*number_of_nodes )
      rB.resize(voigt_size, dimension*number_of_nodes, false );

    if( dimension == 2 )
    {
        unsigned int index = 0;
        for ( SizeType i = 0; i < number_of_nodes; i++ )
        {
            index = 2 * i;

            rB( 0, index + 0 ) = rDN_DX( i, 0 );
            rB( 0, index + 1 ) = 0.0;
            rB( 1, index + 0 ) = 0.0;
            rB( 1, index + 1 ) = rDN_DX( i, 1 );
            rB( 2, index + 0 ) = rDN_DX( i, 1 );
            rB( 2, index + 1 ) = rDN_DX( i, 0 );

        }

    }
    else if( dimension == 3 )
    {
      unsigned int index = 0;
      for ( SizeType i = 0; i < number_of_nodes; i++ )
        {
	  index = 3 * i;

	  rB( 0, index + 0 ) = rDN_DX( i, 0 );
	  rB( 1, index + 1 ) = rDN_DX( i, 1 );
	  rB( 2, index + 2 ) = rDN_DX( i, 2 );

	  rB( 3, index + 0 ) = rDN_DX( i, 1 );
	  rB( 3, index + 1 ) = rDN_DX( i, 0 );

	  rB( 4, index + 1 ) = rDN_DX( i, 2 );
	  rB( 4, index + 2 ) = rDN_DX( i, 1 );

	  rB( 5, index + 0 ) = rDN_DX( i, 2 );
	  rB( 5, index + 2 ) = rDN_DX( i, 0 );

        }

    }
    else
    {
        KRATOS_ERROR << " something is wrong with the dimension strain matrix " << std::endl;

    }

    KRATOS_CATCH( "" )
}


//************************************************************************************
//************************************************************************************
=======
>>>>>>> 593183e2

void SmallDisplacementElement::CalculateOnIntegrationPoints( const Variable<double>& rVariable, std::vector<double>& rOutput, const ProcessInfo& rCurrentProcessInfo )
{
    KRATOS_TRY

    SolidElement::CalculateOnIntegrationPoints(rVariable, rOutput, rCurrentProcessInfo);

    KRATOS_CATCH( "" )
}

//************************************************************************************
//************************************************************************************

void SmallDisplacementElement::CalculateOnIntegrationPoints( const Variable<Vector>& rVariable, std::vector<Vector>& rOutput, const ProcessInfo& rCurrentProcessInfo )
{

    KRATOS_TRY

    const unsigned int& integration_points_number = GetGeometry().IntegrationPointsNumber( mThisIntegrationMethod );

    if( rOutput.size() != integration_points_number )
      rOutput.resize( integration_points_number );

    if( rVariable == GREEN_LAGRANGE_STRAIN_VECTOR  || rVariable == ALMANSI_STRAIN_VECTOR )
    {
        //create and initialize element variables:
        ElementDataType Variables;
        this->InitializeElementData(Variables,rCurrentProcessInfo);

        //reading integration points
        for ( unsigned int PointNumber = 0; PointNumber < mConstitutiveLawVector.size(); PointNumber++ )
        {
            //compute element kinematics B, F, DN_DX ...
            this->CalculateKinematics(Variables,PointNumber);

            if ( rOutput[PointNumber].size() != Variables.StrainVector.size() )
                rOutput[PointNumber].resize( Variables.StrainVector.size(), false );

            rOutput[PointNumber] = Variables.StrainVector;

        }

    }
    else
    {
      SolidElement::CalculateOnIntegrationPoints(rVariable, rOutput, rCurrentProcessInfo);
    }

    KRATOS_CATCH( "" )
}

//************************************************************************************
//************************************************************************************

void SmallDisplacementElement::CalculateOnIntegrationPoints( const Variable<Matrix >& rVariable, std::vector< Matrix >& rOutput, const ProcessInfo& rCurrentProcessInfo )
{
    KRATOS_TRY

    SolidElement::CalculateOnIntegrationPoints(rVariable, rOutput, rCurrentProcessInfo);

    KRATOS_CATCH( "" )
}

//************************************************************************************
//************************************************************************************

int SmallDisplacementElement::Check( const ProcessInfo& rCurrentProcessInfo )
{
    KRATOS_TRY

    // Perform base element checks
    int ErrorCode = 0;
    ErrorCode = SolidElement::Check(rCurrentProcessInfo);

    // Check that the element nodes contain all required SolutionStepData and Degrees of freedom
    for(SizeType i=0; i<this->GetGeometry().size(); ++i)
      {
	// Nodal data
	Node<3> &rNode = this->GetGeometry()[i];
	KRATOS_CHECK_VARIABLE_IN_NODAL_DATA(DISPLACEMENT,rNode);
	//KRATOS_CHECK_VARIABLE_IN_NODAL_DATA(VOLUME_ACCELERATION,rNode);

	// Nodal dofs
	KRATOS_CHECK_DOF_IN_NODE(DISPLACEMENT_X,rNode);
	KRATOS_CHECK_DOF_IN_NODE(DISPLACEMENT_Y,rNode);
	if( rCurrentProcessInfo[SPACE_DIMENSION] == 3)
	  KRATOS_CHECK_DOF_IN_NODE(DISPLACEMENT_Z,rNode);
      }

    // Check compatibility with the constitutive law
    ConstitutiveLaw::Features LawFeatures;
    this->GetProperties().GetValue( CONSTITUTIVE_LAW )->GetLawFeatures(LawFeatures);

    bool correct_strain_measure = false;
    for(unsigned int i=0; i<LawFeatures.mStrainMeasures.size(); i++)
    {
      if(LawFeatures.mStrainMeasures[i] == ConstitutiveLaw::StrainMeasure_Infinitesimal)
	correct_strain_measure = true;
    }

    if( correct_strain_measure == false )
      KRATOS_ERROR <<  "constitutive law is not compatible with the small displacements element type" << std::endl;

    // Check that the constitutive law has the correct dimension 
    const SizeType dimension  = GetGeometry().WorkingSpaceDimension();
    if( dimension == 2 )
    {
      if( LawFeatures.mOptions.IsNot(ConstitutiveLaw::PLANE_STRAIN_LAW) && LawFeatures.mOptions.IsNot(ConstitutiveLaw::PLANE_STRESS_LAW) && LawFeatures.mOptions.IsNot(ConstitutiveLaw::AXISYMMETRIC_LAW) )
	KRATOS_ERROR <<  "wrong constitutive law used. This is a 2D element. Expected plane state or axisymmetric :: element id = " << this->Id() << std::endl;
    }


    return ErrorCode;

    KRATOS_CATCH( "" );
}


void SmallDisplacementElement::save( Serializer& rSerializer ) const
{
    KRATOS_SERIALIZE_SAVE_BASE_CLASS( rSerializer, SolidElement )
}

void SmallDisplacementElement::load( Serializer& rSerializer )
{
    KRATOS_SERIALIZE_LOAD_BASE_CLASS( rSerializer, SolidElement )
}


} // Namespace Kratos<|MERGE_RESOLUTION|>--- conflicted
+++ resolved
@@ -325,72 +325,6 @@
 
 //************************************************************************************
 //************************************************************************************
-<<<<<<< HEAD
-void SmallDisplacementElement::CalculateDeformationMatrix(Matrix& rB, const Matrix& rDN_DX)
-{
-    KRATOS_TRY
-
-    const SizeType number_of_nodes  = GetGeometry().PointsNumber();
-    const SizeType dimension        = GetGeometry().WorkingSpaceDimension();
-    unsigned int voigt_size            = dimension * (dimension +1) * 0.5;
-
-    if ( rB.size1() != voigt_size || rB.size2() != dimension*number_of_nodes )
-      rB.resize(voigt_size, dimension*number_of_nodes, false );
-
-    if( dimension == 2 )
-    {
-        unsigned int index = 0;
-        for ( SizeType i = 0; i < number_of_nodes; i++ )
-        {
-            index = 2 * i;
-
-            rB( 0, index + 0 ) = rDN_DX( i, 0 );
-            rB( 0, index + 1 ) = 0.0;
-            rB( 1, index + 0 ) = 0.0;
-            rB( 1, index + 1 ) = rDN_DX( i, 1 );
-            rB( 2, index + 0 ) = rDN_DX( i, 1 );
-            rB( 2, index + 1 ) = rDN_DX( i, 0 );
-
-        }
-
-    }
-    else if( dimension == 3 )
-    {
-      unsigned int index = 0;
-      for ( SizeType i = 0; i < number_of_nodes; i++ )
-        {
-	  index = 3 * i;
-
-	  rB( 0, index + 0 ) = rDN_DX( i, 0 );
-	  rB( 1, index + 1 ) = rDN_DX( i, 1 );
-	  rB( 2, index + 2 ) = rDN_DX( i, 2 );
-
-	  rB( 3, index + 0 ) = rDN_DX( i, 1 );
-	  rB( 3, index + 1 ) = rDN_DX( i, 0 );
-
-	  rB( 4, index + 1 ) = rDN_DX( i, 2 );
-	  rB( 4, index + 2 ) = rDN_DX( i, 1 );
-
-	  rB( 5, index + 0 ) = rDN_DX( i, 2 );
-	  rB( 5, index + 2 ) = rDN_DX( i, 0 );
-
-        }
-
-    }
-    else
-    {
-        KRATOS_ERROR << " something is wrong with the dimension strain matrix " << std::endl;
-
-    }
-
-    KRATOS_CATCH( "" )
-}
-
-
-//************************************************************************************
-//************************************************************************************
-=======
->>>>>>> 593183e2
 
 void SmallDisplacementElement::CalculateOnIntegrationPoints( const Variable<double>& rVariable, std::vector<double>& rOutput, const ProcessInfo& rCurrentProcessInfo )
 {
