--- conflicted
+++ resolved
@@ -204,38 +204,23 @@
     /**
      * Initialize Element General Variables
      */
-<<<<<<< HEAD
-    virtual void InitializeElementData(ElementDataType& rVariables, 
-					    const ProcessInfo& rCurrentProcessInfo) override;
-=======
     void InitializeElementData(ElementDataType& rVariables, 
                                const ProcessInfo& rCurrentProcessInfo) override;
->>>>>>> 593183e2
 
 
 
     /**
      * Finalize Element Internal Variables
      */
-<<<<<<< HEAD
-    virtual void FinalizeStepVariables(ElementDataType & rVariables, 
-				       const double& rPointNumber ) override;
-=======
     void FinalizeStepVariables(ElementDataType & rVariables, 
                                const double& rPointNumber ) override;
->>>>>>> 593183e2
 
 
     /**
      * Calculate Element Kinematics
      */
-<<<<<<< HEAD
-    virtual void CalculateKinematics(ElementDataType& rVariables,
-                                     const double& rPointNumber) override;
-=======
     void CalculateKinematics(ElementDataType& rVariables,
                              const double& rPointNumber) override;
->>>>>>> 593183e2
 
 
     /**
@@ -253,11 +238,7 @@
     /**
      * Calculation of the Volume Change of the Element
      */
-<<<<<<< HEAD
-    virtual double& CalculateVolumeChange(double& rVolumeChange, ElementDataType& rVariables) override;
-=======
     double& CalculateVolumeChange(double& rVolumeChange, ElementDataType& rVariables) override;
->>>>>>> 593183e2
 
     ///@}
     ///@name Protected  Access
