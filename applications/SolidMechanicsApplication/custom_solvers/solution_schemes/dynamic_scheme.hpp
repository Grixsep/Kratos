//
//   Project Name:        KratosSolidMechanicsApplication $
//   Created by:          $Author:            JMCarbonell $
//   Last modified by:    $Co-Author:                     $
//   Date:                $Date:            November 2017 $
//   Revision:            $Revision:                  0.0 $
//
//

#if !defined(KRATOS_DYNAMIC_SCHEME_H_INCLUDED)
#define  KRATOS_DYNAMIC_SCHEME_H_INCLUDED

// System includes

// External includes

// Project includes
#include "custom_solvers/solution_schemes/static_scheme.hpp"

namespace Kratos
{
  ///@name Kratos Globals
  ///@{
  ///@}
  ///@name Type Definitions
  ///@{
  ///@}
  ///@name  Enum's
  ///@{
  ///@}
  ///@name  Functions
  ///@{
  ///@}
  ///@name Kratos Classes
  ///@{

  /** @brief Dynamic integration scheme
   */
  template<class TSparseSpace,  class TDenseSpace >
  class DynamicScheme: public StaticScheme<TSparseSpace,TDenseSpace>
  {
  protected:

    struct  GeneralMatrices
    {
      std::vector< Matrix > M;     // First derivative matrix  (usually mass matrix)
      std::vector< Matrix > D;     // Second derivative matrix (usually damping matrix)
    };

    struct GeneralVectors
    {
      std::vector< Vector > v;    // Velocity
      std::vector< Vector > a;    // Acceleration
      std::vector< Vector > c;    // Composed Variable
    };


  public:

    ///@name Type Definitions
    ///@{
    KRATOS_CLASS_POINTER_DEFINITION( DynamicScheme );

    typedef SolutionScheme<TSparseSpace,TDenseSpace>                             BaseType;
    typedef typename BaseType::SolutionSchemePointerType                  BasePointerType;
    typedef typename BaseType::LocalFlagType                                LocalFlagType;

    typedef StaticScheme<TSparseSpace,TDenseSpace>                           DerivedType;

    typedef typename BaseType::NodeType                                          NodeType;
    typedef typename BaseType::DofsArrayType                                DofsArrayType;
    typedef typename BaseType::SystemMatrixType                          SystemMatrixType;
    typedef typename BaseType::SystemVectorType                          SystemVectorType;
    typedef typename BaseType::LocalSystemVectorType                LocalSystemVectorType;
    typedef typename BaseType::LocalSystemMatrixType                LocalSystemMatrixType;

    typedef typename BaseType::NodesContainerType                      NodesContainerType;
    typedef typename BaseType::ElementsContainerType                ElementsContainerType;
    typedef typename BaseType::ConditionsContainerType            ConditionsContainerType;

    typedef typename BaseType::IntegrationMethodsVectorType  IntegrationMethodsVectorType;
    typedef typename BaseType::IntegrationMethodsScalarType  IntegrationMethodsScalarType;

    ///@}
    ///@name Life Cycle
    ///@{

    /// Constructor.
    DynamicScheme(IntegrationMethodsVectorType& rTimeVectorIntegrationMethods, Flags& rOptions)
        :DerivedType(rTimeVectorIntegrationMethods, rOptions)
    {
    }

    /// Constructor.
    DynamicScheme(IntegrationMethodsVectorType& rTimeVectorIntegrationMethods)
        :DerivedType(rTimeVectorIntegrationMethods)
    {
    }

    /// Constructor.
    DynamicScheme(IntegrationMethodsScalarType& rTimeScalarIntegrationMethods, Flags& rOptions)
        :DerivedType(rTimeScalarIntegrationMethods, rOptions)
    {
    }

    /// Constructor.
    DynamicScheme(IntegrationMethodsScalarType& rTimeScalarIntegrationMethods)
        :DerivedType(rTimeScalarIntegrationMethods)
    {
    }

    
    /// Constructor.
    DynamicScheme(IntegrationMethodsVectorType& rTimeVectorIntegrationMethods,
                  IntegrationMethodsScalarType& rTimeScalarIntegrationMethods,
                  Flags& rOptions)
        :DerivedType(rTimeVectorIntegrationMethods, rTimeScalarIntegrationMethods, rOptions)
    {
    }

    /// Constructor.
    DynamicScheme(IntegrationMethodsVectorType& rTimeVectorIntegrationMethods,
                  IntegrationMethodsScalarType& rTimeScalarIntegrationMethods)
        :DerivedType(rTimeVectorIntegrationMethods, rTimeScalarIntegrationMethods)
    {
    }

    /// Constructor.
    DynamicScheme(Flags& rOptions)
      :DerivedType(rOptions)
    {
    }

    /// Copy Constructor.
    DynamicScheme(DynamicScheme& rOther)
      :DerivedType(rOther)
      ,mMatrix(rOther.mMatrix)
      ,mVector(rOther.mVector)
    {
    }

    /// Clone.
    BasePointerType Clone() override
    {
      return BasePointerType( new DynamicScheme(*this) );
    }

    /// Destructor.
    ~DynamicScheme() override {}

    ///@}
    ///@name Operators
    ///@{

    ///@}
    ///@name Operations
    ///@{

    /**
    this is the place to initialize the Scheme.
    This is intended to be called just once when the strategy is initialized
     */
    virtual void Initialize(ModelPart& rModelPart) override
    {
        KRATOS_TRY

	DerivedType::Initialize(rModelPart);

	// Allocate auxiliary memory
	const unsigned int NumThreads = OpenMPUtils::GetNumThreads();

	mMatrix.M.resize(NumThreads);
	mMatrix.D.resize(NumThreads);

	mVector.v.resize(NumThreads);
	mVector.a.resize(NumThreads);

        double parameter = 0.0;
        if(this->mTimeVectorIntegrationMethods.size() != 0)
          parameter = this->mTimeVectorIntegrationMethods.front()->GetSecondDerivativeKineticFactor(parameter);
        else if(this->mTimeScalarIntegrationMethods.size() != 0)
          parameter = this->mTimeScalarIntegrationMethods.front()->GetSecondDerivativeKineticFactor(parameter);

        if( parameter != 0 )
          mVector.c.resize(NumThreads);

	KRATOS_CATCH("")
    }


    /**
     * This function is designed to be called in the builder and solver to introduce
     * @param pCurrentElement: The element to compute
     * @param rLHS_Contribution: The LHS matrix contribution
     * @param rRHS_Contribution: The RHS vector contribution
     * @param EquationId: The ID's of the element degrees of freedom
     * @param rCurrentProcessInfo: The current process info instance
     */

    void CalculateSystemContributions(Element::Pointer pCurrentElement,
				      LocalSystemMatrixType& rLHS_Contribution,
				      LocalSystemVectorType& rRHS_Contribution,
				      Element::EquationIdVectorType& EquationId,
				      ProcessInfo& rCurrentProcessInfo) override
    {
      KRATOS_TRY;

      int thread = OpenMPUtils::ThisThread();

      (pCurrentElement) -> CalculateLocalSystem(rLHS_Contribution,rRHS_Contribution, rCurrentProcessInfo);

      (pCurrentElement) -> EquationIdVector(EquationId, rCurrentProcessInfo);

      if ( rCurrentProcessInfo[COMPUTE_DYNAMIC_TANGENT] == true ){

        (pCurrentElement) -> CalculateSecondDerivativesContributions(this->mMatrix.M[thread],this->mVector.a[thread],rCurrentProcessInfo);

        (pCurrentElement) -> CalculateFirstDerivativesContributions(this->mMatrix.D[thread],this->mVector.v[thread],rCurrentProcessInfo);

        AddDynamicTangentsToLHS(rLHS_Contribution,this->mMatrix.D[thread],this->mMatrix.M[thread],rCurrentProcessInfo);

        AddDynamicForcesToRHS(rRHS_Contribution,this->mVector.v[thread],this->mVector.a[thread],rCurrentProcessInfo);

      }
      else{

        (pCurrentElement) -> CalculateMassMatrix(mMatrix.M[thread], rCurrentProcessInfo);

        (pCurrentElement) -> CalculateDampingMatrix(mMatrix.D[thread], rCurrentProcessInfo);

        AddDynamicsToLHS (rLHS_Contribution, mMatrix.D[thread], mMatrix.M[thread], rCurrentProcessInfo);

        AddDynamicsToRHS (pCurrentElement, rRHS_Contribution, mMatrix.D[thread], mMatrix.M[thread], rCurrentProcessInfo);

      }

      KRATOS_CATCH("")
    }

    /**
     * This function is designed to calculate just the RHS contribution
     * @param pCurrentElement: The element to compute
     * @param rRHS_Contribution: The RHS vector contribution
     * @param EquationId: The ID's of the element degrees of freedom
     * @param rCurrentProcessInfo: The current process info instance
     */

    void Calculate_RHS_Contribution(Element::Pointer pCurrentElement,
				    LocalSystemVectorType& rRHS_Contribution,
				    Element::EquationIdVectorType& EquationId,
				    ProcessInfo& rCurrentProcessInfo) override
    {

      KRATOS_TRY;

      int thread = OpenMPUtils::ThisThread();

      // Basic operations for the element considered
      (pCurrentElement) -> CalculateRightHandSide(rRHS_Contribution, rCurrentProcessInfo);

      (pCurrentElement) -> EquationIdVector(EquationId, rCurrentProcessInfo);

      if ( rCurrentProcessInfo[COMPUTE_DYNAMIC_TANGENT] == true ){

        (pCurrentElement) -> CalculateSecondDerivativesRHS(this->mVector.a[thread],rCurrentProcessInfo);

        (pCurrentElement) -> CalculateFirstDerivativesRHS(this->mVector.v[thread],rCurrentProcessInfo);

        AddDynamicForcesToRHS(rRHS_Contribution,this->mVector.v[thread],this->mVector.a[thread],rCurrentProcessInfo);

      }
      else{

        (pCurrentElement) -> CalculateMassMatrix(mMatrix.M[thread], rCurrentProcessInfo);

        (pCurrentElement) -> CalculateDampingMatrix(mMatrix.D[thread], rCurrentProcessInfo);

        AddDynamicsToRHS (pCurrentElement, rRHS_Contribution, mMatrix.D[thread], mMatrix.M[thread], rCurrentProcessInfo);
      }

      KRATOS_CATCH("")
    }

    /**
     * Functions totally analogous to the precedent but applied to the "condition" objects
     * @param pCurrentCondition: The condition to compute
     * @param rLHS_Contribution: The LHS matrix contribution
     * @param rRHS_Contribution: The RHS vector contribution
     * @param EquationId: The ID's of the element degrees of freedom
     * @param rCurrentProcessInfo: The current process info instance
     */

    void Condition_CalculateSystemContributions(Condition::Pointer pCurrentCondition,
						LocalSystemMatrixType& rLHS_Contribution,
						LocalSystemVectorType& rRHS_Contribution,
						Element::EquationIdVectorType& EquationId,
						ProcessInfo& rCurrentProcessInfo) override
    {
      KRATOS_TRY;

      int thread = OpenMPUtils::ThisThread();

      // Basic operations for the condition considered
      (pCurrentCondition) -> CalculateLocalSystem(rLHS_Contribution,rRHS_Contribution, rCurrentProcessInfo);

      (pCurrentCondition) -> EquationIdVector(EquationId, rCurrentProcessInfo);

      if ( rCurrentProcessInfo[COMPUTE_DYNAMIC_TANGENT] == true ){

        (pCurrentCondition) -> CalculateSecondDerivativesContributions(this->mMatrix.M[thread],this->mVector.a[thread],rCurrentProcessInfo);

        (pCurrentCondition) -> CalculateFirstDerivativesContributions(this->mMatrix.D[thread],this->mVector.v[thread],rCurrentProcessInfo);

        AddDynamicTangentsToLHS(rLHS_Contribution,this->mMatrix.D[thread],this->mMatrix.M[thread],rCurrentProcessInfo);

        AddDynamicForcesToRHS(rRHS_Contribution,this->mVector.v[thread],this->mVector.a[thread],rCurrentProcessInfo);

      }
      else{
<<<<<<< HEAD
        
=======

>>>>>>> 593183e2
        (pCurrentCondition) -> CalculateMassMatrix(mMatrix.M[thread], rCurrentProcessInfo);

        (pCurrentCondition) -> CalculateDampingMatrix(mMatrix.D[thread], rCurrentProcessInfo);

        AddDynamicsToLHS  (rLHS_Contribution, mMatrix.D[thread], mMatrix.M[thread], rCurrentProcessInfo);

        AddDynamicsToRHS  (pCurrentCondition, rRHS_Contribution, mMatrix.D[thread], mMatrix.M[thread], rCurrentProcessInfo);
      }

      KRATOS_CATCH("")
    }

    /**
     * Functions that calculates the RHS of a "condition" object
     * @param pCurrentCondition: The condition to compute
     * @param rRHS_Contribution: The RHS vector contribution
     * @param EquationId: The ID's of the condition degrees of freedom
     * @param rCurrentProcessInfo: The current process info instance
     */

    void Condition_Calculate_RHS_Contribution(Condition::Pointer pCurrentCondition,
					      LocalSystemVectorType& rRHS_Contribution,
					      Element::EquationIdVectorType& EquationId,
					      ProcessInfo& rCurrentProcessInfo) override
    {
      KRATOS_TRY;

      int thread = OpenMPUtils::ThisThread();

      // Basic operations for the condition considered
      (pCurrentCondition) -> CalculateRightHandSide(rRHS_Contribution, rCurrentProcessInfo);

      (pCurrentCondition) -> EquationIdVector(EquationId, rCurrentProcessInfo);

      if ( rCurrentProcessInfo[COMPUTE_DYNAMIC_TANGENT] == true ){

        (pCurrentCondition) -> CalculateSecondDerivativesRHS(this->mVector.a[thread],rCurrentProcessInfo);

        (pCurrentCondition) -> CalculateFirstDerivativesRHS(this->mVector.v[thread],rCurrentProcessInfo);

        AddDynamicForcesToRHS(rRHS_Contribution,this->mVector.v[thread],this->mVector.a[thread],rCurrentProcessInfo);

      }
      else{

        (pCurrentCondition) -> CalculateMassMatrix(mMatrix.M[thread], rCurrentProcessInfo);

        (pCurrentCondition) -> CalculateDampingMatrix(mMatrix.D[thread], rCurrentProcessInfo);

        AddDynamicsToRHS  (pCurrentCondition, rRHS_Contribution, mMatrix.D[thread], mMatrix.M[thread], rCurrentProcessInfo);
      }

      KRATOS_CATCH("")
    }


    /**
     * This function is designed to be called once to perform all the checks needed
     * on the input provided. Checks can be "expensive" as the function is designed
     * to catch user's errors.
     * @param rModelPart: The model of the problem to solve
     * @return Zero means  all ok
     */

    virtual int Check(ModelPart& rModelPart) override
    {
      KRATOS_TRY;

      // Perform base base checks
      int ErrorCode = 0;
      ErrorCode  = DerivedType::Check(rModelPart);

      if( !rModelPart.GetProcessInfo().Has(COMPUTE_DYNAMIC_TANGENT) )
        KRATOS_ERROR << "COMPUTE_DYNAMIC_TANGENT must be set to use a Dynamic Scheme" << std::endl;


      return ErrorCode;

      KRATOS_CATCH("")
    }

    ///@}
    ///@name Access
    ///@{

    ///@}
    ///@name Inquiry
    ///@{

    ///@}
    ///@name Input and output
    ///@{

    /// Turn back information as a string.
    virtual std::string Info() const override
    {
        std::stringstream buffer;
        buffer << "DynamicScheme";
        return buffer.str();
    }

    /// Print information about this object.
    virtual void PrintInfo(std::ostream& rOStream) const override
    {
        rOStream << "DynamicScheme";
    }

    /// Print object's data.
    virtual void PrintData(std::ostream& rOStream) const override
    {
      rOStream << "DynamicScheme Data";
    }

    ///@}
    ///@name Friends
    ///@{

    ///@}

  protected:

    ///@name Protected static Member Variables
    ///@{

    ///@}
    ///@name Protected member Variables
    ///@{

    GeneralMatrices     mMatrix;

    GeneralVectors      mVector;

    ///@}
    ///@name Protected Operators
    ///@{

    ///@}
    ///@name Protected Operations
    ///@{


    /**
     * It adds the dynamic LHS contribution of the elements: M*c0 + D*c1 + K
     * @param rLHS_Contribution: The dynamic contribution for the LHS
     * @param rD: The damping matrix
     * @param rM: The mass matrix
     * @param rCurrentProcessInfo: The current process info instance
     */

    virtual void AddDynamicsToLHS(LocalSystemMatrixType& rLHS_Contribution,
				  LocalSystemMatrixType& rD,
				  LocalSystemMatrixType& rM,
				  ProcessInfo& rCurrentProcessInfo)
    {

      double parameter = 0;
      // Adding mass contribution to the dynamic stiffness
      if (rM.size1() != 0) // if M matrix declared
        {
          if(this->mTimeVectorIntegrationMethods.size() != 0)
            parameter = this->mTimeVectorIntegrationMethods.front()->GetSecondDerivativeInertialFactor(parameter);
          else if(this->mTimeScalarIntegrationMethods.size() != 0)
            parameter = this->mTimeScalarIntegrationMethods.front()->GetSecondDerivativeInertialFactor(parameter);

	  noalias(rLHS_Contribution) += rM * parameter;
        }

      // Adding  damping contribution
      if (rD.size1() != 0) // if D matrix declared
        {
          parameter = 0;
          if(this->mTimeVectorIntegrationMethods.size() != 0)
            parameter = this->mTimeVectorIntegrationMethods.front()->GetFirstDerivativeInertialFactor(parameter);
          else if(this->mTimeScalarIntegrationMethods.size() != 0)
            parameter = this->mTimeScalarIntegrationMethods.front()->GetFirstDerivativeInertialFactor(parameter);

	  noalias(rLHS_Contribution) += rD * parameter;
        }
    }


    /**
     * It adds the dynamic LHS contribution of the elements: M + D + K
     * @param rLHS_Contribution: The dynamic contribution for the LHS
     * @param rD: The damping matrix
     * @param rM: The mass matrix
     * @param rCurrentProcessInfo: The current process info instance
     */

    virtual void AddDynamicTangentsToLHS(LocalSystemMatrixType& rLHS_Contribution,
                                         LocalSystemMatrixType& rD,
                                         LocalSystemMatrixType& rM,
                                         ProcessInfo& rCurrentProcessInfo)
    {

      // Adding mass contribution to the dynamic stiffness
      if (rM.size1() != 0) // if M matrix declared
        {
	  noalias(rLHS_Contribution) += rM ;
        }

      // Adding  damping contribution
      if (rD.size1() != 0) // if D matrix declared
        {
	  noalias(rLHS_Contribution) += rD;
        }
    }

    /**
     * It adds the dynamic RHS contribution of the elements: b - M*a - D*v
     * @param pCurrentElement: The element to compute
     * @param rRHS_Contribution: The dynamic contribution for the RHS
     * @param rD: The damping matrix
     * @param rM: The mass matrix
     * @param rCurrentProcessInfo: The current process info instance
     */

    virtual void AddDynamicsToRHS(Element::Pointer pCurrentElement,
				  LocalSystemVectorType& rRHS_Contribution,
				  LocalSystemMatrixType& rD,
				  LocalSystemMatrixType& rM,
				  ProcessInfo& rCurrentProcessInfo)
    {
      int thread = OpenMPUtils::ThisThread();

      // Adding inertia contribution
      if (rM.size1() != 0)
        {
	  pCurrentElement->GetSecondDerivativesVector(mVector.a[thread], 0);

          double parameter = 0.0;
          if(this->mTimeVectorIntegrationMethods.size() != 0)
            parameter = this->mTimeVectorIntegrationMethods.front()->GetSecondDerivativeKineticFactor(parameter);
          else if(this->mTimeScalarIntegrationMethods.size() != 0)
            parameter = this->mTimeScalarIntegrationMethods.front()->GetSecondDerivativeKineticFactor(parameter);

          if( parameter != 0 ){

            (mVector.a[thread]) *= (1.00 - parameter);

            pCurrentElement->GetSecondDerivativesVector(mVector.c[thread], 1);

            noalias(mVector.a[thread]) += parameter * mVector.c[thread];

          }

	  noalias(rRHS_Contribution) -= prod(rM, mVector.a[thread]);
        }

      // Adding damping contribution
      if (rD.size1() != 0)
        {
	  pCurrentElement->GetFirstDerivativesVector(mVector.v[thread], 0);

	  noalias(rRHS_Contribution) -= prod(rD, mVector.v[thread]);
        }
    }

    /**
     * It adds the dynamic RHS contribution of the condition: b - M*a - D*v
     * @param pCurrentCondition: The condition to compute
     * @param rRHS_Contribution: The dynamic contribution for the RHS
     * @param rD: The damping matrix
     * @param rM: The mass matrix
     * @param rCurrentProcessInfo: The current process info instance
     */

    virtual void AddDynamicsToRHS(Condition::Pointer pCurrentCondition,
				  LocalSystemVectorType& rRHS_Contribution,
				  LocalSystemMatrixType& rD,
				  LocalSystemMatrixType& rM,
				  ProcessInfo& rCurrentProcessInfo)
    {
      int thread = OpenMPUtils::ThisThread();

      // Adding inertia contribution
      if (rM.size1() != 0)
        {
	  pCurrentCondition->GetSecondDerivativesVector(mVector.a[thread], 0);

          double parameter = 0.0;
          if(this->mTimeVectorIntegrationMethods.size() != 0)
            parameter = this->mTimeVectorIntegrationMethods.front()->GetSecondDerivativeKineticFactor(parameter);
          else if(this->mTimeScalarIntegrationMethods.size() != 0)
            parameter = this->mTimeScalarIntegrationMethods.front()->GetSecondDerivativeKineticFactor(parameter);

          if( parameter != 0 ){

            (mVector.a[thread]) *= (1.00 - parameter);

            pCurrentCondition->GetSecondDerivativesVector(mVector.c[thread], 1);

            noalias(mVector.a[thread]) += parameter * mVector.c[thread];

          }

	  noalias(rRHS_Contribution) -= prod(rM, mVector.a[thread]);
        }

      // Adding damping contribution
      if (rD.size1() != 0)
        {
	  pCurrentCondition->GetFirstDerivativesVector(mVector.v[thread], 0);

	  noalias(rRHS_Contribution) -= prod(rD, mVector.v[thread]);
        }

    }


    /**
     * It adds the dynamic RHS contribution of the elements: b - M*a - D*v
     * @param pCurrentElement: The element to compute
     * @param rRHS_Contribution: The dynamic contribution for the RHS
     * @param rfv: The damping component vector
     * @param rfa: The mass component vector
     * @param rCurrentProcessInfo: The current process info instance
     */
    void AddDynamicForcesToRHS(LocalSystemVectorType& rRHS_Contribution,
			       LocalSystemVectorType& rfv ,
			       LocalSystemVectorType& rfa,
			       ProcessInfo& rCurrentProcessInfo)
    {

      // Adding inertia contribution
      if (rfa.size() != 0)
        {
	  noalias(rRHS_Contribution) -=  rfa;
        }

      // Adding damping contribution
      if (rfv.size() != 0)
        {
	  noalias(rRHS_Contribution) -=  rfv;
        }
    }

    ///@}
    ///@name Protected  Access
    ///@{

    ///@}
    ///@name Protected Inquiry
    ///@{

    ///@}
    ///@name Protected LifeCycle
    ///@{

    ///@}

  private:

   ///@name Static Member Variables
    ///@{

    ///@}
    ///@name Member Variables
    ///@{

    ///@}
    ///@name Private Operators
    ///@{

    ///@}
    ///@name Private Operations
    ///@{

    ///@}
    ///@name Private  Access
    ///@{

    ///@}
    ///@name Serialization
    ///@{

    ///@}
    ///@name Private Inquiry
    ///@{

    ///@}
    ///@name Un accessible methods
    ///@{

    ///@}
  }; // Class DynamicScheme
  ///@}

  ///@name Type Definitions
  ///@{


  ///@}
  ///@name Input and output
  ///@{


  ///@}

  ///@} addtogroup block

}  // namespace Kratos.

#endif // KRATOS_DYNAMIC_SCHEME_H_INCLUDED defined<|MERGE_RESOLUTION|>--- conflicted
+++ resolved
@@ -317,11 +317,7 @@
 
       }
       else{
-<<<<<<< HEAD
-        
-=======
-
->>>>>>> 593183e2
+
         (pCurrentCondition) -> CalculateMassMatrix(mMatrix.M[thread], rCurrentProcessInfo);
 
         (pCurrentCondition) -> CalculateDampingMatrix(mMatrix.D[thread], rCurrentProcessInfo);
