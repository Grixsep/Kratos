from __future__ import print_function, absolute_import, division  # makes KratosMultiphysics backward compatible with python 2.6 and 2.7
import sys
import os
#import kratos core and applications
import KratosMultiphysics
import KratosMultiphysics.SolidMechanicsApplication as KratosSolid

# Check that KratosMultiphysics was imported in the main script
KratosMultiphysics.CheckForPreviousImport()

def CreateSolver(custom_settings):
    return MonolithicSolver(custom_settings)

#Base class to develop other solvers
class MonolithicSolver(object):
    """The base class for solid mechanics solvers.

    This class provides functions for importing and exporting models,
    adding nodal variables and dofs and solving each solution step.

    Derived classes must override the function _create_mechanical_solver which
    constructs and returns a valid solving strategy. Depending on the type of
    solver, derived classes may also need to override the following functions:

    _create_solution_scheme
    _create_convergence_criterion
    _create_linear_solver
    _create_builder_and_solver
    _create_mechanical_solver

    The mechanical_solver, builder_and_solver, etc. should alway be retrieved
    using the getter functions _get_mechanical_solver, _get_builder_and_solver,
    etc. from this base class.

    Only the member variables listed below should be accessed directly.

    Public member variables:
    settings -- Kratos parameters containing solver settings.
    model_part -- the model part used to construct the solver (computing_model_part).
    """
    def __init__(self, custom_settings):
        default_settings = KratosMultiphysics.Parameters("""
        {
            "dofs": [],
            "time_integration_settings":{
                "solution_type": "Dynamic",
  	        "analysis_type": "Non-linear",
                "time_integration": "Implicit",
                "integration_method": "Newmark",
                "time_integration_order": 1,
                "buffer_size": 2
            },
            "convergence_criterion_settings":{
                "convergence_criterion": "Residual_criterion",
                "variable_relative_tolerance": 1.0e-4,
                "variable_absolute_tolerance": 1.0e-9,
                "residual_relative_tolerance": 1.0e-4,
                "residual_absolute_tolerance": 1.0e-9,
                "separate_dofs": true
            },
            "solving_strategy_settings":{
                "builder_type": "block_builder",
                "line_search": false,
                "implex": false,
                "compute_reactions": true,
                "move_mesh_flag": true,
                "iterative_update": true,
                "clear_storage": false,
                "reform_dofs_at_each_step": false,
                "max_iteration": 10
            },
            "linear_solver_settings":{
                "solver_type": "SuperLUSolver",
                "max_iteration": 500,
                "tolerance": 1e-9,
                "scaling": false,
                "verbosity": 1
            }
        }
        """)

        # Linear solver settings can have different number of settings
        if(custom_settings.Has("linear_solver_settings")):
            default_settings.RemoveValue("linear_solver_settings")
            default_settings.AddValue("linear_solver_settings",custom_settings["linear_solver_settings"])

        # Check and fix supplied settings compatibility (experimental)
        from json_settings_utility import JsonSettingsUtility
        JsonSettingsUtility.CheckAndFixNotMatchingSettings(custom_settings,default_settings)

        # Overwrite the default settings with user-provided parameters
        self.settings = custom_settings
        self.settings.ValidateAndAssignDefaults(default_settings)

        # Validate and assign other values
        self.settings["time_integration_settings"].ValidateAndAssignDefaults(default_settings["time_integration_settings"]) #default values in factory
        self.settings["solving_strategy_settings"].ValidateAndAssignDefaults(default_settings["solving_strategy_settings"])
        #self.settings["convergence_criterion_settings"].ValidateAndAssignDefaults(default_settings["convergence_criterion_settings"]) #default values in factory
        self.settings["linear_solver_settings"].ValidateAndAssignDefaults(default_settings["linear_solver_settings"])
        #print("Monolithic Solver Settings",self.settings.PrettyPrintJsonString())

        # Echo level
        self.echo_level = 0

<<<<<<< HEAD
        
=======

>>>>>>> 593183e2
    def GetMinimumBufferSize(self):
        buffer_size = self.settings["time_integration_settings"]["buffer_size"].GetInt()
        time_integration_order = self.settings["time_integration_settings"]["time_integration_order"].GetInt()
        if( buffer_size <= time_integration_order ):
            buffer_size = time_integration_order + 1
        return buffer_size;

    def SetComputingModelPart(self, computing_model_part):
        self.model_part = computing_model_part


    def ExecuteInitialize(self):

        # Set model and info
        self._set_model_info()
<<<<<<< HEAD

        # Configure model and solver
        self._set_integration_parameters()

=======

        # Configure model and solver
        self._set_integration_parameters()

>>>>>>> 593183e2

    def ExecuteBeforeSolutionLoop(self):

        # The mechanical solver is created here if it does not already exist.
        mechanical_solver = self._get_mechanical_solver()
        mechanical_solver.SetEchoLevel(self.echo_level)

        self.Clear()

        self._check_initialized()

        self.Check()

        print(self._class_prefix(),self.settings["time_integration_settings"]["integration_method"].GetString()+"_Scheme Ready")

    def GetVariables(self):

        import schemes_factory
        Schemes = schemes_factory.SolutionScheme(self.settings["time_integration_settings"],self.settings["dofs"])
        return Schemes.GetVariables()

    def GetOutputVariables(self):
        pass

    def ComputeDeltaTime(self):
        pass

    def SetEchoLevel(self, level):
        self.echo_level = level

    def Clear(self):
        if self.settings["solving_strategy_settings"]["clear_storage"].GetBool():
            self._get_mechanical_solver().Clear()

    def Check(self):
        self._get_mechanical_solver().Check()


    #### Solve loop methods ####

    def Solve(self):
        self.Clear()
        self._get_mechanical_solver().Solve()

    # step by step:

    def InitializeSolutionStep(self):
        self.Clear()
        self._get_mechanical_solver().InitializeSolutionStep()

    def SolveSolutionStep(self):
        is_converged = self._get_mechanical_solver().SolveSolutionStep()
        return is_converged

    def FinalizeSolutionStep(self):
        self._get_mechanical_solver().FinalizeSolutionStep()


    #### Solver internal methods ####

    def _check_initialized(self):
        if( not self._is_not_restarted() ):
            self._get_solution_scheme().Initialize(self.main_model_part)
            if hasattr(mechanical_solver, 'SetInitializePerformedFlag'):
                self.get_mechanical_solver.SetInitializePerformedFlag(True)
            else:
                self.get_mechanical_solver.Set(KratosSolid.SolverLocalFlags.INITIALIZED, True)

    def _is_not_restarted(self):
        if( self.process_info.Has(KratosMultiphysics.IS_RESTARTED) ):
            if( self.process_info[KratosMultiphysics.IS_RESTARTED] == False ):
                return True
            else:
                return False
        else:
            return True

    def _set_model_info(self):

        # Main model part and computing model part
        self.main_model_part = self.model_part.GetRootModelPart()

        # Process information
        self.process_info = self.main_model_part.ProcessInfo

<<<<<<< HEAD
        
=======

>>>>>>> 593183e2
    def _set_integration_parameters(self):
        # Add dofs
        if( self._is_not_restarted() ):
            self._add_dofs()

        # Create integration information (needed in other processes)
        self._set_time_integration_methods()

        # Set buffer
        if( self._is_not_restarted() ):
<<<<<<< HEAD
            self._set_and_fill_buffer()       
=======
            self._set_and_fill_buffer()
>>>>>>> 593183e2

    def _get_solution_scheme(self):
        if not hasattr(self, '_solution_scheme'):
            self._solution_scheme = self._create_solution_scheme()
        return self._solution_scheme

    def _get_convergence_criterion(self):
        if not hasattr(self, '_convergence_criterion'):
            self._convergence_criterion = self._create_convergence_criterion()
        return self._convergence_criterion

    def _get_linear_solver(self):
        if not hasattr(self, '_linear_solver'):
            self._linear_solver = self._create_linear_solver()
        return self._linear_solver

    def _get_builder_and_solver(self):
        if not hasattr(self, '_builder_and_solver'):
            self._builder_and_solver = self._create_builder_and_solver()
        return self._builder_and_solver

    def _get_mechanical_solver(self):
        if not hasattr(self, '_mechanical_solver'):
            self._mechanical_solver = self._create_mechanical_solver()
        return self._mechanical_solver


    def _set_and_fill_buffer(self):
        """Prepare nodal solution step data containers and time step information. """
        # Set the buffer size for the nodal solution steps data. Existing nodal
        # solution step data may be lost.
        buffer_size = self.GetMinimumBufferSize()
        self.main_model_part.SetBufferSize(buffer_size)
        # Cycle the buffer. This sets all historical nodal solution step data to
        # the current value and initializes the time stepping in the process info.
        delta_time = self.process_info[KratosMultiphysics.DELTA_TIME]
        time = self.process_info[KratosMultiphysics.TIME]
        step =-buffer_size
        time = time - delta_time * buffer_size
        self.process_info.SetValue(KratosMultiphysics.TIME, time)
        for i in range(0, buffer_size):
            step = step + 1
            time = time + delta_time
            self.process_info.SetValue(KratosMultiphysics.STEP, step)
            self.main_model_part.CloneTimeStep(time)
        self.process_info[KratosMultiphysics.IS_RESTARTED] = False

    def _create_solution_scheme(self):
        import schemes_factory
        Schemes = schemes_factory.SolutionScheme(self.settings["time_integration_settings"],self.settings["dofs"])
        solution_scheme = Schemes.GetSolutionScheme()
        solution_scheme.SetProcessVector(self._get_scheme_custom_processes())
        return solution_scheme

    def _create_convergence_criterion(self):
        criterion_parameters = self.settings["convergence_criterion_settings"]
        criterion_parameters.AddEmptyValue("echo_level").SetInt(self.echo_level)
        # Construction of the class convergence_criterion
        import convergence_criteria_factory
        convergence_criterion = convergence_criteria_factory.ConvergenceCriterion(criterion_parameters,self.settings["dofs"])
        return convergence_criterion.GetConvergenceCriterion()

    def _create_linear_solver(self):
        import linear_solver_factory
        linear_solver = linear_solver_factory.ConstructSolver(self.settings["linear_solver_settings"])
        return linear_solver

    def _create_builder_and_solver(self):
        linear_solver = self._get_linear_solver()
        if(self.settings["solving_strategy_settings"]["builder_type"].GetString() == "block_builder"):
            # To keep matrix blocks in builder
            builder_and_solver = KratosSolid.BlockBuilderAndSolver(linear_solver)
        else:
            builder_and_solver = KratosSolid.ReductionBuilderAndSolver(linear_solver)

        return builder_and_solver

    def _create_mechanical_solver(self):
        raise Exception("please implement the Custom Choice of your Mechanical Solver (_create_mechanical_solver) in your solver")


    def _get_dofs(self):
        import schemes_factory
        Schemes = schemes_factory.SolutionScheme(self.settings["time_integration_settings"],self.settings["dofs"])
        return Schemes.GetDofsAndReactions()

    def _add_dofs(self):
        dof_variables, dof_reactions = self._get_dofs()
        AddDofsProcess = KratosSolid.AddDofsProcess(self.main_model_part, dof_variables, dof_reactions)
        AddDofsProcess.Execute()
        if( self.echo_level > 1 ):
            print(dof_variables + dof_reactions)
            print(self._class_prefix()+" DOF's ADDED")


    def _get_scheme_custom_processes(self):
        process_list = []
        return process_list

    def _set_scheme_process_info_parameters(self):
        pass

    def _get_time_integration_methods(self):

        # set solution scheme
        import schemes_factory
        Schemes = schemes_factory.SolutionScheme(self.settings["time_integration_settings"],self.settings["dofs"])

        # set integration method dictionary for scalars
        scalar_integration_methods = Schemes.GetScalarIntegrationMethods()

        # set integration method dictionary for components
        component_integration_methods = Schemes.GetComponentIntegrationMethods()

        #print(scalar_integration_methods)
        #print(component_integration_methods)

        # set time order
        self.process_info[KratosSolid.TIME_INTEGRATION_ORDER] = Schemes.GetTimeIntegrationOrder()

        # set scheme parameters to process_info
        self._set_scheme_process_info_parameters()

        # first: calculate parameters (only once permitted for each monolithic dof set "components + scalar")
        dofs_list = self.settings["dofs"]

        dofs = []
        for i in range(0, dofs_list.size() ):
            dofs.append(dofs_list[i].GetString())

        # add default DISPLACEMENT dof
        if( len(dofs) == 0 or (len(dofs) == 1 and dofs[0] =="ROTATION") ):
            dofs.append('DISPLACEMENT')

        #print(" DOFS ",dofs)

        scalar_dof_method_set = False
        vector_dof_method_set = False

        for dof in dofs:
            kratos_variable = KratosMultiphysics.KratosGlobals.GetVariable(dof)
            if( isinstance(kratos_variable,KratosMultiphysics.DoubleVariable) and (not scalar_dof_method_set) ):
                scalar_integration_methods[dof].CalculateParameters(self.process_info)
                scalar_dof_method_set = True

                print("::[----Integration----]::",scalar_integration_methods[dof],"("+dof+")")
            if( isinstance(kratos_variable,KratosMultiphysics.Array1DVariable3) and (not vector_dof_method_set) ):
                component_integration_methods[dof+"_X"].CalculateParameters(self.process_info)
                vector_dof_method_set = True
                print("::[----Integration----]::",component_integration_methods[dof+"_X"],"("+dof+")")

        return scalar_integration_methods, component_integration_methods


    def _set_time_integration_methods(self):

        scalar_integration_methods, component_integration_methods = self._get_time_integration_methods();

        # second: for the same method the parameters (already calculated)
        scalar_integration_methods_container = KratosSolid.ScalarTimeIntegrationMethods()
        for dof, method in scalar_integration_methods.items():
            method.SetParameters(self.process_info) #set same parameters to all methods from process_info values
            scalar_integration_methods_container.Set(dof,method)


        component_integration_methods_container = KratosSolid.ComponentTimeIntegrationMethods()
        for dof, method in component_integration_methods.items():
            method.SetParameters(self.process_info) #set same parameters to all methods from process_info values
            component_integration_methods_container.Set(dof,method)

        # set time integration methods (for scalars and components) to process_info for processes access
        if( len(scalar_integration_methods) ):
            scalar_integration_methods_container.AddToProcessInfo(KratosSolid.SCALAR_TIME_INTEGRATION_METHODS, scalar_integration_methods_container, self.process_info)

        component_integration_methods_container.AddToProcessInfo(KratosSolid.COMPONENT_TIME_INTEGRATION_METHODS, component_integration_methods_container, self.process_info)

        #print(scalar_integration_methods)
        #print(component_integration_methods)
<<<<<<< HEAD
        
=======

>>>>>>> 593183e2
    #
    def _class_prefix(self):
        header = "::[-Monolithic_Solver-]::"
        return header<|MERGE_RESOLUTION|>--- conflicted
+++ resolved
@@ -102,11 +102,7 @@
         # Echo level
         self.echo_level = 0
 
-<<<<<<< HEAD
-        
-=======
-
->>>>>>> 593183e2
+
     def GetMinimumBufferSize(self):
         buffer_size = self.settings["time_integration_settings"]["buffer_size"].GetInt()
         time_integration_order = self.settings["time_integration_settings"]["time_integration_order"].GetInt()
@@ -122,17 +118,10 @@
 
         # Set model and info
         self._set_model_info()
-<<<<<<< HEAD
 
         # Configure model and solver
         self._set_integration_parameters()
 
-=======
-
-        # Configure model and solver
-        self._set_integration_parameters()
-
->>>>>>> 593183e2
 
     def ExecuteBeforeSolutionLoop(self):
 
@@ -218,11 +207,7 @@
         # Process information
         self.process_info = self.main_model_part.ProcessInfo
 
-<<<<<<< HEAD
-        
-=======
-
->>>>>>> 593183e2
+
     def _set_integration_parameters(self):
         # Add dofs
         if( self._is_not_restarted() ):
@@ -233,11 +218,7 @@
 
         # Set buffer
         if( self._is_not_restarted() ):
-<<<<<<< HEAD
-            self._set_and_fill_buffer()       
-=======
             self._set_and_fill_buffer()
->>>>>>> 593183e2
 
     def _get_solution_scheme(self):
         if not hasattr(self, '_solution_scheme'):
@@ -416,11 +397,7 @@
 
         #print(scalar_integration_methods)
         #print(component_integration_methods)
-<<<<<<< HEAD
-        
-=======
-
->>>>>>> 593183e2
+
     #
     def _class_prefix(self):
         header = "::[-Monolithic_Solver-]::"
