// KRATOS  ___|  |                   |                   |
//       \___ \  __|  __| |   |  __| __| |   |  __| _` | |
//             | |   |    |   | (    |   |   | |   (   | |
//       _____/ \__|_|   \__,_|\___|\__|\__,_|_|  \__,_|_| MECHANICS
//
//  License:		 BSD License
//					 license: structural_mechanics_application/license.txt
//
//  Main authors:    Riccardo Rossi
//                   Vicente Mataix Ferrandiz
//

#if !defined(KRATOS_BASE_LOAD_CONDITION_3D_H_INCLUDED )
#define  KRATOS_BASE_LOAD_CONDITION_3D_H_INCLUDED

// System includes

// External includes

// Project includes
#include "includes/condition.h"
#include "structural_mechanics_application_variables.h"

namespace Kratos
{

///@name Kratos Globals
///@{

///@}
///@name Type Definitions
///@{

///@}
///@name  Enum's
///@{

///@}
///@name  Functions
///@{

///@}
///@name Kratos Classes
///@{

/**
 * @class BaseLoadCondition
 * @ingroup StructuralMechanicsApplication
 * @brief This is the base class of all the load conditions on StructuralMechanicsApplication
 * @author Riccardo Rossi
 */
class KRATOS_API(STRUCTURAL_MECHANICS_APPLICATION)  BaseLoadCondition
    : public Condition
{
public:

    ///@name Type Definitions
    ///@{

    /// We define the base class Condition
    typedef Condition BaseType;

    /// Dfinition of the index type
    typedef BaseType::IndexType IndexType;

    /// Definition of the size type
    typedef BaseType::SizeType SizeType;

    /// Definition of the node type
    typedef BaseType::NodeType NodeType;

    /// Definition of the properties type
    typedef BaseType::PropertiesType PropertiesType;

    /// Definition of the geometry type with given NodeType
    typedef BaseType::GeometryType GeometryType;

    /// Definition of nodes container type, redefined from GeometryType
    typedef BaseType::NodesArrayType NodesArrayType;

    // Counted pointer of BaseLoadCondition
    KRATOS_CLASS_POINTER_DEFINITION( BaseLoadCondition );

    ///@}
    ///@name Life Cycle
    ///@{

    // Constructor void
    BaseLoadCondition()
    {};

    // Constructor using an array of nodes
    BaseLoadCondition( IndexType NewId, GeometryType::Pointer pGeometry ):Condition(NewId,pGeometry)
    {};

    // Constructor using an array of nodes with properties
    BaseLoadCondition( IndexType NewId, GeometryType::Pointer pGeometry, PropertiesType::Pointer pProperties ):Condition(NewId,pGeometry,pProperties)
    {};

    ///Copy constructor
    BaseLoadCondition(BaseLoadCondition const& rOther);

    // Destructor
    ~BaseLoadCondition() override
    {};

    ///@}
    ///@name Operators
    ///@{

    /// Assignment operator.
    BaseLoadCondition& operator=(BaseLoadCondition const& rOther);

    ///@}
    ///@name Operations
    ///@{

    /**
     * @brief Creates a new condition pointer
     * @param NewId the ID of the new condition
     * @param ThisNodes the nodes of the new condition
     * @param pProperties the properties assigned to the new condition
     * @return a Pointer to the new condition
     */
    Condition::Pointer Create(
        IndexType NewId,
        NodesArrayType const& ThisNodes,
        PropertiesType::Pointer pProperties
        ) const override;

    /**
     * @brief Creates a new condition pointer
     * @param NewId the ID of the new condition
     * @param pGeom the geometry to be employed
     * @param pProperties the properties assigned to the new condition
     * @return a Pointer to the new condition
     */
    Condition::Pointer Create(
        IndexType NewId,
        GeometryType::Pointer pGeom,
        PropertiesType::Pointer pProperties
        ) const override;

    /**
     * @brief Creates a new condition pointer and clones the previous condition data
     * @param NewId the ID of the new condition
     * @param ThisNodes the nodes of the new condition
     * @return a Pointer to the new condition
     */
    Condition::Pointer Clone (
        IndexType NewId,
        NodesArrayType const& ThisNodes
        ) const override;

    /**
     * Sets on rResult the ID's of the element degrees of freedom
     * @param rResult The vector containing the equation id
     * @param rCurrentProcessInfo The current process info instance
     */
    void EquationIdVector(
        EquationIdVectorType& rResult,
        ProcessInfo& rCurrentProcessInfo
        ) override;

    /**
     * Sets on rElementalDofList the degrees of freedom of the considered element geometry
     * @param rElementalDofList The vector containing the dof of the element
     * @param rCurrentProcessInfo The current process info instance
     */
    void GetDofList(
        DofsVectorType& ElementalDofList,
        ProcessInfo& rCurrentProcessInfo
        ) override;

    /**
     * Sets on rValues the nodal displacements
     * @param rValues The values of displacements
     * @param Step The step to be computed
     */
    void GetValuesVector(
        Vector& rValues,
        int Step = 0
        ) override;

    /**
     * Sets on rValues the nodal velocities
     * @param rValues The values of velocities
     * @param Step The step to be computed
     */
    void GetFirstDerivativesVector(
        Vector& rValues,
        int Step = 0
        ) override;

    /**
     * Sets on rValues the nodal accelerations
     * @param rValues The values of accelerations
     * @param Step The step to be computed
     */
    void GetSecondDerivativesVector(
        Vector& rValues,
        int Step = 0
        ) override;

    /**
     * This function provides a more general interface to the element.
     * It is designed so that rLHSvariables and rRHSvariables are passed to the element thus telling what is the desired output
     * @param rLeftHandSideMatrices container with the output left hand side matrices
     * @param rLHSVariables paramter describing the expected LHSs
     * @param rRightHandSideVectors container for the desired RHS output
     * @param rRHSVariables parameter describing the expected RHSs
     */
    void CalculateLocalSystem(
        MatrixType& rLeftHandSideMatrix,
        VectorType& rRightHandSideVector,
        ProcessInfo& rCurrentProcessInfo
        ) override;

    /**
      * This is called during the assembling process in order to calculate the elemental right hand side vector only
      * @param rRightHandSideVector the elemental right hand side vector
      * @param rCurrentProcessInfo the current process info instance
      */
    void CalculateRightHandSide(
        VectorType& rRightHandSideVector,
        ProcessInfo& rCurrentProcessInfo
        ) override;

    /**
      * This is called during the assembling process in order to calculate the elemental mass matrix
      * @param rMassMatrix the elemental mass matrix
      * @param rCurrentProcessInfo The current process info instance
      */
    void CalculateMassMatrix(
        MatrixType& rMassMatrix,
        ProcessInfo& rCurrentProcessInfo
        ) override;

    /**
      * This is called during the assembling process in order
      * to calculate the elemental damping matrix
      * @param rDampingMatrix the elemental damping matrix
      * @param rCurrentProcessInfo The current process info instance
      */
    void CalculateDampingMatrix(
        MatrixType& rDampingMatrix,
        ProcessInfo& rCurrentProcessInfo
        ) override;

     /**
     * this function is designed to make the element to assemble an rRHS vector
     * identified by a variable rRHSVariable by assembling it to the nodes on the variable
     * rDestinationVariable.
     * @param rRHSVector input variable containing the RHS vector to be assembled
     * @param rRHSVariable variable describing the type of the RHS vector to be assembled
     * @param rDestinationVariable variable in the database to which the rRHSvector will be assembled
      * @param rCurrentProcessInfo the current process info instance
     */
    void AddExplicitContribution(const VectorType& rRHS,
        const Variable<VectorType>& rRHSVariable,
        Variable<array_1d<double,3> >& rDestinationVariable,
        const ProcessInfo& rCurrentProcessInfo) override;

    /**
     * This function provides the place to perform checks on the completeness of the input.
     * It is designed to be called only once (or anyway, not often) typically at the beginning
     * of the calculations, so to verify that nothing is missing from the input
     * or that no common error is found.
     * @param rCurrentProcessInfo
     */
    int Check( const ProcessInfo& rCurrentProcessInfo ) override;

    /**
     * Check if Rotational Dof existant
     */
<<<<<<< HEAD
    virtual bool HasRotDof(){return (GetGeometry()[0].HasDofFor(ROTATION_X) && GetGeometry().size() == 2);};
    
    unsigned int GetBlockSize()
=======
    virtual bool HasRotDof() const
    {
        return (GetGeometry()[0].HasDofFor(ROTATION_X) && GetGeometry().size() == 2);
    }

    unsigned int GetBlockSize() const
>>>>>>> a9deaac6
    {
        unsigned int dim = GetGeometry().WorkingSpaceDimension();
        if( HasRotDof() ) { // if it has rotations
            if(dim == 2)
                return 3;
            else if(dim == 3)
                return 6;
            else
                KRATOS_ERROR << "The conditions only works for 2D and 3D elements";
        } else {
            return dim;
        }
    }

    ///@}
    ///@name Access
    ///@{

    ///@}
    ///@name Inquiry
    ///@{

    ///@}
    ///@name Input and output
    ///@{

    /// Turn back information as a string.
    std::string Info() const override
    {
        std::stringstream buffer;
        buffer << "Base load Condition #" << Id();
        return buffer.str();
    }

    /// Print information about this object.

    void PrintInfo(std::ostream& rOStream) const override
    {
        rOStream << "Base load Condition #" << Id();
    }

    /// Print object's data.
    void PrintData(std::ostream& rOStream) const override
    {
        pGetGeometry()->PrintData(rOStream);
    }

    ///@}
    ///@name Friends
    ///@{

protected:

    ///@name Protected static Member Variables
    ///@{

    ///@}
    ///@name Protected member Variables
    ///@{

    ///@}
    ///@name Protected Operators
    ///@{

    ///@}
    ///@name Protected Operations
    ///@{

    /**
     * This functions calculates both the RHS and the LHS
     * @param rLeftHandSideMatrix: The LHS
     * @param rRightHandSideVector: The RHS
     * @param rCurrentProcessInfo: The current process info instance
     * @param CalculateStiffnessMatrixFlag: The flag to set if compute the LHS
     * @param CalculateResidualVectorFlag: The flag to set if compute the RHS
     */
    virtual void CalculateAll(
        MatrixType& rLeftHandSideMatrix,
        VectorType& rRightHandSideVector,
        const ProcessInfo& rCurrentProcessInfo,
        const bool CalculateStiffnessMatrixFlag,
        const bool CalculateResidualVectorFlag
        );

    /**
     * This functions computes the integration weight to consider
     * @param IntegrationPoints: The array containing the integration points
     * @param PointNumber: The id of the integration point considered
     * @param detJ: The determinant of the jacobian of the element
     */
    virtual double GetIntegrationWeight(
        const GeometryType::IntegrationPointsArrayType& IntegrationPoints,
        const SizeType PointNumber,
        const double detJ
        ) const;

    ///@}
    ///@name Protected  Access
    ///@{

    ///@}
    ///@name Protected Inquiry
    ///@{

    ///@}
    ///@name Protected LifeCycle
    ///@{

private:
    ///@name Static Member Variables
    ///@{


    ///@}
    ///@name Member Variables
    ///@{



    ///@}
    ///@name Private Operators
    ///@{

    ///@}
    ///@name Private Operations
    ///@{


    ///@}
    ///@name Private  Access
    ///@{


    ///@}
    ///@name Private Inquiry
    ///@{

    ///@}
    ///@name Serialization
    ///@{

    friend class Serializer;

    void save( Serializer& rSerializer ) const override;

    void load( Serializer& rSerializer ) override;

}; // class BaseLoadCondition.

///@}
///@name Type Definitions
///@{


///@}
///@name Input and output
///@{

} // namespace Kratos.

#endif // KRATOS_BASE_LOAD_CONDITION_3D_H_INCLUDED  defined<|MERGE_RESOLUTION|>--- conflicted
+++ resolved
@@ -273,18 +273,12 @@
     /**
      * Check if Rotational Dof existant
      */
-<<<<<<< HEAD
-    virtual bool HasRotDof(){return (GetGeometry()[0].HasDofFor(ROTATION_X) && GetGeometry().size() == 2);};
-    
-    unsigned int GetBlockSize()
-=======
     virtual bool HasRotDof() const
     {
         return (GetGeometry()[0].HasDofFor(ROTATION_X) && GetGeometry().size() == 2);
     }
 
     unsigned int GetBlockSize() const
->>>>>>> a9deaac6
     {
         unsigned int dim = GetGeometry().WorkingSpaceDimension();
         if( HasRotDof() ) { // if it has rotations
