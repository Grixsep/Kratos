//    |  /           |
//    ' /   __| _` | __|  _ \   __|
//    . \  |   (   | |   (   |\__ `
//   _|\_\_|  \__,_|\__|\___/ ____/
//                   Multi-Physics
//
//  License:		 BSD License
//					 Kratos default license: kratos/license.txt
//
//  Main authors:    Philipp Bucher (https://github.com/philbucher)
//                   Based on the work of Massimo Petracca and Peter Wilson
//

// System includes

// External includes

// Project includes
#include "includes/checks.h"
#include "custom_elements/base_shell_element.h"
#include "custom_utilities/shell_utilities.h"
#include "custom_utilities/structural_mechanics_element_utilities.h"
#include "custom_utilities/shellt3_corotational_coordinate_transformation.hpp"
#include "custom_utilities/shellq4_corotational_coordinate_transformation.hpp"

namespace Kratos
{

using SizeType = std::size_t;
using IndexType = std::size_t;

template <class TCoordinateTransformation>
BaseShellElement<TCoordinateTransformation>::BaseShellElement(IndexType NewId,
                                   GeometryType::Pointer pGeometry)
    : Element(NewId, pGeometry),
      mpCoordinateTransformation(Kratos::make_unique<TCoordinateTransformation>(pGeometry))
{
}

template <class TCoordinateTransformation>
BaseShellElement<TCoordinateTransformation>::BaseShellElement(IndexType NewId,
                                   GeometryType::Pointer pGeometry,
                                   PropertiesType::Pointer pProperties)
    : Element(NewId, pGeometry, pProperties),
      mpCoordinateTransformation(Kratos::make_unique<TCoordinateTransformation>(pGeometry))
{
}

template <class TCoordinateTransformation>
void BaseShellElement<TCoordinateTransformation>::EquationIdVector(EquationIdVectorType& rResult,
                                        const ProcessInfo& rCurrentProcessInfo) const
{
    const SizeType num_dofs = GetNumberOfDofs();

    if (rResult.size() != num_dofs) {
        rResult.resize(num_dofs, false);
    }

    const auto& r_geom = GetGeometry();

    for (IndexType i = 0; i < r_geom.size(); ++i) {
        const IndexType index = i * 6;
        const NodeType& i_node = r_geom[i];

        rResult[index]     = i_node.GetDof(DISPLACEMENT_X).EquationId();
        rResult[index + 1] = i_node.GetDof(DISPLACEMENT_Y).EquationId();
        rResult[index + 2] = i_node.GetDof(DISPLACEMENT_Z).EquationId();

        rResult[index + 3] = i_node.GetDof(ROTATION_X).EquationId();
        rResult[index + 4] = i_node.GetDof(ROTATION_Y).EquationId();
        rResult[index + 5] = i_node.GetDof(ROTATION_Z).EquationId();
    }
}

template <class TCoordinateTransformation>
void BaseShellElement<TCoordinateTransformation>::GetDofList(DofsVectorType& rElementalDofList,
                                  const ProcessInfo& rCurrentProcessInfo) const
{
    const SizeType num_dofs = GetNumberOfDofs();

    rElementalDofList.resize(0);
    rElementalDofList.reserve(num_dofs);

    const auto& r_geom = GetGeometry();

    for (IndexType i = 0; i < r_geom.size(); ++i) {
        const NodeType& i_node = r_geom[i];

        rElementalDofList.push_back(i_node.pGetDof(DISPLACEMENT_X));
        rElementalDofList.push_back(i_node.pGetDof(DISPLACEMENT_Y));
        rElementalDofList.push_back(i_node.pGetDof(DISPLACEMENT_Z));

        rElementalDofList.push_back(i_node.pGetDof(ROTATION_X));
        rElementalDofList.push_back(i_node.pGetDof(ROTATION_Y));
        rElementalDofList.push_back(i_node.pGetDof(ROTATION_Z));
    }
}

template <class TCoordinateTransformation>
void BaseShellElement<TCoordinateTransformation>::GetValuesVector(Vector& rValues, int Step) const
{
    const SizeType num_dofs = GetNumberOfDofs();

    if (rValues.size() != num_dofs) {
        rValues.resize(num_dofs, false);
    }

    const auto& r_geom = GetGeometry();

    for (IndexType i = 0; i < r_geom.size(); ++i) {
        const NodeType& i_node = r_geom[i];
        const array_1d<double, 3>& disp = i_node.FastGetSolutionStepValue(DISPLACEMENT, Step);
        const array_1d<double, 3>& rot = i_node.FastGetSolutionStepValue(ROTATION, Step);

        const IndexType index = i * 6;
        rValues[index]     = disp[0];
        rValues[index + 1] = disp[1];
        rValues[index + 2] = disp[2];

        rValues[index + 3] = rot[0];
        rValues[index + 4] = rot[1];
        rValues[index + 5] = rot[2];
    }
}

template <class TCoordinateTransformation>
void BaseShellElement<TCoordinateTransformation>::GetFirstDerivativesVector(Vector& rValues, int Step) const
{
    const SizeType num_dofs = GetNumberOfDofs();

    if (rValues.size() != num_dofs) {
        rValues.resize(num_dofs, false);
    }

    const auto& r_geom = GetGeometry();

    for (IndexType i = 0; i < r_geom.size(); ++i) {
        const NodeType& i_node = r_geom[i];
        const array_1d<double, 3>& r_vel = i_node.FastGetSolutionStepValue(VELOCITY, Step);
        const array_1d<double, 3>& r_ang_vel = i_node.FastGetSolutionStepValue(ANGULAR_VELOCITY, Step);

        const IndexType index = i * 6;
        rValues[index]     = r_vel[0];
        rValues[index + 1] = r_vel[1];
        rValues[index + 2] = r_vel[2];

        rValues[index + 3] = r_ang_vel[0];
        rValues[index + 4] = r_ang_vel[1];
        rValues[index + 5] = r_ang_vel[2];
    }
}

template <class TCoordinateTransformation>
void BaseShellElement<TCoordinateTransformation>::GetSecondDerivativesVector(Vector& rValues, int Step) const
{
    const SizeType num_dofs = GetNumberOfDofs();

    if (rValues.size() != num_dofs) {
        rValues.resize(num_dofs, false);
    }

    const auto& r_geom = GetGeometry();

    for (IndexType i = 0; i < r_geom.size(); ++i) {
        const NodeType& i_node = r_geom[i];
        const array_1d<double, 3>& r_acc = i_node.FastGetSolutionStepValue(ACCELERATION, Step);
        const array_1d<double, 3>& r_ang_acc = i_node.FastGetSolutionStepValue(ANGULAR_ACCELERATION, Step);

        const IndexType index = i * 6;
        rValues[index]     = r_acc[0];
        rValues[index + 1] = r_acc[1];
        rValues[index + 2] = r_acc[2];

        rValues[index + 3] = r_ang_acc[0];
        rValues[index + 4] = r_ang_acc[1];
        rValues[index + 5] = r_ang_acc[2];
    }
}

template <class TCoordinateTransformation>
void BaseShellElement<TCoordinateTransformation>::ResetConstitutiveLaw()
{
    KRATOS_TRY

    const auto& r_geom = GetGeometry();
    const Matrix& r_shape_fct_values = r_geom.ShapeFunctionsValues(GetIntegrationMethod());

    const auto& r_props = GetProperties();
    for (IndexType i = 0; i < mSections.size(); ++i) {
        mSections[i]->ResetCrossSection(r_props, r_geom, row(r_shape_fct_values, i));
    }

    KRATOS_CATCH("")
}

template <class TCoordinateTransformation>
void BaseShellElement<TCoordinateTransformation>::Initialize(const ProcessInfo& rCurrentProcessInfo)
{
    // Initialization should not be done again in a restart!
    if (!rCurrentProcessInfo[IS_RESTARTED]) {
        const auto& r_geom = GetGeometry();
        const auto& r_props = GetProperties();

<<<<<<< HEAD
    if (mSections.size() != num_gps) {
        const Matrix& r_shape_fct_values =
            r_geom.ShapeFunctionsValues(GetIntegrationMethod());

        ShellCrossSection::Pointer p_ref_section;

        if (ShellUtilities::IsOrthotropic(r_props)) {
            // make new instance of shell cross section
            p_ref_section = Kratos::make_shared<ShellCrossSection>();

            // Parse material properties for each layer
            p_ref_section->ParseOrthotropicPropertyMatrix(r_props);
        } else {
            p_ref_section = Kratos::make_shared<ShellCrossSection>();
            const IndexType ply_index = 0;
            const SizeType num_points = 5;
            p_ref_section->BeginStack();
            p_ref_section->AddPly(ply_index, num_points, r_props);
            p_ref_section->EndStack();
=======
        const SizeType num_gps = GetNumberOfGPs();

        if (mSections.size() != num_gps) {
            const Matrix& r_shape_fct_values =
                r_geom.ShapeFunctionsValues(GetIntegrationMethod());

            ShellCrossSection::Pointer p_ref_section;

            if (ShellUtilities::IsOrthotropic(r_props)) {
                // make new instance of shell cross section
                p_ref_section = Kratos::make_shared<ShellCrossSection>();

                // Parse material properties for each layer
                p_ref_section->ParseOrthotropicPropertyMatrix(r_props);
            } else {
                p_ref_section = Kratos::make_shared<ShellCrossSection>();
                const IndexType ply_index = 0;
                const SizeType num_points = 5;
                p_ref_section->BeginStack();
                p_ref_section->AddPly(ply_index, num_points, r_props);
                p_ref_section->EndStack();
            }

            mSections.clear();
            for (SizeType i = 0; i < num_gps; ++i) {
                ShellCrossSection::Pointer p_section_clone = p_ref_section->Clone();
                p_section_clone->SetSectionBehavior(GetSectionBehavior());
                p_section_clone->InitializeCrossSection(r_props, r_geom, row(r_shape_fct_values, i));
                mSections.push_back(p_section_clone);
            }
>>>>>>> 77633dd7
        }

        if (Has(LOCAL_MATERIAL_AXIS_1)) {
            // calculate the angle between the prescribed direction and the local axis 1
            // this is currently required in teh derived classes TODO refactor

            std::vector<array_1d<double, 3>> local_axes_1;
            std::vector<array_1d<double, 3>> local_axes_2;
            CalculateOnIntegrationPoints(LOCAL_AXIS_1, local_axes_1 , rCurrentProcessInfo);
            CalculateOnIntegrationPoints(LOCAL_AXIS_2, local_axes_2 , rCurrentProcessInfo);

            const array_1d<double, 3> prescribed_direcition = GetValue(LOCAL_MATERIAL_AXIS_1);

            double mat_orientation_angle = MathUtils<double>::VectorsAngle(local_axes_1[0], prescribed_direcition);

            // make sure the angle is positively defined according to right hand rule
            if (inner_prod(local_axes_2[0], prescribed_direcition) < 0.0) {
                // mat_orientation_angle is currently negative, flip to positive definition
                mat_orientation_angle *= -1.0;
            }

            SetValue(MATERIAL_ORIENTATION_ANGLE, mat_orientation_angle);
        }

        mpCoordinateTransformation->Initialize();
        SetupOrientationAngles();
    }
}

<<<<<<< HEAD
void BaseShellElement::BaseInitializeNonLinearIteration(const ProcessInfo& rCurrentProcessInfo)
=======
template <class TCoordinateTransformation>
void BaseShellElement<TCoordinateTransformation>::InitializeNonLinearIteration(const ProcessInfo& rCurrentProcessInfo)
>>>>>>> 77633dd7
{
    mpCoordinateTransformation->InitializeNonLinearIteration();

    const auto& r_geom = GetGeometry();
    const Matrix& r_shape_fct_values = r_geom.ShapeFunctionsValues(GetIntegrationMethod());
    for (IndexType i = 0; i < mSections.size(); ++i) {
        mSections[i]->InitializeNonLinearIteration(GetProperties(), r_geom, row(r_shape_fct_values, i), rCurrentProcessInfo);
    }
}

<<<<<<< HEAD
void BaseShellElement::BaseFinalizeNonLinearIteration(const ProcessInfo& rCurrentProcessInfo)
=======
template <class TCoordinateTransformation>
void BaseShellElement<TCoordinateTransformation>::FinalizeNonLinearIteration(const ProcessInfo& rCurrentProcessInfo)
>>>>>>> 77633dd7
{
    mpCoordinateTransformation->FinalizeNonLinearIteration();

    const auto& r_geom = GetGeometry();
    const Matrix& r_shape_fct_values = r_geom.ShapeFunctionsValues(GetIntegrationMethod());
    for (IndexType i = 0; i < mSections.size(); ++i) {
        mSections[i]->FinalizeNonLinearIteration(GetProperties(), r_geom, row(r_shape_fct_values, i), rCurrentProcessInfo);
    }
}

<<<<<<< HEAD
void BaseShellElement::BaseInitializeSolutionStep(const ProcessInfo& rCurrentProcessInfo)
=======
template <class TCoordinateTransformation>
void BaseShellElement<TCoordinateTransformation>::InitializeSolutionStep(const ProcessInfo& rCurrentProcessInfo)
>>>>>>> 77633dd7
{
    const auto& r_props = GetProperties();
    const auto& r_geom = GetGeometry();
    const Matrix& r_shape_fct_values = r_geom.ShapeFunctionsValues(GetIntegrationMethod());

    for (IndexType i = 0; i < mSections.size(); ++i) {
        mSections[i]->InitializeSolutionStep(r_props, r_geom, row(r_shape_fct_values, i), rCurrentProcessInfo);
    }

    mpCoordinateTransformation->InitializeSolutionStep();
}

<<<<<<< HEAD
void BaseShellElement::BaseFinalizeSolutionStep(const ProcessInfo& rCurrentProcessInfo)
=======
template <class TCoordinateTransformation>
void BaseShellElement<TCoordinateTransformation>::FinalizeSolutionStep(const ProcessInfo& rCurrentProcessInfo)
>>>>>>> 77633dd7
{
    const auto& r_props = GetProperties();
    const auto& r_geom = GetGeometry();
    const Matrix& r_shape_fct_values = r_geom.ShapeFunctionsValues(GetIntegrationMethod());

    for (IndexType i = 0; i < mSections.size(); ++i) {
        mSections[i]->FinalizeSolutionStep(r_props, r_geom, row(r_shape_fct_values, i), rCurrentProcessInfo);
    }

    mpCoordinateTransformation->FinalizeSolutionStep();
}

template <class TCoordinateTransformation>
void BaseShellElement<TCoordinateTransformation>::CalculateLocalSystem(MatrixType& rLeftHandSideMatrix,
        VectorType& rRightHandSideVector,
        const ProcessInfo& rCurrentProcessInfo)
{
    // Calculation flags
    const bool calculate_stiffness_matrix_flag = true;
    const bool calculate_residual_vector_flag = true;

    CalculateAll(rLeftHandSideMatrix, rRightHandSideVector, rCurrentProcessInfo,
                 calculate_stiffness_matrix_flag, calculate_residual_vector_flag);
}

<<<<<<< HEAD

void BaseShellElement::CalculateLeftHandSide(MatrixType& rLeftHandSideMatrix,
=======
template <class TCoordinateTransformation>
void BaseShellElement<TCoordinateTransformation>::CalculateLeftHandSide(MatrixType& rLeftHandSideMatrix,
>>>>>>> 77633dd7
        const ProcessInfo& rCurrentProcessInfo)
{
    // Calculation flags
    const bool calculate_stiffness_matrix_flag = true;
    const bool calculate_residual_vector_flag = true; // TODO check is this can be false => see solids

    Vector dummy;
    CalculateAll(rLeftHandSideMatrix, dummy, rCurrentProcessInfo,
                 calculate_stiffness_matrix_flag, calculate_residual_vector_flag);
}

<<<<<<< HEAD
void BaseShellElement::CalculateRightHandSide(VectorType& rRightHandSideVector,
=======
template <class TCoordinateTransformation>
void BaseShellElement<TCoordinateTransformation>::CalculateRightHandSide(VectorType& rRightHandSideVector,
>>>>>>> 77633dd7
        const ProcessInfo& rCurrentProcessInfo)
{
    // Calculation flags
    const bool calculate_stiffness_matrix_flag = true; // TODO check is this can be false => see solids
    const bool calculate_residual_vector_flag = true;

    Matrix dummy;
    CalculateAll(dummy, rRightHandSideVector, rCurrentProcessInfo,
                 calculate_stiffness_matrix_flag, calculate_residual_vector_flag);
}

<<<<<<< HEAD
void BaseShellElement::CalculateMassMatrix(MatrixType& rMassMatrix, const ProcessInfo& rCurrentProcessInfo)
=======
template <class TCoordinateTransformation>
void BaseShellElement<TCoordinateTransformation>::CalculateMassMatrix(MatrixType& rMassMatrix, const ProcessInfo& rCurrentProcessInfo)
>>>>>>> 77633dd7
{
    const bool compute_lumped_mass_matrix = StructuralMechanicsElementUtilities::ComputeLumpedMassMatrix(GetProperties(), rCurrentProcessInfo);

    const SizeType num_gps = GetNumberOfGPs();
    const SizeType num_dofs = GetNumberOfDofs();
    const SizeType num_nodes = GetGeometry().PointsNumber();

    if ((rMassMatrix.size1() != num_dofs) || (rMassMatrix.size2() != num_dofs)) {
        rMassMatrix.resize(num_dofs, num_dofs, false);
    }
    noalias(rMassMatrix) = ZeroMatrix(num_dofs, num_dofs);

    // Compute the local coordinate system.
    auto ref_coord_sys(mpCoordinateTransformation->CreateReferenceCoordinateSystem());
    const double ref_area = ref_coord_sys.Area();

    // Average mass per unit area over the whole element
    double av_mass_per_unit_area = 0.0;

    for (SizeType i = 0; i < num_gps; i++) {
        av_mass_per_unit_area += this->mSections[i]->CalculateMassPerUnitArea(GetProperties());
    }
    av_mass_per_unit_area /= static_cast<double>(num_gps);

    if (compute_lumped_mass_matrix) {
        // lumped area
        double lump_area = ref_area / static_cast<double>(num_nodes);
        double nodal_mass = av_mass_per_unit_area * lump_area;

        // loop on nodes
        for (SizeType i=0; i < num_nodes; i++) {
            SizeType index = i * 6;

            // translational mass
            rMassMatrix(index, index) = nodal_mass;
            rMassMatrix(index + 1, index + 1) = nodal_mass;
            rMassMatrix(index + 2, index + 2) = nodal_mass;

            // rotational mass - neglected for the moment...
        }
    } else { // consistent mass matrix
        if (num_nodes == 3) { // triangular element
            // General matrix form as per Felippa plane stress CST eqn 31.27:
            // http://kis.tu.kielce.pl/mo/COLORADO_FEM/colorado/IFEM.Ch31.pdf

            // Density and thickness are averaged over element.

            // Average thickness over the whole element
            double thickness = 0.0;
            for (SizeType i = 0; i < num_gps; i++) {
                thickness += this->mSections[i]->GetThickness(GetProperties());
            }
            thickness /= static_cast<double>(num_gps);

            // Populate mass matrix with integation results
            for (SizeType row = 0; row < num_dofs; row++) {
                if (row % 6 < 3) { // translational entry
                    for (SizeType col = 0; col < 3; col++) {
                        rMassMatrix(row, 6 * col + row % 6) = 1.0;
                    }
                } else { // rotational entry
                    for (SizeType col = 0; col < 3; col++) {
                        rMassMatrix(row, 6 * col + row % 6) = thickness*thickness / 12.0;
                    }
                }

                // Diagonal entry
                rMassMatrix(row, row) *= 2.0;
            }

            rMassMatrix *= av_mass_per_unit_area * ref_area / 12.0;

        } else { // quadrilateral element
            // Get shape function values and setup jacobian
            const GeometryType& geom = GetGeometry();
            const Matrix& shapeFunctions = geom.ShapeFunctionsValues();
            ShellUtilities::JacobianOperator jac_operator;

            // Get integration points
            const GeometryType::IntegrationPointsArrayType& integration_points = GetGeometry().IntegrationPoints(this->mIntegrationMethod);

            // Setup matrix of shape functions
            Matrix N = Matrix(6, 24, 0.0);

            // Gauss loop
            for (SizeType gauss_point = 0; gauss_point < 4; gauss_point++) {
                // Calculate average mass per unit area and thickness at the
                // current GP
                av_mass_per_unit_area =
                    this->mSections[gauss_point]->CalculateMassPerUnitArea(GetProperties());
                const double thickness = this->mSections[gauss_point]->GetThickness(GetProperties());

                // Calc jacobian and weighted dA at current GP
                jac_operator.Calculate(ref_coord_sys, geom.ShapeFunctionLocalGradient(gauss_point));
                const double dA = integration_points[gauss_point].Weight() *
                    jac_operator.Determinant();

                // Assemble shape function matrix over nodes
                for (SizeType node = 0; node < 4; node++) {
                    // translational entries - dofs 1-3
                    for (SizeType dof = 0; dof < 3; dof++) {
                        N(dof, 6 * node + dof) =
                            shapeFunctions(gauss_point, node);
                    }

                    // rotational inertia entries - dofs 4-6
                    for (SizeType dof = 0; dof < 3; dof++) {
                        N(dof + 3, 6 * node + dof + 3) =
                            thickness / std::sqrt(12.0) *
                            shapeFunctions(gauss_point, node);
                    }
                }

                // Add contribution to total mass matrix
                rMassMatrix += prod(trans(N), N)*dA*av_mass_per_unit_area;
            }
        }
    }
}

template <class TCoordinateTransformation>
void BaseShellElement<TCoordinateTransformation>::CalculateDampingMatrix(
    MatrixType& rDampingMatrix,
    const ProcessInfo& rCurrentProcessInfo
)
{
    const std::size_t matrix_size = GetNumberOfDofs();

    StructuralMechanicsElementUtilities::CalculateRayleighDampingMatrix(
        *this,
        rDampingMatrix,
        rCurrentProcessInfo,
        matrix_size);
}

template <class TCoordinateTransformation>
void BaseShellElement<TCoordinateTransformation>::CalculateOnIntegrationPoints(
    const Variable<array_1d<double, 3> >& rVariable,
    std::vector<array_1d<double, 3> >& rOutput,
    const ProcessInfo& rCurrentProcessInfo)
{
    if (rVariable == LOCAL_AXIS_1 ||
            rVariable == LOCAL_AXIS_2 ||
            rVariable == LOCAL_AXIS_3) {
        ComputeLocalAxis(rVariable, rOutput);
    } else if (rVariable == LOCAL_MATERIAL_AXIS_1 ||
               rVariable == LOCAL_MATERIAL_AXIS_2 ||
               rVariable == LOCAL_MATERIAL_AXIS_3) {
        ComputeLocalMaterialAxis(rVariable, rOutput);
    }
}

template <class TCoordinateTransformation>
void BaseShellElement<TCoordinateTransformation>::Calculate(
    const Variable<Matrix>& rVariable, Matrix& Output,
    const ProcessInfo& rCurrentProcessInfo)
{
    if (rVariable == LOCAL_ELEMENT_ORIENTATION) {
        Output.resize(3, 3, false);

        // Compute the local coordinate system.
        auto localCoordinateSystem(mpCoordinateTransformation->CreateReferenceCoordinateSystem());
        Output = trans(localCoordinateSystem.Orientation());
    }
}

template <class TCoordinateTransformation>
int BaseShellElement<TCoordinateTransformation>::Check(const ProcessInfo& rCurrentProcessInfo) const
{
    KRATOS_TRY;

    Element::Check(rCurrentProcessInfo);

    CheckDofs();
    CheckProperties(rCurrentProcessInfo);

    KRATOS_ERROR_IF(GetGeometry().Area() < std::numeric_limits<double>::epsilon()*1000)
            << "Element #" << Id() << " has an Area of zero!" << std::endl;

    // TODO check ConstLaws

    return 0;

    KRATOS_CATCH("")
}

template <class TCoordinateTransformation>
void BaseShellElement<TCoordinateTransformation>::SetCrossSectionsOnIntegrationPoints(std::vector< ShellCrossSection::Pointer >& crossSections)
{
    KRATOS_TRY

    KRATOS_ERROR_IF_NOT(crossSections.size() == GetNumberOfGPs())
            << "The number of cross section is wrong: " << crossSections.size() << std::endl;
    mSections.clear();
    for (IndexType i = 0; i < crossSections.size(); ++i) {
        mSections.push_back(crossSections[i]);
    }
    SetupOrientationAngles();
    KRATOS_CATCH("")
}

template <class TCoordinateTransformation>
std::string BaseShellElement<TCoordinateTransformation>::Info() const
{
    std::stringstream buffer;
    buffer << "BaseShellElement #" << Id();
    return buffer.str();
}

template <class TCoordinateTransformation>
void BaseShellElement<TCoordinateTransformation>::PrintInfo(std::ostream& rOStream) const
{
    rOStream << "BaseShellElement #" << Id();
}

template <class TCoordinateTransformation>
void BaseShellElement<TCoordinateTransformation>::PrintData(std::ostream& rOStream) const
{
    pGetGeometry()->PrintData(rOStream);
}

template <class TCoordinateTransformation>
SizeType BaseShellElement<TCoordinateTransformation>::GetNumberOfDofs() const
{
    return (6 * GetGeometry().PointsNumber());   // 6 dofs per node
}

template <class TCoordinateTransformation>
SizeType BaseShellElement<TCoordinateTransformation>::GetNumberOfGPs() const
{
    return GetGeometry().IntegrationPoints(mIntegrationMethod).size();
}

template <class TCoordinateTransformation>
void BaseShellElement<TCoordinateTransformation>::CalculateAll(
    MatrixType& rLeftHandSideMatrix,
    VectorType& rRightHandSideVector,
    const ProcessInfo& rCurrentProcessInfo,
    const bool CalculateStiffnessMatrixFlag,
    const bool CalculateResidualVectorFlag
)
{
    KRATOS_ERROR << "You have called to the CalculateAll from the base class for shell elements" << std::endl;
}

template <class TCoordinateTransformation>
ShellCrossSection::SectionBehaviorType BaseShellElement<TCoordinateTransformation>::GetSectionBehavior() const
{
    KRATOS_ERROR << "You have called to the GetSectionBehavior from the base class for shell elements" << std::endl;
}

template <class TCoordinateTransformation>
void BaseShellElement<TCoordinateTransformation>::SetupOrientationAngles()
{
    if (Has(MATERIAL_ORIENTATION_ANGLE)) {
        for (auto it = mSections.begin(); it != mSections.end(); ++it) {
            (*it)->SetOrientationAngle(GetValue(MATERIAL_ORIENTATION_ANGLE));
        }
    } else {
        auto lcs(mpCoordinateTransformation->CreateReferenceCoordinateSystem());

        Vector3Type normal;
        noalias(normal) = lcs.Vz();

        Vector3Type dZ;
        dZ(0) = 0.0;
        dZ(1) = 0.0;
        dZ(2) = 1.0; // for the moment let's take this. But the user can specify its own triad! TODO

        Vector3Type dirX;
        MathUtils<double>::CrossProduct(dirX, dZ, normal);

        // try to normalize the x vector. if it is near zero it means that we need
        // to choose a default one.
        double dirX_norm = dirX(0)*dirX(0) + dirX(1)*dirX(1) + dirX(2)*dirX(2);
        if (dirX_norm < 1.0E-12) {
            dirX(0) = 1.0;
            dirX(1) = 0.0;
            dirX(2) = 0.0;
        } else if (dirX_norm != 1.0) {
            dirX_norm = std::sqrt(dirX_norm);
            dirX /= dirX_norm;
        }

        Vector3Type elem_dirX = lcs.Vx();

        // now calculate the angle between the element x direction and the material x direction.
        Vector3Type& a = elem_dirX;
        Vector3Type& b = dirX;
        double a_dot_b = a(0)*b(0) + a(1)*b(1) + a(2)*b(2);
        if (a_dot_b < -1.0) {
            a_dot_b = -1.0;
        }
        if (a_dot_b > 1.0) {
            a_dot_b = 1.0;
        }
        double angle = std::acos(a_dot_b);

        // if they are not counter-clock-wise, let's change the sign of the angle
        if (angle != 0.0) {
            const MatrixType& R = lcs.Orientation();
            if (dirX(0)*R(1, 0) + dirX(1)*R(1, 1) + dirX(2)*R(1, 2) < 0.0) {
                angle = -angle;
            }
        }

        for (auto it = mSections.begin(); it != mSections.end(); ++it) {
            (*it)->SetOrientationAngle(angle);
        }
    }
}

template <class TCoordinateTransformation>
void BaseShellElement<TCoordinateTransformation>::ComputeLocalAxis(
    const Variable<array_1d<double, 3> >& rVariable,
    std::vector<array_1d<double, 3> >& rOutput) const
{
    const SizeType num_gps = GetNumberOfGPs();
    if (rOutput.size() != num_gps) {
        rOutput.resize(num_gps);
    }

    for (IndexType i=1; i<num_gps; ++i) {
        noalias(rOutput[i]) = ZeroVector(3);
    }

    const auto localCoordinateSystem(mpCoordinateTransformation->CreateLocalCoordinateSystem());
    if (rVariable == LOCAL_AXIS_1) {
        noalias(rOutput[0]) = localCoordinateSystem.Vx();
    } else if (rVariable == LOCAL_AXIS_2) {
        noalias(rOutput[0]) = localCoordinateSystem.Vy();
    } else if (rVariable == LOCAL_AXIS_3) {
        noalias(rOutput[0]) = localCoordinateSystem.Vz();
    } else {
        KRATOS_ERROR << "Wrong variable: " << rVariable.Name() << "!" << std::endl;
    }
}

<<<<<<< HEAD
void BaseShellElement::CheckDofs() const
=======
template <class TCoordinateTransformation>
void BaseShellElement<TCoordinateTransformation>::ComputeLocalMaterialAxis(
    const Variable<array_1d<double, 3> >& rVariable,
    std::vector<array_1d<double, 3> >& rOutput) const
{
    const double mat_angle = GetValue(MATERIAL_ORIENTATION_ANGLE);

    const SizeType num_gps = GetNumberOfGPs();
    if (rOutput.size() != num_gps) {
        rOutput.resize(num_gps);
    }

    for (IndexType i=1; i<num_gps; ++i) {
        noalias(rOutput[i]) = ZeroVector(3);
    }

    const auto localCoordinateSystem(mpCoordinateTransformation->CreateLocalCoordinateSystem());

    const auto eZ = localCoordinateSystem.Vz();

    if (rVariable == LOCAL_MATERIAL_AXIS_1) {
        const auto q = QuaternionType::FromAxisAngle(eZ(0), eZ(1), eZ(2), mat_angle);
        q.RotateVector3(localCoordinateSystem.Vx(), rOutput[0]);
    } else if (rVariable == LOCAL_MATERIAL_AXIS_2) {
        const auto q = QuaternionType::FromAxisAngle(eZ(0), eZ(1), eZ(2), mat_angle);
        q.RotateVector3(localCoordinateSystem.Vy(), rOutput[0]);
    } else if (rVariable == LOCAL_MATERIAL_AXIS_3) {
        noalias(rOutput[0]) = eZ;
    } else {
        KRATOS_ERROR << "Wrong variable: " << rVariable.Name() << "!" << std::endl;
    }
}

template <class TCoordinateTransformation>
void BaseShellElement<TCoordinateTransformation>::CheckDofs() const
>>>>>>> 77633dd7
{
    // verify that the dofs exist
    for (const auto& r_node : GetGeometry().Points()) {
        KRATOS_CHECK_VARIABLE_IN_NODAL_DATA(DISPLACEMENT, r_node);
        KRATOS_CHECK_VARIABLE_IN_NODAL_DATA(ROTATION, r_node);

        KRATOS_CHECK_DOF_IN_NODE(ROTATION_X, r_node);
        KRATOS_CHECK_DOF_IN_NODE(ROTATION_Y, r_node);
        KRATOS_CHECK_DOF_IN_NODE(ROTATION_Z, r_node);

        KRATOS_CHECK_DOF_IN_NODE(DISPLACEMENT_X, r_node);
        KRATOS_CHECK_DOF_IN_NODE(DISPLACEMENT_Y, r_node);
        KRATOS_CHECK_DOF_IN_NODE(DISPLACEMENT_Z, r_node);

        KRATOS_ERROR_IF(r_node.GetBufferSize() < 2) << "This Element needs "
                << "at least a buffer size = 2" << std::endl;
    }
}

template <class TCoordinateTransformation>
void BaseShellElement<TCoordinateTransformation>::CheckProperties(const ProcessInfo& rCurrentProcessInfo) const
{
    // check properties
    if (pGetProperties() == nullptr) {
        KRATOS_ERROR << "Properties not provided for element " << Id() << std::endl;
    }

    const auto& r_props = GetProperties();

    const auto& r_geom = GetGeometry(); // TODO check if this can be const

    if (r_props.Has(SHELL_ORTHOTROPIC_LAYERS)) {
        CheckSpecificProperties();

        const auto& r_props = GetProperties();

        KRATOS_ERROR_IF(r_props.Has(THICKNESS)) << "Specifying THICKNESS conflicts with the "
                                                << "definition of SHELL_ORTHOTROPIC_LAYERS (where the thickness is also specified)"
                                                << std::endl;

        KRATOS_ERROR_IF(r_props.Has(DENSITY)) << "Specifying DENSITY conflicts with the "
                                              << "definition of SHELL_ORTHOTROPIC_LAYERS (where the density is also specified)"
                                              << std::endl;

        KRATOS_ERROR_IF(r_props.Has(YOUNG_MODULUS)) << "Specifying YOUNG_MODULUS conflicts with the "
                << "definition of SHELL_ORTHOTROPIC_LAYERS (where the youngs-modulus is also specified)"
                << std::endl;

        KRATOS_ERROR_IF(r_props.Has(POISSON_RATIO)) << "Specifying POISSON_RATIO conflicts with the "
                << "definition of SHELL_ORTHOTROPIC_LAYERS (where the poisson-ratio is also specified)"
                << std::endl;

        // perform detailed orthotropic check later in shell_cross_section
    } else { // ... allow the automatic creation of a homogeneous section from a material and a thickness
        CheckSpecificProperties();

        const auto& r_props = GetProperties();

        if (!r_props.Has(THICKNESS)) {
            KRATOS_ERROR << "THICKNESS not provided for element " << Id() << std::endl;
        }
        if (r_props[THICKNESS] <= 0.0) {
            KRATOS_ERROR << "wrong THICKNESS value provided for element " << Id() << std::endl;
        }

        if (!r_props.Has(DENSITY)) {
            KRATOS_ERROR << "DENSITY not provided for element " << Id() << std::endl;
        }
        if (r_props[DENSITY] < 0.0) {
            KRATOS_ERROR << "wrong DENSITY value provided for element " << Id() << std::endl;
        }

        // TODO is this needed???? => it is, the dummy is needed for "Check" => unify!
        ShellCrossSection::Pointer dummySection = ShellCrossSection::Pointer(new ShellCrossSection());
        dummySection->BeginStack();
        dummySection->AddPly(0, 5, GetProperties());
        dummySection->EndStack();
        dummySection->SetSectionBehavior(ShellCrossSection::Thick);
        dummySection->Check(r_props, r_geom, rCurrentProcessInfo);
    }
}

template <class TCoordinateTransformation>
void BaseShellElement<TCoordinateTransformation>::CheckSpecificProperties() const
{
    const auto& r_props = GetProperties();

    if (!r_props.Has(CONSTITUTIVE_LAW)) {
        KRATOS_ERROR << "CONSTITUTIVE_LAW not provided for element " << Id() << std::endl;
    }
    const ConstitutiveLaw::Pointer& claw = r_props[CONSTITUTIVE_LAW];
    if (claw == nullptr) {
        KRATOS_ERROR << "CONSTITUTIVE_LAW not provided for element " << Id() << std::endl;
    }

    ConstitutiveLaw::Features LawFeatures;
    claw->GetLawFeatures(LawFeatures);

    // KRATOS_ERROR_IF(LawFeatures.mOptions.Is(ConstitutiveLaw::ANISOTROPIC) &&
    //                 !Has(MATERIAL_ORIENTATION_ANGLE))
    //     << "Using an Anisotropic Constitutive law requires the specification of "
    //     << "\"MATERIAL_ORIENTATION_ANGLE\" for shell element with Id " << Id() << std::endl;

    if (GetSectionBehavior() == ShellCrossSection::Thick) {
        // Check constitutive law has been verified with Stenberg stabilization
        // applicable for 5-parameter shells only.
        bool stenberg_stabilization_suitable = false;
        claw->GetValue(STENBERG_SHEAR_STABILIZATION_SUITABLE, stenberg_stabilization_suitable);
        KRATOS_WARNING_IF("BaseShellElement", !stenberg_stabilization_suitable)
                << "The current constitutive law has not been checked with Stenberg "
                << "shear stabilization.\nPlease check results carefully." << std::endl;
    }
}

template <class TCoordinateTransformation>
void BaseShellElement<TCoordinateTransformation>::DecimalCorrection(Vector& a)
{
    const double norm = norm_2(a);
    const double tolerance = std::max(norm * 1.0E-12, 1.0E-12);
    for (SizeType i = 0; i < a.size(); i++) {
        if (std::abs(a(i)) < tolerance) {
            a(i) = 0.0;
        }
    }
}

template <class TCoordinateTransformation>
void BaseShellElement<TCoordinateTransformation>::save(Serializer& rSerializer) const
{
    KRATOS_SERIALIZE_SAVE_BASE_CLASS(rSerializer, Element);
    rSerializer.save("Sections", mSections);
    rSerializer.save("CoordinateTransformation", mpCoordinateTransformation);
    rSerializer.save("IntM", (int)mIntegrationMethod);
}

template <class TCoordinateTransformation>
void BaseShellElement<TCoordinateTransformation>::load(Serializer& rSerializer)
{
    KRATOS_SERIALIZE_LOAD_BASE_CLASS(rSerializer, Element);
    rSerializer.load("Sections", mSections);
    rSerializer.load("CoordinateTransformation", mpCoordinateTransformation);
    int temp;
    rSerializer.load("IntM", temp);
    mIntegrationMethod = (IntegrationMethod)temp;
}

template class BaseShellElement< ShellT3_CoordinateTransformation >;
template class BaseShellElement< ShellT3_CorotationalCoordinateTransformation  >;
template class BaseShellElement< ShellQ4_CoordinateTransformation >;
template class BaseShellElement< ShellQ4_CorotationalCoordinateTransformation  >;

} // namespace Kratos.<|MERGE_RESOLUTION|>--- conflicted
+++ resolved
@@ -201,27 +201,6 @@
         const auto& r_geom = GetGeometry();
         const auto& r_props = GetProperties();
 
-<<<<<<< HEAD
-    if (mSections.size() != num_gps) {
-        const Matrix& r_shape_fct_values =
-            r_geom.ShapeFunctionsValues(GetIntegrationMethod());
-
-        ShellCrossSection::Pointer p_ref_section;
-
-        if (ShellUtilities::IsOrthotropic(r_props)) {
-            // make new instance of shell cross section
-            p_ref_section = Kratos::make_shared<ShellCrossSection>();
-
-            // Parse material properties for each layer
-            p_ref_section->ParseOrthotropicPropertyMatrix(r_props);
-        } else {
-            p_ref_section = Kratos::make_shared<ShellCrossSection>();
-            const IndexType ply_index = 0;
-            const SizeType num_points = 5;
-            p_ref_section->BeginStack();
-            p_ref_section->AddPly(ply_index, num_points, r_props);
-            p_ref_section->EndStack();
-=======
         const SizeType num_gps = GetNumberOfGPs();
 
         if (mSections.size() != num_gps) {
@@ -252,7 +231,6 @@
                 p_section_clone->InitializeCrossSection(r_props, r_geom, row(r_shape_fct_values, i));
                 mSections.push_back(p_section_clone);
             }
->>>>>>> 77633dd7
         }
 
         if (Has(LOCAL_MATERIAL_AXIS_1)) {
@@ -282,12 +260,8 @@
     }
 }
 
-<<<<<<< HEAD
-void BaseShellElement::BaseInitializeNonLinearIteration(const ProcessInfo& rCurrentProcessInfo)
-=======
 template <class TCoordinateTransformation>
 void BaseShellElement<TCoordinateTransformation>::InitializeNonLinearIteration(const ProcessInfo& rCurrentProcessInfo)
->>>>>>> 77633dd7
 {
     mpCoordinateTransformation->InitializeNonLinearIteration();
 
@@ -298,12 +272,8 @@
     }
 }
 
-<<<<<<< HEAD
-void BaseShellElement::BaseFinalizeNonLinearIteration(const ProcessInfo& rCurrentProcessInfo)
-=======
 template <class TCoordinateTransformation>
 void BaseShellElement<TCoordinateTransformation>::FinalizeNonLinearIteration(const ProcessInfo& rCurrentProcessInfo)
->>>>>>> 77633dd7
 {
     mpCoordinateTransformation->FinalizeNonLinearIteration();
 
@@ -314,12 +284,8 @@
     }
 }
 
-<<<<<<< HEAD
-void BaseShellElement::BaseInitializeSolutionStep(const ProcessInfo& rCurrentProcessInfo)
-=======
 template <class TCoordinateTransformation>
 void BaseShellElement<TCoordinateTransformation>::InitializeSolutionStep(const ProcessInfo& rCurrentProcessInfo)
->>>>>>> 77633dd7
 {
     const auto& r_props = GetProperties();
     const auto& r_geom = GetGeometry();
@@ -332,12 +298,8 @@
     mpCoordinateTransformation->InitializeSolutionStep();
 }
 
-<<<<<<< HEAD
-void BaseShellElement::BaseFinalizeSolutionStep(const ProcessInfo& rCurrentProcessInfo)
-=======
 template <class TCoordinateTransformation>
 void BaseShellElement<TCoordinateTransformation>::FinalizeSolutionStep(const ProcessInfo& rCurrentProcessInfo)
->>>>>>> 77633dd7
 {
     const auto& r_props = GetProperties();
     const auto& r_geom = GetGeometry();
@@ -363,13 +325,8 @@
                  calculate_stiffness_matrix_flag, calculate_residual_vector_flag);
 }
 
-<<<<<<< HEAD
-
-void BaseShellElement::CalculateLeftHandSide(MatrixType& rLeftHandSideMatrix,
-=======
 template <class TCoordinateTransformation>
 void BaseShellElement<TCoordinateTransformation>::CalculateLeftHandSide(MatrixType& rLeftHandSideMatrix,
->>>>>>> 77633dd7
         const ProcessInfo& rCurrentProcessInfo)
 {
     // Calculation flags
@@ -381,12 +338,8 @@
                  calculate_stiffness_matrix_flag, calculate_residual_vector_flag);
 }
 
-<<<<<<< HEAD
-void BaseShellElement::CalculateRightHandSide(VectorType& rRightHandSideVector,
-=======
 template <class TCoordinateTransformation>
 void BaseShellElement<TCoordinateTransformation>::CalculateRightHandSide(VectorType& rRightHandSideVector,
->>>>>>> 77633dd7
         const ProcessInfo& rCurrentProcessInfo)
 {
     // Calculation flags
@@ -398,12 +351,8 @@
                  calculate_stiffness_matrix_flag, calculate_residual_vector_flag);
 }
 
-<<<<<<< HEAD
-void BaseShellElement::CalculateMassMatrix(MatrixType& rMassMatrix, const ProcessInfo& rCurrentProcessInfo)
-=======
 template <class TCoordinateTransformation>
 void BaseShellElement<TCoordinateTransformation>::CalculateMassMatrix(MatrixType& rMassMatrix, const ProcessInfo& rCurrentProcessInfo)
->>>>>>> 77633dd7
 {
     const bool compute_lumped_mass_matrix = StructuralMechanicsElementUtilities::ComputeLumpedMassMatrix(GetProperties(), rCurrentProcessInfo);
 
@@ -742,9 +691,6 @@
     }
 }
 
-<<<<<<< HEAD
-void BaseShellElement::CheckDofs() const
-=======
 template <class TCoordinateTransformation>
 void BaseShellElement<TCoordinateTransformation>::ComputeLocalMaterialAxis(
     const Variable<array_1d<double, 3> >& rVariable,
@@ -780,7 +726,6 @@
 
 template <class TCoordinateTransformation>
 void BaseShellElement<TCoordinateTransformation>::CheckDofs() const
->>>>>>> 77633dd7
 {
     // verify that the dofs exist
     for (const auto& r_node : GetGeometry().Points()) {
