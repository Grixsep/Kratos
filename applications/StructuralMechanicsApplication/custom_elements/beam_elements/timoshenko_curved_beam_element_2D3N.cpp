--- conflicted
+++ resolved
@@ -677,14 +677,9 @@
     rOutput.resize(r_integration_points.size());
 
     if (rVariable == AXIAL_FORCE || rVariable == BENDING_MOMENT || rVariable == SHEAR_FORCE) {
-<<<<<<< HEAD
-        ConstitutiveLaw::Parameters cl_values(GetGeometry(), GetProperties(), rProcessInfo);
-        VectorType strain_vector(StrainSize), stress_vector(StrainSize);
-=======
         const SizeType strain_size = mConstitutiveLawVector[0]->GetStrainSize();
         ConstitutiveLaw::Parameters cl_values(GetGeometry(), GetProperties(), rProcessInfo);
         VectorType strain_vector(strain_size), stress_vector(strain_size);
->>>>>>> 5f9fda43
         StructuralMechanicsElementUtilities::InitializeConstitutiveLawValuesForStressCalculation(cl_values, strain_vector, stress_vector);
 
         for (SizeType integration_point = 0; integration_point < r_integration_points.size(); ++integration_point) {
@@ -706,9 +701,6 @@
         const SizeType strain_size = mConstitutiveLawVector[0]->GetStrainSize();
         VectorType strain_vector(strain_size);
 
-<<<<<<< HEAD
-        VectorType strain_vector(StrainSize);
-
         for (SizeType integration_point = 0; integration_point < r_integration_points.size(); ++integration_point) {
 
             noalias(strain_vector) = CalculateStrainVector(r_integration_points[integration_point].X());
@@ -723,25 +715,9 @@
         }
     }
 }
-=======
-        for (SizeType integration_point = 0; integration_point < r_integration_points.size(); ++integration_point) {
-
-            noalias(strain_vector) = CalculateStrainVector(r_integration_points[integration_point].X());
-
-            if (rVariable == AXIAL_STRAIN) {
-                rOutput[integration_point] = strain_vector[0];
-            } else if (rVariable == BENDING_STRAIN) {
-                rOutput[integration_point] = strain_vector[1];
-            } else if (rVariable == SHEAR_STRAIN) {
-                rOutput[integration_point] = strain_vector[2];
-            }
-        }
-    }
-}
-
-/***********************************************************************************/
-/***********************************************************************************/
->>>>>>> 5f9fda43
+
+/***********************************************************************************/
+/***********************************************************************************/
 
 void LinearTimoshenkoCurvedBeamElement2D3N::CalculateOnIntegrationPoints(
     const Variable<Vector>& rVariable,
@@ -753,14 +729,9 @@
     rOutput.resize(r_integration_points.size());
 
     if (rVariable == PK2_STRESS_VECTOR) {
-<<<<<<< HEAD
-        ConstitutiveLaw::Parameters cl_values(GetGeometry(), GetProperties(), rProcessInfo);
-        VectorType strain_vector(StrainSize), stress_vector(StrainSize);
-=======
         const SizeType strain_size = mConstitutiveLawVector[0]->GetStrainSize();
         ConstitutiveLaw::Parameters cl_values(GetGeometry(), GetProperties(), rProcessInfo);
         VectorType strain_vector(strain_size), stress_vector(strain_size);
->>>>>>> 5f9fda43
         StructuralMechanicsElementUtilities::InitializeConstitutiveLawValuesForStressCalculation(cl_values, strain_vector, stress_vector);
 
         for (SizeType integration_point = 0; integration_point < r_integration_points.size(); ++integration_point) {
@@ -770,15 +741,12 @@
             mConstitutiveLawVector[integration_point]->CalculateMaterialResponsePK2(cl_values);
 
             rOutput[integration_point] = cl_values.GetStressVector();
-<<<<<<< HEAD
-            if ( this->GetProperties().Has(BEAM_PRESTRESS_PK2)) {
-                rOutput[integration_point] += this->GetProperties()[BEAM_PRESTRESS_PK2];
-            }
-=======
->>>>>>> 5f9fda43
-        }
-    }
-}
+        }
+    }
+}
+
+/***********************************************************************************/
+/***********************************************************************************/
 
 Vector LinearTimoshenkoCurvedBeamElement2D3N::CalculateStrainVector(double Xi)
 {
@@ -800,36 +768,6 @@
     BoundedVector<double, 2> gamma = prod(prod(frenet_serret, aux_B_s), nodal_values);
 
     Vector strain_vector(3);
-    strain_vector[0] = gamma[0]; // axial strain
-    strain_vector[2] = gamma[1]; // shear strain
-    strain_vector[1] = inner_prod(dN_theta, nodal_values); // curvature
-
-    return strain_vector;
-}
-
-/***********************************************************************************/
-/***********************************************************************************/
-
-Vector LinearTimoshenkoCurvedBeamElement2D3N::CalculateStrainVector(double Xi)
-{
-    GlobalSizeVector nodal_values, dNu, dN_theta, n_shape, nu, n_theta, dN_shape;
-
-    GetNodalValuesVector(nodal_values);
-    GetShapeFunctionsValuesGlobalVectors(GetShapeFunctionsValues(Xi), n_shape, nu, n_theta);
-    GetShapeFunctionsValuesGlobalVectors(GetFirstDerivativesShapeFunctionsValues(Xi, GetJacobian(Xi)), dN_shape, dNu, dN_theta);
-
-    array_3 t, n;
-    GetTangentandTransverseUnitVectors(Xi, t, n);
-    BoundedMatrix<double, 2, 9> aux_B_s;
-    for (IndexType i = 0; i < SystemSize; ++i) {
-        aux_B_s(0, i) = dNu[i] + t[1] * n_theta[i];
-        aux_B_s(1, i) = dN_shape[i] - t[0] * n_theta[i];
-    }
-
-    BoundedMatrix<double, 2, 2> frenet_serret = GetFrenetSerretMatrix(Xi, t, n);
-    BoundedVector<double, 2> gamma = prod(prod(frenet_serret, aux_B_s), nodal_values);
-
-    Vector strain_vector(3);
     strain_vector.clear();
     strain_vector[0] = gamma[0]; // axial strain
     strain_vector[2] = gamma[1]; // shear strain
