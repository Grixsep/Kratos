--- conflicted
+++ resolved
@@ -93,12 +93,6 @@
 
         // Reading integration points and local gradients
         const GeometryType::IntegrationPointsArrayType& integration_points = GetGeometry().IntegrationPoints(  );
-<<<<<<< HEAD
-
-        // Auxiliary terms
-        Vector body_force = ZeroVector(3);
-=======
->>>>>>> fd5a890c
         
         ConstitutiveLaw::Parameters Values(GetGeometry(),GetProperties(),rCurrentProcessInfo);
 
@@ -115,23 +109,16 @@
         Vector displacements;
         GetValuesVector(displacements);
         
-<<<<<<< HEAD
-=======
         // Contribution to external forces
         const Vector body_force = this->GetBodyForce();
         
->>>>>>> fd5a890c
         for ( unsigned int point_number = 0; point_number < integration_points.size(); point_number++ )
         {
             // Compute element kinematics B, F, DN_DX ...
             CalculateKinematicVariables(this_kinematic_variables, point_number, integration_points);
             
             // Compute material reponse
-<<<<<<< HEAD
-            CalculateConstitutiveVariables(this_kinematic_variables, this_constitutive_variables, Values, point_number, integration_points, displacements);
-=======
             CalculateConstitutiveVariables(this_kinematic_variables, this_constitutive_variables, Values, point_number, integration_points, GetStressMeasure(), displacements);
->>>>>>> fd5a890c
             
             // Calculating weights for integration on the reference configuration
             double int_to_reference_weight = GetIntegrationWeight(integration_points, point_number, this_kinematic_variables.detJ0); 
@@ -144,35 +131,12 @@
             if ( CalculateStiffnessMatrixFlag == true ) //calculation of the matrix is required
             {
                 // Contributions to stiffness matrix calculated on the reference config
-<<<<<<< HEAD
-                Matrix temp = prod(this_constitutive_variables.D, this_kinematic_variables.B);
-                noalias( rLeftHandSideMatrix ) += int_to_reference_weight * prod( trans( this_kinematic_variables.B ), temp);
-=======
                 this->CalculateAndAddKm( rLeftHandSideMatrix, this_kinematic_variables.B, this_constitutive_variables.D, int_to_reference_weight );
->>>>>>> fd5a890c
             }
 
             if ( CalculateResidualVectorFlag == true ) //calculation of the matrix is required
             {
-<<<<<<< HEAD
-                // Contribution to external forces
-                if (GetProperties().Has( VOLUME_ACCELERATION ) == true)
-                {
-                    body_force += GetProperties()[VOLUME_ACCELERATION];
-                }
-                if( GetGeometry()[0].SolutionStepsDataHas(VOLUME_ACCELERATION) )
-                {
-                    body_force += GetGeometry()[0].FastGetSolutionStepValue(VOLUME_ACCELERATION);
-                }
-
-                // Operation performed: rRightHandSideVector += ExtForce*int_to_reference_weight
-                CalculateAndAdd_ExtForceContribution( this_kinematic_variables.N, rCurrentProcessInfo, body_force, rRightHandSideVector, int_to_reference_weight );
-
-                // Operation performed: rRightHandSideVector -= IntForce*int_to_reference_weight
-                noalias( rRightHandSideVector ) -= int_to_reference_weight * prod( trans( this_kinematic_variables.B ), this_constitutive_variables.StressVector );
-=======
                 this->CalculateAndAddResidualVector(rRightHandSideVector, this_kinematic_variables, rCurrentProcessInfo, body_force, this_constitutive_variables.StressVector, int_to_reference_weight);
->>>>>>> fd5a890c
             }
         }
         
@@ -191,53 +155,15 @@
         // Shape functions
         rThisKinematicVariables.N = GetGeometry().ShapeFunctionsValues(rThisKinematicVariables.N, IntegrationPoints[PointNumber].Coordinates());
         
-<<<<<<< HEAD
-        rThisKinematicVariables.detJ0 = CalculateDerivativesOnReference(rThisKinematicVariables.J0, rThisKinematicVariables.InvJ0, rThisKinematicVariables.DN_DX, PointNumber, GetGeometry().GetDefaultIntegrationMethod()); 
+        rThisKinematicVariables.detJ0 = CalculateDerivativesOnReferenceConfiguration(rThisKinematicVariables.J0, rThisKinematicVariables.InvJ0, rThisKinematicVariables.DN_DX, PointNumber, GetGeometry().GetDefaultIntegrationMethod()); 
+        
+        if (rThisKinematicVariables.detJ0 < 0.0)
+        {
+            KRATOS_ERROR << "WARNING:: ELEMENT ID: " << this->Id() << " INVERTED. DETJ0: " << rThisKinematicVariables.detJ0 << std::endl;
+        }
         
         // Compute B
         CalculateB( rThisKinematicVariables.B, rThisKinematicVariables.DN_DX, IntegrationPoints, PointNumber );
-    }
-    
-    //************************************************************************************
-    //************************************************************************************
-    
-    void KinematicLinear::CalculateConstitutiveVariables(
-        KinematicVariables& rThisKinematicVariables, 
-        ConstitutiveVariables& rThisConstitutiveVariables, 
-        ConstitutiveLaw::Parameters& rValues,
-        const unsigned int PointNumber,
-        const GeometryType::IntegrationPointsArrayType& IntegrationPoints,
-        const Vector Displacements
-        )
-    {        
-        // Compute strain
-        noalias(rThisConstitutiveVariables.StrainVector) = prod(rThisKinematicVariables.B, Displacements);
-
-        // Compute equivalent F
-        rThisKinematicVariables.F = ComputeEquivalentF(rThisConstitutiveVariables.StrainVector);
-
-        // Here we essentially set the input parameters
-        rThisKinematicVariables.detF = MathUtils<double>::Det(rThisKinematicVariables.F);
-        rValues.SetDeterminantF(rThisKinematicVariables.detF); //assuming the determinant is computed somewhere else
-        rValues.SetDeformationGradientF(rThisKinematicVariables.F); //F computed somewhere else
-        
-        // Here we set the space on which the results shall be written
-        rValues.SetConstitutiveMatrix(rThisConstitutiveVariables.D); //assuming the determinant is computed somewhere else
-        rValues.SetStressVector(rThisConstitutiveVariables.StressVector); //F computed somewhere else
-        
-        // Actually do the computations in the ConstitutiveLaw    
-        mConstitutiveLawVector[PointNumber]->CalculateMaterialResponsePK2(rValues); //here the calculations are actually done 
-=======
-        rThisKinematicVariables.detJ0 = CalculateDerivativesOnReferenceConfiguration(rThisKinematicVariables.J0, rThisKinematicVariables.InvJ0, rThisKinematicVariables.DN_DX, PointNumber, GetGeometry().GetDefaultIntegrationMethod()); 
-        
-        if (rThisKinematicVariables.detJ0 < 0.0)
-        {
-            KRATOS_ERROR << "WARNING:: ELEMENT ID: " << this->Id() << " INVERTED. DETJ0: " << rThisKinematicVariables.detJ0 << std::endl;
-        }
-        
-        // Compute B
-        CalculateB( rThisKinematicVariables.B, rThisKinematicVariables.DN_DX, IntegrationPoints, PointNumber );
->>>>>>> fd5a890c
     }
     
     //************************************************************************************
