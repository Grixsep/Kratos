--- conflicted
+++ resolved
@@ -3,8 +3,8 @@
 //             | |   |    |   | (    |   |   | |   (   | |
 //       _____/ \__|_|   \__,_|\___|\__|\__,_|_|  \__,_|_| MECHANICS
 //
-//  License:		 BSD License
-//					 license: structural_mechanics_application/license.txt
+//  License:         BSD License
+//                   license: structural_mechanics_application/license.txt
 //
 //  Main authors:    Riccardo Rossi
 //
@@ -71,17 +71,12 @@
     (m, "LinearElasticAxisym2DLaw").def(init<>() )
     ;
 
-<<<<<<< HEAD
-    class_< ElasticIsotropicPlaneStressUncoupledShear, bases< ConstitutiveLaw >, boost::noncopyable >
-    ("ElasticPlaneStressUncoupledShear2DLaw", init<>())
+    class_< ElasticIsotropicPlaneStressUncoupledShear, typename ElasticIsotropicPlaneStressUncoupledShear::Pointer, ConstitutiveLaw >
+    (m, "ElasticPlaneStressUncoupledShear2DLaw").def(init<>() )
     ;
 
-    class_< HyperElasticIsotropicKirchhoff3D, bases< ConstitutiveLaw >, boost::noncopyable >
-    ( "KirchhoffSaintVenant3DLaw", init<>() )
-=======
     class_< HyperElasticIsotropicKirchhoff3D, typename HyperElasticIsotropicKirchhoff3D::Pointer, ConstitutiveLaw >
     (m, "KirchhoffSaintVenant3DLaw").def(init<>() )
->>>>>>> 0f064041
     ;
 
     class_< HyperElasticIsotropicKirchhoffPlaneStress2D, typename HyperElasticIsotropicKirchhoffPlaneStress2D::Pointer, ConstitutiveLaw >
@@ -104,11 +99,11 @@
     (m,"LinearElasticOrthotropic2DLaw").def( init<>())
     ;
 
-    class_< LinearJ2PlasticityPlaneStrain2D, typename LinearJ2PlasticityPlaneStrain2D::Pointer,  ConstitutiveLaw  >
+    class_< LinearJ2PlasticityPlaneStrain2D, typename LinearJ2PlasticityPlaneStrain2D::Pointer,  ConstitutiveLaw >
     (m,"LinearJ2PlasticityPlaneStrain2DLaw").def( init<>())
     ;
 
-    class_< LinearJ2Plasticity3D, typename LinearJ2Plasticity3D::Pointer,  ConstitutiveLaw  >
+    class_< LinearJ2Plasticity3D, typename LinearJ2Plasticity3D::Pointer,  ConstitutiveLaw >
     (m,"LinearJ2Plasticity3DLaw").def( init<>())
     ;
 }
