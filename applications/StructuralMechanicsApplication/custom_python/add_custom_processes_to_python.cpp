--- conflicted
+++ resolved
@@ -57,19 +57,16 @@
     )
     .def("Execute", &TotalStructuralMassProcess::Execute)
     ;
-<<<<<<< HEAD
 
     class_<CableNetMpcProcess, boost::noncopyable, bases<ApplyMultipointConstraintsProcess>>("CableNetMpcProcess", init<ModelPart&,Parameters&>())
     .def("CoupleModelParts", &CableNetMpcProcess::CoupleModelParts);    
 
-=======
     
     class_<PrismNeighboursProcess, bases<ProcessBaseType>>("PrismNeighboursProcess", init<ModelPart&>())
     .def(init< ModelPart&, const bool >())
     .def("Execute",&PrismNeighboursProcess::Execute)
     .def("ClearNeighbours",&PrismNeighboursProcess::ClearNeighbours)
     ;
->>>>>>> 769aaf4d
 }
 
 }  // namespace Python.  
