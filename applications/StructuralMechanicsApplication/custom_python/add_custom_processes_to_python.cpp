--- conflicted
+++ resolved
@@ -37,46 +37,6 @@
     namespace py = pybind11;
 
     /// Processes
-<<<<<<< HEAD
-    class_<PostprocessEigenvaluesProcess, PostprocessEigenvaluesProcess::Pointer, Process>(m, "PostprocessEigenvaluesProcess")
-        .def(init<ModelPart &, Parameters>());
-
-    class_<TotalStructuralMassProcess, TotalStructuralMassProcess::Pointer, Process>(m, "TotalStructuralMassProcess")
-        .def(init<ModelPart &>());
-
-    class_<SolidShellThickComputeProcess, SolidShellThickComputeProcess::Pointer, Process>(m, "SolidShellThickComputeProcess")
-        .def(init<ModelPart &>());
-
-    class_<PrismNeighboursProcess, PrismNeighboursProcess::Pointer, Process>(m, "PrismNeighboursProcess")
-        .def(init<ModelPart &>())
-        .def(init<ModelPart &, const bool>());
-
-    class_<ShellToSolidShellProcess<3>, ShellToSolidShellProcess<3>::Pointer, Process>(m, "TriangleShellToSolidShellProcess")
-        .def(init<ModelPart &>())
-        .def(init<ModelPart &, Parameters>());
-
-    class_<ShellToSolidShellProcess<4>, ShellToSolidShellProcess<4>::Pointer, Process>(m, "QuadrilateralShellToSolidShellProcess")
-        .def(init<ModelPart &>())
-        .def(init<ModelPart &, Parameters>());
-        
-    class_<BuildMasterConditionsForHydrostaticLoadingProcess, BuildMasterConditionsForHydrostaticLoadingProcess::Pointer, Process>(m, "BuildMasterConditionsForHydrostaticLoadingProcess")
-        .def(init<ModelPart &, Element &>())
-        .def("Execute", &BuildMasterConditionsForHydrostaticLoadingProcess::Execute);
-
-    //SPR_ERROR
-    class_<SPRErrorProcess<2>, SPRErrorProcess<2>::Pointer, Process>(m, "SPRErrorProcess2D")
-        .def(init<ModelPart &>())
-        .def(init<ModelPart &, Parameters>());
-
-    class_<SPRErrorProcess<3>, SPRErrorProcess<3>::Pointer, Process>(m, "SPRErrorProcess3D")
-        .def(init<ModelPart &>())
-        .def(init<ModelPart &, Parameters>());
-}
-
-} // namespace Python.
-
-} // Namespace Kratos
-=======
     py::class_<PostprocessEigenvaluesProcess, PostprocessEigenvaluesProcess::Pointer, Process>(m,"PostprocessEigenvaluesProcess")
         .def(py::init<ModelPart&, Parameters>());
 
@@ -127,8 +87,10 @@
         .def(py::init<ModelPart&>())
         .def(py::init< ModelPart&, Parameters >())
         ;
+    py::class_<BuildMasterConditionsForHydrostaticLoadingProcess, BuildMasterConditionsForHydrostaticLoadingProcess::Pointer, Process>(m, "BuildMasterConditionsForHydrostaticLoadingProcess")
+        .def(py::init<ModelPart &, Element &>())
+        .def("Execute", &BuildMasterConditionsForHydrostaticLoadingProcess::Execute);
 }
 
 }  // namespace Python.
-} // Namespace Kratos
->>>>>>> 04107fe8
+} // Namespace Kratos