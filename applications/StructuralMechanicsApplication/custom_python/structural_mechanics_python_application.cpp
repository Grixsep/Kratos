--- conflicted
+++ resolved
@@ -258,15 +258,10 @@
     KRATOS_REGISTER_IN_PYTHON_VARIABLE(m, GREEN_LAGRANGE_STRAIN_TENSOR_FIBER)
     KRATOS_REGISTER_IN_PYTHON_VARIABLE(m, EXPONENTIAL_SATURATION_YIELD_STRESS)
     KRATOS_REGISTER_IN_PYTHON_VARIABLE(m, ACCUMULATED_PLASTIC_STRAIN)
-<<<<<<< HEAD
-      
-    // D+D- Damage Constitutive laws variables, additional Masonry 2D
-=======
+
+    // D+D- Damage Constitutive laws variables, additional Masonry 2D & 3D
     KRATOS_REGISTER_IN_PYTHON_VARIABLE(m, BACK_STRESS_VECTOR)
     KRATOS_REGISTER_IN_PYTHON_VARIABLE(m, BACK_STRESS_TENSOR)
-
-    // D+D- Damage Constitutive laws variables, additional Masonry 2D & 3D
->>>>>>> dd8e9a9f
     KRATOS_REGISTER_IN_PYTHON_VARIABLE(m, DAMAGE_ONSET_STRESS_COMPRESSION)
     KRATOS_REGISTER_IN_PYTHON_VARIABLE(m, BIAXIAL_COMPRESSION_MULTIPLIER)
     KRATOS_REGISTER_IN_PYTHON_VARIABLE(m, FRACTURE_ENERGY_TENSION)
