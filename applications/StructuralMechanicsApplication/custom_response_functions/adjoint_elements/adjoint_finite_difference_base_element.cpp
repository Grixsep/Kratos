// KRATOS  ___|  |                   |                   |
//       \___ \  __|  __| |   |  __| __| |   |  __| _` | |
//             | |   |    |   | (    |   |   | |   (   | |
//       _____/ \__|_|   \__,_|\___|\__|\__,_|_|  \__,_|_| MECHANICS
//
//  License:		 BSD License
//					 license: structural_mechanics_application/license.txt
//
//  Main authors:    Armin Geiser, https://github.com/armingeiser
//

// System includes

// External includes

// Project includes
#include "adjoint_finite_difference_base_element.h"
#include "structural_mechanics_application_variables.h"
#include "custom_response_functions/response_utilities/stress_response_definitions.h"
#include "custom_response_functions/response_utilities/element_finite_difference_utility.h"
#include "includes/checks.h"


namespace Kratos
{

AdjointFiniteDifferencingBaseElement::AdjointFiniteDifferencingBaseElement(Element::Pointer pPrimalElement)
                    : Element(pPrimalElement->Id(), pPrimalElement->pGetGeometry(), pPrimalElement->pGetProperties())
                    , mpPrimalElement(pPrimalElement)
{
}

AdjointFiniteDifferencingBaseElement::AdjointFiniteDifferencingBaseElement(Element::Pointer pPrimalElement, bool HasRotationDofs)
                    : Element(pPrimalElement->Id(), pPrimalElement->pGetGeometry(), pPrimalElement->pGetProperties())
                    , mpPrimalElement(pPrimalElement)
                    , mHasRotationDofs(HasRotationDofs)
{
}

AdjointFiniteDifferencingBaseElement::~AdjointFiniteDifferencingBaseElement() {}

void AdjointFiniteDifferencingBaseElement::EquationIdVector(EquationIdVectorType& rResult,
    ProcessInfo& rCurrentProcessInfo)
{
    KRATOS_TRY
    GeometryType& geom = this->GetGeometry();

    const SizeType number_of_nodes = geom.PointsNumber();
    const SizeType dimension = geom.WorkingSpaceDimension();
    const SizeType num_dofs_per_node = (mHasRotationDofs) ?  2 * dimension : dimension;
    const SizeType num_dofs = number_of_nodes * num_dofs_per_node;

    if(rResult.size() != num_dofs)
        rResult.resize(num_dofs, false);

    for(IndexType i = 0; i < geom.size(); ++i)
    {
        const IndexType index = i * num_dofs_per_node;
        NodeType& iNode = geom[i];

        rResult[index]     = iNode.GetDof(ADJOINT_DISPLACEMENT_X).EquationId();
        rResult[index + 1] = iNode.GetDof(ADJOINT_DISPLACEMENT_Y).EquationId();
        rResult[index + 2] = iNode.GetDof(ADJOINT_DISPLACEMENT_Z).EquationId();

        if(mHasRotationDofs)
        {
            rResult[index + 3] = iNode.GetDof(ADJOINT_ROTATION_X).EquationId();
            rResult[index + 4] = iNode.GetDof(ADJOINT_ROTATION_Y).EquationId();
            rResult[index + 5] = iNode.GetDof(ADJOINT_ROTATION_Z).EquationId();
        }
    }
    KRATOS_CATCH("")
}

void AdjointFiniteDifferencingBaseElement::GetDofList(DofsVectorType& rElementalDofList,
    ProcessInfo& rCurrentProcessInfo)
{
    KRATOS_TRY

    const GeometryType & geom = this->GetGeometry();

    const SizeType number_of_nodes = geom.PointsNumber();
    const SizeType dimension =  geom.WorkingSpaceDimension();
    const SizeType num_dofs_per_node = (mHasRotationDofs) ?  2 * dimension : dimension;
    const SizeType num_dofs = number_of_nodes * num_dofs_per_node;

    if (rElementalDofList.size() != num_dofs)
        rElementalDofList.resize(num_dofs);

    for (IndexType i = 0; i < number_of_nodes; ++i)
    {
        const IndexType index = i * num_dofs_per_node ;
        rElementalDofList[index    ] = GetGeometry()[i].pGetDof(ADJOINT_DISPLACEMENT_X);
        rElementalDofList[index + 1] = GetGeometry()[i].pGetDof(ADJOINT_DISPLACEMENT_Y);
        rElementalDofList[index + 2] = GetGeometry()[i].pGetDof(ADJOINT_DISPLACEMENT_Z);

        if(mHasRotationDofs)
        {
            rElementalDofList[index + 3] = GetGeometry()[i].pGetDof(ADJOINT_ROTATION_X);
            rElementalDofList[index + 4] = GetGeometry()[i].pGetDof(ADJOINT_ROTATION_Y);
            rElementalDofList[index + 5] = GetGeometry()[i].pGetDof(ADJOINT_ROTATION_Z);
        }
    }
    KRATOS_CATCH("")
}

void AdjointFiniteDifferencingBaseElement::GetValuesVector(Vector& rValues, int Step)
{
    KRATOS_TRY

    const GeometryType & geom = this->GetGeometry();

    const SizeType number_of_nodes = geom.PointsNumber();
    const SizeType dimension =  geom.WorkingSpaceDimension();
    const SizeType num_dofs_per_node = (mHasRotationDofs) ?  2 * dimension : dimension;
    const SizeType num_dofs = number_of_nodes * num_dofs_per_node;

    if(rValues.size() != num_dofs)
        rValues.resize(num_dofs, false);

    for (IndexType i = 0; i < number_of_nodes; ++i)
    {
        const NodeType & iNode = geom[i];
        const array_1d<double,3>& disp = iNode.FastGetSolutionStepValue(ADJOINT_DISPLACEMENT, Step);

        const IndexType index = i * num_dofs_per_node;
        rValues[index]     = disp[0];
        rValues[index + 1] = disp[1];
        rValues[index + 2] = disp[2];

        if(mHasRotationDofs)
        {
            const array_1d<double,3>& rot = iNode.FastGetSolutionStepValue(ADJOINT_ROTATION, Step);
            rValues[index + 3] = rot[0];
            rValues[index + 4] = rot[1];
            rValues[index + 5] = rot[2];
        }
    }
    KRATOS_CATCH("")
}


void AdjointFiniteDifferencingBaseElement::Calculate(const Variable<Matrix >& rVariable, Matrix& rOutput,
                                                const ProcessInfo& rCurrentProcessInfo)
{
    KRATOS_TRY;


    if(rVariable == STRESS_DISP_DERIV_ON_GP)
        this->CalculateStressDisplacementDerivative(STRESS_ON_GP, rOutput, rCurrentProcessInfo);
    else if(rVariable == STRESS_DISP_DERIV_ON_NODE)
    {
        this->CalculateStressDisplacementDerivative(STRESS_ON_NODE, rOutput, rCurrentProcessInfo);
    }
    else if(rVariable == STRESS_DESIGN_DERIVATIVE_ON_GP)
    {
        const std::string& design_variable_name = this->GetValue( DESIGN_VARIABLE_NAME );

        if (KratosComponents<Variable<double>>::Has(design_variable_name))
        {
            const Variable<double>& r_variable =
                KratosComponents<Variable<double>>::Get(design_variable_name);
            this->CalculateStressDesignVariableDerivative(r_variable, STRESS_ON_GP, rOutput, rCurrentProcessInfo);
        }
        else if (KratosComponents<Variable<array_1d<double, 3>>>::Has(design_variable_name))
        {
            const Variable<array_1d<double, 3>>& r_variable =
                KratosComponents<Variable<array_1d<double, 3>>>::Get(design_variable_name);
            this->CalculateStressDesignVariableDerivative(r_variable, STRESS_ON_GP, rOutput, rCurrentProcessInfo);
        }
    }
    else if(rVariable == STRESS_DESIGN_DERIVATIVE_ON_NODE)
    {
        std::string& design_variable_name = this->GetValue( DESIGN_VARIABLE_NAME );

        if (KratosComponents<Variable<double>>::Has(design_variable_name))
        {
            const Variable<double>& r_variable =
                KratosComponents<Variable<double>>::Get(design_variable_name);
            this->CalculateStressDesignVariableDerivative(r_variable, STRESS_ON_NODE, rOutput, rCurrentProcessInfo);
        }
        else if (KratosComponents<Variable<array_1d<double, 3>>>::Has(design_variable_name))
        {
            const Variable<array_1d<double, 3>>& r_variable =
                KratosComponents<Variable<array_1d<double, 3>>>::Get(design_variable_name);
            this->CalculateStressDesignVariableDerivative(r_variable, STRESS_ON_NODE, rOutput, rCurrentProcessInfo);
        }
    }
    else
    {
        KRATOS_WARNING("AdjointFiniteDifferencingBaseElement") << "Calculate function called for unknown variable: " << rVariable << std::endl;
        rOutput.clear();
    }

    KRATOS_CATCH("")
}

void AdjointFiniteDifferencingBaseElement::CalculateOnIntegrationPoints(const Variable<double>& rVariable,
                    std::vector<double>& rValues,
                    const ProcessInfo& rCurrentProcessInfo)
{
    KRATOS_TRY;

    if(this->Has(rVariable))
    {
        // Get result value for output
        const double& output_value = this->GetValue(rVariable);

        // Resize Output
        const SizeType  write_points_number = GetGeometry()
            .IntegrationPointsNumber(this->GetIntegrationMethod());
        if (rValues.size() != write_points_number)
            rValues.resize(write_points_number);

        // Write scalar result value on all Gauss-Points
        for(IndexType i = 0; i < write_points_number; ++i)
            rValues[i] = output_value;
    }
    else
        KRATOS_ERROR << "Unsupported output variable." << std::endl;

    KRATOS_CATCH("")
}

int AdjointFiniteDifferencingBaseElement::Check(const ProcessInfo& rCurrentProcessInfo)
{
    KRATOS_TRY

    int return_value = Element::Check(rCurrentProcessInfo);

    KRATOS_ERROR_IF_NOT(mpPrimalElement) << "Primal element pointer is nullptr!" << std::endl;

    const GeometryType& r_geom = GetGeometry();

    // verify that the variables are correctly initialized
    KRATOS_CHECK_VARIABLE_KEY(DISPLACEMENT);
    KRATOS_CHECK_VARIABLE_KEY(VELOCITY);
    KRATOS_CHECK_VARIABLE_KEY(ACCELERATION);
    KRATOS_CHECK_VARIABLE_KEY(DENSITY);
    KRATOS_CHECK_VARIABLE_KEY(CONSTITUTIVE_LAW);
    KRATOS_CHECK_VARIABLE_KEY(ADJOINT_DISPLACEMENT);

    if(mHasRotationDofs)
    {
        KRATOS_CHECK_VARIABLE_KEY(ROTATION);
        KRATOS_CHECK_VARIABLE_KEY(ADJOINT_ROTATION);
    }

    // TODO generic way of doing these checks without checking the dofs..

    // Check dofs
    for (IndexType i = 0; i < r_geom.size(); ++i)
    {
        const auto& r_node = r_geom[i];

        KRATOS_CHECK_VARIABLE_IN_NODAL_DATA(DISPLACEMENT, r_node);
        KRATOS_CHECK_VARIABLE_IN_NODAL_DATA(ADJOINT_DISPLACEMENT, r_node);

        KRATOS_CHECK_DOF_IN_NODE(ADJOINT_DISPLACEMENT_X, r_node);
        KRATOS_CHECK_DOF_IN_NODE(ADJOINT_DISPLACEMENT_Y, r_node);
        KRATOS_CHECK_DOF_IN_NODE(ADJOINT_DISPLACEMENT_Z, r_node);

        if(mHasRotationDofs)
        {
            KRATOS_CHECK_VARIABLE_IN_NODAL_DATA(ROTATION, r_node);
            KRATOS_CHECK_VARIABLE_IN_NODAL_DATA(ADJOINT_ROTATION, r_node);
            KRATOS_CHECK_DOF_IN_NODE(ADJOINT_ROTATION_X, r_node);
            KRATOS_CHECK_DOF_IN_NODE(ADJOINT_ROTATION_Y, r_node);
            KRATOS_CHECK_DOF_IN_NODE(ADJOINT_ROTATION_Z, r_node);
        }
    }

    return return_value;

    KRATOS_CATCH("")
}

// Sensitivity functions

void AdjointFiniteDifferencingBaseElement::CalculateSensitivityMatrix(const Variable<double>& rDesignVariable, Matrix& rOutput,
                                            const ProcessInfo& rCurrentProcessInfo)
{
    KRATOS_TRY;

    // Get perturbation size
    const double delta = this->GetPerturbationSize(rDesignVariable);
    ProcessInfo process_info = rCurrentProcessInfo;

    Vector RHS;
    pGetPrimalElement()->CalculateRightHandSide(RHS, process_info);

    // Get pseudo-load from utility
    ElementFiniteDifferenceUtility::CalculateRightHandSideDerivative(*pGetPrimalElement(), RHS, rDesignVariable, delta, rOutput, process_info);

    KRATOS_CATCH("")
}

void AdjointFiniteDifferencingBaseElement::CalculateSensitivityMatrix(const Variable<array_1d<double,3>>& rDesignVariable, Matrix& rOutput,
                                            const ProcessInfo& rCurrentProcessInfo)
{
    KRATOS_TRY;

    // TODO Mahmoud: The perturbation value here changes with change in the displacement
    // TODO: modify GetPerturbationSize() function
    //const double delta = this->GetPerturbationSize(rDesignVariable);
    const double delta = this->GetValue(PERTURBATION_SIZE); 
    ProcessInfo process_info = rCurrentProcessInfo;

    if( rDesignVariable == SHAPE )
    {
        const SizeType number_of_nodes = mpPrimalElement->GetGeometry().PointsNumber();
        const SizeType dimension = rCurrentProcessInfo.GetValue(DOMAIN_SIZE);
        const SizeType num_dofs_per_node = (mHasRotationDofs) ?  2 * dimension : dimension;
        const SizeType local_size = number_of_nodes * num_dofs_per_node;
        const std::vector<ElementFiniteDifferenceUtility::array_1d_component_type> coord_directions = {SHAPE_X, SHAPE_Y, SHAPE_Z};
        Vector derived_RHS;

        if ( (rOutput.size1() != dimension * number_of_nodes) || (rOutput.size2() != local_size ) )
            rOutput.resize(dimension * number_of_nodes, local_size);

        IndexType index = 0;
<<<<<<< HEAD
        // TODO Mahmoud: commented out as it does not calculate the correct sensitivity matrix for non-linear elements
=======
>>>>>>> d9bdb834

        Vector RHS;
        pGetPrimalElement()->CalculateRightHandSide(RHS, process_info);
        for(auto& node_i : mpPrimalElement->GetGeometry())
        {
            for(IndexType coord_dir_i = 0; coord_dir_i < dimension; ++coord_dir_i)
            {
                // Get pseudo-load contribution from utility
                ElementFiniteDifferenceUtility::CalculateRightHandSideDerivative(*pGetPrimalElement(), RHS, coord_directions[coord_dir_i],
                                                                            node_i, delta, derived_RHS, process_info);

                KRATOS_ERROR_IF_NOT(derived_RHS.size() == local_size) << "Size of the pseudo-load does not fit!" << std::endl;

                for(IndexType i = 0; i < derived_RHS.size(); ++i)
                    rOutput( (coord_dir_i + index*dimension), i) = derived_RHS[i];
            }
            index++;
        }

        // Mahmoud: Calculation of the sensitivity matrix by ((K(x + delta_x) - K(x)) / delta_x) * u

        // Matrix LHS;
        // Vector RHS;
        // Matrix derived_LHS;
        // Vector disp;
        // pGetPrimalElement()->CalculateLocalSystem(LHS, RHS, process_info);
        // pGetPrimalElement()->GetValuesVector(disp,0);
        // for(auto& node_i : mpPrimalElement->GetGeometry())
        // {
        //     for(IndexType coord_dir_i = 0; coord_dir_i < dimension; ++coord_dir_i)
        //     {
        //         // Get pseudo-load contribution from utility
        //         ElementFiniteDifferenceUtility::CalculateLeftHandSideDerivative(*pGetPrimalElement(), LHS, coord_directions[coord_dir_i],
        //                                                                     node_i, delta, derived_LHS, process_info);

        //        // KRATOS_ERROR_IF_NOT(derived_RHS.size() == local_size) << "Size of the pseudo-load does not fit!" << std::endl;
        //         derived_RHS = prod(derived_LHS, disp);

        //         for(IndexType i = 0; i < derived_RHS.size(); ++i)
        //             rOutput( (coord_dir_i + index*dimension), i) = derived_RHS[i];
        //     }
        //     index++;
        // }
        
    }

    KRATOS_CATCH("")
}

void AdjointFiniteDifferencingBaseElement::CalculateStressDisplacementDerivative(const Variable<Vector>& rStressVariable,
                                            Matrix& rOutput, const ProcessInfo& rCurrentProcessInfo)
{
    KRATOS_TRY;

    const SizeType num_nodes = mpPrimalElement->GetGeometry().PointsNumber();
    const SizeType dimension = mpPrimalElement->GetGeometry().WorkingSpaceDimension();
    const SizeType num_dofs_per_node = (mHasRotationDofs) ?  2 * dimension : dimension;
    const SizeType num_dofs = num_nodes * num_dofs_per_node;
    Vector initial_state_variables;
    Vector stress_derivatives_vector;

    // TODO first calculation only to get the size of the stress vector
    TracedStressType traced_stress_type = static_cast<TracedStressType>(this->GetValue(TRACED_STRESS_TYPE));
    if (rStressVariable == STRESS_ON_GP)
        StressCalculation::CalculateStressOnGP(*pGetPrimalElement(), traced_stress_type, stress_derivatives_vector, rCurrentProcessInfo);
    else
        StressCalculation::CalculateStressOnNode(*pGetPrimalElement(), traced_stress_type, stress_derivatives_vector, rCurrentProcessInfo);
    rOutput.resize(num_dofs, stress_derivatives_vector.size() );
    rOutput.clear();
    initial_state_variables.resize(num_dofs);

    // Build vector of variables containing the DOF-variables of the primal problem
    std::vector<VariableComponent<VectorComponentAdaptor<array_1d<double, 3>>>> primal_solution_variable_list;
    primal_solution_variable_list.reserve(num_dofs_per_node);
    primal_solution_variable_list.push_back(DISPLACEMENT_X);
    primal_solution_variable_list.push_back(DISPLACEMENT_Y);
    primal_solution_variable_list.push_back(DISPLACEMENT_Z);

    if(mHasRotationDofs)
    {
        primal_solution_variable_list.push_back(ROTATION_X);
        primal_solution_variable_list.push_back(ROTATION_Y);
        primal_solution_variable_list.push_back(ROTATION_Z);
    }

    // TODO Find a better way of doing this check
    KRATOS_ERROR_IF(rCurrentProcessInfo.Has(NL_ITERATION_NUMBER))
        << "This stress displacement derivative computation is only usable for linear cases!" << std::endl;

    for (IndexType i = 0; i < num_nodes; ++i)
    {
        const IndexType index = i * num_dofs_per_node;
        for(IndexType j = 0; j < primal_solution_variable_list.size(); ++j)
        {
            initial_state_variables[index + j] = mpPrimalElement->GetGeometry()[i].FastGetSolutionStepValue(primal_solution_variable_list[j]);
            mpPrimalElement->GetGeometry()[i].FastGetSolutionStepValue(primal_solution_variable_list[j]) = 0.0;
        }
    }
    for (IndexType i = 0; i < num_nodes; ++i)
    {
        const IndexType index = i * num_dofs_per_node;
        for(IndexType j = 0; j < primal_solution_variable_list.size(); ++j)
        {
            mpPrimalElement->GetGeometry()[i].FastGetSolutionStepValue(primal_solution_variable_list[j]) = 1.0;

            TracedStressType traced_stress_type = static_cast<TracedStressType>(this->GetValue(TRACED_STRESS_TYPE));
            if (rStressVariable == STRESS_ON_GP)
                StressCalculation::CalculateStressOnGP(*pGetPrimalElement(), traced_stress_type, stress_derivatives_vector, rCurrentProcessInfo);
            else
                StressCalculation::CalculateStressOnNode(*pGetPrimalElement(), traced_stress_type, stress_derivatives_vector, rCurrentProcessInfo);

            for(IndexType k = 0; k < stress_derivatives_vector.size(); ++k)
                rOutput(index+j, k) = stress_derivatives_vector[k];

            stress_derivatives_vector.clear();

            mpPrimalElement->GetGeometry()[i].FastGetSolutionStepValue(primal_solution_variable_list[j]) = 0.0;
        }
    }
    for (IndexType i = 0; i < num_nodes; ++i)
    {
        const IndexType index = i * num_dofs_per_node;
        for(IndexType j = 0; j < primal_solution_variable_list.size(); ++j)
            mpPrimalElement->GetGeometry()[i].FastGetSolutionStepValue(primal_solution_variable_list[j]) = initial_state_variables[index + j];
    }

    KRATOS_CATCH("")
}

void AdjointFiniteDifferencingBaseElement::CalculateStressDesignVariableDerivative(const Variable<double>& rDesignVariable,
                                                const Variable<Vector>& rStressVariable, Matrix& rOutput,
                                                const ProcessInfo& rCurrentProcessInfo)
{
    KRATOS_TRY;

    // Define working variables
    Vector stress_vector_undist;
    Vector stress_vector_dist;

    // Compute stress on GP before perturbation
    TracedStressType traced_stress_type = static_cast<TracedStressType>(this->GetValue(TRACED_STRESS_TYPE));
    if (rStressVariable == STRESS_ON_GP)
        StressCalculation::CalculateStressOnGP(*pGetPrimalElement(), traced_stress_type, stress_vector_undist, rCurrentProcessInfo);
    else
        StressCalculation::CalculateStressOnNode(*pGetPrimalElement(), traced_stress_type, stress_vector_undist, rCurrentProcessInfo);

    // Get perturbation size
    const double delta = this->GetPerturbationSize(rDesignVariable);

    const SizeType stress_vector_size = stress_vector_undist.size();
    rOutput.resize(1, stress_vector_size);

    if( mpPrimalElement->GetProperties().Has(rDesignVariable) )
    {
        // Save property pointer
        Properties::Pointer p_global_properties = mpPrimalElement->pGetProperties();

        // Create new property and assign it to the element
        Properties::Pointer p_local_property(Kratos::make_shared<Properties>(Properties(*p_global_properties)));
        mpPrimalElement->SetProperties(p_local_property);

        // perturb the design variable
        const double current_property_value = mpPrimalElement->GetProperties()[rDesignVariable];
        p_local_property->SetValue(rDesignVariable, (current_property_value + delta));

        // Compute stress on GP after perturbation
        TracedStressType traced_stress_type = static_cast<TracedStressType>(this->GetValue(TRACED_STRESS_TYPE));
        if (rStressVariable == STRESS_ON_GP)
            StressCalculation::CalculateStressOnGP(*pGetPrimalElement(), traced_stress_type, stress_vector_dist, rCurrentProcessInfo);
        else
            StressCalculation::CalculateStressOnNode(*pGetPrimalElement(), traced_stress_type, stress_vector_dist, rCurrentProcessInfo);

        // Compute derivative of stress w.r.t. design variable with finite differences
        for(size_t j = 0; j < stress_vector_size; ++j)
            rOutput(0, j) = (stress_vector_dist[j]-stress_vector_undist[j])/delta;

        // Give element original properties back
        mpPrimalElement->SetProperties(p_global_properties);
    }
    else
        rOutput.clear();

    KRATOS_CATCH("")
}

void AdjointFiniteDifferencingBaseElement::CalculateStressDesignVariableDerivative(const Variable<array_1d<double,3>>& rDesignVariable,
                                            const Variable<Vector>& rStressVariable,
                                            Matrix& rOutput, const ProcessInfo& rCurrentProcessInfo)
{
    KRATOS_TRY;

    // define working variables
    Vector stress_vector_undist;
    Vector stress_vector_dist;

    // Get perturbation size
    const double delta = this->GetPerturbationSize(rDesignVariable);

    if(rDesignVariable == SHAPE)
    {
        const SizeType number_of_nodes = mpPrimalElement->GetGeometry().PointsNumber();
        const SizeType dimension = rCurrentProcessInfo.GetValue(DOMAIN_SIZE);

        // Compute stress on GP before perturbation
        TracedStressType traced_stress_type = static_cast<TracedStressType>(this->GetValue(TRACED_STRESS_TYPE));
        if (rStressVariable == STRESS_ON_GP)
            StressCalculation::CalculateStressOnGP(*pGetPrimalElement(), traced_stress_type, stress_vector_undist, rCurrentProcessInfo);
        else
            StressCalculation::CalculateStressOnNode(*pGetPrimalElement(), traced_stress_type, stress_vector_undist, rCurrentProcessInfo);

        const SizeType stress_vector_size = stress_vector_undist.size();
        rOutput.resize(dimension * number_of_nodes, stress_vector_size);

        IndexType index = 0;
        //TODO: look that this works also for parallel computing
        for(auto& node_i : mpPrimalElement->GetGeometry())
        {
            for(IndexType coord_dir_i = 0; coord_dir_i < dimension; ++coord_dir_i)
            {
                // perturb the design variable
                node_i.GetInitialPosition()[coord_dir_i] += delta;
                node_i[coord_dir_i] += delta;

                // Compute stress on GP after perturbation
                TracedStressType traced_stress_type = static_cast<TracedStressType>(this->GetValue(TRACED_STRESS_TYPE));
                if (rStressVariable == STRESS_ON_GP)
                    StressCalculation::CalculateStressOnGP(*pGetPrimalElement(), traced_stress_type, stress_vector_dist, rCurrentProcessInfo);
                else
                    StressCalculation::CalculateStressOnNode(*pGetPrimalElement(), traced_stress_type, stress_vector_dist, rCurrentProcessInfo);

                // Compute derivative of stress w.r.t. design variable with finite differences
                for(IndexType i = 0; i < stress_vector_size; ++i)
                    rOutput( (coord_dir_i + index*dimension), i) = (stress_vector_dist[i]-stress_vector_undist[i])/delta;

                // Reset pertubed vector
                stress_vector_dist = Vector(0);

                // unperturb the design variable
                node_i.GetInitialPosition()[coord_dir_i] -= delta;
                node_i[coord_dir_i] -= delta;

                }
            index++;
        }// end loop over element nodes
    }
    else
        KRATOS_ERROR << "Unsupported design variable!" << std::endl;

    KRATOS_CATCH("")
}

// private
double AdjointFiniteDifferencingBaseElement::GetPerturbationSize(const Variable<double>& rDesignVariable)
{
    const double correction_factor = this->GetPerturbationSizeModificationFactor(rDesignVariable);
    const double delta = this->GetValue(PERTURBATION_SIZE) * correction_factor;
    KRATOS_DEBUG_ERROR_IF_NOT(delta > 0) << "The perturbation size is not > 0!";
    return delta;
}

double AdjointFiniteDifferencingBaseElement::GetPerturbationSize(const Variable<array_1d<double,3>>& rDesignVariable)
{
    const double correction_factor = this->GetPerturbationSizeModificationFactor(rDesignVariable);
    const double delta = this->GetValue(PERTURBATION_SIZE) * correction_factor;
    KRATOS_DEBUG_ERROR_IF_NOT(delta > 0) << "The perturbation size is not > 0!";
    return delta;
}

double AdjointFiniteDifferencingBaseElement::GetPerturbationSizeModificationFactor(const Variable<double>& rDesignVariable)
{
    KRATOS_TRY;

    if ( mpPrimalElement->GetProperties().Has(rDesignVariable) )
    {
        const double variable_value = mpPrimalElement->GetProperties()[rDesignVariable];
        return variable_value;
    }
    else
        return 1.0;

    KRATOS_CATCH("")
}

double AdjointFiniteDifferencingBaseElement::GetPerturbationSizeModificationFactor(const Variable<array_1d<double,3>>& rDesignVariable)
{
    KRATOS_TRY;

    // For shape derivatives the size of the element (length, area, ...) is used as default perturbation size modification factor.
    // Later on this value is multiplied with a user defined factor. This product is then used as final perturbation size for computing
    // derivatives with finite differences.
    if(rDesignVariable == SHAPE)
    {
        const double domain_size = mpPrimalElement->GetGeometry().DomainSize();
        KRATOS_DEBUG_ERROR_IF(domain_size <= 0.0)
            << "Pertubation size for shape derivatives of element" << this->Id() << "<= 0.0" << std::endl;
        return domain_size;
    }
    else
        return 1.0;

    KRATOS_CATCH("")
}

void AdjointFiniteDifferencingBaseElement::save(Serializer& rSerializer) const
{
    KRATOS_SERIALIZE_SAVE_BASE_CLASS(rSerializer,  Element );
    rSerializer.save("mpPrimalElement", mpPrimalElement);
}

void AdjointFiniteDifferencingBaseElement::load(Serializer& rSerializer)
{
    KRATOS_SERIALIZE_LOAD_BASE_CLASS( rSerializer, Element );
    rSerializer.load("mpPrimalElement", mpPrimalElement);

}

} // namespace Kratos
<|MERGE_RESOLUTION|>--- conflicted
+++ resolved
@@ -319,10 +319,7 @@
             rOutput.resize(dimension * number_of_nodes, local_size);
 
         IndexType index = 0;
-<<<<<<< HEAD
         // TODO Mahmoud: commented out as it does not calculate the correct sensitivity matrix for non-linear elements
-=======
->>>>>>> d9bdb834
 
         Vector RHS;
         pGetPrimalElement()->CalculateRightHandSide(RHS, process_info);
