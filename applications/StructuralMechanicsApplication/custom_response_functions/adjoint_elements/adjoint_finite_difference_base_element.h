--- conflicted
+++ resolved
@@ -344,22 +344,11 @@
         KRATOS_ERROR << "CalculateOnIntegrationPoints of the adjoint base condition is called!" << std::endl;
     }
 
-<<<<<<< HEAD
-    // GetValueOnIntegrationPoints are TEMPORARY until they are removed!!!
-    // They will be removed from the derived elements; i.e. the implementation
-    // should be in CalculateOnIntegrationPoints!
-    // Adding these functions here is bcs GiD calls GetValueOnIntegrationPoints
-=======
->>>>>>> 8bc46b24
     void GetValueOnIntegrationPoints(const Variable<double>& rVariable,
 					     std::vector<double>& rValues,
 					     const ProcessInfo& rCurrentProcessInfo) override
     {
-<<<<<<< HEAD
-        CalculateOnIntegrationPoints(rVariable, rValues, rCurrentProcessInfo);
-=======
         this->CalculateOnIntegrationPoints(rVariable, rValues, rCurrentProcessInfo);
->>>>>>> 8bc46b24
     }
 
     int Check(const ProcessInfo& rCurrentProcessInfo) override;
