// KRATOS  ___|  |                   |                   |
//       \___ \  __|  __| |   |  __| __| |   |  __| _` | |
//             | |   |    |   | (    |   |   | |   (   | |
//       _____/ \__|_|   \__,_|\___|\__|\__,_|_|  \__,_|_| MECHANICS
//
//  License:		 BSD License
//					 license: structural_mechanics_application/license.txt
//
//  Main authors:    Armin Geiser, https://github.com/armingeiser
//

// System includes

// External includes

// Project includes
#include "adjoint_finite_difference_shell_element.h"
#include "structural_mechanics_application_variables.h"
#include "custom_response_functions/response_utilities/stress_response_definitions.h"
#include "includes/checks.h"
#include "custom_elements/shell_thin_element_3D3N.hpp"


namespace Kratos
{

template <class TPrimalElement>
int AdjointFiniteDifferencingShellElement<TPrimalElement>::Check(const ProcessInfo& rCurrentProcessInfo)
{
    KRATOS_TRY

    int return_value = BaseType::Check(rCurrentProcessInfo);

    KRATOS_ERROR_IF_NOT(this->mHasRotationDofs) << "Adjoint shell element does not have rotation dofs!" << std::endl;
    KRATOS_ERROR_IF_NOT(this->mpPrimalElement) << "Primal element pointer is nullptr!" << std::endl;

    //TODO: Check() of primal element should be called, but is not possible because of DOF check!
    this->CheckVariables();
    this->CheckDofs();
    this->CheckProperties(rCurrentProcessInfo);

    KRATOS_ERROR_IF(this->GetGeometry().Area() < std::numeric_limits<double>::epsilon()*1000)
        << "Element #" << this->Id() << " has an Area of zero!" << std::endl;

    return return_value;

    KRATOS_CATCH("")
}

// private

template <class TPrimalElement>
void AdjointFiniteDifferencingShellElement<TPrimalElement>::CheckVariables() const
{
    KRATOS_CHECK_VARIABLE_KEY(DISPLACEMENT);
    KRATOS_CHECK_VARIABLE_KEY(ROTATION);
    KRATOS_CHECK_VARIABLE_KEY(VELOCITY);
    KRATOS_CHECK_VARIABLE_KEY(ANGULAR_VELOCITY);
    KRATOS_CHECK_VARIABLE_KEY(ACCELERATION);
    KRATOS_CHECK_VARIABLE_KEY(ANGULAR_ACCELERATION);
    KRATOS_CHECK_VARIABLE_KEY(VOLUME_ACCELERATION)
    KRATOS_CHECK_VARIABLE_KEY(DENSITY);
    KRATOS_CHECK_VARIABLE_KEY(THICKNESS);
    KRATOS_CHECK_VARIABLE_KEY(SHELL_ORTHOTROPIC_LAYERS);
    KRATOS_CHECK_VARIABLE_KEY(CONSTITUTIVE_LAW);
    KRATOS_CHECK_VARIABLE_KEY(SHELL_CROSS_SECTION);
    KRATOS_CHECK_VARIABLE_KEY(ADJOINT_DISPLACEMENT);
    KRATOS_CHECK_VARIABLE_KEY(ADJOINT_ROTATION);
}

template <class TPrimalElement>
void AdjointFiniteDifferencingShellElement<TPrimalElement>::CheckDofs() const
{
    const GeometryType& r_geom = this->GetGeometry();
    // verify that the dofs exist
    for (IndexType i = 0; i < r_geom.size(); ++i)
    {
        const auto& r_node = r_geom[i];
        KRATOS_CHECK_VARIABLE_IN_NODAL_DATA(DISPLACEMENT, r_node);
        KRATOS_CHECK_VARIABLE_IN_NODAL_DATA(ROTATION, r_node);
        KRATOS_CHECK_VARIABLE_IN_NODAL_DATA(ADJOINT_DISPLACEMENT, r_node);
        KRATOS_CHECK_VARIABLE_IN_NODAL_DATA(ADJOINT_ROTATION, r_node);

        KRATOS_CHECK_DOF_IN_NODE(ADJOINT_ROTATION_X, r_node);
        KRATOS_CHECK_DOF_IN_NODE(ADJOINT_ROTATION_Y, r_node);
        KRATOS_CHECK_DOF_IN_NODE(ADJOINT_ROTATION_Z, r_node);

        KRATOS_CHECK_DOF_IN_NODE(ADJOINT_DISPLACEMENT_X, r_node);
        KRATOS_CHECK_DOF_IN_NODE(ADJOINT_DISPLACEMENT_Y, r_node);
        KRATOS_CHECK_DOF_IN_NODE(ADJOINT_DISPLACEMENT_Z, r_node);

        KRATOS_ERROR_IF(r_node.GetBufferSize() < 2) << "This Element needs "
            << "at least a buffer size = 2" << std::endl;
    }
}

template <class TPrimalElement>
void AdjointFiniteDifferencingShellElement<TPrimalElement>::CheckProperties(const ProcessInfo& rCurrentProcessInfo) const
{
    // check properties
    if(this->pGetProperties() == nullptr)
        KRATOS_ERROR << "Properties not provided for element " << this->Id() << std::endl;

    const PropertiesType & props = this->GetProperties();

    const GeometryType& geom = this->GetGeometry(); // TODO check if this can be const

    if(props.Has(SHELL_CROSS_SECTION)) // if the user specified a cross section ...
    {
        const ShellCrossSection::Pointer & section = props[SHELL_CROSS_SECTION];
        if(section == nullptr)
            KRATOS_ERROR << "SHELL_CROSS_SECTION not provided for element " << this->Id() << std::endl;

        section->Check(props, geom, rCurrentProcessInfo);
    }
    else if (props.Has(SHELL_ORTHOTROPIC_LAYERS))
    {
        this->CheckSpecificProperties();

        // perform detailed orthotropic check later in shell_cross_section
    }
    else // ... allow the automatic creation of a homogeneous section from a material and a thickness
    {
        this->CheckSpecificProperties();

        // TODO is this needed???? => it is, the dummy is needed for "Check" => unify!
        ShellCrossSection::Pointer dummySection = Kratos::make_shared<ShellCrossSection>(ShellCrossSection());
        dummySection->BeginStack();
        dummySection->AddPly(0, 5, this->GetProperties());
        dummySection->EndStack();
        dummySection->SetSectionBehavior(ShellCrossSection::Thick);
        dummySection->Check(props, geom, rCurrentProcessInfo);
    }

}

template <class TPrimalElement>
void AdjointFiniteDifferencingShellElement<TPrimalElement>::CheckSpecificProperties() const
{
    const PropertiesType & r_props = this->GetProperties();

    if (!r_props.Has(CONSTITUTIVE_LAW))
        KRATOS_ERROR << "CONSTITUTIVE_LAW not provided for element " << this->Id() << std::endl;
    const ConstitutiveLaw::Pointer& claw = r_props[CONSTITUTIVE_LAW];
    if (claw == nullptr)
        KRATOS_ERROR << "CONSTITUTIVE_LAW not provided for element " << this->Id() << std::endl;

    if(!r_props.Has(THICKNESS))
        KRATOS_ERROR << "THICKNESS not provided for element " << this->Id() << std::endl;
    if(r_props[THICKNESS] <= 0.0)
        KRATOS_ERROR << "wrong THICKNESS value provided for element " << this->Id() << std::endl;

    if(!r_props.Has(DENSITY))
        KRATOS_ERROR << "DENSITY not provided for element " << this->Id() << std::endl;
    if(r_props[DENSITY] < 0.0)
        KRATOS_ERROR << "wrong DENSITY value provided for element " << this->Id() << std::endl;

    // TODO for thick shell Stenberg stabilization is not checked
}


template <class TPrimalElement>
double AdjointFiniteDifferencingShellElement<TPrimalElement>::GetPerturbationSizeModificationFactor(const Variable<array_1d<double,3>>& rDesignVariable) const
{
    KRATOS_TRY;

    if(rDesignVariable == SHAPE_SENSITIVITY)
    {
        double dx, dy, dz, L = 0.0;

        const GeometryType& geometry = this->mpPrimalElement->GetGeometry();

        dx = geometry[1].X0() - geometry[0].X0();
        dy = geometry[1].Y0() - geometry[0].Y0();
        dz = geometry[1].Z0() - geometry[0].Z0();
        L += sqrt(dx*dx + dy*dy + dz*dz);
        dx = geometry[2].X0() - geometry[1].X0();
        dy = geometry[2].Y0() - geometry[1].Y0();
        dz = geometry[2].Z0() - geometry[1].Z0();
        L += sqrt(dx*dx + dy*dy + dz*dz);
        dx = geometry[2].X0() - geometry[0].X0();
        dy = geometry[2].Y0() - geometry[0].Y0();
        dz = geometry[2].Z0() - geometry[0].Z0();
        L += sqrt(dx*dx + dy*dy + dz*dz);
        L /= 3.0;

        return L;
    }
    else
        return 1.0;

    KRATOS_CATCH("")
}

template <class TPrimalElement>
void AdjointFiniteDifferencingShellElement<TPrimalElement>::save(Serializer& rSerializer) const
{
    KRATOS_SERIALIZE_SAVE_BASE_CLASS(rSerializer, BaseType);
}

template <class TPrimalElement>
void AdjointFiniteDifferencingShellElement<TPrimalElement>::load(Serializer& rSerializer)
{
    KRATOS_SERIALIZE_LOAD_BASE_CLASS( rSerializer, BaseType);

}

<<<<<<< HEAD
template <class TPrimalElement>
void AdjointFiniteDifferencingShellElement<TPrimalElement>::SetValueOnIntegrationPoints(const Variable<Matrix>& rVariable,
					     std::vector<Matrix>& rValues,
					     const ProcessInfo& rCurrentProcessInfo)
{   
    const SizeType  write_points_number = this->GetGeometry()
            .IntegrationPointsNumber(this->GetIntegrationMethod());

    // Sizing of the member variables
    if (mShellForceSensitivity.size() != write_points_number )
        mShellForceSensitivity.resize(write_points_number);
    if (mShellMomentSensitivity.size() != write_points_number)
        mShellMomentSensitivity.resize(write_points_number);

    if (rVariable == SHELL_FORCE_GLOBAL_SENSITIVITY)
        for (IndexType PointNumber = 0; PointNumber < write_points_number; ++PointNumber)
            if ( mShellForceSensitivity[PointNumber].size1() != 3 || mShellForceSensitivity[PointNumber].size2() != 3 )
                mShellForceSensitivity[PointNumber].resize(3, 3);

    if (rVariable == SHELL_MOMENT_GLOBAL_SENSITIVITY)
        for (IndexType PointNumber = 0; PointNumber < write_points_number; ++PointNumber)
            if ( mShellMomentSensitivity[PointNumber].size1() != 3 || mShellForceSensitivity[PointNumber].size2() != 3 )
                mShellMomentSensitivity[PointNumber].resize(3, 3);
    
    // Wright sensitivity values on the member variables
    if (rValues.size() == write_points_number)
    {
        if (rVariable == SHELL_FORCE_GLOBAL_SENSITIVITY)
	        for (IndexType PointNumber = 0; PointNumber < write_points_number; ++PointNumber)
                for( IndexType i = 0; i < rValues[PointNumber].size1(); ++i )
                    for( IndexType j = 0; j < rValues[PointNumber].size2(); ++j ) 
                        mShellForceSensitivity[PointNumber](i,j) = rValues[PointNumber](i,j);
        
        else if (rVariable == SHELL_MOMENT_GLOBAL_SENSITIVITY) 
	        for (IndexType PointNumber = 0; PointNumber < write_points_number; ++PointNumber)                 
		        for( IndexType i = 0; i < 3; ++i )
                    for( IndexType j = 0; j < 3; ++j ) 
                        mShellMomentSensitivity[PointNumber](i,j) = rValues[PointNumber](i,j);
            
        else
            KRATOS_ERROR << "Sensitivity Variable "<< rVariable <<" is not compatible with adjoint_finite_difference_shell_element." << std::endl;
    }
    else
        KRATOS_ERROR << "Size of sensitivity vector is unequal to number of integration points" << std::endl;
}

template <class TPrimalElement>
void AdjointFiniteDifferencingShellElement<TPrimalElement>::GetValueOnIntegrationPoints(const Variable<Matrix>& rVariable,
					     std::vector<Matrix>& rValues,
					     const ProcessInfo& rCurrentProcessInfo)
{ 
    const SizeType  write_points_number = this->GetGeometry()
            .IntegrationPointsNumber(this->GetIntegrationMethod());
    
    if (rValues.size() != write_points_number)
            rValues.resize(write_points_number);

    for (IndexType PointNumber = 0; PointNumber < write_points_number; ++PointNumber)
        if ( rValues[PointNumber].size1() != 3 || rValues[PointNumber].size2() != 3 )
            rValues[PointNumber].resize(3,3);

    if (rVariable == SHELL_FORCE_GLOBAL_SENSITIVITY)
    {
        if(mShellForceSensitivity.size() == write_points_number)
        {
            for (IndexType PointNumber = 0; PointNumber < write_points_number; ++PointNumber)
                for( IndexType i = 0; i < 3; ++i )
                    for( IndexType j = 0; j < 3; ++j ) 
                        rValues[PointNumber](i,j) = mShellForceSensitivity[PointNumber](i,j);
        }
        else if(this->Has(rVariable))
        {
            const Matrix& output_value = this->GetValue(rVariable);
            for (IndexType PointNumber = 0; PointNumber < write_points_number; ++PointNumber)
                rValues[PointNumber] = output_value;
        }
        else
            KRATOS_ERROR << "Error at getting " << rVariable << " values on integration points." << std::endl; 
    }
    else if (rVariable == SHELL_MOMENT_GLOBAL_SENSITIVITY)
    {
        if(mShellMomentSensitivity.size() == write_points_number)
        {
            for (IndexType PointNumber = 0; PointNumber < write_points_number; ++PointNumber)                 
                for( IndexType i = 0; i < 3; ++i )
                    for( IndexType j = 0; j < 3; ++j ) 
                        rValues[PointNumber](i,j) = mShellMomentSensitivity[PointNumber](i,j);
        }
        else if(this->Has(rVariable))
        {
            const Matrix& output_value = this->GetValue(rVariable);
            for (IndexType PointNumber = 0; PointNumber < write_points_number; ++PointNumber)
                rValues[PointNumber] = output_value;
        }
        else
            KRATOS_ERROR << "Error at getting " << rVariable << " values on integration points." << std::endl; 
    }
    else
        KRATOS_ERROR << "Sensitivity Variable "<< rVariable <<" is not compatible with adjoint_finite_difference_cr_beam_element_3D2N." << std::endl;    
} 

template class KRATOS_API(STRUCTURAL_MECHANICS_APPLICATION) AdjointFiniteDifferencingShellElement<ShellThinElement3D3N>;
=======
template class AdjointFiniteDifferencingShellElement<ShellThinElement3D3N>;
>>>>>>> 77331940

} // namespace Kratos
<|MERGE_RESOLUTION|>--- conflicted
+++ resolved
@@ -205,7 +205,6 @@
 
 }
 
-<<<<<<< HEAD
 template <class TPrimalElement>
 void AdjointFiniteDifferencingShellElement<TPrimalElement>::SetValueOnIntegrationPoints(const Variable<Matrix>& rVariable,
 					     std::vector<Matrix>& rValues,
@@ -307,9 +306,6 @@
         KRATOS_ERROR << "Sensitivity Variable "<< rVariable <<" is not compatible with adjoint_finite_difference_cr_beam_element_3D2N." << std::endl;    
 } 
 
-template class KRATOS_API(STRUCTURAL_MECHANICS_APPLICATION) AdjointFiniteDifferencingShellElement<ShellThinElement3D3N>;
-=======
 template class AdjointFiniteDifferencingShellElement<ShellThinElement3D3N>;
->>>>>>> 77331940
 
 } // namespace Kratos
