// KRATOS  ___|  |                   |                   |
//       \___ \  __|  __| |   |  __| __| |   |  __| _` | |
//             | |   |    |   | (    |   |   | |   (   | |
//       _____/ \__|_|   \__,_|\___|\__|\__,_|_|  \__,_|_| MECHANICS
//
//  License:     BSD License
//           license: structural_mechanics_application/license.txt
//
//  Main authors:    Martin Fusseder, https://github.com/MFusseder
//


#include "adjoint_finite_difference_truss_element_linear_3D2N.h"
#include "structural_mechanics_application_variables.h"
#include "custom_response_functions/response_utilities/stress_response_definitions.h"
<<<<<<< HEAD
#include "custom_elements/truss_element_3D2N.hpp"
=======
#include "custom_elements/truss_element_linear_3D2N.hpp"
>>>>>>> 29ed9524


namespace Kratos
{

template <class TPrimalElement>
void AdjointFiniteDifferenceTrussElementLinear<TPrimalElement>::Calculate(const Variable<Vector >& rVariable, Vector& rOutput, const ProcessInfo& rCurrentProcessInfo)
{
    KRATOS_TRY

    // The particular soltuion of the influence function is rotated in global direction
    if (rVariable == ADJOINT_PARTICULAR_DISPLACEMENT)
    {
        static constexpr int number_of_nodes = 2;
        static constexpr int dimension = 3;
        static constexpr unsigned int element_size = number_of_nodes * dimension;

        KRATOS_ERROR_IF(rOutput.size() != element_size) << "Size of particular solution does not fit!" << std::endl;

        //TrussElement3D2N::Pointer p_primal_beam_element = dynamic_pointer_cast<TrussElement3D2N>(this->pGetPrimalElement());
        BoundedMatrix<double, element_size, element_size> transformation_matrix = ZeroMatrix(element_size, element_size);
        this->GetPrimalElement().CreateTransformationMatrix(transformation_matrix);

        KRATOS_WATCH(transformation_matrix)
        rOutput = prod(transformation_matrix, rOutput);
    }

    KRATOS_CATCH("")
}

template <class TPrimalElement>
void AdjointFiniteDifferenceTrussElementLinear<TPrimalElement>::CalculateOnIntegrationPoints(const Variable<array_1d<double, 3 > >& rVariable,
					      std::vector< array_1d<double, 3 > >& rOutput,
					      const ProcessInfo& rCurrentProcessInfo)
{
    KRATOS_TRY

    if (rVariable == ADJOINT_STRAIN)
    {
        std::vector<Vector> strain_vector;
        this->CalculateAdjointFieldOnIntegrationPoints(STRAIN, strain_vector, rCurrentProcessInfo);
        if (rOutput.size() != strain_vector.size())
            rOutput.resize(strain_vector.size());

        KRATOS_ERROR_IF(strain_vector[0].size() != 3) << "Dimension of strain vector not as expected!" << std::endl;

        for(IndexType i = 0; i < strain_vector.size(); ++i)
            for (IndexType j = 0; j < 3 ; ++j)
                rOutput[i][j] = strain_vector[i][j];
    }
    else
        this->CalculateAdjointFieldOnIntegrationPoints(rVariable, rOutput, rCurrentProcessInfo);

    KRATOS_CATCH("")
}

void AdjointFiniteDifferenceTrussElementLinear::Calculate(const Variable<Vector >& rVariable, Vector& rOutput, const ProcessInfo& rCurrentProcessInfo)
{
    KRATOS_TRY

    // The particular soltuion of the influence function is rotated in global direction
    if (rVariable == ADJOINT_PARTICULAR_DISPLACEMENT)
    {
        static constexpr int number_of_nodes = 2;
        static constexpr int dimension = 3;
        static constexpr unsigned int element_size = number_of_nodes * dimension;

        KRATOS_ERROR_IF(rOutput.size() != element_size) << "Size of particular solution does not fit!" << std::endl;

        TrussElement3D2N::Pointer p_primal_beam_element = dynamic_pointer_cast<TrussElement3D2N>(this->pGetPrimalElement());
        BoundedMatrix<double, element_size, element_size> transformation_matrix = ZeroMatrix(element_size, element_size);
        p_primal_beam_element->CreateTransformationMatrix(transformation_matrix);
        rOutput = prod(transformation_matrix, rOutput);
    }

    KRATOS_CATCH("")
}

void AdjointFiniteDifferenceTrussElementLinear::CalculateOnIntegrationPoints(const Variable<array_1d<double, 3 > >& rVariable,
					      std::vector< array_1d<double, 3 > >& rOutput,
					      const ProcessInfo& rCurrentProcessInfo)
{
    KRATOS_TRY

    if (rVariable == ADJOINT_STRAIN)
    {
        std::vector<Vector> strain_vector;
        this->CalculateAdjointFieldOnIntegrationPoints(STRAIN, strain_vector, rCurrentProcessInfo);
        if (rOutput.size() != strain_vector.size())
            rOutput.resize(strain_vector.size());

        KRATOS_ERROR_IF(strain_vector[0].size() != 3) << "Dimension of strain vector not as expected!" << std::endl;

        for(IndexType i = 0; i < strain_vector.size(); ++i)
            for (IndexType j = 0; j < 3 ; ++j)
                rOutput[i][j] = strain_vector[i][j];
    }
    else if (rVariable == PSEUDO_FORCE)
    {
        if(this->Has(INFLUENCE_FUNCTIONS_EXTENSIONS))
        {
            GeneralizedInfluenceFunctionsExtension my_extension = *(this->GetValue(INFLUENCE_FUNCTIONS_EXTENSIONS));
            my_extension.CalculatePseudoQuantityOnIntegrationPoints(*pGetPrimalElement(), rVariable, rOutput, rCurrentProcessInfo);
        }
        else
            KRATOS_ERROR << "'GeneralizedInfluenceFunctionsExtension' is necessary to compute "<< rVariable.Name() << "!" << std::endl;
        /*{
            const SizeType  write_points_number = GetGeometry().IntegrationPointsNumber(this->GetIntegrationMethod());
            if (rOutput.size() != write_points_number)
                rOutput.resize(write_points_number);
            for(IndexType i = 0; i < write_points_number; ++i)
                rOutput[i].clear();
        }*/
    }
    else
        this->CalculateAdjointFieldOnIntegrationPoints(rVariable, rOutput, rCurrentProcessInfo);

    KRATOS_CATCH("")
}


template <class TPrimalElement>
void AdjointFiniteDifferenceTrussElementLinear<TPrimalElement>::CalculateStressDisplacementDerivative(const Variable<Vector>& rStressVariable,
                                    Matrix& rOutput, const ProcessInfo& rCurrentProcessInfo)
{
    KRATOS_TRY;

    TracedStressType traced_stress_type = static_cast<TracedStressType>(this->GetValue(TRACED_STRESS_TYPE));

    if(traced_stress_type  == TracedStressType::FX)
    {
        // ensure that adjoint load is determined without influence of pre-stress
        // pre-stress does not cancel out when computing this derivative with unit-displacements!
        Properties::Pointer p_global_properties = this->mpPrimalElement->pGetProperties();

        Properties::Pointer p_local_property(Kratos::make_shared<Properties>(*p_global_properties));
        this->mpPrimalElement->SetProperties(p_local_property);

        p_local_property->SetValue(TRUSS_PRESTRESS_PK2, 0.0);

        AdjointFiniteDifferencingBaseElement<TPrimalElement>::CalculateStressDisplacementDerivative(rStressVariable,
                                           rOutput, rCurrentProcessInfo);

        this->mpPrimalElement->SetProperties(p_global_properties);
    }
    else
        AdjointFiniteDifferencingBaseElement<TPrimalElement>::CalculateStressDisplacementDerivative(rStressVariable,
                                   rOutput, rCurrentProcessInfo);

    KRATOS_CATCH("")
}

template <class TPrimalElement>
void AdjointFiniteDifferenceTrussElementLinear<TPrimalElement>::save(Serializer& rSerializer) const
{
    KRATOS_SERIALIZE_SAVE_BASE_CLASS(rSerializer, BaseType);
}

template <class TPrimalElement>
void AdjointFiniteDifferenceTrussElementLinear<TPrimalElement>::load(Serializer& rSerializer)
{
    KRATOS_SERIALIZE_LOAD_BASE_CLASS(rSerializer, BaseType);
}

template class KRATOS_API(STRUCTURAL_MECHANICS_APPLICATION) AdjointFiniteDifferenceTrussElementLinear<TrussElementLinear3D2N>;

} // namespace Kratos.

<|MERGE_RESOLUTION|>--- conflicted
+++ resolved
@@ -13,11 +13,7 @@
 #include "adjoint_finite_difference_truss_element_linear_3D2N.h"
 #include "structural_mechanics_application_variables.h"
 #include "custom_response_functions/response_utilities/stress_response_definitions.h"
-<<<<<<< HEAD
-#include "custom_elements/truss_element_3D2N.hpp"
-=======
 #include "custom_elements/truss_element_linear_3D2N.hpp"
->>>>>>> 29ed9524
 
 
 namespace Kratos
@@ -50,53 +46,6 @@
 
 template <class TPrimalElement>
 void AdjointFiniteDifferenceTrussElementLinear<TPrimalElement>::CalculateOnIntegrationPoints(const Variable<array_1d<double, 3 > >& rVariable,
-					      std::vector< array_1d<double, 3 > >& rOutput,
-					      const ProcessInfo& rCurrentProcessInfo)
-{
-    KRATOS_TRY
-
-    if (rVariable == ADJOINT_STRAIN)
-    {
-        std::vector<Vector> strain_vector;
-        this->CalculateAdjointFieldOnIntegrationPoints(STRAIN, strain_vector, rCurrentProcessInfo);
-        if (rOutput.size() != strain_vector.size())
-            rOutput.resize(strain_vector.size());
-
-        KRATOS_ERROR_IF(strain_vector[0].size() != 3) << "Dimension of strain vector not as expected!" << std::endl;
-
-        for(IndexType i = 0; i < strain_vector.size(); ++i)
-            for (IndexType j = 0; j < 3 ; ++j)
-                rOutput[i][j] = strain_vector[i][j];
-    }
-    else
-        this->CalculateAdjointFieldOnIntegrationPoints(rVariable, rOutput, rCurrentProcessInfo);
-
-    KRATOS_CATCH("")
-}
-
-void AdjointFiniteDifferenceTrussElementLinear::Calculate(const Variable<Vector >& rVariable, Vector& rOutput, const ProcessInfo& rCurrentProcessInfo)
-{
-    KRATOS_TRY
-
-    // The particular soltuion of the influence function is rotated in global direction
-    if (rVariable == ADJOINT_PARTICULAR_DISPLACEMENT)
-    {
-        static constexpr int number_of_nodes = 2;
-        static constexpr int dimension = 3;
-        static constexpr unsigned int element_size = number_of_nodes * dimension;
-
-        KRATOS_ERROR_IF(rOutput.size() != element_size) << "Size of particular solution does not fit!" << std::endl;
-
-        TrussElement3D2N::Pointer p_primal_beam_element = dynamic_pointer_cast<TrussElement3D2N>(this->pGetPrimalElement());
-        BoundedMatrix<double, element_size, element_size> transformation_matrix = ZeroMatrix(element_size, element_size);
-        p_primal_beam_element->CreateTransformationMatrix(transformation_matrix);
-        rOutput = prod(transformation_matrix, rOutput);
-    }
-
-    KRATOS_CATCH("")
-}
-
-void AdjointFiniteDifferenceTrussElementLinear::CalculateOnIntegrationPoints(const Variable<array_1d<double, 3 > >& rVariable,
 					      std::vector< array_1d<double, 3 > >& rOutput,
 					      const ProcessInfo& rCurrentProcessInfo)
 {
