--- conflicted
+++ resolved
@@ -135,18 +135,9 @@
     ///@name  Enum's
     ///@{
 
-<<<<<<< HEAD
-    typedef std::size_t SizeType ;
-
-    /*@} */
-    /**@name Life Cycle
-	 */
-    /*@{ */
-=======
     ///@}
     ///@name Life Cycle
     ///@{
->>>>>>> b1764a7b
 
     /** Constructor.
      */
@@ -455,37 +446,12 @@
         ProcessInfo &CurrentProcessInfo
         )
     {
-<<<<<<< HEAD
-        const SizeType number_of_nodes = rCurrentElement->GetGeometry().PointsNumber();
-        MpcDataPointerVectorType mpcDataVector = CurrentProcessInfo.GetValue(MPC_DATA_CONTAINER);
-=======
         const SizeType number_of_nodes = pCurrentContainer->GetGeometry().PointsNumber();
         MpcDataSharedPointerVectorType p_mpc_data_vector = CurrentProcessInfo.GetValue(MPC_DATA_CONTAINER);
->>>>>>> b1764a7b
 
         for (auto p_mpc_data : *p_mpc_data_vector) {
             if (p_mpc_data->IsActive()) {
                 // For each node check if it is a slave or not If it is .. we change the Transformation matrix
-<<<<<<< HEAD
-                for (SizeType j = 0; j < number_of_nodes; j++)
-                {
-                    DofsVectorType elementDofs;
-                    rCurrentElement->GetDofList(elementDofs, CurrentProcessInfo);
-                    int numDofsPerNode = elementDofs.size() / number_of_nodes;
-                    if (rCurrentElement->GetGeometry()[j].Is(SLAVE))
-                    { //temporary, will be checked once at the beginning only
-                        // Necessary data for iterating and modifying the matrix
-                        SizeType slaveEquationId;
-                        int startPositionNodeDofs = numDofsPerNode * (j);
-                        for (int i = 0; i < numDofsPerNode; i++)
-                        {
-                            slaveEquationId = elementDofs[startPositionNodeDofs + i]->EquationId();
-                            if (mpcData->mEquationIdToWeightsMap.count(slaveEquationId) > 0)
-                            {
-                                MasterIdWeightMapType masterWeightsMap = mpcData->mEquationIdToWeightsMap[slaveEquationId];
-                                for (auto master : masterWeightsMap)
-                                {
-=======
                 for (IndexType j = 0; j < number_of_nodes; j++) {
                     DofsVectorType element_dofs;
                     pCurrentContainer->GetDofList(element_dofs, CurrentProcessInfo);
@@ -499,7 +465,6 @@
                             if (p_mpc_data->mEquationIdToWeightsMap.count(slave_equation_id) > 0) {
                                 MasterIdWeightMapType master_weights_map = p_mpc_data->mEquationIdToWeightsMap[slave_equation_id];
                                 for (auto master : master_weights_map) {
->>>>>>> b1764a7b
                                     EquationId.push_back(master.first);
                                 }
                             }
@@ -519,44 +484,7 @@
         ProcessInfo& rCurrentProcessInfo
         )
     {
-<<<<<<< HEAD
-
-        const SizeType number_of_nodes = rCurrentCondition->GetGeometry().PointsNumber();
-        MpcDataPointerVectorType mpcDataVector = CurrentProcessInfo.GetValue(MPC_DATA_CONTAINER);
-        for (auto mpcData : (*mpcDataVector))
-        {
-            if (mpcData->IsActive())
-            {
-                // For each node check if it is a slave or not If it is .. we change the Transformation matrix
-                for (SizeType j = 0; j < number_of_nodes; j++)
-                {
-                    DofsVectorType conditionDofs;
-                    rCurrentCondition->GetDofList(conditionDofs, CurrentProcessInfo);
-                    int numDofsPerNode = conditionDofs.size() / number_of_nodes;
-                    if (rCurrentCondition->GetGeometry()[j].Is(SLAVE))
-                    { //temporary, will be checked once at the beginning only
-                        // Necessary data for iterating and modifying the matrix
-                        SizeType slaveEquationId;
-                        int startPositionNodeDofs = numDofsPerNode * (j);
-                        for (int i = 0; i < numDofsPerNode; i++)
-                        {
-                            slaveEquationId = conditionDofs[startPositionNodeDofs + i]->EquationId();
-                            if (mpcData->mEquationIdToWeightsMap.count(slaveEquationId) > 0)
-                            {
-                                MasterIdWeightMapType masterWeightsMap = mpcData->mEquationIdToWeightsMap[slaveEquationId];
-                                for (auto master : masterWeightsMap)
-                                {
-                                    EquationId.push_back(master.first);
-                                }
-                            }
-                        }
-                    }
-                }
-            }
-        }
-=======
         ModifyEquationIdsForMPC<Element>(pCurrentElement, rEquationId, rCurrentProcessInfo);
->>>>>>> b1764a7b
     }
 
     /**
@@ -585,19 +513,10 @@
     {
         KRATOS_TRY
         bool slaveFound = false;
-<<<<<<< HEAD
-        Element::NodesArrayType nodesArray = rCurrentElement->GetGeometry();
-        const SizeType number_of_nodes = rCurrentElement->GetGeometry().PointsNumber();
-        for (SizeType j = 0; j < number_of_nodes; j++)
-        {
-            if (rCurrentElement->GetGeometry()[j].Is(SLAVE))
-            { //temporary, will be checked once at the beginning only
-=======
         auto& geometry = pCurrentContainer->GetGeometry();
         const SizeType number_of_nodes = geometry.PointsNumber();
         for (IndexType j = 0; j < number_of_nodes; j++) {
             if (geometry[j].Is(SLAVE)) { // temporary, will be checked once at the beginning only
->>>>>>> b1764a7b
                 slaveFound = true;
                 break;
             }
@@ -616,42 +535,6 @@
                 std::vector<double> weights_corresponding_to_master;
                 VectorIndexType slaves_corresponding_to_masters;
                 // Formulating the local slave equationId vector
-<<<<<<< HEAD
-                for (SizeType i = 0; i < EquationId.size(); ++i)
-                {
-                    localEquationIds.push_back(i);
-                    if (mpcData->mEquationIdToWeightsMap.count(EquationId[i]) > 0)
-                    {
-                        localSlaveEquationIds.push_back(i);
-                    }
-                }
-                std::sort(localEquationIds.begin(), localEquationIds.end());
-                std::sort(localSlaveEquationIds.begin(), localSlaveEquationIds.end());
-                std::set_difference(localEquationIds.begin(), localEquationIds.end(), localSlaveEquationIds.begin(), localSlaveEquationIds.end(), std::back_inserter(localInternEquationIds));
-                for (SizeType j = 0; j < number_of_nodes; ++j)
-                { // Loop over the nodes
-                    std::vector<int> slaveEquationIds;
-                    int totalNumberOfSlaves = 0;
-                    int totalNumberOfMasters = 0;
-                    DofsVectorType elementDofs;
-                    rCurrentElement->GetDofList(elementDofs, CurrentProcessInfo);
-                    int numDofsPerNode = elementDofs.size() / number_of_nodes;
-
-                    if (rCurrentElement->GetGeometry()[j].Is(SLAVE))
-                    { // If the node has a slave DOF
-                        int startPositionNodeDofs = numDofsPerNode * (j);
-                        SizeType slaveEquationId;
-                        for (int i = 0; i < numDofsPerNode; i++)
-                        {
-                            slaveEquationId = elementDofs[startPositionNodeDofs + i]->EquationId();
-                            if (mpcData->mEquationIdToWeightsMap.count(slaveEquationId) > 0)
-                            {
-                                totalNumberOfSlaves++;
-                                slaveEquationIds.push_back(slaveEquationId);
-                                MasterIdWeightMapType &masterWeightsMap = mpcData->mEquationIdToWeightsMap[slaveEquationId];
-
-                                totalNumberOfMasters += masterWeightsMap.size();
-=======
                 for (IndexType i = 0; i < EquationId.size(); ++i) {
                     local_equations_ids.push_back(i);
                     if (p_mpc_data->mEquationIdToWeightsMap.count(EquationId[i]) > 0) {
@@ -680,7 +563,6 @@
                                 MasterIdWeightMapType &master_weights_map = p_mpc_data->mEquationIdToWeightsMap[slave_equation_id];
 
                                 total_number_of_masters += master_weights_map.size();
->>>>>>> b1764a7b
                             }
                         }
 
@@ -756,19 +638,10 @@
                         } // Loop over all the slaves for this node
 
                         //Adding contribution from slave to Kmm
-<<<<<<< HEAD
-                        for (SizeType localMasterIndex = 0; localMasterIndex < localMasterEquationIds.size(); localMasterIndex++)
-                        {
-                            for (SizeType localMasterIndexOther = 0; localMasterIndexOther < localMasterEquationIds.size(); localMasterIndexOther++)
-                            {
-                                LHS_Contribution(localMasterEquationIds[localMasterIndex], localMasterEquationIds[localMasterIndexOther]) += WeightsCorrespondingToMasters[localMasterIndex] *
-                                                                                                                                             LHS_Contribution(SlavesCorrespondingToMasters[localMasterIndex], SlavesCorrespondingToMasters[localMasterIndexOther]) * WeightsCorrespondingToMasters[localMasterIndexOther];
-=======
                         for (IndexType local_master_index = 0; local_master_index < local_master_equations_ids.size(); local_master_index++) {
                             for (IndexType local_master_index_other = 0; local_master_index_other < local_master_equations_ids.size(); local_master_index_other++) {
                                 LHS_Contribution(local_master_equations_ids[local_master_index], local_master_equations_ids[local_master_index_other]) += weights_corresponding_to_master[local_master_index] *
                                                                                                                                              LHS_Contribution(slaves_corresponding_to_masters[local_master_index], slaves_corresponding_to_masters[local_master_index_other]) * weights_corresponding_to_master[local_master_index_other];
->>>>>>> b1764a7b
                             }
                         }
                     } // If the node has a slave DOF
@@ -810,186 +683,8 @@
         ApplyMultipointConstraints<Element>(pCurrentElement, rLHS_Contribution, rRHS_Contribution, rEquationId, rCurrentProcessInfo);
     }
 
-<<<<<<< HEAD
-        KRATOS_TRY
-        bool slaveFound = false;
-        Element::NodesArrayType nodesArray = rCurrentElement->GetGeometry();
-        const SizeType number_of_nodes = rCurrentElement->GetGeometry().PointsNumber();
-        for (SizeType j = 0; j < number_of_nodes; j++)
-        {
-            if (rCurrentElement->GetGeometry()[j].Is(SLAVE))
-            { //temporary, will be checked once at the beginning only
-                slaveFound = true;
-                break;
-            }
-        }
-        // If no slave is found no need of going on
-        if (!slaveFound)
-        {
-            return;
-        }
-        MpcDataPointerVectorType mpcDataVector = CurrentProcessInfo.GetValue(MPC_DATA_CONTAINER);
-        for (auto mpcData : (*mpcDataVector))
-        {
-            if (mpcData->IsActive())
-            {
-                std::vector<std::size_t> localEquationIds;
-                std::vector<std::size_t> localSlaveEquationIds;
-                std::vector<std::size_t> localInternEquationIds;
-                std::vector<std::size_t> localMasterEquationIds;
-                std::vector<double> WeightsCorrespondingToMasters;
-                std::vector<std::size_t> SlavesCorrespondingToMasters;
-                // Formulating the local slave equationId vector
-                for (SizeType i = 0; i < EquationId.size(); ++i)
-                {
-                    localEquationIds.push_back(i);
-                    if (mpcData->mEquationIdToWeightsMap.count(EquationId[i]) > 0)
-                    {
-                        localSlaveEquationIds.push_back(i);
-                    }
-                }
-                std::sort(localEquationIds.begin(), localEquationIds.end());
-                std::sort(localSlaveEquationIds.begin(), localSlaveEquationIds.end());
-                std::set_difference(localEquationIds.begin(), localEquationIds.end(), localSlaveEquationIds.begin(), localSlaveEquationIds.end(), std::back_inserter(localInternEquationIds));
-                for (SizeType j = 0; j < number_of_nodes; ++j)
-                { // Loop over the nodes
-                    std::vector<int> slaveEquationIds;
-                    int totalNumberOfSlaves = 0;
-                    int totalNumberOfMasters = 0;
-                    DofsVectorType elementDofs;
-                    rCurrentElement->GetDofList(elementDofs, CurrentProcessInfo);
-                    int numDofsPerNode = elementDofs.size() / number_of_nodes;
-
-                    if (rCurrentElement->GetGeometry()[j].Is(SLAVE))
-                    { // If the node has a slave DOF
-                        int startPositionNodeDofs = numDofsPerNode * (j);
-                        SizeType slaveEquationId;
-                        for (int i = 0; i < numDofsPerNode; i++)
-                        {
-                            slaveEquationId = elementDofs[startPositionNodeDofs + i]->EquationId();
-                            if (mpcData->mEquationIdToWeightsMap.count(slaveEquationId) > 0)
-                                if (mpcData->mEquationIdToWeightsMap.count(slaveEquationId) > 0)
-                                {
-                                    totalNumberOfSlaves++;
-                                    slaveEquationIds.push_back(slaveEquationId);
-                                    MasterIdWeightMapType &masterWeightsMap = mpcData->mEquationIdToWeightsMap[slaveEquationId];
-
-                                    totalNumberOfMasters += masterWeightsMap.size();
-                                }
-                        }
-
-                        std::vector<std::size_t>::iterator it;
-                        std::vector<std::size_t> localNodalSlaveEquationIds;
-                        // We resize the LHS and RHS contribution with the master sizes
-                        int currentSysSize = LHS_Contribution.size1();
-                        int lhsSize1 = currentSysSize + totalNumberOfMasters;
-                        int lhsSize2 = currentSysSize + totalNumberOfMasters;
-                        LHS_Contribution.resize(lhsSize1, lhsSize2, true); //true for Preserving the data and resizing the matrix
-                        RHS_Contribution.resize(lhsSize1, true);
-                        // Making the extra part of matrx
-                        for (int m = currentSysSize; m < lhsSize1; m++)
-                        {
-                            for (int n = 0; n < lhsSize1; n++)
-                            {
-                                LHS_Contribution(m, n) = 0.0;
-                                LHS_Contribution(n, m) = 0.0;
-                            }
-                            RHS_Contribution(m) = 0.0;
-                        }
-                        // Formulating the local slave equationId vector
-                        for (int slaveI = 0; slaveI < totalNumberOfSlaves; ++slaveI)
-                        { // For each of the Slave DOF
-                            // Obtaining the local dof number for the slave.
-                            int localSlaveEqId = -1;
-                            int slaveEqId = slaveEquationIds[slaveI];
-                            it = std::find(EquationId.begin(), EquationId.end(), slaveEqId);
-                            if (it != EquationId.end())
-                            {
-                                std::size_t pos = std::distance(EquationId.begin(), it);
-                                localSlaveEqId = pos;
-                            }
-                            localNodalSlaveEquationIds.push_back(localSlaveEqId);
-                        }
-
-                        int currentNumberOfMastersProcessed = 0;
-                        for (auto localSlaveEqId : localNodalSlaveEquationIds)
-                        { // Loop over all the slaves for this node
-                            it = std::find(localNodalSlaveEquationIds.begin(), localNodalSlaveEquationIds.end(), localSlaveEqId);
-                            int slaveIndex = std::distance(localNodalSlaveEquationIds.begin(), it);
-                            MasterIdWeightMapType &masterWeightsMap = mpcData->mEquationIdToWeightsMap[slaveEquationIds[slaveIndex]];
-                            for (auto masterI : masterWeightsMap)
-                            { // Loop over all the masters the slave has
-
-                                int localMasterEqId = currentNumberOfMastersProcessed + currentSysSize;
-                                ++currentNumberOfMastersProcessed;
-                                double weight = masterI.second;
-                                double constant = mpcData->mSlaveEquationIdConstantsUpdate[slaveEquationIds[slaveIndex]];
-                                for (auto localInternEqId : localInternEquationIds)
-                                {
-                                    RHS_Contribution(localInternEqId) += -LHS_Contribution(localInternEqId, localSlaveEqId) * constant;
-                                }
-
-                                // For K(m,u) and K(u,m)
-                                for (auto localInternEqId : localInternEquationIds)
-                                { // Loop over all the local equation ids
-                                    LHS_Contribution(localInternEqId, localMasterEqId) += LHS_Contribution(localInternEqId, localSlaveEqId) * weight;
-                                    LHS_Contribution(localMasterEqId, localInternEqId) += LHS_Contribution(localSlaveEqId, localInternEqId) * weight;
-                                } // Loop over all the local equation ids
-
-                                // For RHS(m) += A'*LHS(s,s)*B
-                                for (auto localSlaveEqIdOther : localNodalSlaveEquationIds)
-                                {
-                                    //std::vector<std::size_t>::iterator itOther = std::find(localNodalSlaveEquationIds.begin(), localNodalSlaveEquationIds.end(), localSlaveEqIdOther);
-                                    int slaveIndexOther = std::distance(localNodalSlaveEquationIds.begin(), it);
-                                    double constantOther = mpcData->mSlaveEquationIdConstantsUpdate[slaveEquationIds[slaveIndexOther]];
-                                    RHS_Contribution(localMasterEqId) += LHS_Contribution(localSlaveEqId, localSlaveEqIdOther) * weight * constantOther;
-                                }
-
-                                EquationId.push_back(masterI.first);
-                                // Changing the RHS side of the equation
-                                RHS_Contribution(localMasterEqId) = RHS_Contribution(localMasterEqId) + weight * RHS_Contribution(localSlaveEqId);
-
-                                localMasterEquationIds.push_back(localMasterEqId);
-                                WeightsCorrespondingToMasters.push_back(weight);
-                                SlavesCorrespondingToMasters.push_back(localSlaveEqId);
-
-                            } // Loop over all the masters the slave has
-
-                            RHS_Contribution(localSlaveEqId) = 0.0;
-                        } // Loop over all the slaves for this node
-
-                        //Adding contribution from slave to Kmm
-                        for (SizeType localMasterIndex = 0; localMasterIndex < localMasterEquationIds.size(); localMasterIndex++)
-                        {
-                            for (SizeType localMasterIndexOther = 0; localMasterIndexOther < localMasterEquationIds.size(); localMasterIndexOther++)
-                            {
-                                LHS_Contribution(localMasterEquationIds[localMasterIndex], localMasterEquationIds[localMasterIndexOther]) += WeightsCorrespondingToMasters[localMasterIndex] *
-                                                                                                                                             LHS_Contribution(SlavesCorrespondingToMasters[localMasterIndex], SlavesCorrespondingToMasters[localMasterIndexOther]) * WeightsCorrespondingToMasters[localMasterIndexOther];
-                            }
-                        }
-                    } // If the node has a slave DOF
-                }     // Loop over the nodes
-
-                // For K(u,s) and K(s,u)
-                for (auto localSlaveEqId : localSlaveEquationIds)
-                { // Loop over all the slaves for this node
-                    for (auto localInternEqId : localInternEquationIds)
-                    { // Loop over all the local equation ids
-                        LHS_Contribution(localSlaveEqId, localInternEqId) = 0.0;
-                        LHS_Contribution(localInternEqId, localSlaveEqId) = 0.0;
-                    }
-                } // Loop over all the slaves for this node
-            }
-        }
-        KRATOS_CATCH("Applying Multipoint constraints failed ..");
-    } // End of the function
-
-    /*
-     * This function Formulates the MPC data in equation ID terms
-=======
     /**
      * @brief This is a specialization of ApplyMultipointConstraints for conditions
->>>>>>> b1764a7b
      */
     void Condition_ApplyMultipointConstraints(
         Condition::Pointer pCurrentCondition,
@@ -1002,40 +697,6 @@
         ApplyMultipointConstraints<Condition>(pCurrentCondition, rLHS_Contribution, rRHS_Contribution, rEquationId, rCurrentProcessInfo);
     }
 
-<<<<<<< HEAD
-        ProcessInfoType info = r_model_part.GetProcessInfo();
-
-        if (info.Has(MPC_DATA_CONTAINER))
-        {
-            MpcDataPointerVectorType mpcDataVector = info.GetValue(MPC_DATA_CONTAINER);
-            for (auto mpcData : (*mpcDataVector))
-            {
-                if (mpcData->IsActive())
-                {
-                    for (auto slaveMasterDofMap : mpcData->mDofConstraints)
-                    {
-                        SlavePairType slaveDofMap = slaveMasterDofMap.first;
-                        MasterDofWeightMapType &masterDofMap = slaveMasterDofMap.second;
-                        SizeType slaveNodeId = slaveDofMap.first;
-                        SizeType slaveDofKey = slaveDofMap.second;
-                        NodeType &node = r_model_part.Nodes()[slaveNodeId];
-                        Node<3>::DofsContainerType::iterator it = node.GetDofs().find(slaveDofKey);
-                        SizeType slaveEquationId = it->EquationId();
-
-                        for (auto masterDofMapElem : masterDofMap)
-                        {
-                            SizeType masterNodeId;
-                            double constant;
-                            SizeType masterEquationId;
-                            SizeType masterDofKey;
-                            double weight = masterDofMapElem.second;
-                            std::tie(masterNodeId, masterDofKey, constant) = masterDofMapElem.first;
-                            NodeType &masterNode = r_model_part.Nodes()[masterNodeId];
-                            Node<3>::DofsContainerType::iterator itMaster = masterNode.GetDofs().find(masterDofKey);
-                            masterEquationId = itMaster->EquationId();
-                            //
-                            mpcData->AddConstraint(slaveEquationId, masterEquationId, weight, constant);
-=======
     /**
      * @brief fThis function Formulates the MPC data in equation ID terms
      * @param rModelPart Reference to the ModelPart containing the problem.
@@ -1077,7 +738,6 @@
                             }
                         } else {
                             KRATOS_WARNING("ResidualBasedBlockBuilderAndSolverWithMpc") << "WARNING:: Could not find dof " << slave_dof_key << " in node " << slave_node.Id() << std::endl;
->>>>>>> b1764a7b
                         }
                     }
                 }
@@ -1132,41 +792,10 @@
                         }
                         slave_dx_value = slave_dx_value + p_mpc_data->mSlaveEquationIdConstantsUpdate[slave_equation_id];
 
-<<<<<<< HEAD
-        for (auto mpcData : (*mpcDataVector))
-        {
-            if (mpcData->IsActive())
-            {
-                for (auto slaveMasterDofMap : mpcData->mDofConstraints)
-                {
-                    SlavePairType slaveDofMap = slaveMasterDofMap.first;
-                    MasterDofWeightMapType &masterDofMap = slaveMasterDofMap.second;
-                    SizeType slaveNodeId = slaveDofMap.first;
-                    SizeType slaveDofKey = slaveDofMap.second;
-                    NodeType &node = r_model_part.Nodes()[slaveNodeId];
-                    Node<3>::DofsContainerType::iterator it = node.GetDofs().find(slaveDofKey);
-                    SizeType slaveEquationId = it->EquationId();
-                    double slaveDxValue = 0.0;
-
-                    for (auto masterDofMapElem : masterDofMap)
-                    {
-                        SizeType masterNodeId;
-                        double constant;
-                        SizeType masterEquationId;
-                        SizeType masterDofKey;
-                        double weight = masterDofMapElem.second;
-                        std::tie(masterNodeId, masterDofKey, constant) = masterDofMapElem.first;
-                        NodeType &masterNode = r_model_part.Nodes()[masterNodeId];
-                        Node<3>::DofsContainerType::iterator it = masterNode.GetDofs().find(masterDofKey);
-                        masterEquationId = it->EquationId();
-
-                        slaveDxValue = slaveDxValue + TSparseSpace::GetValue(Dx, masterEquationId) * weight;
-=======
                         Dx[slave_equation_id] = slave_dx_value;
                         p_mpc_data->mSlaveEquationIdConstantsUpdate[slave_equation_id] = 0.0;
                     } else {
                         KRATOS_WARNING("ResidualBasedBlockBuilderAndSolverWithMpc") << "WARNING:: Could not find dof " << slave_dof_key << " in node " << slave_node.Id() << std::endl;
->>>>>>> b1764a7b
                     }
                 }
             }
@@ -1221,40 +850,10 @@
 
                         slave_dof_value_calc += p_mpc_data->mSlaveEquationIdConstantsMap[slave_equation_id];
 
-<<<<<<< HEAD
-        for (auto mpcData : (*mpcDataVector))
-        {
-            if (mpcData->IsActive())
-            {
-                for (auto slaveMasterDofMap : mpcData->mDofConstraints)
-                {
-                    SlavePairType slaveDofMap = slaveMasterDofMap.first;
-                    MasterDofWeightMapType &masterDofMap = slaveMasterDofMap.second;
-                    SizeType slaveNodeId = slaveDofMap.first;
-                    SizeType slaveDofKey = slaveDofMap.second;
-                    NodeType &node = r_model_part.Nodes()[slaveNodeId];
-                    Node<3>::DofsContainerType::iterator it = node.GetDofs().find(slaveDofKey);
-                    SizeType slaveEquationId = it->EquationId();
-                    double slaveDofValue = it->GetSolutionStepValue();
-                    double slaveDofValueCalc = 0.0;
-
-                    for (auto masterDofMapElem : masterDofMap)
-                    {
-                        SizeType masterNodeId;
-                        double constant;
-                        SizeType masterDofKey;
-                        double weight = masterDofMapElem.second;
-                        std::tie(masterNodeId, masterDofKey, constant) = masterDofMapElem.first;
-                        NodeType &masterNode = r_model_part.Nodes()[masterNodeId];
-                        Node<3>::DofsContainerType::iterator itMaster = masterNode.GetDofs().find(masterDofKey);
-
-                        slaveDofValueCalc += itMaster->GetSolutionStepValue() * weight;
-=======
                         const double d_constant = slave_dof_value_calc - slave_dof_value;
                         p_mpc_data->mSlaveEquationIdConstantsUpdate[slave_equation_id] = d_constant;
                     } else {
                         KRATOS_WARNING("ResidualBasedBlockBuilderAndSolverWithMpc") << "WARNING:: Could not find dof " << slave_dof_key << " in node " << slave_node.Id() << std::endl;
->>>>>>> b1764a7b
                     }
                 }
             }
