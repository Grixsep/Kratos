//    |  /           |
//    ' /   __| _` | __|  _ \   __|
//    . \  |   (   | |   (   |\__ `
//   _|\_\_|  \__,_|\__|\___/ ____/
//                   Multi-Physics
//
//  License:		 BSD License
//					 Kratos default license:
//kratos/license.txt
//
//  Main authors:    Klaus B Sautter (based on the work of MSantasusana)
//
//

/// ATTENTION!!! When using this scheme with a free dirichlet condition
///            "constrained"     : [true,false,true],
///            "value"           : [0.0,null,0.0],


#if !defined(KRATOS_EXPLICIT_CENTRAL_DIFFERENCES_SCHEME_HPP_INCLUDED)
#define KRATOS_EXPLICIT_CENTRAL_DIFFERENCES_SCHEME_HPP_INCLUDED

/* System includes */

/* External includes */

/* Project includes */
#include "solving_strategies/schemes/scheme.h"
#include "utilities/variable_utils.h"
#include "custom_utilities/explicit_integration_utilities.h"

namespace Kratos {

///@name Kratos Globals
///@{

///@}
///@name Type Definitions
///@{

///@}

///@name  Enum's
///@{

///@}
///@name  Functions
///@{

///@}
///@name Kratos Classes
///@{

/**
 * @class ExplicitCentralDifferencesScheme
 * @ingroup StructuralMechanicsApplciation
 * @brief An explicit central difference scheme
 * @details This scheme is quite known, and can be consulted from different sources
 * For example from Wikipedia: https://en.wikipedia.org/wiki/Central_differencing_scheme
 * @author Klaus B Sautter
 */
template <class TSparseSpace,
          class TDenseSpace //= DenseSpace<double>
          >
class ExplicitCentralDifferencesScheme
    : public Scheme<TSparseSpace, TDenseSpace> {

public:
    ///@name Type Definitions
    ///@{

    /// The definition of the base type
    typedef Scheme<TSparseSpace, TDenseSpace> BaseType;

    /// Some definitions related with the base class
    typedef typename BaseType::DofsArrayType DofsArrayType;
    typedef typename BaseType::TSystemMatrixType TSystemMatrixType;
    typedef typename BaseType::TSystemVectorType TSystemVectorType;
    typedef typename BaseType::LocalSystemVectorType LocalSystemVectorType;

    /// The arrays of elements and nodes
    typedef ModelPart::ElementsContainerType ElementsArrayType;
    typedef ModelPart::NodesContainerType NodesArrayType;

    /// Definition of the size type
    typedef std::size_t SizeType;

    /// Definition of the index type
    typedef std::size_t IndexType;

    /// Definition fo the node iterator
    typedef typename ModelPart::NodeIterator NodeIterator;

    /// The definition of the numerical limit
    static constexpr double numerical_limit = std::numeric_limits<double>::epsilon();

    /// Counted pointer of ExplicitCentralDifferencesScheme
    KRATOS_CLASS_POINTER_DEFINITION(ExplicitCentralDifferencesScheme);

    ///@}
    ///@name Life Cycle
    ///@{

    /**
     * @brief Default constructor.
     * @details The ExplicitCentralDifferencesScheme method
     * @param MaximumDeltaTime The maximum delta time to be considered
     * @param DeltaTimeFraction The delta ttime fraction
     * @param DeltaTimePredictionLevel The prediction level
     */
    ExplicitCentralDifferencesScheme(
        const double MaximumDeltaTime,
        const double DeltaTimeFraction,
        const double DeltaTimePredictionLevel
        )
        : Scheme<TSparseSpace, TDenseSpace>()
    {
        mDeltaTime.PredictionLevel = DeltaTimePredictionLevel;
        mDeltaTime.Maximum = MaximumDeltaTime;
        mDeltaTime.Fraction = DeltaTimeFraction;
    }

    /**
     * @brief Constructor with parameters
     * @details The ExplicitCentralDifferencesScheme method
     * @param rParameters The parameters containing the configuration parameters
     * @warning time_step_prediction_level should be an integer
     */
    ExplicitCentralDifferencesScheme(Parameters rParameters =  Parameters(R"({})"))
        : Scheme<TSparseSpace, TDenseSpace>()
    {
        Parameters default_parameters = Parameters(R"(
        {
            "time_step_prediction_level" : 0.0,
            "fraction_delta_time"        : 0.9,
            "max_delta_time"             : 1.0e-5
        })" );

        rParameters.ValidateAndAssignDefaults(default_parameters);

        mDeltaTime.PredictionLevel = rParameters["time_step_prediction_level"].GetDouble();
        mDeltaTime.Maximum = rParameters["max_delta_time"].GetDouble();
        mDeltaTime.Fraction = rParameters["fraction_delta_time"].GetDouble();
    }

    /** Destructor.
    */
    virtual ~ExplicitCentralDifferencesScheme() {}

    ///@}
    ///@name Operators
    ///@{

    /**
     * @brief This function is designed to be called once to perform all the checks needed
     * on the input provided.
     * @details Checks can be "expensive" as the function is designed
     * to catch user's errors.
     * @param rModelPart The model of the problem to solve
     * @return Zero means  all ok
     */
    int Check(ModelPart& rModelPart) override
    {
        KRATOS_TRY;

        BaseType::Check(rModelPart);

        KRATOS_ERROR_IF(rModelPart.GetBufferSize() < 2) << "Insufficient buffer size for Central Difference Scheme. It has to be > 2" << std::endl;

        KRATOS_ERROR_IF_NOT(rModelPart.GetProcessInfo().Has(DOMAIN_SIZE)) << "DOMAIN_SIZE not defined on ProcessInfo. Please define" << std::endl;

        return 0;

        KRATOS_CATCH("");
    }

    /**
     * @brief This is the place to initialize the Scheme. This is intended to be called just once when the strategy is initialized
     * @param rModelPart The model of the problem to solve
     */
    void Initialize(ModelPart& rModelPart) override
    {
        KRATOS_TRY

        if ((mDeltaTime.PredictionLevel > 0) && (!BaseType::SchemeIsInitialized())) {
<<<<<<< HEAD
            CalculateDeltaTime(rModelPart);
            KRATOS_INFO("EXPLICIT_TIME_INTEGRATION") << " Delta Time Step checked ! " << std::endl;
=======
            Parameters prediction_parameters = Parameters(R"(
            {
                "time_step_prediction_level" : 2.0,
                "max_delta_time"             : 1.0e-3,
                "safety_factor"              : 0.5
            })" );
            prediction_parameters["time_step_prediction_level"].SetDouble(mDeltaTime.PredictionLevel);
            prediction_parameters["max_delta_time"].SetDouble(mDeltaTime.Maximum);
            ExplicitIntegrationUtilities::CalculateDeltaTime(rModelPart, prediction_parameters);
>>>>>>> 6f06b112
        }



        ProcessInfo& r_current_process_info = rModelPart.GetProcessInfo();

        // Preparing the time values for the first step (where time = initial_time +
        // dt)
        mTime.Current = r_current_process_info[TIME] + r_current_process_info[DELTA_TIME];
        mTime.Delta = r_current_process_info[DELTA_TIME];
        mTime.Middle = mTime.Current - 0.5 * mTime.Delta;
        mTime.Previous = mTime.Current - mTime.Delta;
        mTime.PreviousMiddle = mTime.Current - 1.5 * mTime.Delta;

        /// Working in 2D/3D (the definition of DOMAIN_SIZE is check in the Check method)
        const SizeType dim = r_current_process_info[DOMAIN_SIZE];

        // Initialize scheme
        if (!BaseType::SchemeIsInitialized())
            InitializeExplicitScheme(rModelPart, dim);
        else
            SchemeCustomInitialization(rModelPart, dim);

        BaseType::SetSchemeIsInitialized();

        KRATOS_CATCH("")
    }

    /**
     * @brief It initializes time step solution. Only for reasons if the time step solution is restarted
     * @param rModelPart The model of the problem to solve
     * @param rA LHS matrix
     * @param rDx Incremental update of primary variables
     * @param rb RHS Vector
     * @todo I cannot find the formula for the higher orders with variable time step. I tried to deduce by myself but the result was very unstable
     */
    void InitializeSolutionStep(
        ModelPart& rModelPart,
        TSystemMatrixType& rA,
        TSystemVectorType& rDx,
        TSystemVectorType& rb
        ) override
    {
        KRATOS_TRY

        BaseType::InitializeSolutionStep(rModelPart, rA, rDx, rb);
        if (mDeltaTime.PredictionLevel > 1) {
            Parameters prediction_parameters = Parameters(R"(
            {
                "time_step_prediction_level" : 2.0,
                "max_delta_time"             : 1.0e-3,
                "safety_factor"              : 0.5
            })" );
            prediction_parameters["time_step_prediction_level"].SetDouble(mDeltaTime.PredictionLevel); // WARNING This could be problematic if PredictionLevel is a double and not a integer
            prediction_parameters["max_delta_time"].SetDouble(mDeltaTime.Maximum);
            ExplicitIntegrationUtilities::CalculateDeltaTime(rModelPart, prediction_parameters);
        }
        InitializeResidual(rModelPart);

        KRATOS_CATCH("")
    }

    /**
     * @brief It initializes the non-linear iteration
     * @param rModelPart The model of the problem to solve
     * @param rA LHS matrix
     * @param rDx Incremental update of primary variables
     * @param rb RHS Vector
     * @todo I cannot find the formula for the higher orders with variable time step. I tried to deduce by myself but the result was very unstable
     */
    void InitializeNonLinIteration(
        ModelPart& rModelPart,
        TSystemMatrixType& rA,
        TSystemVectorType& rDx,
        TSystemVectorType& rb
        ) override
    {
        KRATOS_TRY;

        ProcessInfo& current_process_info = rModelPart.GetProcessInfo();

        const auto it_elem_begin = rModelPart.ElementsBegin();
        #pragma omp parallel for
        for(int i=0; i<static_cast<int>(rModelPart.Elements().size()); ++i) {
            auto it_elem = it_elem_begin + i;
            it_elem->InitializeNonLinearIteration(current_process_info);
        }

        const auto it_cond_begin = rModelPart.ConditionsBegin();
        #pragma omp parallel for
        for(int i=0; i<static_cast<int>(rModelPart.Conditions().size()); ++i) {
            auto it_elem = it_cond_begin + i;
            it_elem->InitializeNonLinearIteration(current_process_info);
        }

        KRATOS_CATCH( "" );
    }

    /**
     * @brief This method initializes the residual in the nodes of the model part
     * @param rModelPart The model of the problem to solve
     */
    void InitializeResidual(ModelPart& rModelPart)
    {
        KRATOS_TRY

        // The array of nodes
        NodesArrayType& r_nodes = rModelPart.Nodes();

        // Auxiliar values
        const array_1d<double, 3> zero_array = ZeroVector(3);
        // Initializing the variables
        VariableUtils().SetVectorVar(FORCE_RESIDUAL, zero_array,r_nodes);
        const bool has_dof_for_rot_z = (r_nodes.begin())->HasDofFor(ROTATION_Z);
        if (has_dof_for_rot_z)
            VariableUtils().SetVectorVar(MOMENT_RESIDUAL,zero_array,r_nodes);

        KRATOS_CATCH("")
    }

    /**
<<<<<<< HEAD
     * @brief This method computes the necessry delta time to avoid numerical instabilities
     * @param rModelPart The model of the problem to solve
     */
    void CalculateDeltaTime(ModelPart& rModelPart)
    {
        KRATOS_TRY

        ProcessInfo& r_current_process_info = rModelPart.GetProcessInfo();
        ElementsArrayType& r_elements = rModelPart.Elements();

        double delta_time = mDeltaTime.Maximum;

        double stable_delta_time = 1000.0;

        auto it_begin = rModelPart.ElementsBegin();

        #pragma omp parallel for firstprivate(it_begin)
        for (int i = 0; i < static_cast<int>(r_elements.size()); ++i) {
            auto it_node = (it_begin + i);
            bool check_has_all_variables = true;
            double E(0.0), nu(0.0), roh(0.0), alpha(0.0), beta(0.0);
            // get geometric and material properties
            if (it_node->GetProperties().Has(RAYLEIGH_ALPHA)) {
                alpha = it_node->GetProperties()[RAYLEIGH_ALPHA];
            }
            if (it_node->GetProperties().Has(RAYLEIGH_BETA)) {
                beta = it_node->GetProperties()[RAYLEIGH_BETA];
            }
            if (it_node->GetProperties().Has(YOUNG_MODULUS)) {
                E = it_node->GetProperties()[YOUNG_MODULUS];
            } else
                check_has_all_variables = false;
            if (it_node->GetProperties().Has(POISSON_RATIO)) {
                nu = it_node->GetProperties()[POISSON_RATIO];
            }
            if (it_node->GetProperties().Has(DENSITY)) {
                roh = it_node->GetProperties()[DENSITY];
            } else
                check_has_all_variables = false;

            if (check_has_all_variables) {
                const double length = it_node->GetGeometry().Length();

                //stable_delta_time = it_node->GetGeometry().Length() * std::sqrt(roh/E);
                const double resolve_steps = 20.0;
                stable_delta_time = Globals::Pi * 2.0;
                stable_delta_time /= (resolve_steps/length);
                stable_delta_time /= std::sqrt((2.0*E)/roh);

                if (stable_delta_time > 0.0) {
                    #pragma omp critical
                    if (stable_delta_time < delta_time) delta_time = stable_delta_time;
                }
            } else {
                KRATOS_ERROR << "not enough parameters for prediction level " << mDeltaTime.PredictionLevel << std::endl;
            }
        }

        std::cout << "________________________________________________________________" << std::endl;
        KRATOS_INFO("MAX_TIME_STEP") << delta_time << std::endl;
        std::cout << "________________________________________________________________" << std::endl;
        KRATOS_ERROR_IF (mDeltaTime.Maximum > delta_time) << "chosen time step too big --> use max " << delta_time << std::endl;

        KRATOS_CATCH("")
    }

    /**
=======
>>>>>>> 6f06b112
     * @brief This method initializes some rutines related with the explicit scheme
     * @param rModelPart The model of the problem to solve
     * @param DomainSize The current dimention of the problem
     */
    void InitializeExplicitScheme(
        ModelPart& rModelPart,
        const SizeType DomainSize = 3
        )
    {
        KRATOS_TRY

        /// The array of ndoes
        NodesArrayType& r_nodes = rModelPart.Nodes();

        // The first iterator of the array of nodes
        const auto it_begin = rModelPart.NodesBegin();

        /// Initialise the database of the nodes
        const array_1d<double, 3> zero_array = ZeroVector(3);
        #pragma omp parallel for
        for (int i = 0; i < static_cast<int>(r_nodes.size()); ++i) {
            auto it_node = (it_begin + i);
            it_node->SetValue(NODAL_MASS, 0.0);
            it_node->SetValue(MIDDLE_VELOCITY, zero_array);
        }
        const bool has_dof_for_rot_z = it_begin->HasDofFor(ROTATION_Z);
        if (has_dof_for_rot_z) {
            #pragma omp parallel for
            for (int i = 0; i < static_cast<int>(r_nodes.size()); ++i) {
                auto it_node = (it_begin + i);
                it_node->SetValue(MIDDLE_ANGULAR_VELOCITY, zero_array);
                it_node->SetValue(NODAL_INERTIA, zero_array);
            }
        }

        #pragma omp parallel for
        for (int i = 0; i < static_cast<int>(r_nodes.size()); ++i) {
            auto it_node = (it_begin + i);

            array_1d<double, 3>& r_middle_velocity = it_node->GetValue(MIDDLE_VELOCITY);
            const array_1d<double, 3>& r_current_velocity = it_node->FastGetSolutionStepValue(VELOCITY);
            array_1d<double, 3>& r_current_residual = it_node->FastGetSolutionStepValue(FORCE_RESIDUAL);
//             array_1d<double,3>& r_current_displacement  = it_node->FastGetSolutionStepValue(DISPLACEMENT);

            for (IndexType j = 0; j < DomainSize; j++) {
                r_middle_velocity[j] = r_current_velocity[j];
                r_current_residual[j] = 0.0;
//                 r_current_displacement[j] = 0.0; // this might be wrong for presribed displacement // NOTE: then you should check if the dof is fixed
            }

            if (has_dof_for_rot_z) {
                array_1d<double, 3>& r_middle_angular_velocity = it_node->GetValue(MIDDLE_ANGULAR_VELOCITY);
                const array_1d<double, 3>& r_current_angular_velocity = it_node->FastGetSolutionStepValue(ANGULAR_VELOCITY);
                array_1d<double, 3>& r_current_residual_moment = it_node->FastGetSolutionStepValue(MOMENT_RESIDUAL);
//                 array_1d<double,3>& current_rotation = it_node->FastGetSolutionStepValue(ROTATION);

                const IndexType initial_j = DomainSize == 3 ? 0 : 2; // We do this because in 2D only the rotation Z is needed, then we start with 2, instead of 0
                for (IndexType j = initial_j; j < 3; j++) {
                    r_middle_angular_velocity[j] = r_current_angular_velocity[j];
                    r_current_residual_moment[j] = 0.0;
                    // current_rotation[j] = 0.0; // this might be wrong for presribed rotations // NOTE: then you should check if the dof is fixed
                }
            }
        }

        KRATOS_CATCH("")
    }

    /**
     * @brief Performing the update of the solution
     * @param rModelPart The model of the problem to solve
     * @param rDofSet Set of all primary variables
     * @param rA LHS matrix
     * @param rDx incremental update of primary variables
     * @param rb RHS Vector
     */
    void Update(
        ModelPart& rModelPart,
        DofsArrayType& rDofSet,
        TSystemMatrixType& rA,
        TSystemVectorType& rDx,
        TSystemVectorType& rb
        ) override
    {
        KRATOS_TRY

        // The current process info
        ProcessInfo& r_current_process_info = rModelPart.GetProcessInfo();

        // The array of nodes
        NodesArrayType& r_nodes = rModelPart.Nodes();

        /// Working in 2D/3D (the definition of DOMAIN_SIZE is check in the Check method)
        const SizeType dim = r_current_process_info[DOMAIN_SIZE];

        // Step Update
        // The first step is time =  initial_time ( 0.0) + delta time
        mTime.Current = r_current_process_info[TIME];
        mTime.Delta = r_current_process_info[DELTA_TIME];

        mTime.Middle = 0.5 * (mTime.Previous + mTime.Current);

        // The iterator of the first node
        const auto it_begin = rModelPart.NodesBegin();
        const bool has_dof_for_rot_z = it_begin->HasDofFor(ROTATION_Z);

        #pragma omp parallel for
        for (int i = 0; i < static_cast<int>(r_nodes.size()); ++i) {
            // Current step information "N+1" (before step update).
            this->UpdateTranslationalDegreesOfFreedom(it_begin + i, dim);
        } // for Node parallel

        if (has_dof_for_rot_z){
            #pragma omp parallel for
            for (int i = 0; i < static_cast<int>(r_nodes.size()); ++i) {
                this->UpdateRotationalDegreesOfFreedom(it_begin + i, dim);
            } // for Node parallel
        }

        mTime.Previous = mTime.Current;
        mTime.PreviousMiddle = mTime.Middle;

        KRATOS_CATCH("")
    }

    /**
     * @brief This method updates the translation DoF
     * @param itCurrentNode The iterator of the current node
     * @param DomainSize The current dimention of the problem
     */
    void UpdateTranslationalDegreesOfFreedom(
        NodeIterator itCurrentNode,
        const SizeType DomainSize = 3
        )
    {
        const double& nodal_mass = (itCurrentNode)->GetValue(NODAL_MASS);
        const array_1d<double, 3>& r_current_residual = (itCurrentNode)->FastGetSolutionStepValue(FORCE_RESIDUAL);

        array_1d<double, 3>& r_current_velocity = (itCurrentNode)->FastGetSolutionStepValue(VELOCITY);
        array_1d<double, 3>& r_current_displacement = (itCurrentNode)->FastGetSolutionStepValue(DISPLACEMENT);
        array_1d<double, 3>& r_middle_velocity = (itCurrentNode)->GetValue(MIDDLE_VELOCITY);

        array_1d<double, 3>& r_current_acceleration = (itCurrentNode)->FastGetSolutionStepValue(ACCELERATION);

        // Solution of the explicit equation:
        if (nodal_mass > numerical_limit)
            r_current_acceleration = r_current_residual / nodal_mass;
        else
            r_current_acceleration = ZeroVector(3);

        bool fix_displacements[3] = {false, false, false};

        fix_displacements[0] = ((itCurrentNode)->pGetDof(DISPLACEMENT_X))->IsFixed();
        fix_displacements[1] = ((itCurrentNode)->pGetDof(DISPLACEMENT_Y))->IsFixed();
        if (DomainSize == 3)
            fix_displacements[2] = ((itCurrentNode)->pGetDof(DISPLACEMENT_Z))->IsFixed();

        for (IndexType j = 0; j < DomainSize; j++) {
            if (fix_displacements[j]) {
                r_current_acceleration[j] = 0.0;
                r_middle_velocity[j] = 0.0;
            }

            r_current_velocity[j] =  r_middle_velocity[j] + (mTime.Previous - mTime.PreviousMiddle) * r_current_acceleration[j]; //+ actual_velocity;
            r_middle_velocity[j] = r_current_velocity[j] + (mTime.Middle - mTime.Previous) * r_current_acceleration[j];
            r_current_displacement[j] = r_current_displacement[j] + mTime.Delta * r_middle_velocity[j];
        } // for DomainSize
    }

    /**
     * @brief This method updates the rotation DoF
     * @param itCurrentNode The iterator of the current node
     * @param DomainSize The current dimention of the problem
     */
    void UpdateRotationalDegreesOfFreedom(
        NodeIterator itCurrentNode,
        const SizeType DomainSize = 3
        )
    {
        ////// ROTATION DEGRESS OF FREEDOM
        const array_1d<double, 3>& nodal_inertia = (itCurrentNode)->GetValue(NODAL_INERTIA);
        const array_1d<double, 3>& r_current_residual_moment = (itCurrentNode)->FastGetSolutionStepValue(MOMENT_RESIDUAL);
        array_1d<double, 3>& r_current_angular_velocity = (itCurrentNode)->FastGetSolutionStepValue(ANGULAR_VELOCITY);
        array_1d<double, 3>& r_current_rotation = (itCurrentNode)->FastGetSolutionStepValue(ROTATION);
        array_1d<double, 3>& r_middle_angular_velocity = (itCurrentNode)->GetValue(MIDDLE_ANGULAR_VELOCITY);
        array_1d<double, 3>& r_current_angular_acceleration = (itCurrentNode)->FastGetSolutionStepValue(ANGULAR_ACCELERATION);

        const IndexType initial_k = DomainSize == 3 ? 0 : 2; // We do this because in 2D only the rotation Z is needed, then we start with 2, instead of 0
        for (IndexType kk = initial_k; kk < 3; ++kk) {
            if (nodal_inertia[kk] > numerical_limit)
                r_current_angular_acceleration[kk] = r_current_residual_moment[kk] / nodal_inertia[kk];
            else
                r_current_angular_acceleration[kk] = 0.0;
        }

        bool fix_rotation[3] = {false, false, false};
        if (DomainSize == 3) {
            fix_rotation[0] = ((itCurrentNode)->pGetDof(ROTATION_X))->IsFixed();
            fix_rotation[1] = ((itCurrentNode)->pGetDof(ROTATION_Y))->IsFixed();
        }
        fix_rotation[2] = ((itCurrentNode)->pGetDof(ROTATION_Z))->IsFixed();

        for (IndexType j = initial_k; j < 3; j++) {
            if (fix_rotation[j]) {
                r_current_angular_acceleration[j] = 0.0;
                r_middle_angular_velocity[j] = 0.0;
            }
            r_current_angular_velocity[j] = r_middle_angular_velocity[j] + (mTime.Previous - mTime.PreviousMiddle) * r_current_angular_acceleration[j];
            r_middle_angular_velocity[j] = r_current_angular_velocity[j] + (mTime.Middle - mTime.Previous) * r_current_angular_acceleration[j];
            r_current_rotation[j] = r_current_rotation[j] + mTime.Delta * r_middle_angular_velocity[j];
        }
    }

    /**
     * @brief This method performs some custom operations to initialize the scheme
     * @param rModelPart The model of the problem to solve
     * @param DomainSize The current dimention of the problem
     */
    virtual void SchemeCustomInitialization(
        ModelPart& rModelPart,
        const SizeType DomainSize = 3
        )
    {
        KRATOS_TRY

        // The array containing the nodes
        NodesArrayType& r_nodes = rModelPart.Nodes();

        // The fisrt node interator
        auto it_begin = rModelPart.NodesBegin();

        // If we consider the rotation DoF
        const bool has_dof_for_rot_z = it_begin->HasDofFor(ROTATION_Z);

        // Auxiliar zero array
        const array_1d<double, 3> zero_array = ZeroVector(3);

        #pragma omp parallel for firstprivate(it_begin)
        for (int i = 0; i < static_cast<int>(r_nodes.size()); ++i) {
            // Current step information "N+1" (before step update).
            auto it_node = (it_begin + i);

            const double& nodal_mass = it_node->GetValue(NODAL_MASS);
            const array_1d<double, 3>& r_current_residual = it_node->FastGetSolutionStepValue(FORCE_RESIDUAL);

            array_1d<double, 3>& r_current_velocity = it_node->FastGetSolutionStepValue(VELOCITY);
//             array_1d<double,3>& r_current_displacement = it_node->FastGetSolutionStepValue(DISPLACEMENT);
            array_1d<double, 3>& r_middle_velocity = it_node->GetValue(MIDDLE_VELOCITY);

            array_1d<double, 3>& r_current_acceleration = it_node->FastGetSolutionStepValue(ACCELERATION);

            // Solution of the explicit equation:
            if (nodal_mass > numerical_limit) {
                r_current_acceleration = r_current_residual / nodal_mass;
            } else {
                r_current_acceleration = zero_array;
            }

            bool fix_displacements[3] = {false, false, false};

            fix_displacements[0] = (it_node->pGetDof(DISPLACEMENT_X))->IsFixed();
            fix_displacements[1] = (it_node->pGetDof(DISPLACEMENT_Y))->IsFixed();
            if (DomainSize == 3)
                fix_displacements[2] = (it_node->pGetDof(DISPLACEMENT_Z))->IsFixed();

            for (IndexType j = 0; j < DomainSize; j++) {
                if (fix_displacements[j]) {
                    r_current_acceleration[j] = 0.0;
                    r_middle_velocity[j] = 0.0;
                }

                r_middle_velocity[j] = 0.0 + (mTime.Middle - mTime.Previous) * r_current_acceleration[j];
                r_current_velocity[j] = r_middle_velocity[j] + (mTime.Previous - mTime.PreviousMiddle) * r_current_acceleration[j]; //+ actual_velocity;
                // r_current_displacement[j]  = 0.0;

            } // for DomainSize

            ////// ROTATION DEGRESS OF FREEDOM
            if (has_dof_for_rot_z) {
                const array_1d<double, 3>& nodal_inertia = it_node->GetValue(NODAL_INERTIA);
                const array_1d<double, 3>& r_current_residual_moment = it_node->FastGetSolutionStepValue(MOMENT_RESIDUAL);
                array_1d<double, 3>& r_current_angular_velocity = it_node->FastGetSolutionStepValue(ANGULAR_VELOCITY);
                // array_1d<double,3>& current_rotation = it_node->FastGetSolutionStepValue(ROTATION);
                array_1d<double, 3>& r_middle_angular_velocity = it_node->GetValue(MIDDLE_ANGULAR_VELOCITY);
                array_1d<double, 3>& r_current_angular_acceleration = it_node->FastGetSolutionStepValue(ANGULAR_ACCELERATION);

                const IndexType initial_k = DomainSize == 3 ? 0 : 2; // We do this because in 2D only the rotation Z is needed, then we start with 2, instead of 0
                for (IndexType kk = initial_k; kk < 3; ++kk) {
                    if (nodal_inertia[kk] > numerical_limit) {
                        r_current_angular_acceleration[kk] = r_current_residual_moment[kk] / nodal_inertia[kk];
                    } else {
                        r_current_angular_acceleration[kk] = 0.0;
                    }
                }

                bool fix_rotation[3] = {false, false, false};
                if (DomainSize == 3) {
                    fix_rotation[0] = (it_node->pGetDof(ROTATION_X))->IsFixed();
                    fix_rotation[1] = (it_node->pGetDof(ROTATION_Y))->IsFixed();
                }
                fix_rotation[2] = (it_node->pGetDof(ROTATION_Z))->IsFixed();

                for (IndexType j = initial_k; j < 3; j++) {
                    if (fix_rotation[j]) {
                        r_current_angular_acceleration[j] = 0.0;
                        r_middle_angular_velocity[j] = 0.0;
                    }

                    r_middle_angular_velocity[j] = 0.0 +  (mTime.Middle - mTime.Previous) * r_current_angular_acceleration[j];
                    r_current_angular_velocity[j] = r_middle_angular_velocity[j] +  (mTime.Previous - mTime.PreviousMiddle) *  r_current_angular_acceleration[j];
//                     current_rotation[j] = 0.0;
                } // trans DoF
            }   // Rot DoF
        }     // for node parallel

        mTime.Previous = mTime.Current;
        mTime.PreviousMiddle = mTime.Middle;
        KRATOS_CATCH("")
    }

    /**
     * @brief This function is designed to calculate just the RHS contribution
     * @param pElement The element to compute
     * @param RHS_Contribution The RHS vector contribution
     * @param EquationId The ID's of the element degrees of freedom
     * @param rCurrentProcessInfo The current process info instance
     */
    void Calculate_RHS_Contribution(
        Element::Pointer pCurrentElement,
        LocalSystemVectorType& RHS_Contribution,
        Element::EquationIdVectorType& EquationId,
        ProcessInfo& rCurrentProcessInfo
        ) override
    {
        KRATOS_TRY

        this->TCalculate_RHS_Contribution(pCurrentElement, RHS_Contribution, rCurrentProcessInfo);
        KRATOS_CATCH("")
    }

    /**
     * @brief Functions that calculates the RHS of a "condition" object
     * @param pCondition The condition to compute
     * @param RHS_Contribution The RHS vector contribution
     * @param EquationId The ID's of the condition degrees of freedom
     * @param rCurrentProcessInfo The current process info instance
     */
    void Condition_Calculate_RHS_Contribution(
        Condition::Pointer pCurrentCondition,
        LocalSystemVectorType& RHS_Contribution,
        Element::EquationIdVectorType& EquationId,
        ProcessInfo& rCurrentProcessInfo
        ) override
    {
        KRATOS_TRY

        this->TCalculate_RHS_Contribution(pCurrentCondition, RHS_Contribution, rCurrentProcessInfo);

        KRATOS_CATCH("")
    }

    /**
     * @brief Function called once at the end of a solution step, after convergence is reached if an iterative process is needed
     * @param rModelPart The model of the problem to solve
     * @param rA LHS matrix
     * @param rDx Incremental update of primary variables
     * @param rb RHS Vector
     */
    void FinalizeSolutionStep(
        ModelPart& rModelPart,
        TSystemMatrixType& rA,
        TSystemVectorType& rDx,
        TSystemVectorType& rb
        ) override
    {
        BaseType::FinalizeSolutionStep(rModelPart, rA, rDx, rb);
    }

    ///@}
    ///@name Operations
    ///@{

    ///@}
    ///@name Access
    ///@{

    ///@}
    ///@name Inquiry
    ///@{

    ///@}
    ///@name Friends
    ///@{

    ///@}

protected:

    ///@}
    ///@name Protected Structs
    ///@{

    /**
     * @brief This struct contains the information related with the increment od time step
     */
    struct DeltaTimeParameters {
        double PredictionLevel; // 0, 1, 2 // NOTE: Should be a integer?
        double Maximum;         // Maximum delta time
        double Fraction;        // Fraction of the delta time
    };

    /**
     * @brief This struct contains the details of the time variables
     */
    struct TimeVariables {
        double PreviousMiddle; // n-1/2
        double Previous;       // n
        double Middle;         // n+1/2
        double Current;        // n+1

        double Delta;          // Time step
    };

    ///@name Protected static Member Variables
    ///@{

    TimeVariables mTime;            /// This struct contains the details of the time variables
    DeltaTimeParameters mDeltaTime; /// This struct contains the information related with the increment od time step

    ///@}
    ///@name Protected member Variables
    ///@{

    ///@}
    ///@name Protected Operators
    ///@{

    ///@}
    ///@name Protected Operations
    ///@{

    ///@}
    ///@name Protected  Access
    ///@{

    ///@}
    ///@name Protected Inquiry
    ///@{

    ///@}
    ///@name Protected LifeCycle
    ///@{

    ///@}

private:
    ///@name Static Member Variables
    ///@{

    ///@}
    ///@name Member Variables
    ///@{

    ///@}
    ///@name Private Operators
    ///@{

    ///@}
    ///@name Private Operations
    ///@{

    /**
    * @brief Functions that calculates the RHS of a "TObjectType" object
    * @param pCurrentEntity The TObjectType to compute
    * @param RHS_Contribution The RHS vector contribution
    * @param rCurrentProcessInfo The current process info instance
    */
    template <typename TObjectType>
    void TCalculate_RHS_Contribution(
        TObjectType pCurrentEntity,
        LocalSystemVectorType& RHS_Contribution,
        ProcessInfo& rCurrentProcessInfo
        )
    {
        Matrix dummy_lhs;
        (pCurrentEntity)->CalculateLocalSystem(dummy_lhs, RHS_Contribution, rCurrentProcessInfo);

        (pCurrentEntity)->AddExplicitContribution(RHS_Contribution, RESIDUAL_VECTOR, FORCE_RESIDUAL, rCurrentProcessInfo);
        (pCurrentEntity)->AddExplicitContribution(RHS_Contribution, RESIDUAL_VECTOR, MOMENT_RESIDUAL, rCurrentProcessInfo);
    }

    ///@}
    ///@name Private  Access
    ///@{

    ///@}
    ///@name Private Inquiry
    ///@{

    ///@}
    ///@name Un accessible methods
    ///@{

    ///@}

}; /* Class ExplicitCentralDifferencesScheme */

///@}

///@name Type Definitions
///@{

///@}

} /* namespace Kratos.*/

#endif /* KRATOS_EXPLICIT_CENTRAL_DIFFERENCES_SCHEME  defined */<|MERGE_RESOLUTION|>--- conflicted
+++ resolved
@@ -183,10 +183,6 @@
         KRATOS_TRY
 
         if ((mDeltaTime.PredictionLevel > 0) && (!BaseType::SchemeIsInitialized())) {
-<<<<<<< HEAD
-            CalculateDeltaTime(rModelPart);
-            KRATOS_INFO("EXPLICIT_TIME_INTEGRATION") << " Delta Time Step checked ! " << std::endl;
-=======
             Parameters prediction_parameters = Parameters(R"(
             {
                 "time_step_prediction_level" : 2.0,
@@ -196,7 +192,6 @@
             prediction_parameters["time_step_prediction_level"].SetDouble(mDeltaTime.PredictionLevel);
             prediction_parameters["max_delta_time"].SetDouble(mDeltaTime.Maximum);
             ExplicitIntegrationUtilities::CalculateDeltaTime(rModelPart, prediction_parameters);
->>>>>>> 6f06b112
         }
 
 
@@ -318,76 +313,6 @@
     }
 
     /**
-<<<<<<< HEAD
-     * @brief This method computes the necessry delta time to avoid numerical instabilities
-     * @param rModelPart The model of the problem to solve
-     */
-    void CalculateDeltaTime(ModelPart& rModelPart)
-    {
-        KRATOS_TRY
-
-        ProcessInfo& r_current_process_info = rModelPart.GetProcessInfo();
-        ElementsArrayType& r_elements = rModelPart.Elements();
-
-        double delta_time = mDeltaTime.Maximum;
-
-        double stable_delta_time = 1000.0;
-
-        auto it_begin = rModelPart.ElementsBegin();
-
-        #pragma omp parallel for firstprivate(it_begin)
-        for (int i = 0; i < static_cast<int>(r_elements.size()); ++i) {
-            auto it_node = (it_begin + i);
-            bool check_has_all_variables = true;
-            double E(0.0), nu(0.0), roh(0.0), alpha(0.0), beta(0.0);
-            // get geometric and material properties
-            if (it_node->GetProperties().Has(RAYLEIGH_ALPHA)) {
-                alpha = it_node->GetProperties()[RAYLEIGH_ALPHA];
-            }
-            if (it_node->GetProperties().Has(RAYLEIGH_BETA)) {
-                beta = it_node->GetProperties()[RAYLEIGH_BETA];
-            }
-            if (it_node->GetProperties().Has(YOUNG_MODULUS)) {
-                E = it_node->GetProperties()[YOUNG_MODULUS];
-            } else
-                check_has_all_variables = false;
-            if (it_node->GetProperties().Has(POISSON_RATIO)) {
-                nu = it_node->GetProperties()[POISSON_RATIO];
-            }
-            if (it_node->GetProperties().Has(DENSITY)) {
-                roh = it_node->GetProperties()[DENSITY];
-            } else
-                check_has_all_variables = false;
-
-            if (check_has_all_variables) {
-                const double length = it_node->GetGeometry().Length();
-
-                //stable_delta_time = it_node->GetGeometry().Length() * std::sqrt(roh/E);
-                const double resolve_steps = 20.0;
-                stable_delta_time = Globals::Pi * 2.0;
-                stable_delta_time /= (resolve_steps/length);
-                stable_delta_time /= std::sqrt((2.0*E)/roh);
-
-                if (stable_delta_time > 0.0) {
-                    #pragma omp critical
-                    if (stable_delta_time < delta_time) delta_time = stable_delta_time;
-                }
-            } else {
-                KRATOS_ERROR << "not enough parameters for prediction level " << mDeltaTime.PredictionLevel << std::endl;
-            }
-        }
-
-        std::cout << "________________________________________________________________" << std::endl;
-        KRATOS_INFO("MAX_TIME_STEP") << delta_time << std::endl;
-        std::cout << "________________________________________________________________" << std::endl;
-        KRATOS_ERROR_IF (mDeltaTime.Maximum > delta_time) << "chosen time step too big --> use max " << delta_time << std::endl;
-
-        KRATOS_CATCH("")
-    }
-
-    /**
-=======
->>>>>>> 6f06b112
      * @brief This method initializes some rutines related with the explicit scheme
      * @param rModelPart The model of the problem to solve
      * @param DomainSize The current dimention of the problem
