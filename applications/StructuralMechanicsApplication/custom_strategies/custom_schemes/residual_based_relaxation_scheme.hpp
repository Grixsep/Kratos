--- conflicted
+++ resolved
@@ -297,10 +297,6 @@
         KRATOS_TRY
         int k = OpenMPUtils::ThisThread();
         //Initializing the non linear iteration for the current element
-<<<<<<< HEAD
-=======
-        rCurrentElement.InitializeNonLinearIteration(CurrentProcessInfo);
->>>>>>> 6ab06bdf
         //KRATOS_WATCH( LHS_Contribution )
         //basic operations for the element considered
         rCurrentElement.CalculateLocalSystem(LHS_Contribution, RHS_Contribution, CurrentProcessInfo);
@@ -330,10 +326,6 @@
     {
         int k = OpenMPUtils::ThisThread();
         //Initializing the non linear iteration for the current element
-<<<<<<< HEAD
-=======
-        rCurrentElement.InitializeNonLinearIteration(CurrentProcessInfo);
->>>>>>> 6ab06bdf
 
         //basic operations for the element considered
         rCurrentElement.CalculateRightHandSide(RHS_Contribution, CurrentProcessInfo);
@@ -359,18 +351,10 @@
     {
         KRATOS_TRY
         int k = OpenMPUtils::ThisThread();
-<<<<<<< HEAD
         (rCurrentCondition)->CalculateLocalSystem(LHS_Contribution, RHS_Contribution, CurrentProcessInfo);
         (rCurrentCondition)->CalculateMassMatrix(mMass[k], CurrentProcessInfo);
         (rCurrentCondition)->CalculateDampingMatrix(mDamp[k], CurrentProcessInfo);
         (rCurrentCondition)->EquationIdVector(EquationId, CurrentProcessInfo);
-=======
-        rCurrentCondition.InitializeNonLinearIteration(CurrentProcessInfo);
-        rCurrentCondition.CalculateLocalSystem(LHS_Contribution, RHS_Contribution, CurrentProcessInfo);
-        rCurrentCondition.CalculateMassMatrix(mMass[k], CurrentProcessInfo);
-        rCurrentCondition.CalculateDampingMatrix(mDamp[k], CurrentProcessInfo);
-        rCurrentCondition.EquationIdVector(EquationId, CurrentProcessInfo);
->>>>>>> 6ab06bdf
 
 
         AddDynamicsToLHS(LHS_Contribution, mDamp[k], mMass[k], CurrentProcessInfo);
@@ -389,10 +373,6 @@
         KRATOS_TRY
         int k = OpenMPUtils::ThisThread();
         //Initializing the non linear iteration for the current condition
-<<<<<<< HEAD
-=======
-        rCurrentCondition.InitializeNonLinearIteration(CurrentProcessInfo);
->>>>>>> 6ab06bdf
 
         //basic operations for the element considered
         rCurrentCondition.CalculateRightHandSide(RHS_Contribution, CurrentProcessInfo);
