--- conflicted
+++ resolved
@@ -328,11 +328,7 @@
     * It calculates the shear modulus "G"
     * @param rValues: The CL parameters
     */
-<<<<<<< HEAD
-    static double CalculateShearModulus(ConstitutiveLaw::Parameters rValues);
-=======
     static double CalculateShearModulus(const Properties& rProperties);
->>>>>>> 6370d5d9
 
 }; // class ConstitutiveLawUtilities
 } // namespace Kratos