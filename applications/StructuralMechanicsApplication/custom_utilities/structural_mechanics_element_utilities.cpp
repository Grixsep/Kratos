// KRATOS  ___|  |                   |                   |
//       \___ \  __|  __| |   |  __| __| |   |  __| _` | |
//             | |   |    |   | (    |   |   | |   (   | |
//       _____/ \__|_|   \__,_|\___|\__|\__,_|_|  \__,_|_| MECHANICS
//
//  License:         BSD License
//                   license: StructuralMechanicsApplication/license.txt
//
//  Main authors:    Philipp Bucher
//                   Vicente Mataix Ferrandiz
//                   Riccardo Rossi
//                   Ruben Zorrilla
//

// System includes

// External includes

// Project includes
#include "includes/checks.h"
#include "structural_mechanics_element_utilities.h"
#include "structural_mechanics_application_variables.h"
#include "custom_utilities/constitutive_law_utilities.h"
#include "utilities/math_utils.h"

namespace Kratos {
namespace StructuralMechanicsElementUtilities {

int SolidElementCheck(
    const Element& rElement,
    const ProcessInfo& rCurrentProcessInfo,
    const std::vector<ConstitutiveLaw::Pointer>& rConstitutiveLaws
    )
{
    const auto& r_geometry = rElement.GetGeometry();
    const auto& r_properties = rElement.GetProperties();
    const SizeType number_of_nodes = r_geometry.size();
    const SizeType dimension = r_geometry.WorkingSpaceDimension();

    // Check that the element's nodes contain all required SolutionStepData and Degrees of freedom
    for ( IndexType i = 0; i < number_of_nodes; i++ ) {
        const NodeType &rnode = r_geometry[i];
        KRATOS_CHECK_VARIABLE_IN_NODAL_DATA(DISPLACEMENT,rnode)

        KRATOS_CHECK_DOF_IN_NODE(DISPLACEMENT_X, rnode)
        KRATOS_CHECK_DOF_IN_NODE(DISPLACEMENT_Y, rnode)
        KRATOS_CHECK_DOF_IN_NODE(DISPLACEMENT_Z, rnode)
    }

    // Verify that the constitutive law exists
    KRATOS_ERROR_IF_NOT(r_properties.Has( CONSTITUTIVE_LAW )) << "Constitutive law not provided for property " << r_properties.Id() << std::endl;

    // Verify that the constitutive law has the correct dimension
    const SizeType strain_size = r_properties.GetValue( CONSTITUTIVE_LAW )->GetStrainSize();
    if ( dimension == 2 ) {
        KRATOS_ERROR_IF( strain_size < 3 || strain_size > 4) << "Wrong constitutive law used. This is a 2D element! expected strain size is 3 or 4 (el id = ) " << rElement.Id() << std::endl;
    } else {
        KRATOS_ERROR_IF_NOT(strain_size == 6) << "Wrong constitutive law used. This is a 3D element! expected strain size is 6 (el id = ) "<<  rElement.Id() << std::endl;
    }

    // Check constitutive law
    if ( rConstitutiveLaws.size() > 0 ) {
        return rConstitutiveLaws[0]->Check( r_properties, r_geometry, rCurrentProcessInfo );
    }

    return 0;
}

/***********************************************************************************/
/***********************************************************************************/

array_1d<double, 3> GetBodyForce(
    const Element& rElement,
    const GeometryType::IntegrationPointsArrayType& rIntegrationPoints,
    const IndexType PointNumber
    )
{
    array_1d<double, 3> body_force;
    for (IndexType i = 0; i < 3; ++i)
        body_force[i] = 0.0;

    const auto& r_properties = rElement.GetProperties();
    double density = 0.0;
    if (r_properties.Has( DENSITY ))
        density = r_properties[DENSITY];

    if (r_properties.Has( VOLUME_ACCELERATION ))
        noalias(body_force) += density * r_properties[VOLUME_ACCELERATION];

    const auto& r_geometry = rElement.GetGeometry();
    if( r_geometry[0].SolutionStepsDataHas(VOLUME_ACCELERATION) ) {
        Vector N(r_geometry.size());
        N = r_geometry.ShapeFunctionsValues(N, rIntegrationPoints[PointNumber].Coordinates());
        for (IndexType i_node = 0; i_node < r_geometry.size(); ++i_node)
            noalias(body_force) += N[i_node] * density * r_geometry[i_node].FastGetSolutionStepValue(VOLUME_ACCELERATION);
    }

    return body_force;
}

/***********************************************************************************/
/***********************************************************************************/

bool ComputeLumpedMassMatrix(
    const Properties& rProperties,
    const ProcessInfo& rCurrentProcessInfo)
{
    // Giving the globally defined setting (through ProcessInfo) priority
    // over the locally defined one (through Properties)
    // This is needed for the explicit solver, which requires the lumped
    // mass matrix and specifies it's computation through the ProcessInfo
    if (rCurrentProcessInfo.Has(COMPUTE_LUMPED_MASS_MATRIX)) {
        return rCurrentProcessInfo[COMPUTE_LUMPED_MASS_MATRIX];
    } else if (rProperties.Has(COMPUTE_LUMPED_MASS_MATRIX)) {
        return rProperties[COMPUTE_LUMPED_MASS_MATRIX];
    }

    // The default for all elements in StructuralMechanics is
    // to use the consistent-mass-matrix, hence returning false here
    return false;
}

/***********************************************************************************/
/***********************************************************************************/

bool HasRayleighDamping(
    const Properties& rProperties,
    const ProcessInfo& rCurrentProcessInfo)
{
    return (std::abs(GetRayleighAlpha(rProperties, rCurrentProcessInfo)) > 0.0 ||
            std::abs(GetRayleighBeta(rProperties, rCurrentProcessInfo)) > 0.0);
}

/***********************************************************************************/
/***********************************************************************************/

double GetRayleighAlpha(
    const Properties& rProperties,
    const ProcessInfo& rCurrentProcessInfo)
{
    // giving the locally defined setting (through Properties) priority
    // over the globally defined one (through ProcessInfo)
    if (rProperties.Has(RAYLEIGH_ALPHA)) {
        return rProperties[RAYLEIGH_ALPHA];
    } else if (rCurrentProcessInfo.Has(RAYLEIGH_ALPHA)) {
        return rCurrentProcessInfo[RAYLEIGH_ALPHA];
    }

    return 0.0;
}

/***********************************************************************************/
/***********************************************************************************/

double GetRayleighBeta(
    const Properties& rProperties,
    const ProcessInfo& rCurrentProcessInfo)
{
    // Giving the locally defined setting (through Properties) priority
    // over the globally defined one (through ProcessInfo)
    if (rProperties.Has(RAYLEIGH_BETA)) {
        return rProperties[RAYLEIGH_BETA];
    } else if (rCurrentProcessInfo.Has(RAYLEIGH_BETA)) {
        return rCurrentProcessInfo[RAYLEIGH_BETA];
    }

    return 0.0;
}

/***********************************************************************************/
/***********************************************************************************/

double GetDensityForMassMatrixComputation(const Element& rElement)
{
    // Getting the properties of the element
    const auto& r_prop = rElement.GetProperties();

    // Getting the density of the element
    const double density = r_prop[DENSITY];

    // Getting the mass factor
    if (rElement.Has(MASS_FACTOR)) {
        return rElement.GetValue(MASS_FACTOR) * density;
    } else if (r_prop.Has(MASS_FACTOR)) {
        return r_prop.GetValue(MASS_FACTOR) * density;
    } else {
        return density;
    }
}

/***********************************************************************************/
/***********************************************************************************/

void CalculateRayleighDampingMatrix(
    Element& rElement,
    Element::MatrixType& rDampingMatrix,
    const ProcessInfo& rCurrentProcessInfo,
    const std::size_t MatrixSize)
{
    KRATOS_TRY;
    // Rayleigh Damping Matrix: alpha*M + beta*K

    const double alpha = GetRayleighAlpha(rElement.GetProperties(), rCurrentProcessInfo);
    const double beta = GetRayleighBeta(rElement.GetProperties(), rCurrentProcessInfo);

    if (std::abs(alpha) < 1E-12 && std::abs(beta) < 1E-12) {
        // no damping specified, only setting the matrix to zero
        if (rDampingMatrix.size1() != MatrixSize || rDampingMatrix.size2() != MatrixSize) {
            rDampingMatrix.resize(MatrixSize, MatrixSize, false);
        }
        noalias(rDampingMatrix) = ZeroMatrix(MatrixSize, MatrixSize);
    } else if (std::abs(alpha) > 1E-12 && std::abs(beta) < 1E-12) {
        // damping only required with the mass matrix
        rElement.CalculateMassMatrix(rDampingMatrix, rCurrentProcessInfo); // pass damping matrix to avoid creating a temporary
        rDampingMatrix *= alpha;
    } else if (std::abs(alpha) < 1E-12 && std::abs(beta) > 1E-12) {
        // damping only required with the stiffness matrix
        rElement.CalculateLeftHandSide(rDampingMatrix, rCurrentProcessInfo); // pass damping matrix to avoid creating a temporary
        rDampingMatrix *= beta;
    } else {
        // damping with both mass matrix and stiffness matrix required
        rElement.CalculateLeftHandSide(rDampingMatrix, rCurrentProcessInfo); // pass damping matrix to avoid creating a temporary
        rDampingMatrix *= beta;

        Matrix mass_matrix;
        rElement.CalculateMassMatrix(mass_matrix, rCurrentProcessInfo);
        noalias(rDampingMatrix) += alpha  * mass_matrix;
    }

    KRATOS_CATCH("CalculateRayleighDampingMatrix")
}

/***********************************************************************************/
/***********************************************************************************/

double CalculateReferenceLength2D2N(const Element& rElement)
{
    KRATOS_TRY;

    const array_1d<double, 3> delta_pos =
        rElement.GetGeometry()[1].GetInitialPosition().Coordinates() -
        rElement.GetGeometry()[0].GetInitialPosition().Coordinates();

    return std::sqrt((delta_pos[0] * delta_pos[0]) +
                     (delta_pos[1] * delta_pos[1]));

    KRATOS_CATCH("")
}

/***********************************************************************************/
/***********************************************************************************/

double CalculateReferenceLength2D3N(const Element& rElement)
{
    KRATOS_TRY;

    const array_1d<double, 3> delta_pos =
        rElement.GetGeometry()[2].GetInitialPosition().Coordinates() -
        rElement.GetGeometry()[0].GetInitialPosition().Coordinates();

    return std::sqrt((delta_pos[0] * delta_pos[0]) +
                     (delta_pos[1] * delta_pos[1]));

    KRATOS_CATCH("")
}

/***********************************************************************************/
/***********************************************************************************/

double CalculateCurrentLength2D2N(const Element& rElement)
{
    KRATOS_TRY;

    const array_1d<double, 3> delta_pos =
        rElement.GetGeometry()[1].GetInitialPosition().Coordinates() -
        rElement.GetGeometry()[0].GetInitialPosition().Coordinates() +
        rElement.GetGeometry()[1].FastGetSolutionStepValue(DISPLACEMENT) -
        rElement.GetGeometry()[0].FastGetSolutionStepValue(DISPLACEMENT);

    const double l = std::sqrt((delta_pos[0] * delta_pos[0]) +
                               (delta_pos[1] * delta_pos[1]));

    KRATOS_ERROR_IF(l <= std::numeric_limits<double>::epsilon())
            << "Element #" << rElement.Id() << " has a current length of zero!" << std::endl;

    return l;

    KRATOS_CATCH("")
}

/***********************************************************************************/
/***********************************************************************************/

double CalculateReferenceLength3D2N(const Element& rElement)
{
    KRATOS_TRY;

    const array_1d<double, 3> delta_pos =
        rElement.GetGeometry()[1].GetInitialPosition().Coordinates() -
        rElement.GetGeometry()[0].GetInitialPosition().Coordinates();

    return MathUtils<double>::Norm3(delta_pos);

    KRATOS_CATCH("")
}

/***********************************************************************************/
/***********************************************************************************/

double CalculateCurrentLength3D2N(const Element& rElement)
{
    KRATOS_TRY;

    const array_1d<double, 3> delta_pos =
        rElement.GetGeometry()[1].GetInitialPosition().Coordinates() -
        rElement.GetGeometry()[0].GetInitialPosition().Coordinates() +
        rElement.GetGeometry()[1].FastGetSolutionStepValue(DISPLACEMENT) -
        rElement.GetGeometry()[0].FastGetSolutionStepValue(DISPLACEMENT);

    const double l = MathUtils<double>::Norm3(delta_pos);

    KRATOS_ERROR_IF(l <= std::numeric_limits<double>::epsilon())
            << "Element #" << rElement.Id() << " has a current length of zero!" << std::endl;

    return l;

    KRATOS_CATCH("")
}

/***********************************************************************************/
/***********************************************************************************/

void InitialCheckLocalAxes(
    const array_1d<double, 3>& rv1,
    const array_1d<double, 3>& rv2,
    const array_1d<double, 3>& rv3,
    const double Tolerance
    )
{
    if (MathUtils<double>::Norm3(rv1) > 1.0 + Tolerance ||
        MathUtils<double>::Norm3(rv2) > 1.0 + Tolerance ||
        MathUtils<double>::Norm3(rv3) > 1.0 + Tolerance) {
            KRATOS_ERROR << "The norm of one of the LOCAL_AXIS is greater than 1.0!" << std::endl;
    }
}

/***********************************************************************************/
/***********************************************************************************/

void BuildRotationMatrix(
    BoundedMatrix<double, 3, 3>& rRotationMatrix,
    const array_1d<double, 3>& rv1,
    const array_1d<double, 3>& rv2,
    const array_1d<double, 3>& rv3
    )
{
    rRotationMatrix(0, 0) = rv1[0]; rRotationMatrix(0, 1) = rv1[1]; rRotationMatrix(0, 2) = rv1[2];
    rRotationMatrix(1, 0) = rv2[0]; rRotationMatrix(1, 1) = rv2[1]; rRotationMatrix(1, 2) = rv2[2];
    rRotationMatrix(2, 0) = rv3[0]; rRotationMatrix(2, 1) = rv3[1]; rRotationMatrix(2, 2) = rv3[2];
}

/***********************************************************************************/
/***********************************************************************************/
<<<<<<< HEAD

void BuildRotationMatrixForBeam(
    BoundedMatrix<double, 3, 3>& rRotationMatrix,
    const double AlphaAngle
)
{
    rRotationMatrix.clear();
    const double s = std::sin(AlphaAngle);
    const double c = std::cos(AlphaAngle);
    rRotationMatrix(0, 0) = c;
    rRotationMatrix(0, 1) = -s;
    rRotationMatrix(1, 0) = s;
    rRotationMatrix(1, 1) = c;
    rRotationMatrix(2, 2) = 1.0;
}

/***********************************************************************************/
/***********************************************************************************/

double GetReferenceRotationAngle2D2NBeam(const GeometryType& rGeometry)
{
    const auto &r_node_1 = rGeometry[0];
    const auto &r_node_2 = rGeometry[1];

    const double delta_x = r_node_2.X0() - r_node_1.X0();
    const double delta_y = r_node_2.Y0() - r_node_1.Y0();

=======

void BuildRotationMatrixFor2D2NBeam(
    BoundedMatrix<double, 3, 3>& rRotationMatrix,
    const double AlphaAngle
)
{
    rRotationMatrix.clear();
    const double s = std::sin(AlphaAngle);
    const double c = std::cos(AlphaAngle);
    rRotationMatrix(0, 0) = c;
    rRotationMatrix(0, 1) = -s;
    rRotationMatrix(1, 0) = s;
    rRotationMatrix(1, 1) = c;
    rRotationMatrix(2, 2) = 1.0;
}

/***********************************************************************************/
/***********************************************************************************/

double GetReferenceRotationAngle2D2NBeam(const GeometryType& rGeometry)
{
    const auto &r_node_1 = rGeometry[0];
    const auto &r_node_2 = rGeometry[1];

    const double delta_x = r_node_2.X0() - r_node_1.X0();
    const double delta_y = r_node_2.Y0() - r_node_1.Y0();

    return std::atan2(delta_y, delta_x);
}

/***********************************************************************************/
/***********************************************************************************/

double GetReferenceRotationAngle2D3NBeam(const GeometryType& rGeometry)
{
    const auto &r_node_1 = rGeometry[0];
    const auto &r_node_2 = rGeometry[2];

    const double delta_x = r_node_2.X0() - r_node_1.X0();
    const double delta_y = r_node_2.Y0() - r_node_1.Y0();

>>>>>>> 6370d5d9
    return std::atan2(delta_y, delta_x);
}

/***********************************************************************************/
/***********************************************************************************/

<<<<<<< HEAD
double GetReferenceRotationAngle2D3NBeam(const GeometryType& rGeometry)
{
    const auto &r_node_1 = rGeometry[0];
    const auto &r_node_2 = rGeometry[2];

    const double delta_x = r_node_2.X0() - r_node_1.X0();
    const double delta_y = r_node_2.Y0() - r_node_1.Y0();

    return std::atan2(delta_y, delta_x);
}

/***********************************************************************************/
/***********************************************************************************/

=======
>>>>>>> 6370d5d9
void BuildElementSizeRotationMatrixFor2D2NBeam(
    const BoundedMatrix<double, 3, 3>& rRotationMatrix,
    BoundedMatrix<double, 6, 6>& rElementSizeRotationMatrix
    )
{
    rElementSizeRotationMatrix.clear();

    rElementSizeRotationMatrix(0, 0) = rRotationMatrix(0, 0);
    rElementSizeRotationMatrix(0, 1) = rRotationMatrix(0, 1);
    rElementSizeRotationMatrix(0, 2) = rRotationMatrix(0, 2);

    rElementSizeRotationMatrix(1, 0) = rRotationMatrix(1, 0);
    rElementSizeRotationMatrix(1, 1) = rRotationMatrix(1, 1);
    rElementSizeRotationMatrix(1, 2) = rRotationMatrix(1, 2);

    rElementSizeRotationMatrix(2, 0) = rRotationMatrix(2, 0);
    rElementSizeRotationMatrix(2, 1) = rRotationMatrix(2, 1);
    rElementSizeRotationMatrix(2, 2) = rRotationMatrix(2, 2);

    rElementSizeRotationMatrix(3, 3) = rRotationMatrix(0, 0);
    rElementSizeRotationMatrix(3, 4) = rRotationMatrix(0, 1);
    rElementSizeRotationMatrix(3, 5) = rRotationMatrix(0, 2);

    rElementSizeRotationMatrix(4, 3) = rRotationMatrix(1, 0);
    rElementSizeRotationMatrix(4, 4) = rRotationMatrix(1, 1);
    rElementSizeRotationMatrix(4, 5) = rRotationMatrix(1, 2);

    rElementSizeRotationMatrix(5, 3) = rRotationMatrix(2, 0);
    rElementSizeRotationMatrix(5, 4) = rRotationMatrix(2, 1);
    rElementSizeRotationMatrix(5, 5) = rRotationMatrix(2, 2);
}

/***********************************************************************************/
/***********************************************************************************/

<<<<<<< HEAD
void BuildElementSizeRotationMatrixFor2D3NBeam(
    const BoundedMatrix<double, 3, 3>& rRotationMatrix,
    BoundedMatrix<double, 9, 9>& rElementSizeRotationMatrix
    )
{
    rElementSizeRotationMatrix.clear();

    rElementSizeRotationMatrix(0, 0) = rRotationMatrix(0, 0);
    rElementSizeRotationMatrix(0, 1) = rRotationMatrix(0, 1);
    rElementSizeRotationMatrix(0, 2) = rRotationMatrix(0, 2);

    rElementSizeRotationMatrix(1, 0) = rRotationMatrix(1, 0);
    rElementSizeRotationMatrix(1, 1) = rRotationMatrix(1, 1);
    rElementSizeRotationMatrix(1, 2) = rRotationMatrix(1, 2);

    rElementSizeRotationMatrix(2, 0) = rRotationMatrix(2, 0);
    rElementSizeRotationMatrix(2, 1) = rRotationMatrix(2, 1);
    rElementSizeRotationMatrix(2, 2) = rRotationMatrix(2, 2);

    rElementSizeRotationMatrix(3, 3) = rRotationMatrix(0, 0);
    rElementSizeRotationMatrix(3, 4) = rRotationMatrix(0, 1);
    rElementSizeRotationMatrix(3, 5) = rRotationMatrix(0, 2);

    rElementSizeRotationMatrix(4, 3) = rRotationMatrix(1, 0);
    rElementSizeRotationMatrix(4, 4) = rRotationMatrix(1, 1);
    rElementSizeRotationMatrix(4, 5) = rRotationMatrix(1, 2);

    rElementSizeRotationMatrix(5, 3) = rRotationMatrix(2, 0);
    rElementSizeRotationMatrix(5, 4) = rRotationMatrix(2, 1);
    rElementSizeRotationMatrix(5, 5) = rRotationMatrix(2, 2);

    rElementSizeRotationMatrix(6, 6) = rRotationMatrix(0, 0);
    rElementSizeRotationMatrix(6, 7) = rRotationMatrix(0, 1);
    rElementSizeRotationMatrix(6, 8) = rRotationMatrix(0, 2);

    rElementSizeRotationMatrix(7, 6) = rRotationMatrix(1, 0);
    rElementSizeRotationMatrix(7, 7) = rRotationMatrix(1, 1);
    rElementSizeRotationMatrix(7, 8) = rRotationMatrix(1, 2);

    rElementSizeRotationMatrix(8, 6) = rRotationMatrix(2, 0);
    rElementSizeRotationMatrix(8, 7) = rRotationMatrix(2, 1);
    rElementSizeRotationMatrix(8, 8) = rRotationMatrix(2, 2);
}

/***********************************************************************************/
/***********************************************************************************/

double CalculatePhi(ConstitutiveLaw::Parameters &rValues, const double L)
{
    const auto &r_material_properties = rValues.GetMaterialProperties();
    const double E   = r_material_properties[YOUNG_MODULUS];
    const double I   = r_material_properties[I33];
    const double A_s = r_material_properties[AREA_EFFECTIVE_Y];
    const double G   = ConstitutiveLawUtilities<3>::CalculateShearModulus(rValues);

    if (A_s == 0.0)
=======
double CalculatePhi(const Properties& rProperties, const double L)
{
    const double E   = rProperties[YOUNG_MODULUS];
    const double I   = rProperties[I33];
    const double A_s = rProperties[AREA_EFFECTIVE_Y];
    const double G   = ConstitutiveLawUtilities<3>::CalculateShearModulus(rProperties);

    if (A_s == 0.0) // If effective area is null -> Euler Bernouilli case
>>>>>>> 6370d5d9
        return 0.0;
    else
        return 12.0 * E * I / (G * A_s * std::pow(L, 2));
}

/***********************************************************************************/
/***********************************************************************************/

} // namespace StructuralMechanicsElementUtilities.
}  // namespace Kratos.

<|MERGE_RESOLUTION|>--- conflicted
+++ resolved
@@ -361,7 +361,6 @@
 
 /***********************************************************************************/
 /***********************************************************************************/
-<<<<<<< HEAD
 
 void BuildRotationMatrixForBeam(
     BoundedMatrix<double, 3, 3>& rRotationMatrix,
@@ -389,30 +388,16 @@
     const double delta_x = r_node_2.X0() - r_node_1.X0();
     const double delta_y = r_node_2.Y0() - r_node_1.Y0();
 
-=======
-
-void BuildRotationMatrixFor2D2NBeam(
-    BoundedMatrix<double, 3, 3>& rRotationMatrix,
-    const double AlphaAngle
-)
-{
-    rRotationMatrix.clear();
-    const double s = std::sin(AlphaAngle);
-    const double c = std::cos(AlphaAngle);
-    rRotationMatrix(0, 0) = c;
-    rRotationMatrix(0, 1) = -s;
-    rRotationMatrix(1, 0) = s;
-    rRotationMatrix(1, 1) = c;
-    rRotationMatrix(2, 2) = 1.0;
-}
-
-/***********************************************************************************/
-/***********************************************************************************/
-
-double GetReferenceRotationAngle2D2NBeam(const GeometryType& rGeometry)
+    return std::atan2(delta_y, delta_x);
+}
+
+/***********************************************************************************/
+/***********************************************************************************/
+
+double GetReferenceRotationAngle2D3NBeam(const GeometryType& rGeometry)
 {
     const auto &r_node_1 = rGeometry[0];
-    const auto &r_node_2 = rGeometry[1];
+    const auto &r_node_2 = rGeometry[2];
 
     const double delta_x = r_node_2.X0() - r_node_1.X0();
     const double delta_y = r_node_2.Y0() - r_node_1.Y0();
@@ -423,38 +408,6 @@
 /***********************************************************************************/
 /***********************************************************************************/
 
-double GetReferenceRotationAngle2D3NBeam(const GeometryType& rGeometry)
-{
-    const auto &r_node_1 = rGeometry[0];
-    const auto &r_node_2 = rGeometry[2];
-
-    const double delta_x = r_node_2.X0() - r_node_1.X0();
-    const double delta_y = r_node_2.Y0() - r_node_1.Y0();
-
->>>>>>> 6370d5d9
-    return std::atan2(delta_y, delta_x);
-}
-
-/***********************************************************************************/
-/***********************************************************************************/
-
-<<<<<<< HEAD
-double GetReferenceRotationAngle2D3NBeam(const GeometryType& rGeometry)
-{
-    const auto &r_node_1 = rGeometry[0];
-    const auto &r_node_2 = rGeometry[2];
-
-    const double delta_x = r_node_2.X0() - r_node_1.X0();
-    const double delta_y = r_node_2.Y0() - r_node_1.Y0();
-
-    return std::atan2(delta_y, delta_x);
-}
-
-/***********************************************************************************/
-/***********************************************************************************/
-
-=======
->>>>>>> 6370d5d9
 void BuildElementSizeRotationMatrixFor2D2NBeam(
     const BoundedMatrix<double, 3, 3>& rRotationMatrix,
     BoundedMatrix<double, 6, 6>& rElementSizeRotationMatrix
@@ -490,7 +443,6 @@
 /***********************************************************************************/
 /***********************************************************************************/
 
-<<<<<<< HEAD
 void BuildElementSizeRotationMatrixFor2D3NBeam(
     const BoundedMatrix<double, 3, 3>& rRotationMatrix,
     BoundedMatrix<double, 9, 9>& rElementSizeRotationMatrix
@@ -539,15 +491,6 @@
 /***********************************************************************************/
 
 double CalculatePhi(ConstitutiveLaw::Parameters &rValues, const double L)
-{
-    const auto &r_material_properties = rValues.GetMaterialProperties();
-    const double E   = r_material_properties[YOUNG_MODULUS];
-    const double I   = r_material_properties[I33];
-    const double A_s = r_material_properties[AREA_EFFECTIVE_Y];
-    const double G   = ConstitutiveLawUtilities<3>::CalculateShearModulus(rValues);
-
-    if (A_s == 0.0)
-=======
 double CalculatePhi(const Properties& rProperties, const double L)
 {
     const double E   = rProperties[YOUNG_MODULUS];
@@ -556,7 +499,6 @@
     const double G   = ConstitutiveLawUtilities<3>::CalculateShearModulus(rProperties);
 
     if (A_s == 0.0) // If effective area is null -> Euler Bernouilli case
->>>>>>> 6370d5d9
         return 0.0;
     else
         return 12.0 * E * I / (G * A_s * std::pow(L, 2));
