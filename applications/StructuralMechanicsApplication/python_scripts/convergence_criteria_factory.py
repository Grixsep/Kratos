--- conflicted
+++ resolved
@@ -114,12 +114,7 @@
                     (StructuralMechanicsApplication.NODAL_STRAIN_VECTOR, D_RT, D_AT)])
                 self.mechanical_convergence_criterion.SetEchoLevel(echo_level)
             elif(convergence_crit == "residual_criterion"):
-<<<<<<< HEAD
-                # self.mechanical_convergence_criterion = StructuralMechanicsApplication.ResidualDisplacementAndOtherDoFCriteria(R_RT, R_AT, "NODAL_STRAIN_VECTOR")
-                self.mechanical_convergence_criterion = KratosMultiphysics.ResidualCriteria(R_RT, R_AT)
-=======
                 self.mechanical_convergence_criterion = StructuralMechanicsApplication.ResidualDisplacementAndOtherDoFCriteria(R_RT, R_AT, "NODAL_STRAIN_VECTOR")
->>>>>>> 65b74b6f
                 self.mechanical_convergence_criterion.SetEchoLevel(echo_level)
 
         # Convergence criteria without rotation DOFs
