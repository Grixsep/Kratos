# Importing the Kratos Library
import KratosMultiphysics
import sys

def Factory(settings, model):
    if not isinstance(settings, KratosMultiphysics.Parameters):
        raise Exception("Expected input shall be a Parameters object, encapsulating a json string")
    return ElementSensitivityDomainIntegrationProcess(model, settings["Parameters"])

def CheckAvailabilityOfSensitivities(variable, model_part_components):
    """ Check if element sensitivities w.r.t. given variable are available.
    Keyword arguments:
    variable -- traced variable within sensitivity analysis.
    model_part -- sub model part of the sensitivity model part.
    """
<<<<<<< HEAD

    if sys.version_info[0] >= 3: # python3 syntax
        return model_part_components.__iter__().__next__().Has(variable)
    else: # python2 syntax
        return model_part_components.__iter__().next().Has(variable)

=======
    return model_part.Elements.__iter__().__next__().Has(variable)
>>>>>>> 348c4a6f

class ElementSensitivityDomainIntegrationProcess(KratosMultiphysics.Process):
    """
        This class integrates scalar element sensitivities (material and cross-section
        properties like CROSS_AREA or YOUNGS_MODULUS) within defined domains.
        The integration domains are defined by sub model parts of the sensitivity model part.
    """

    def __init__(self, model, parameter):
        """ The default constructor of the class

        Keyword arguments:
        self -- It signifies an instance of a class.
        model -- the model contaning the model_parts
        parameter -- Kratos parameters containing process settings.
        """
        KratosMultiphysics.Process.__init__(self)

        ## Settings string in json format
        default_parameters = KratosMultiphysics.Parameters("""{
            "help"                             : "This class integrates element sensitivities within domains defined by sub model parts",
            "element_sensitivity_variables"    : [],
            "condition_sensitivity_variables"    : [],
            "model_part_name"                  : "",
            "sensitivity_model_part_name"      : "",
            "sensitivity_sub_model_part_list"  : []
        }""")

        ## Overwrite the default settings with user-provided parameters
        parameter.ValidateAndAssignDefaults(default_parameters)

        model_part_name = parameter["model_part_name"].GetString()
        sensitivity_model_part_name = parameter["sensitivity_model_part_name"].GetString()
        sensitivity_sub_model_part_names = [ parameter["sensitivity_sub_model_part_list"][i].GetString() for i in range( 0, parameter["sensitivity_sub_model_part_list"].size() ) ]

        # Get sensitivity model part
        if (sensitivity_model_part_name != ""):
            self.sensitivity_model_part = model[model_part_name].GetSubModelPart(sensitivity_model_part_name)
        else:
            self.sensitivity_model_part = model[model_part_name]

        # Get defined sub model parts of sensitivity model part as integration domains
        self.sensitivity_sub_model_parts = []
        if len(sensitivity_sub_model_part_names) is 0:
            self.sensitivity_sub_model_parts.append(self.sensitivity_model_part)
        else:
            for mp_name in sensitivity_sub_model_part_names:
                self.sensitivity_sub_model_parts.append(self.sensitivity_model_part.GetSubModelPart(mp_name))

        self.element_variables_scalar, self.element_variables_array = self.__GenerateVariableListFromInput(parameter["element_sensitivity_variables"])
        self.condition_variables_scalar, self.condition_variables_array  = self.__GenerateVariableListFromInput(parameter["condition_sensitivity_variables"])


    def Check(self):
        """ This method is executed at the begining to verify that the input is correct.
        Keyword arguments:
        self -- It signifies an instance of a class.
        """
        # Check integration domains
        for sub_mp_i in self.sensitivity_sub_model_parts:
            if sub_mp_i.NumberOfElements() < 1:
                raise Exception("sensitivity sub model part has no elements!")
        return 0


    def ExecuteFinalizeSolutionStep(self):
        """ This method is executed in order to finalize the current step
        Keyword arguments:
        self -- It signifies an instance of a class.
        """

        # loop over sensitivty variables for which integration should performed
        for variable_i in self.element_variables_scalar:
            if CheckAvailabilityOfSensitivities(variable_i, self.sensitivity_model_part.Elements):
                # loop over integration domains
                for sub_mp_i in self.sensitivity_sub_model_parts:
                    domain_sensitivity = KratosMultiphysics.VariableUtils().SumElementScalarVariable(variable_i, sub_mp_i)
                    KratosMultiphysics.VariableUtils().SetNonHistoricalVariable(variable_i, domain_sensitivity, sub_mp_i.Elements)
            else:
                raise Exception(variable_i.Name() + " is not available for domain integration!")

        for variable_i in self.element_variables_array:
            if CheckAvailabilityOfSensitivities(variable_i, self.sensitivity_model_part.Elements):
                # loop over integration domains
                for sub_mp_i in self.sensitivity_sub_model_parts:
                    domain_sensitivity = KratosMultiphysics.VariableUtils().SumElementVectorVariable(variable_i, sub_mp_i)
                    KratosMultiphysics.VariableUtils().SetNonHistoricalVariable(variable_i, domain_sensitivity, sub_mp_i.Elements)
            else:
                raise Exception(variable_i.Name() + " is not available for domain integration!")

        for variable_i in self.condition_variables_scalar:
            if CheckAvailabilityOfSensitivities(variable_i, self.sensitivity_model_part.Conditions):
                # loop over integration domains
                for sub_mp_i in self.sensitivity_sub_model_parts:
                    domain_sensitivity = KratosMultiphysics.VariableUtils().SumConditionScalarVariable(variable_i, sub_mp_i)
                    KratosMultiphysics.VariableUtils().SetNonHistoricalVariable(variable_i, domain_sensitivity, sub_mp_i.Conditions)
            else:
                raise Exception(variable_i.Name() + " is not available for domain integration!")

        for variable_i in self.condition_variables_array:
            if CheckAvailabilityOfSensitivities(variable_i, self.sensitivity_model_part.Conditions):
                # loop over integration domains
                for sub_mp_i in self.sensitivity_sub_model_parts:
                    domain_sensitivity = KratosMultiphysics.VariableUtils().SumConditionVectorVariable(variable_i, sub_mp_i)
                    KratosMultiphysics.VariableUtils().SetNonHistoricalVariable(variable_i, domain_sensitivity, sub_mp_i.Conditions)
            else:
                raise Exception(variable_i.Name() + " is not available for domain integration!")


    def __GenerateVariableListFromInput(self, parameter):
        """ Parse a list of variables from input.
        Keyword arguments:
        self -- It signifies an instance of a class.
        parameter -- Kratos parameters containing process settings.
        """

        if not parameter.IsArray():
            raise Exception("{0} Error: Variable list is unreadable".format(self.__class__.__name__))

        variable_list_scalar = []
        variable_list_array = []
        for i in range(0, parameter.size()):
            variable_type = KratosMultiphysics.KratosGlobals.GetVariableType(parameter[i].GetString())
            if (variable_type == "Double"):
                variable_list_scalar.append(KratosMultiphysics.KratosGlobals.GetVariable( parameter[i].GetString() ))
            elif (variable_type == "Array"):
                variable_list_array.append(KratosMultiphysics.KratosGlobals.GetVariable( parameter[i].GetString() ))
            else:
                raise Exception("sensitivity domain integration is only available for variables of data type 'Double' but " + parameter[i].GetString() + " is of type '" + variable_type + "'.")

        return variable_list_scalar, variable_list_array





<|MERGE_RESOLUTION|>--- conflicted
+++ resolved
@@ -13,16 +13,7 @@
     variable -- traced variable within sensitivity analysis.
     model_part -- sub model part of the sensitivity model part.
     """
-<<<<<<< HEAD
-
-    if sys.version_info[0] >= 3: # python3 syntax
-        return model_part_components.__iter__().__next__().Has(variable)
-    else: # python2 syntax
-        return model_part_components.__iter__().next().Has(variable)
-
-=======
-    return model_part.Elements.__iter__().__next__().Has(variable)
->>>>>>> 348c4a6f
+    return model_part_components.__iter__().__next__().Has(variable)
 
 class ElementSensitivityDomainIntegrationProcess(KratosMultiphysics.Process):
     """
