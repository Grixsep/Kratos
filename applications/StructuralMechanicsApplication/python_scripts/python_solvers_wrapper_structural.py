from __future__ import print_function, absolute_import, division #makes KratosMultiphysics backward compatible with python 2.6 and 2.7

import KratosMultiphysics


def CreateSolver(model, custom_settings):

<<<<<<< HEAD
    if (type(main_model_part) != KratosMultiphysics.ModelPartInterface):
        raise Exception("input is expected to be provided as a Kratos ModelPart object")
=======
    if (type(model) != KratosMultiphysics.Model):
        raise Exception("input is expected to be provided as a Kratos Model object")
>>>>>>> df32aecd

    if (type(custom_settings) != KratosMultiphysics.Parameters):
        raise Exception("input is expected to be provided as a Kratos Parameters object")

    parallelism = custom_settings["problem_data"]["parallel_type"].GetString()
    solver_type = custom_settings["solver_settings"]["solver_type"].GetString()

    # Solvers for OpenMP parallelism
    if (parallelism == "OpenMP"):
        if (solver_type == "dynamic" or solver_type == "Dynamic"):
            time_integration_method = custom_settings["solver_settings"]["time_integration_method"].GetString()
            if (time_integration_method == "implicit"):
                solver_module_name = "structural_mechanics_implicit_dynamic_solver"
            elif ( time_integration_method == "explicit"):
                solver_module_name = "structural_mechanics_explicit_dynamic_solver"
            else:
                err_msg =  "The requested time integration method \"" + time_integration_method + "\" is not in the python solvers wrapper\n"
                err_msg += "Available options are: \"implicit\", \"explicit\""
                raise Exception(err_msg)

        elif (solver_type == "static" or solver_type == "Static"):
            solver_module_name = "structural_mechanics_static_solver"

        elif (solver_type == "eigen_value"):
            solver_module_name = "structural_mechanics_eigensolver"

        elif (solver_type == "harmonic_analysis"):
            solver_module_name = "structural_mechanics_harmonic_analysis_solver"

        else:
            err_msg =  "The requested solver type \"" + solver_type + "\" is not in the python solvers wrapper\n"
            err_msg += "Available options are: \"static\", \"dynamic\", \"eigen_value\", \"harmonic_analysis\""
            raise Exception(err_msg)

    # Solvers for MPI parallelism
    elif (parallelism == "MPI"):
        if (solver_type == "dynamic" or solver_type == "Dynamic"):
            time_integration_method = custom_settings["solver_settings"]["time_integration_method"].GetString()
            if (time_integration_method == "implicit"):
                solver_module_name = "trilinos_structural_mechanics_implicit_dynamic_solver"
            else:
                err_msg =  "The requested time integration method \"" + time_integration_method + "\" is not in the python solvers wrapper\n"
                err_msg += "Available options are: \"implicit\""
                raise Exception(err_msg)

        elif (solver_type == "static" or solver_type == "Static"):
            solver_module_name = "trilinos_structural_mechanics_static_solver"

        else:
            err_msg =  "The requested solver type \"" + solver_type + "\" is not in the python solvers wrapper\n"
            err_msg += "Available options are: \"static\", \"dynamic\""
            raise Exception(err_msg)
    else:
        err_msg =  "The requested parallel type \"" + parallelism + "\" is not available!\n"
        err_msg += "Available options are: \"OpenMP\", \"MPI\""
        raise Exception(err_msg)

    # Remove settings that are not needed any more
    custom_settings["solver_settings"].RemoveValue("solver_type")
    custom_settings["solver_settings"].RemoveValue("time_integration_method") # does not throw even if the value is not existing

    solver_module = __import__(solver_module_name)
    solver = solver_module.CreateSolver(model, custom_settings["solver_settings"])

    return solver<|MERGE_RESOLUTION|>--- conflicted
+++ resolved
@@ -5,13 +5,8 @@
 
 def CreateSolver(model, custom_settings):
 
-<<<<<<< HEAD
-    if (type(main_model_part) != KratosMultiphysics.ModelPartInterface):
-        raise Exception("input is expected to be provided as a Kratos ModelPart object")
-=======
     if (type(model) != KratosMultiphysics.Model):
         raise Exception("input is expected to be provided as a Kratos Model object")
->>>>>>> df32aecd
 
     if (type(custom_settings) != KratosMultiphysics.Parameters):
         raise Exception("input is expected to be provided as a Kratos Parameters object")
