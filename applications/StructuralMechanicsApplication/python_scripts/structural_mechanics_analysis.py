from __future__ import print_function, absolute_import, division  # makes KratosMultiphysics backward compatible with python 2.6 and 2.7

# Importing Kratos
import KratosMultiphysics
import KratosMultiphysics.StructuralMechanicsApplication as StructuralMechanicsApplication

# Importing the solvers (if available)
try:
    import KratosMultiphysics.ExternalSolversApplication
    KratosMultiphysics.Logger.PrintInfo("ExternalSolversApplication", "succesfully imported")
except ImportError:
    KratosMultiphysics.Logger.PrintInfo("ExternalSolversApplication", "not imported")
try:
    import KratosMultiphysics.EigenSolversApplication
    KratosMultiphysics.Logger.PrintInfo("EigenSolversApplication", "succesfully imported")
except ImportError:
    KratosMultiphysics.Logger.PrintInfo("EigenSolversApplication", "not imported")

# Importing the base class
from analysis_stage import AnalysisStage

class StructuralMechanicsAnalysis(AnalysisStage):
    """
    This class is the main-script of the StructuralMechanicsApplication put in a class

    It can be imported and used as "black-box"
    """
    def __init__(self, model, project_parameters):
        # In case of the old format, where dT is given under "problem_data", copy it to solver settings
        solver_settings = project_parameters["solver_settings"]
        if not solver_settings.Has("time_stepping"):
            KratosMultiphysics.Logger.PrintInfo("StructuralMechanicsAnalysis", "Using the old way to pass the time_step, this will be removed!")
            time_stepping_params = KratosMultiphysics.Parameters("{}")
            time_stepping_params.AddValue("time_step", project_parameters["problem_data"]["time_step"])
            solver_settings.AddValue("time_stepping", time_stepping_params)

        # Create the ModelPart
        # Note that this in temporary and will be done through the model in the future
        main_model_part_name = project_parameters["problem_data"]["model_part_name"].GetString()
        if model.HasModelPart(main_model_part_name):
            self.main_model_part = model[main_model_part_name]
        else:
            self.main_model_part = KratosMultiphysics.ModelPart(main_model_part_name)
            self.main_model_part.ProcessInfo.SetValue(KratosMultiphysics.DOMAIN_SIZE,
                                                      project_parameters["problem_data"]["domain_size"].GetInt())

<<<<<<< HEAD
        super(StructuralMechanicsAnalysis, self).__init__(model, project_parameters)
=======
        solver_settings = project_parameters["solver_settings"]
        if not solver_settings.Has("time_stepping"):
            KratosMultiphysics.Logger.PrintInfo("StructuralMechanicsAnalysis", "Using the old way to pass the time_step, this will be removed!")
            time_stepping_params = KratosMultiphysics.Parameters("{}")
            time_stepping_params.AddValue("time_step", project_parameters["problem_data"]["time_step"])
            solver_settings.AddValue("time_stepping", time_stepping_params)

        if not solver_settings.Has("domain_size"):
            KratosMultiphysics.Logger.PrintInfo("StructuralMechanicsAnalysis", "Using the old way to pass the domain_size, this will be removed!")
            solver_settings.AddEmptyValue("domain_size")
            solver_settings["domain_size"].SetInt(project_parameters["problem_data"]["domain_size"].GetInt())

        if not solver_settings.Has("model_part_name"):
            KratosMultiphysics.Logger.PrintInfo("StructuralMechanicsAnalysis", "Using the old way to pass the model_part_name, this will be removed!")
            solver_settings.AddEmptyValue("model_part_name")
            solver_settings["model_part_name"].SetString(project_parameters["problem_data"]["model_part_name"].GetString())

        ## Get echo level and parallel type
        self.echo_level = self.project_parameters["problem_data"]["echo_level"].GetInt()
        self.parallel_type = self.project_parameters["problem_data"]["parallel_type"].GetString()
>>>>>>> e97f7527

        ## Import parallel modules if needed
        if (self.parallel_type == "MPI"):
            import KratosMultiphysics.MetisApplication as MetisApplication
            import KratosMultiphysics.TrilinosApplication as TrilinosApplication

<<<<<<< HEAD
=======
        self._CreateSolver()

    def Initialize(self):
        self.ModifyInitialProperties()
        self.ModifyInitialGeometry()
        self._ExecuteInitialize()
        self._SetUpListOfProcesses()
        ## Processes initialization
        for process in self.list_of_processes:
            process.ExecuteInitialize()

        ## Solver initialization
        self.solver.Initialize()

        self._ExecuteBeforeSolutionLoop()

    def InitializeSolutionStep(self):
        super(StructuralMechanicsAnalysis, self).InitializeSolutionStep()

        if self.is_printing_rank:
            KratosMultiphysics.Logger.PrintInfo(self._GetSimulationName(), "STEP: ", self.solver.GetComputingModelPart().ProcessInfo[KratosMultiphysics.STEP])
            KratosMultiphysics.Logger.PrintInfo(self._GetSimulationName(), "TIME: ", self.time)
        sys.stdout.flush()
>>>>>>> e97f7527

    def OutputSolutionStep(self):
        # This function is temporary until restart saving is handled through process
        super(StructuralMechanicsAnalysis, self).OutputSolutionStep()

        self._GetSolver().SaveRestart()


    #### Internal functions ####
    def _CreateSolver(self):
        """ Create the Solver (and create and import the ModelPart if it is not alread in the model) """
        ## Solver construction
        import python_solvers_wrapper_structural
<<<<<<< HEAD
        return python_solvers_wrapper_structural.CreateSolver(self.main_model_part, self.project_parameters)

    def _CreateProcesses(self, parameter_name, initialization_order):
        """Create a list of Processes
        This method is TEMPORARY to not break existing code
        It will be removed in the future
        """
        list_of_processes = super(StructuralMechanicsAnalysis, self)._CreateProcesses(parameter_name, initialization_order)

        if parameter_name == "processes":
            processes_block_names = ["constraints_process_list", "loads_process_list", "list_other_processes", "json_output_process"
                "json_check_process", "check_analytic_results_process", "contact_process_list"]
            if len(list_of_processes) == 0:
                KratosMultiphysics.Logger.PrintInfo("StructuralMechanicsAnalysis", "Using the old way to create the processes, this will be removed!")
                from process_factory import KratosProcessFactory
                factory = KratosProcessFactory(self.model)
                for process_name in processes_block_names:
                    if (self.project_parameters.Has(process_name) is True):
                        list_of_processes += factory.ConstructListOfProcesses(self.project_parameters[process_name])
            else:
                for process_name in processes_block_names:
                    if (self.project_parameters.Has(process_name) is True):
                        raise Exception("Mixing of process initialization is not alowed!")
        elif parameter_name == "output_processes":
            if self.project_parameters.Has("output_configuration"):
                #KratosMultiphysics.Logger.PrintInfo("StructuralMechanicsAnalysis", "Using the old way to create the gid-output, this will be removed!")
                gid_output= self._SetUpGiDOutput()
                list_of_processes += [gid_output,]
        else:
            raise NameError("wrong parameter name")

        return list_of_processes

    def _SetUpGiDOutput(self):
        '''Initialize a GiD output instance'''
        self.__CheckForDeprecatedGiDSettings()
        if self.parallel_type == "OpenMP":
            from gid_output_process import GiDOutputProcess as OutputProcess
        elif self.parallel_type == "MPI":
            from gid_output_process_mpi import GiDOutputProcessMPI as OutputProcess

        gid_output = OutputProcess(self._GetSolver().GetComputingModelPart(),
                                   self.project_parameters["problem_data"]["problem_name"].GetString() ,
                                   self.project_parameters["output_configuration"])

        return gid_output
=======
        self.solver = python_solvers_wrapper_structural.CreateSolver(self.model, self.project_parameters)

        ## Adds the necessary variables to the model_part only if they don't exist
        self.solver.AddVariables()

        self.solver.ImportModelPart() # TODO move to global instance

    def _SetUpGiDOutput(self):
        '''Initialize self.output as a GiD output instance.'''
        self.have_output = self.project_parameters.Has("output_configuration")
        if self.have_output:
            self.__CheckForDeprecatedGiDSettings()
            if self.parallel_type == "OpenMP":
                from gid_output_process import GiDOutputProcess as OutputProcess
            elif self.parallel_type == "MPI":
                from gid_output_process_mpi import GiDOutputProcessMPI as OutputProcess

            self.output = OutputProcess(self.solver.GetComputingModelPart(),
                                        self.project_parameters["problem_data"]["problem_name"].GetString() ,
                                        self.project_parameters["output_configuration"])

    def _ExecuteInitialize(self):
        """ Initializing the Analysis """
        ## ModelPart is being prepared to be used by the solver
        self.solver.PrepareModelPart()

        ## Adds the Dofs if they don't exist
        self.solver.AddDofs()

    def _SetUpListOfProcesses(self):
        from process_factory import KratosProcessFactory
        factory = KratosProcessFactory(self.model)
        self.list_of_processes = factory.ConstructListOfProcesses(self.project_parameters["constraints_process_list"])
        self.list_of_processes += factory.ConstructListOfProcesses(self.project_parameters["loads_process_list"])
        if (self.project_parameters.Has("list_other_processes") is True):
            self.list_of_processes += factory.ConstructListOfProcesses(self.project_parameters["list_other_processes"])
        if (self.project_parameters.Has("json_output_process") is True):
            self.list_of_processes += factory.ConstructListOfProcesses(self.project_parameters["json_output_process"])
        # Processes for tests
        if (self.project_parameters.Has("json_check_process") is True):
            self.list_of_processes += factory.ConstructListOfProcesses(self.project_parameters["json_check_process"])
        if (self.project_parameters.Has("check_analytic_results_process") is True):
            self.list_of_processes += factory.ConstructListOfProcesses(self.project_parameters["check_analytic_results_process"])

        #TODO this should be generic
        # initialize GiD  I/O
        self._SetUpGiDOutput()
        if self.have_output:
            self.list_of_processes += [self.output,]

        if self.is_printing_rank and self.echo_level > 1:
            count = 0
            for process in self.list_of_processes:
                count += 1
                # KratosMultiphysics.Logger.PrintInfo("Process " + str(count), process) # FIXME

    def _ExecuteBeforeSolutionLoop(self):
        """ Perform Operations before the SolutionLoop """

        for process in self.list_of_processes:
            process.ExecuteBeforeSolutionLoop()

        ## Writing the full ProjectParameters file before solving
        if self.is_printing_rank and self.echo_level > 1:
            f = open("ProjectParametersOutput.json", 'w')
            f.write(self.project_parameters.PrettyPrintJsonString())
            f.close()

        ## Stepping and time settings
        start_time = self.project_parameters["problem_data"]["start_time"].GetDouble()
        self.end_time = self.project_parameters["problem_data"]["end_time"].GetDouble()

        if self.solver.GetComputingModelPart().ProcessInfo[KratosMultiphysics.IS_RESTARTED] is True:
            self.time = self.solver.GetComputingModelPart().ProcessInfo[KratosMultiphysics.TIME]
        else:
            self.time = start_time

        if self.is_printing_rank:
            KratosMultiphysics.Logger.PrintInfo(self._GetSimulationName(), "Analysis -START- ")
>>>>>>> e97f7527

    def _GetSimulationName(self):
        return "::[KSM Simulation]:: "

    def __CheckForDeprecatedGiDSettings(self):
        if self.project_parameters["output_configuration"].Has("result_file_configuration"):
            res_file_config = self.project_parameters["output_configuration"]["result_file_configuration"]
            if res_file_config.Has("nodal_results"):
                nodal_res = res_file_config["nodal_results"]
                for i in range(nodal_res.size()):
                    var_name = nodal_res[i].GetString()
                    if var_name == "TORQUE":
                        err_msg  = 'Requesting output for "TORQUE" which is not available any more\n'
                        err_msg += 'It was renamed to "REACTION_MOMENT"'
                        raise Exception(err_msg)

if __name__ == "__main__":
    from sys import argv

    if len(argv) > 2:
        err_msg =  'Too many input arguments!\n'
        err_msg += 'Use this script in the following way:\n'
        err_msg += '- With default ProjectParameters (read from "ProjectParameters.json"):\n'
        err_msg += '    "python3 structural_mechanics_analysis.py"\n'
        err_msg += '- With custom ProjectParameters:\n'
        err_msg += '    "python3 structural_mechanics_analysis.py CustomProjectParameters.json"\n'
        raise Exception(err_msg)

    if len(argv) == 2: # ProjectParameters is being passed from outside
        project_parameters_file_name = argv[1]
    else: # using default name
        project_parameters_file_name = "ProjectParameters.json"

    with open(parameter_file_name,'r') as parameter_file:
        parameters = KratosMultiphysics.Parameters(parameter_file.read())

    model = KratosMultiphysics.Model()
    simulation = StructuralMechanicsAnalysis(model, parameters)
    simulation.Run()<|MERGE_RESOLUTION|>--- conflicted
+++ resolved
@@ -34,26 +34,6 @@
             time_stepping_params.AddValue("time_step", project_parameters["problem_data"]["time_step"])
             solver_settings.AddValue("time_stepping", time_stepping_params)
 
-        # Create the ModelPart
-        # Note that this in temporary and will be done through the model in the future
-        main_model_part_name = project_parameters["problem_data"]["model_part_name"].GetString()
-        if model.HasModelPart(main_model_part_name):
-            self.main_model_part = model[main_model_part_name]
-        else:
-            self.main_model_part = KratosMultiphysics.ModelPart(main_model_part_name)
-            self.main_model_part.ProcessInfo.SetValue(KratosMultiphysics.DOMAIN_SIZE,
-                                                      project_parameters["problem_data"]["domain_size"].GetInt())
-
-<<<<<<< HEAD
-        super(StructuralMechanicsAnalysis, self).__init__(model, project_parameters)
-=======
-        solver_settings = project_parameters["solver_settings"]
-        if not solver_settings.Has("time_stepping"):
-            KratosMultiphysics.Logger.PrintInfo("StructuralMechanicsAnalysis", "Using the old way to pass the time_step, this will be removed!")
-            time_stepping_params = KratosMultiphysics.Parameters("{}")
-            time_stepping_params.AddValue("time_step", project_parameters["problem_data"]["time_step"])
-            solver_settings.AddValue("time_stepping", time_stepping_params)
-
         if not solver_settings.Has("domain_size"):
             KratosMultiphysics.Logger.PrintInfo("StructuralMechanicsAnalysis", "Using the old way to pass the domain_size, this will be removed!")
             solver_settings.AddEmptyValue("domain_size")
@@ -64,42 +44,14 @@
             solver_settings.AddEmptyValue("model_part_name")
             solver_settings["model_part_name"].SetString(project_parameters["problem_data"]["model_part_name"].GetString())
 
-        ## Get echo level and parallel type
-        self.echo_level = self.project_parameters["problem_data"]["echo_level"].GetInt()
-        self.parallel_type = self.project_parameters["problem_data"]["parallel_type"].GetString()
->>>>>>> e97f7527
+
+        super(StructuralMechanicsAnalysis, self).__init__(model, project_parameters)
 
         ## Import parallel modules if needed
         if (self.parallel_type == "MPI"):
             import KratosMultiphysics.MetisApplication as MetisApplication
             import KratosMultiphysics.TrilinosApplication as TrilinosApplication
 
-<<<<<<< HEAD
-=======
-        self._CreateSolver()
-
-    def Initialize(self):
-        self.ModifyInitialProperties()
-        self.ModifyInitialGeometry()
-        self._ExecuteInitialize()
-        self._SetUpListOfProcesses()
-        ## Processes initialization
-        for process in self.list_of_processes:
-            process.ExecuteInitialize()
-
-        ## Solver initialization
-        self.solver.Initialize()
-
-        self._ExecuteBeforeSolutionLoop()
-
-    def InitializeSolutionStep(self):
-        super(StructuralMechanicsAnalysis, self).InitializeSolutionStep()
-
-        if self.is_printing_rank:
-            KratosMultiphysics.Logger.PrintInfo(self._GetSimulationName(), "STEP: ", self.solver.GetComputingModelPart().ProcessInfo[KratosMultiphysics.STEP])
-            KratosMultiphysics.Logger.PrintInfo(self._GetSimulationName(), "TIME: ", self.time)
-        sys.stdout.flush()
->>>>>>> e97f7527
 
     def OutputSolutionStep(self):
         # This function is temporary until restart saving is handled through process
@@ -113,8 +65,7 @@
         """ Create the Solver (and create and import the ModelPart if it is not alread in the model) """
         ## Solver construction
         import python_solvers_wrapper_structural
-<<<<<<< HEAD
-        return python_solvers_wrapper_structural.CreateSolver(self.main_model_part, self.project_parameters)
+        self.solver = python_solvers_wrapper_structural.CreateSolver(self.model, self.project_parameters)
 
     def _CreateProcesses(self, parameter_name, initialization_order):
         """Create a list of Processes
@@ -160,87 +111,6 @@
                                    self.project_parameters["output_configuration"])
 
         return gid_output
-=======
-        self.solver = python_solvers_wrapper_structural.CreateSolver(self.model, self.project_parameters)
-
-        ## Adds the necessary variables to the model_part only if they don't exist
-        self.solver.AddVariables()
-
-        self.solver.ImportModelPart() # TODO move to global instance
-
-    def _SetUpGiDOutput(self):
-        '''Initialize self.output as a GiD output instance.'''
-        self.have_output = self.project_parameters.Has("output_configuration")
-        if self.have_output:
-            self.__CheckForDeprecatedGiDSettings()
-            if self.parallel_type == "OpenMP":
-                from gid_output_process import GiDOutputProcess as OutputProcess
-            elif self.parallel_type == "MPI":
-                from gid_output_process_mpi import GiDOutputProcessMPI as OutputProcess
-
-            self.output = OutputProcess(self.solver.GetComputingModelPart(),
-                                        self.project_parameters["problem_data"]["problem_name"].GetString() ,
-                                        self.project_parameters["output_configuration"])
-
-    def _ExecuteInitialize(self):
-        """ Initializing the Analysis """
-        ## ModelPart is being prepared to be used by the solver
-        self.solver.PrepareModelPart()
-
-        ## Adds the Dofs if they don't exist
-        self.solver.AddDofs()
-
-    def _SetUpListOfProcesses(self):
-        from process_factory import KratosProcessFactory
-        factory = KratosProcessFactory(self.model)
-        self.list_of_processes = factory.ConstructListOfProcesses(self.project_parameters["constraints_process_list"])
-        self.list_of_processes += factory.ConstructListOfProcesses(self.project_parameters["loads_process_list"])
-        if (self.project_parameters.Has("list_other_processes") is True):
-            self.list_of_processes += factory.ConstructListOfProcesses(self.project_parameters["list_other_processes"])
-        if (self.project_parameters.Has("json_output_process") is True):
-            self.list_of_processes += factory.ConstructListOfProcesses(self.project_parameters["json_output_process"])
-        # Processes for tests
-        if (self.project_parameters.Has("json_check_process") is True):
-            self.list_of_processes += factory.ConstructListOfProcesses(self.project_parameters["json_check_process"])
-        if (self.project_parameters.Has("check_analytic_results_process") is True):
-            self.list_of_processes += factory.ConstructListOfProcesses(self.project_parameters["check_analytic_results_process"])
-
-        #TODO this should be generic
-        # initialize GiD  I/O
-        self._SetUpGiDOutput()
-        if self.have_output:
-            self.list_of_processes += [self.output,]
-
-        if self.is_printing_rank and self.echo_level > 1:
-            count = 0
-            for process in self.list_of_processes:
-                count += 1
-                # KratosMultiphysics.Logger.PrintInfo("Process " + str(count), process) # FIXME
-
-    def _ExecuteBeforeSolutionLoop(self):
-        """ Perform Operations before the SolutionLoop """
-
-        for process in self.list_of_processes:
-            process.ExecuteBeforeSolutionLoop()
-
-        ## Writing the full ProjectParameters file before solving
-        if self.is_printing_rank and self.echo_level > 1:
-            f = open("ProjectParametersOutput.json", 'w')
-            f.write(self.project_parameters.PrettyPrintJsonString())
-            f.close()
-
-        ## Stepping and time settings
-        start_time = self.project_parameters["problem_data"]["start_time"].GetDouble()
-        self.end_time = self.project_parameters["problem_data"]["end_time"].GetDouble()
-
-        if self.solver.GetComputingModelPart().ProcessInfo[KratosMultiphysics.IS_RESTARTED] is True:
-            self.time = self.solver.GetComputingModelPart().ProcessInfo[KratosMultiphysics.TIME]
-        else:
-            self.time = start_time
-
-        if self.is_printing_rank:
-            KratosMultiphysics.Logger.PrintInfo(self._GetSimulationName(), "Analysis -START- ")
->>>>>>> e97f7527
 
     def _GetSimulationName(self):
         return "::[KSM Simulation]:: "
