from __future__ import print_function, absolute_import, division  # makes KratosMultiphysics backward compatible with python 2.6 and 2.7

# Importing Kratos
import KratosMultiphysics
import KratosMultiphysics.StructuralMechanicsApplication as StructuralMechanicsApplication

# Importing the solvers (if available)
try:
    import KratosMultiphysics.ExternalSolversApplication
    KratosMultiphysics.Logger.PrintInfo("ExternalSolversApplication", "succesfully imported")
except ImportError:
    KratosMultiphysics.Logger.PrintInfo("ExternalSolversApplication", "not imported")
try:
    import KratosMultiphysics.EigenSolversApplication
    KratosMultiphysics.Logger.PrintInfo("EigenSolversApplication", "succesfully imported")
except ImportError:
    KratosMultiphysics.Logger.PrintInfo("EigenSolversApplication", "not imported")

# Importing the base class
from analysis_stage import AnalysisStage

# Other imports
import sys

class StructuralMechanicsAnalysis(AnalysisStage):
    """
    This class is the main-script of the StructuralMechanicsApplication put in a class

    It can be imported and used as "black-box"
    """
    def __init__(self, model, project_parameters):
        super(StructuralMechanicsAnalysis, self).__init__(model, project_parameters)

        ## Get echo level and parallel type
        self.echo_level = self.project_parameters["problem_data"]["echo_level"].GetInt()
        self.parallel_type = self.project_parameters["problem_data"]["parallel_type"].GetString()

        ## Import parallel modules if needed
        if (self.parallel_type == "MPI"):
            import KratosMultiphysics.mpi as KratosMPI
            import KratosMultiphysics.MetisApplication as MetisApplication
            import KratosMultiphysics.TrilinosApplication as TrilinosApplication
            self.is_printing_rank = (KratosMPI.mpi.rank == 0)
        else:
            self.is_printing_rank = True

        self._CreateSolver()

    def Initialize(self):
        self.ModifyInitialProperties()
        self.ModifyInitialGeometry()
        self._ExecuteInitialize()
        self._SetUpListOfProcesses()
        ## Processes initialization
        for process in self.list_of_processes:
            process.ExecuteInitialize()

        ## Solver initialization
        self.solver.Initialize()

        self._ExecuteBeforeSolutionLoop()

    def InitializeSolutionStep(self):
        super(StructuralMechanicsAnalysis, self).InitializeSolutionStep()

        if self.is_printing_rank:
            KratosMultiphysics.Logger.PrintInfo(self._GetSimulationName(), "STEP: ", self.main_model_part.ProcessInfo[KratosMultiphysics.STEP])
            KratosMultiphysics.Logger.PrintInfo(self._GetSimulationName(), "TIME: ", self.time)
        sys.stdout.flush()

    def OutputSolutionStep(self):
        if self.have_output and self.output.IsOutputStep():

            for process in self.list_of_processes:
                process.ExecuteBeforeOutputStep()

            self.output.PrintOutput()

<<<<<<< HEAD
    #### Internal functions ####
    def SetTimeStep(self,new_dt):
        self.delta_time = new_dt

    def _CreateSolver(self, external_model_part=None):
        """ Create the Solver (and create and import the ModelPart if it is not passed from outside) """
        if external_model_part != None:
            # This is a temporary solution until the importing of the ModelPart
            # is removed from the solver (needed e.g. for Optimization)
            if (type(external_model_part) != KratosMultiphysics.ModelPart):
                raise Exception("Input is expected to be provided as a Kratos ModelPart object")
            self.using_external_model_part = True
        else:
            self.using_external_model_part = False
=======
            for process in self.list_of_processes:
                process.ExecuteAfterOutputStep()
>>>>>>> 452574f2

        self.solver.SaveRestart() # whether a restart-file is written is decided internally

    def Finalize(self):
        super(StructuralMechanicsAnalysis, self).Finalize()

        if self.is_printing_rank:
            KratosMultiphysics.Logger.PrintInfo(self._GetSimulationName(), "Analysis -END- ")


    #### Internal functions ####
    def _CreateSolver(self, external_model_part=None):
        """ Create the Solver (and create and import the ModelPart if it is not alread in the model) """
        ## Structure model part definition
        main_model_part_name = self.project_parameters["problem_data"]["model_part_name"].GetString()
        if self.model.HasModelPart(main_model_part_name):
            self.main_model_part = self.model[main_model_part_name]
            self.using_external_model_part = True
        else:
            self.main_model_part = KratosMultiphysics.ModelPart(main_model_part_name)
            self.main_model_part.ProcessInfo.SetValue(KratosMultiphysics.DOMAIN_SIZE,
                                                      self.project_parameters["problem_data"]["domain_size"].GetInt())
            self.using_external_model_part = False

        ## Solver construction
        import python_solvers_wrapper_structural
        self.solver = python_solvers_wrapper_structural.CreateSolver(self.main_model_part, self.project_parameters)

        ## Adds the necessary variables to the model_part only if they don't exist
        self.solver.AddVariables()

        if not self.using_external_model_part:
            ## Read the model - note that SetBufferSize is done here
            self.solver.ReadModelPart() # TODO move to global instance

    def _SetUpGiDOutput(self):
        '''Initialize self.output as a GiD output instance.'''
        self.have_output = self.project_parameters.Has("output_configuration")
        if self.have_output:
            self.__CheckForDeprecatedGiDSettings()
            if self.parallel_type == "OpenMP":
                from gid_output_process import GiDOutputProcess as OutputProcess
            elif self.parallel_type == "MPI":
                from gid_output_process_mpi import GiDOutputProcessMPI as OutputProcess

            self.output = OutputProcess(self.solver.GetComputingModelPart(),
                                        self.project_parameters["problem_data"]["problem_name"].GetString() ,
                                        self.project_parameters["output_configuration"])

    def _ExecuteInitialize(self):
        """ Initializing the Analysis """
        ## ModelPart is being prepared to be used by the solver
        self.solver.PrepareModelPartForSolver()

        ## Adds the Dofs if they don't exist
        self.solver.AddDofs()

        ## Add the Modelpart to the Model if it is not already there
        if not self.using_external_model_part:
            self.model.AddModelPart(self.main_model_part)

        ## Print model_part and properties
        if self.is_printing_rank and self.echo_level > 1:
            KratosMultiphysics.Logger.PrintInfo("ModelPart", self.main_model_part)
            for properties in self.main_model_part.Properties:
                KratosMultiphysics.Logger.PrintInfo("Property " + str(properties.Id), properties)

    def _SetUpListOfProcesses(self):
        from process_factory import KratosProcessFactory
        factory = KratosProcessFactory(self.model)
        self.list_of_processes = factory.ConstructListOfProcesses(self.project_parameters["constraints_process_list"])
        self.list_of_processes += factory.ConstructListOfProcesses(self.project_parameters["loads_process_list"])
        if (self.project_parameters.Has("list_other_processes") == True):
            self.list_of_processes += factory.ConstructListOfProcesses(self.project_parameters["list_other_processes"])
        if (self.project_parameters.Has("json_output_process") == True):
            self.list_of_processes += factory.ConstructListOfProcesses(self.project_parameters["json_output_process"])
        # Processes for tests
        if (self.project_parameters.Has("json_check_process") == True):
            self.list_of_processes += factory.ConstructListOfProcesses(self.project_parameters["json_check_process"])
        if (self.project_parameters.Has("check_analytic_results_process") == True):
            self.list_of_processes += factory.ConstructListOfProcesses(self.project_parameters["check_analytic_results_process"])

        #TODO this should be generic
        # initialize GiD  I/O
        self._SetUpGiDOutput()
        if self.have_output:
            self.list_of_processes += [self.output,]

        if self.is_printing_rank and self.echo_level > 1:
            count = 0
            for process in self.list_of_processes:
                count += 1
                # KratosMultiphysics.Logger.PrintInfo("Process " + str(count), process) # FIXME

    def _ExecuteBeforeSolutionLoop(self):
        """ Perform Operations before the SolutionLoop """

        for process in self.list_of_processes:
            process.ExecuteBeforeSolutionLoop()

        ## Writing the full ProjectParameters file before solving
        if self.is_printing_rank and self.echo_level > 1:
            f = open("ProjectParametersOutput.json", 'w')
            f.write(self.project_parameters.PrettyPrintJsonString())
            f.close()

        ## Stepping and time settings
        self.solver.SetDeltaTime(self.project_parameters["problem_data"]["time_step"].GetDouble())
        start_time = self.project_parameters["problem_data"]["start_time"].GetDouble()
        self.end_time = self.project_parameters["problem_data"]["end_time"].GetDouble()

        if self.main_model_part.ProcessInfo[KratosMultiphysics.IS_RESTARTED] == True:
            self.time = self.main_model_part.ProcessInfo[KratosMultiphysics.TIME]
        else:
            self.time = start_time
            self.main_model_part.ProcessInfo[KratosMultiphysics.STEP] = 0

        if self.is_printing_rank:
            KratosMultiphysics.Logger.PrintInfo(self._GetSimulationName(), "Analysis -START- ")

    def _GetSimulationName(self):
        return "::[KSM Simulation]:: "

    def __CheckForDeprecatedGiDSettings(self):
        if self.ProjectParameters["output_configuration"].Has("result_file_configuration"):
            res_file_config = self.ProjectParameters["output_configuration"]["result_file_configuration"]
            if res_file_config.Has("nodal_results"):
                nodal_res = res_file_config["nodal_results"]
                for i in range(nodal_res.size()):
                    var_name = nodal_res[i].GetString()
                    if var_name == "TORQUE":
                        err_msg  = 'Requesting output for "TORQUE" which is not available any more\n'
                        err_msg += 'It was renamed to "MOMENT_REACTION"'
                        raise Exception(err_msg)

if __name__ == "__main__":
    from sys import argv

    if len(argv) > 2:
        err_msg =  'Too many input arguments!\n'
        err_msg += 'Use this script in the following way:\n'
        err_msg += '- With default ProjectParameters (read from "ProjectParameters.json"):\n'
        err_msg += '    "python3 structural_mechanics_analysis.py"\n'
        err_msg += '- With custom ProjectParameters:\n'
        err_msg += '    "python3 structural_mechanics_analysis.py CustomProjectParameters.json"\n'
        raise Exception(err_msg)

    if len(argv) == 2: # ProjectParameters is being passed from outside
        project_parameters_file_name = argv[1]
    else: # using default name
        project_parameters_file_name = "ProjectParameters.json"

    with open(parameter_file_name,'r') as parameter_file:
        parameters = KratosMultiphysics.Parameters(parameter_file.read())

    model = KratosMultiphysics.Model()
    simulation = StructuralMechanicsAnalysis(model, parameters)
    simulation.Run()<|MERGE_RESOLUTION|>--- conflicted
+++ resolved
@@ -76,7 +76,12 @@
 
             self.output.PrintOutput()
 
-<<<<<<< HEAD
+            for process in self.list_of_processes:
+                process.ExecuteAfterOutputStep()
+
+        self.solver.SaveRestart() # whether a restart-file is written is decided internally
+
+
     #### Internal functions ####
     def SetTimeStep(self,new_dt):
         self.delta_time = new_dt
@@ -91,12 +96,8 @@
             self.using_external_model_part = True
         else:
             self.using_external_model_part = False
-=======
-            for process in self.list_of_processes:
-                process.ExecuteAfterOutputStep()
->>>>>>> 452574f2
-
-        self.solver.SaveRestart() # whether a restart-file is written is decided internally
+
+        
 
     def Finalize(self):
         super(StructuralMechanicsAnalysis, self).Finalize()
