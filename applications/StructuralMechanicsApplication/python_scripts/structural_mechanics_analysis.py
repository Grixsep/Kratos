--- conflicted
+++ resolved
@@ -35,20 +35,7 @@
         solver_settings = project_parameters["solver_settings"]
         self.contact_problem = solver_settings.Has("contact_settings") or solver_settings.Has("mpc_contact_settings")
 
-<<<<<<< HEAD
-        super(StructuralMechanicsAnalysis, self).__init__(model, project_parameters)
-=======
-        if self.contact_problem:
-            if solver_settings.Has("use_computing_model_part"):
-                if not solver_settings["use_computing_model_part"].GetBool():
-                    KratosMultiphysics.Logger.PrintInfo("StructuralMechanicsAnalysis", 'For a contact problem the "ComputingModelPart" has to be used for now! Switching to True')
-                    solver_settings["use_computing_model_part"].SetBool(True)
-            else:
-                solver_settings.AddEmptyValue("use_computing_model_part").SetBool(True)
-
-
         super().__init__(model, project_parameters)
->>>>>>> b43f0fbc
 
     def Initialize(self):
         """ Initializing the Analysis """
@@ -82,72 +69,6 @@
         # Creating output
         super().OutputSolutionStep()
 
-<<<<<<< HEAD
-=======
-
-    def Check(self):
-        super().Check()
-
-        # performing some checks if the submodelparts used for the processes and
-        # the material-assignments are being added to the ComputingModelPart
-        solver_settings = self.project_parameters["solver_settings"]
-        if not solver_settings["use_computing_model_part"].GetBool():
-            return # no computing model part used, hence checks are not necessary
-
-        main_model_part_name = solver_settings["model_part_name"].GetString()
-
-        # Checking if the material-submodelparts are added to the ComputingModelPart
-        materials_filename = solver_settings["material_import_settings"]["materials_filename"].GetString()
-        if (materials_filename != ""): # Materials are specified through a file
-            # creating a list with the names of smps that will be added to the ComputingModelPart
-            # note that the names here are WITHOUT the MainModelPart-Name
-            domain_smp_param = solver_settings["problem_domain_sub_model_part_list"]
-            list_domain_mp_names = [domain_smp_param[i].GetString() for i in range(domain_smp_param.size())]
-
-            if not main_model_part_name in list_domain_mp_names:
-                # if the mainmodelpart is added to the computingmodelpart, then also all
-                # submodelparts are added, no need to further check the submodelparts
-
-                with open(materials_filename,'r') as materials_file: # reading the materials-file
-                    materials = KratosMultiphysics.Parameters(materials_file.read())
-
-                for i in range(materials["properties"].size()):
-                    model_part_name = materials["properties"][i]["model_part_name"].GetString()
-                    if model_part_name.startswith(main_model_part_name): # removing the MainModelPart-Name
-                        model_part_name = model_part_name.replace(main_model_part_name+".", "")
-                    if model_part_name not in list_domain_mp_names:
-                        warn_msg  = 'The ModelPart with name "' + model_part_name + '"\n'
-                        warn_msg += 'is used for assigning materials but is not added to the ComputingModelPart!\n'
-                        warn_msg += 'This can be done by adding it to "problem_domain_sub_model_part_list" '
-                        warn_msg += 'in "solver_settings"\n'
-                        KratosMultiphysics.Logger.PrintWarning("StructuralMechanicsAnalysis; Warning", warn_msg)
-
-        # Checking if the processes-submodelparts are added to the ComputingModelPart
-        # creating a list with the names of smps that will be added to the ComputingModelPart
-        # note that the names here are WITHOUT the MainModelPart-Name
-        processes_smp_param = solver_settings["processes_sub_model_part_list"]
-        list_proc_mp_names = [processes_smp_param[i].GetString() for i in range(processes_smp_param.size())]
-
-        if not main_model_part_name in list_proc_mp_names:
-            # if the mainmodelpart is added to the computingmodelpart, then also all
-            # submodelparts are added, no need to further check the submodelparts
-
-            for processes_block in self.project_parameters["processes"].values():
-                for i_proc in range(processes_block.size()):
-                    process_params = processes_block[i_proc]["Parameters"]
-                    if process_params.Has("model_part_name"):
-                        model_part_name = process_params["model_part_name"].GetString()
-                        if model_part_name.startswith(main_model_part_name): # removing the MainModelPart-Name
-                            model_part_name = model_part_name.replace(main_model_part_name+".", "")
-                        if model_part_name not in list_proc_mp_names:
-                            proc_name = processes_block[i_proc]["python_module"].GetString()
-                            warn_msg  = 'The ModelPart with name "' + model_part_name + '"\n'
-                            warn_msg += 'is used for a process ("{}") \nbut is not added to the '.format(proc_name)
-                            warn_msg += 'ComputingModelPart!\nThis can be done by adding it to '
-                            warn_msg += '"processes_sub_model_part_list" in "solver_settings"\n'
-                            KratosMultiphysics.Logger.PrintWarning("StructuralMechanicsAnalysis; Warning", warn_msg)
-
->>>>>>> b43f0fbc
     #### Internal functions ####
     def _CreateSolver(self):
         """ Create the Solver (and create and import the ModelPart if it is not alread in the model) """
