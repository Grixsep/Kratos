--- conflicted
+++ resolved
@@ -36,11 +36,8 @@
         }
         """)
 
-<<<<<<< HEAD
         self.dynamic_settings["max_delta_time"].SetDouble(custom_settings["time_stepping"]["time_step"].GetDouble())
 
-=======
->>>>>>> 3b76c94e
         self.validate_and_transfer_matching_settings(custom_settings, self.dynamic_settings)
         # Validate the remaining settings in the base class.
 
