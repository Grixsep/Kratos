--- conflicted
+++ resolved
@@ -43,10 +43,7 @@
         super(ExplicitMechanicalSolver, self).__init__(model, custom_settings)
         # Lumped mass-matrix is necessary for explicit analysis
         self.main_model_part.ProcessInfo[KratosMultiphysics.COMPUTE_LUMPED_MASS_MATRIX] = True
-<<<<<<< HEAD
-=======
         # Print finished work
->>>>>>> 54c2fd17
         self.print_on_rank_zero("::[ExplicitMechanicalSolver]:: Construction finished")
 
     def AddVariables(self):
