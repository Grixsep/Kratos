# Importing the Kratos Library
import KratosMultiphysics

# Import applications
import KratosMultiphysics.StructuralMechanicsApplication as StructuralMechanicsApplication

# Importing the base class
from KratosMultiphysics.python_solver import PythonSolver

# Other imports
from KratosMultiphysics.StructuralMechanicsApplication import convergence_criteria_factory
from KratosMultiphysics import python_linear_solver_factory as linear_solver_factory
from KratosMultiphysics import auxiliary_solver_utilities
from KratosMultiphysics import kratos_utilities

# Other imports
from importlib import import_module

class MechanicalSolver(PythonSolver):
    """The base class for structural mechanics solvers.

    This class provides functions for importing and exporting models,
    adding nodal variables and dofs and solving each solution step.

    Derived classes must override the function _CreateScheme which
    constructs and returns a solution scheme. Depending on the type of
    solver, derived classes may also need to override the following functions:

    _CreateScheme
    _CreateConvergenceCriterion
    _CreateLinearSolver
    _CreateBuilderAndSolver
    _CreateSolutionStrategy

    The mechanical_solution_strategy, builder_and_solver, etc. should alway be retrieved
    using the getter functions _GetSolutionStrategy, get_builder_and_solver,
    etc. from this base class.

    Only the member variables listed below should be accessed directly.

    Public member variables:
    model -- the model containing the modelpart used to construct the solver.
    settings -- Kratos parameters containing solver settings.
    """
    def __init__(self, model, custom_settings):
        old_unused_settings = [
            "use_computing_model_part",
            "computing_model_part_name",
            "problem_domain_sub_model_part_list",
            "processes_sub_model_part_list"
        ]

        for old_setting in old_unused_settings:
            if custom_settings.Has(old_setting):
                KratosMultiphysics.Logger.PrintWarning("::[MechanicalSolver]:: ", 'Settings contain no longer used setting, please remove it: "{}"'.format(old_setting))
                custom_settings.RemoveValue(old_setting)


        settings_have_use_block_builder = custom_settings.Has("block_builder")
        if settings_have_use_block_builder:
            kratos_utilities.IssueDeprecationWarning('MechanicalSolver', 'Using "block_builder", please move it to "builder_and_solver_settings" as "use_block_builder"')
            if not custom_settings.Has("builder_and_solver_settings"):
                custom_settings.AddEmptyValue("builder_and_solver_settings")

            custom_settings["builder_and_solver_settings"].AddValue("use_block_builder", custom_settings["block_builder"])
            custom_settings.RemoveValue("block_builder")

        settings_have_line_search = custom_settings.Has("line_search")
        if settings_have_line_search:
            kratos_utilities.IssueDeprecationWarning('MechanicalSolver', 'Using "line_search", please move it to "solving_strategy_settings" as "type"')
            if custom_settings["line_search"].GetBool():
                if not custom_settings.Has("solving_strategy_settings"):
                    custom_settings.AddEmptyValue("solving_strategy_settings")

                custom_settings["solving_strategy_settings"].AddEmptyValue("type")
                custom_settings["solving_strategy_settings"]["type"].SetString("line_search")
            custom_settings.RemoveValue("line_search")

        self._validate_settings_in_baseclass=True # To be removed eventually
        super().__init__(model, custom_settings)

        model_part_name = self.settings["model_part_name"].GetString()

        if model_part_name == "":
            raise Exception('Please specify a model_part name!')

        if self.model.HasModelPart(model_part_name):
            self.main_model_part = self.model[model_part_name]
        else:
            self.main_model_part = self.model.CreateModelPart(model_part_name)
            domain_size = self.settings["domain_size"].GetInt()
            if domain_size < 0:
                raise Exception('Please specify a "domain_size" >= 0!')
            self.main_model_part.ProcessInfo.SetValue(KratosMultiphysics.DOMAIN_SIZE, domain_size)

        # Some variables initialization
        self.mpc_block_builder_initialized = False

        # Printing message
        KratosMultiphysics.Logger.PrintInfo("::[MechanicalSolver]:: ", "Construction finished")

        # Set if the analysis is restarted
        if self.settings["model_import_settings"]["input_type"].GetString() == "rest":
            self.main_model_part.ProcessInfo[KratosMultiphysics.IS_RESTARTED] = True
        else:
            self.main_model_part.ProcessInfo[KratosMultiphysics.IS_RESTARTED] = False

    @classmethod
    def GetDefaultParameters(cls):
        this_defaults = KratosMultiphysics.Parameters("""{
            "solver_type" : "mechanical_solver",
            "model_part_name" : "",
            "computing_sub_model_part_name" : "",
            "domain_size" : -1,
            "echo_level": 0,
            "buffer_size": 2,
            "analysis_type": "non_linear",
            "model_import_settings": {
                "input_type": "mdpa"
            },
            "material_import_settings" :{
                "materials_filename": ""
            },
            "time_stepping" : { },
            "volumetric_strain_dofs": false,
            "strain_vector_dofs": false,
            "rotation_dofs": false,
            "pressure_dofs": false,
            "displacement_control": false,
            "reform_dofs_at_each_step": false,
            "use_old_stiffness_in_first_iteration": false,
            "compute_reactions": true,
            "solving_strategy_settings": {
                "type" : "newton_raphson",
                "advanced_settings" : { }
            },
            "builder_and_solver_settings" : {
                "use_block_builder" : true,
                "use_lagrange_BS"   : false,
                "advanced_settings" : { }
            },
            "clear_storage": false,
            "move_mesh_flag": true,
            "multi_point_constraints_used": true,
            "convergence_criterion": "residual_criterion",
            "displacement_relative_tolerance": 1.0e-4,
            "displacement_absolute_tolerance": 1.0e-9,
            "residual_relative_tolerance": 1.0e-4,
            "residual_absolute_tolerance": 1.0e-9,
            "max_iteration": 10,
            "linear_solver_settings": { },
            "auxiliary_variables_list" : [],
            "auxiliary_dofs_list" : [],
            "auxiliary_reaction_list" : []
        }""")
        this_defaults.AddMissingParameters(super().GetDefaultParameters())
        return this_defaults

    def ValidateSettings(self):
        """This function validates the settings of the solver
        """
        super().ValidateSettings()

        # Validate some subparameters
        self.settings["builder_and_solver_settings"].ValidateAndAssignDefaults(self.GetDefaultParameters()["builder_and_solver_settings"])

    def AddVariables(self):
        # this can safely be called also for restarts, it is internally checked if the variables exist already
        # Add displacements.
        self.main_model_part.AddNodalSolutionStepVariable(KratosMultiphysics.DISPLACEMENT)
        self.main_model_part.AddNodalSolutionStepVariable(KratosMultiphysics.REACTION)
        # Add specific variables for the problem conditions.
        self.main_model_part.AddNodalSolutionStepVariable(KratosMultiphysics.POSITIVE_FACE_PRESSURE)
        self.main_model_part.AddNodalSolutionStepVariable(KratosMultiphysics.NEGATIVE_FACE_PRESSURE)
        self.main_model_part.AddNodalSolutionStepVariable(StructuralMechanicsApplication.POINT_LOAD)
        self.main_model_part.AddNodalSolutionStepVariable(StructuralMechanicsApplication.LINE_LOAD)
        self.main_model_part.AddNodalSolutionStepVariable(StructuralMechanicsApplication.SURFACE_LOAD)
        self.main_model_part.AddNodalSolutionStepVariable(KratosMultiphysics.VOLUME_ACCELERATION)
        if self.settings["rotation_dofs"].GetBool():
            # Add specific variables for the problem (rotation dofs).
            self.main_model_part.AddNodalSolutionStepVariable(KratosMultiphysics.ROTATION)
            self.main_model_part.AddNodalSolutionStepVariable(KratosMultiphysics.REACTION_MOMENT)
            self.main_model_part.AddNodalSolutionStepVariable(StructuralMechanicsApplication.POINT_MOMENT)
        if self.settings["volumetric_strain_dofs"].GetBool():
            # Add specific variables for the problem (rotation dofs).
            self.main_model_part.AddNodalSolutionStepVariable(KratosMultiphysics.VOLUMETRIC_STRAIN)
            self.main_model_part.AddNodalSolutionStepVariable(StructuralMechanicsApplication.REACTION_STRAIN)
        if self.settings["strain_vector_dofs"].GetBool():
<<<<<<< HEAD
            self.main_model_part.AddNodalSolutionStepVariable(StructuralMechanicsApplication.NODAL_STRAIN_VECTOR_XX)
            self.main_model_part.AddNodalSolutionStepVariable(StructuralMechanicsApplication.NODAL_STRAIN_VECTOR_YY)
            self.main_model_part.AddNodalSolutionStepVariable(StructuralMechanicsApplication.NODAL_STRAIN_VECTOR_XY)
            self.main_model_part.AddNodalSolutionStepVariable(StructuralMechanicsApplication.REACTION_NODAL_STRAIN_VECTOR_XX)
            self.main_model_part.AddNodalSolutionStepVariable(StructuralMechanicsApplication.REACTION_NODAL_STRAIN_VECTOR_YY)
            self.main_model_part.AddNodalSolutionStepVariable(StructuralMechanicsApplication.REACTION_NODAL_STRAIN_VECTOR_XY)
            if self.settings["domain_size"].GetInt() == 3:
                self.main_model_part.AddNodalSolutionStepVariable(StructuralMechanicsApplication.NODAL_STRAIN_VECTOR_ZZ)
                self.main_model_part.AddNodalSolutionStepVariable(StructuralMechanicsApplication.NODAL_STRAIN_VECTOR_YZ)
                self.main_model_part.AddNodalSolutionStepVariable(StructuralMechanicsApplication.NODAL_STRAIN_VECTOR_XZ)
                self.main_model_part.AddNodalSolutionStepVariable(StructuralMechanicsApplication.REACTION_NODAL_STRAIN_VECTOR_ZZ)
                self.main_model_part.AddNodalSolutionStepVariable(StructuralMechanicsApplication.REACTION_NODAL_STRAIN_VECTOR_YZ)
                self.main_model_part.AddNodalSolutionStepVariable(StructuralMechanicsApplication.REACTION_NODAL_STRAIN_VECTOR_XZ)
=======
            dim = self.settings["domain_size"].GetInt()
            self.main_model_part.AddNodalSolutionStepVariable(StructuralMechanicsApplication.NODAL_STRAIN_VECTOR_XX)
            self.main_model_part.AddNodalSolutionStepVariable(StructuralMechanicsApplication.REACTION_NODAL_STRAIN_VECTOR_XX)
            self.main_model_part.AddNodalSolutionStepVariable(StructuralMechanicsApplication.NODAL_STRAIN_VECTOR_YY)
            self.main_model_part.AddNodalSolutionStepVariable(StructuralMechanicsApplication.REACTION_NODAL_STRAIN_VECTOR_YY)
            if dim == 3:
                self.main_model_part.AddNodalSolutionStepVariable(StructuralMechanicsApplication.NODAL_STRAIN_VECTOR_ZZ)
                self.main_model_part.AddNodalSolutionStepVariable(StructuralMechanicsApplication.REACTION_NODAL_STRAIN_VECTOR_ZZ)
            self.main_model_part.AddNodalSolutionStepVariable(StructuralMechanicsApplication.NODAL_STRAIN_VECTOR_XY)
            self.main_model_part.AddNodalSolutionStepVariable(StructuralMechanicsApplication.REACTION_NODAL_STRAIN_VECTOR_XY)
            if dim == 3:
                self.main_model_part.AddNodalSolutionStepVariable(StructuralMechanicsApplication.NODAL_STRAIN_VECTOR_YZ)
                self.main_model_part.AddNodalSolutionStepVariable(StructuralMechanicsApplication.REACTION_NODAL_STRAIN_VECTOR_YZ)
                self.main_model_part.AddNodalSolutionStepVariable(StructuralMechanicsApplication.NODAL_STRAIN_VECTOR_XZ)
                self.main_model_part.AddNodalSolutionStepVariable(StructuralMechanicsApplication.REACTION_NODAL_STRAIN_VECTOR_XZ)

>>>>>>> 84ed1610
        if self.settings["displacement_control"].GetBool():
            # Add displacement-control variables
            self.main_model_part.AddNodalSolutionStepVariable(StructuralMechanicsApplication.LOAD_FACTOR)
            self.main_model_part.AddNodalSolutionStepVariable(StructuralMechanicsApplication.PRESCRIBED_DISPLACEMENT)
        # Add variables that the user defined in the ProjectParameters
        auxiliary_solver_utilities.AddVariables(self.main_model_part, self.settings["auxiliary_variables_list"])
        KratosMultiphysics.Logger.PrintInfo("::[MechanicalSolver]:: ", "Variables ADDED")

    def GetMinimumBufferSize(self):
        return 2

    def AddDofs(self):
        # Append formulation-related DOFs and reactions
        dofs_and_reactions_to_add = []
        dofs_and_reactions_to_add.append(["DISPLACEMENT_X", "REACTION_X"])
        dofs_and_reactions_to_add.append(["DISPLACEMENT_Y", "REACTION_Y"])
        dofs_and_reactions_to_add.append(["DISPLACEMENT_Z", "REACTION_Z"])
        if self.settings["rotation_dofs"].GetBool():
            dofs_and_reactions_to_add.append(["ROTATION_X", "REACTION_MOMENT_X"])
            dofs_and_reactions_to_add.append(["ROTATION_Y", "REACTION_MOMENT_Y"])
            dofs_and_reactions_to_add.append(["ROTATION_Z", "REACTION_MOMENT_Z"])
        if self.settings["volumetric_strain_dofs"].GetBool():
            dofs_and_reactions_to_add.append(["VOLUMETRIC_STRAIN", "REACTION_STRAIN"])
        if self.settings["strain_vector_dofs"].GetBool():
<<<<<<< HEAD
            dofs_and_reactions_to_add.append(["NODAL_STRAIN_VECTOR_XX", "REACTION_NODAL_STRAIN_VECTOR_XX"])
            dofs_and_reactions_to_add.append(["NODAL_STRAIN_VECTOR_YY", "REACTION_NODAL_STRAIN_VECTOR_YY"])
            dofs_and_reactions_to_add.append(["NODAL_STRAIN_VECTOR_XY", "REACTION_NODAL_STRAIN_VECTOR_XY"])
            if self.settings["domain_size"].GetInt() == 3:
                dofs_and_reactions_to_add.append(["NODAL_STRAIN_VECTOR_ZZ", "REACTION_NODAL_STRAIN_VECTOR_ZZ"])
=======
            dim = self.settings["domain_size"].GetInt()
            dofs_and_reactions_to_add.append(["NODAL_STRAIN_VECTOR_XX", "REACTION_NODAL_STRAIN_VECTOR_XX"])
            dofs_and_reactions_to_add.append(["NODAL_STRAIN_VECTOR_YY", "REACTION_NODAL_STRAIN_VECTOR_YY"])
            if dim == 3:
                dofs_and_reactions_to_add.append(["NODAL_STRAIN_VECTOR_ZZ", "REACTION_NODAL_STRAIN_VECTOR_ZZ"])
            dofs_and_reactions_to_add.append(["NODAL_STRAIN_VECTOR_XY", "REACTION_NODAL_STRAIN_VECTOR_XY"])
            if dim == 3:
>>>>>>> 84ed1610
                dofs_and_reactions_to_add.append(["NODAL_STRAIN_VECTOR_YZ", "REACTION_NODAL_STRAIN_VECTOR_YZ"])
                dofs_and_reactions_to_add.append(["NODAL_STRAIN_VECTOR_XZ", "REACTION_NODAL_STRAIN_VECTOR_XZ"])
        if self.settings["displacement_control"].GetBool():
            dofs_and_reactions_to_add.append(["LOAD_FACTOR", "PRESCRIBED_DISPLACEMENT"])

        # Append user-defined DOFs and reactions in the ProjectParameters
        auxiliary_solver_utilities.AddAuxiliaryDofsToDofsWithReactionsList(
            self.settings["auxiliary_dofs_list"],
            self.settings["auxiliary_reaction_list"],
            dofs_and_reactions_to_add)

        KratosMultiphysics.VariableUtils.AddDofsList(dofs_and_reactions_to_add, self.main_model_part)
        KratosMultiphysics.Logger.PrintInfo("::[MechanicalSolver]:: ", "DOF's ADDED")

    def GetDofsList(self):
        """This function creates and returns a list with the DOFs defined in the conditions and elements specifications
        """
        return KratosMultiphysics.SpecificationsUtilities.GetDofsListFromSpecifications(self.main_model_part)

    def ImportModelPart(self):
        """This function imports the ModelPart
        """
        self._ImportModelPart(self.main_model_part, self.settings["model_import_settings"])

    def PrepareModelPart(self):
        if not self.is_restarted():
            # Check and prepare computing model part and import constitutive laws.
            self._execute_after_reading()
            self._set_and_fill_buffer()

        KratosMultiphysics.Logger.PrintInfo("::[MechanicalSolver]::", "ModelPart prepared for Solver.")

    def Initialize(self):
        """Perform initialization after adding nodal variables and dofs to the main model part. """
        KratosMultiphysics.Logger.PrintInfo("::[MechanicalSolver]:: ", "Initializing ...")
        
        # The mechanical solution strategy is created here if it does not already exist.
        if self.settings["clear_storage"].GetBool():
            self.Clear()
        mechanical_solution_strategy = self._GetSolutionStrategy()
        mechanical_solution_strategy.SetEchoLevel(self.settings["echo_level"].GetInt())
        mechanical_solution_strategy.Initialize()

        # Printing that inialization is finished
        KratosMultiphysics.Logger.PrintInfo("::[MechanicalSolver]:: ", "Finished initialization.")

    def InitializeSolutionStep(self):
        if self.settings["clear_storage"].GetBool():
            self.Clear()
            self.Initialize() #required after clearing
        self._GetSolutionStrategy().InitializeSolutionStep()

    def Predict(self):
        self._GetSolutionStrategy().Predict()

    def SolveSolutionStep(self):
        is_converged = self._GetSolutionStrategy().SolveSolutionStep()
        if not is_converged:
            msg  = "Solver did not converge for step " + str(self.main_model_part.ProcessInfo[KratosMultiphysics.STEP]) + "\n"
            msg += "corresponding to time " + str(self.main_model_part.ProcessInfo[KratosMultiphysics.TIME]) + "\n"
            KratosMultiphysics.Logger.PrintWarning("::[MechanicalSolver]:: ",msg)
        return is_converged

    def FinalizeSolutionStep(self):
        self._GetSolutionStrategy().FinalizeSolutionStep()

    def AdvanceInTime(self, current_time):
        dt = self.ComputeDeltaTime()
        new_time = current_time + dt
        self.main_model_part.ProcessInfo[KratosMultiphysics.STEP] += 1
        self.main_model_part.CloneTimeStep(new_time)

        return new_time

    def ComputeDeltaTime(self):
        if self.settings["time_stepping"].Has("time_step"):
            return self.settings["time_stepping"]["time_step"].GetDouble()
        elif self.settings["time_stepping"].Has("time_step_table"):
            current_time = self.main_model_part.ProcessInfo[KratosMultiphysics.TIME]
            time_step_table = self.settings["time_stepping"]["time_step_table"].GetMatrix()
            tb = KratosMultiphysics.PiecewiseLinearTable()
            for interval in range(time_step_table.Size1()):
                tb.AddRow(time_step_table[interval, 0], time_step_table[interval, 1])
            return tb.GetValue(current_time)
        else:
            raise Exception("::[MechanicalSolver]:: Time stepping not defined!")

    def GetComputingModelPart(self):
        computing_sub_model_part_name = self.settings["computing_sub_model_part_name"].GetString()
        if computing_sub_model_part_name == "":
            # if the user didn't specify a SubModelPart, then use the MainModelPart
            return self.main_model_part
        else:
            computing_model_part_name = self.main_model_part.Name + "." + computing_sub_model_part_name
            return self.model[computing_model_part_name]

    def ExportModelPart(self):
        name_out_file = self.settings["model_import_settings"]["input_filename"].GetString()+".out"
        file = open(name_out_file + ".mdpa","w")
        file.close()
        KratosMultiphysics.ModelPartIO(name_out_file, KratosMultiphysics.IO.WRITE).WriteModelPart(self.main_model_part)

    def SetEchoLevel(self, level):
        self._GetSolutionStrategy().SetEchoLevel(level)

    def Clear(self):
        self._GetSolutionStrategy().Clear()

    def Check(self):
        self._GetSolutionStrategy().Check()

    #### Specific internal functions ####

    def _GetScheme(self):
        if not hasattr(self, '_solution_scheme'):
            self._solution_scheme = self._CreateScheme()
        return self._solution_scheme

    def _GetConvergenceCriterion(self):
        if not hasattr(self, '_convergence_criterion'):
            self._convergence_criterion = self._CreateConvergenceCriterion()
        return self._convergence_criterion

    def _GetLinearSolver(self):
        if not hasattr(self, '_linear_solver'):
            self._linear_solver = self._CreateLinearSolver()
        return self._linear_solver

    def _GetBuilderAndSolver(self):
        if not hasattr(self, '_builder_and_solver'):
            self._builder_and_solver = self._CreateBuilderAndSolver()
        elif not self.settings["builder_and_solver_settings"]["use_block_builder"].GetBool(): # Block builder and solver are unified with MPC and without. In the case of the elimination this could be a problem
            if self.GetComputingModelPart().NumberOfMasterSlaveConstraints() > 0 and not self.mpc_block_builder_initialized:
                self.settings["multi_point_constraints_used"].SetBool(True)
                self._builder_and_solver = self._CreateBuilderAndSolver()
                self.mpc_block_builder_initialized = True
        return self._builder_and_solver

    def _GetSolutionStrategy(self):
        if not hasattr(self, '_mechanical_solution_strategy'):
            self._mechanical_solution_strategy = self._CreateSolutionStrategy()
        elif not self.settings["builder_and_solver_settings"]["use_block_builder"].GetBool(): # Block builder and solver are unified with MPC and without. In the case of the elimination this could be a problem
            if self.GetComputingModelPart().NumberOfMasterSlaveConstraints() > 0 and not self.mpc_block_builder_initialized:
                self._mechanical_solution_strategy = self._CreateSolutionStrategy()
        return self._mechanical_solution_strategy

    def import_constitutive_laws(self):
        if self.settings["material_import_settings"].Has("custom_reader"): # We use our own file for reading
            custom_reader = import_module(self.settings["material_import_settings"]["custom_reader"].GetString())
            custom_reader.ReadMaterials(self.model, self.settings["material_import_settings"])
            materials_imported = True
        else: # We follow the normal path
            materials_filename = self.settings["material_import_settings"]["materials_filename"].GetString()
            if materials_filename != "":
                # Add constitutive laws and material properties from json file to model parts.
                material_settings = KratosMultiphysics.Parameters("""{"Parameters": {"materials_filename": ""}} """)
                material_settings["Parameters"]["materials_filename"].SetString(materials_filename)
                KratosMultiphysics.ReadMaterialsUtility(material_settings, self.model)
                materials_imported = True
            else:
                materials_imported = False
        return materials_imported

    def is_restarted(self):
        # this function avoids the long call to ProcessInfo and is also safer
        # in case the detection of a restart is changed later
        return self.main_model_part.ProcessInfo[KratosMultiphysics.IS_RESTARTED]

    #### Private functions ####

    def _execute_after_reading(self):
        """Import constitutive laws."""
        # Import constitutive laws.
        materials_imported = self.import_constitutive_laws()
        if materials_imported:
            KratosMultiphysics.Logger.PrintInfo("::[MechanicalSolver]:: ", "Constitutive law was successfully imported.")
        else:
            KratosMultiphysics.Logger.PrintInfo("::[MechanicalSolver]:: ", "Constitutive law was not imported.")

    def _set_and_fill_buffer(self):
        required_buffer_size = self.settings["buffer_size"].GetInt()
        if required_buffer_size < self.GetMinimumBufferSize():
            required_buffer_size = self.GetMinimumBufferSize()
        delta_time = self.main_model_part.ProcessInfo[KratosMultiphysics.DELTA_TIME]
        auxiliary_solver_utilities.SetAndFillBuffer(self.main_model_part, required_buffer_size, delta_time)

    def _add_dynamic_variables(self):
        # For being consistent for Serial and Trilinos
        self.main_model_part.AddNodalSolutionStepVariable(KratosMultiphysics.VELOCITY)
        self.main_model_part.AddNodalSolutionStepVariable(KratosMultiphysics.ACCELERATION)
        if self.settings["rotation_dofs"].GetBool():
            self.main_model_part.AddNodalSolutionStepVariable(KratosMultiphysics.ANGULAR_VELOCITY)
            self.main_model_part.AddNodalSolutionStepVariable(KratosMultiphysics.ANGULAR_ACCELERATION)

    def _add_dynamic_dofs(self):
        # For being consistent for Serial and Trilinos
        KratosMultiphysics.VariableUtils().AddDof(KratosMultiphysics.VELOCITY_X,self.main_model_part)
        KratosMultiphysics.VariableUtils().AddDof(KratosMultiphysics.VELOCITY_Y,self.main_model_part)
        KratosMultiphysics.VariableUtils().AddDof(KratosMultiphysics.VELOCITY_Z,self.main_model_part)
        KratosMultiphysics.VariableUtils().AddDof(KratosMultiphysics.ACCELERATION_X,self.main_model_part)
        KratosMultiphysics.VariableUtils().AddDof(KratosMultiphysics.ACCELERATION_Y,self.main_model_part)
        KratosMultiphysics.VariableUtils().AddDof(KratosMultiphysics.ACCELERATION_Z,self.main_model_part)
        if self.settings["rotation_dofs"].GetBool():
            KratosMultiphysics.VariableUtils().AddDof(KratosMultiphysics.ANGULAR_VELOCITY_X,self.main_model_part)
            KratosMultiphysics.VariableUtils().AddDof(KratosMultiphysics.ANGULAR_VELOCITY_Y,self.main_model_part)
            KratosMultiphysics.VariableUtils().AddDof(KratosMultiphysics.ANGULAR_VELOCITY_Z,self.main_model_part)
            KratosMultiphysics.VariableUtils().AddDof(KratosMultiphysics.ANGULAR_ACCELERATION_X,self.main_model_part)
            KratosMultiphysics.VariableUtils().AddDof(KratosMultiphysics.ANGULAR_ACCELERATION_Y,self.main_model_part)
            KratosMultiphysics.VariableUtils().AddDof(KratosMultiphysics.ANGULAR_ACCELERATION_Z,self.main_model_part)

    def _get_convergence_criterion_settings(self):
        # Create an auxiliary Kratos parameters object to store the convergence settings.
        conv_params = KratosMultiphysics.Parameters("{}")
        conv_params.AddValue("convergence_criterion",self.settings["convergence_criterion"])
        conv_params.AddValue("volumetric_strain_dofs",self.settings["volumetric_strain_dofs"])
        conv_params.AddValue("strain_vector_dofs",self.settings["strain_vector_dofs"])
        conv_params.AddValue("rotation_dofs",self.settings["rotation_dofs"])
        conv_params.AddValue("echo_level",self.settings["echo_level"])
        conv_params.AddValue("displacement_relative_tolerance",self.settings["displacement_relative_tolerance"])
        conv_params.AddValue("displacement_absolute_tolerance",self.settings["displacement_absolute_tolerance"])
        conv_params.AddValue("residual_relative_tolerance",self.settings["residual_relative_tolerance"])
        conv_params.AddValue("residual_absolute_tolerance",self.settings["residual_absolute_tolerance"])

        return conv_params

    def _CreateConvergenceCriterion(self):
        convergence_criterion = convergence_criteria_factory.convergence_criterion(self._get_convergence_criterion_settings())
        return convergence_criterion.mechanical_convergence_criterion

    def _CreateLinearSolver(self):
        linear_solver_configuration = self.settings["linear_solver_settings"]
        if linear_solver_configuration.Has("solver_type"): # user specified a linear solver
            return linear_solver_factory.ConstructSolver(linear_solver_configuration)
        else:
            KratosMultiphysics.Logger.PrintInfo('::[MechanicalSolver]:: No linear solver was specified, using fastest available solver')
            return linear_solver_factory.CreateFastestAvailableDirectLinearSolver()

    def _CreateBuilderAndSolver(self):
        linear_solver = self._GetLinearSolver()
        if self.settings["builder_and_solver_settings"]["use_block_builder"].GetBool():
            bs_params = self.settings["builder_and_solver_settings"]["advanced_settings"]
            if not self.settings["builder_and_solver_settings"]["use_lagrange_BS"].GetBool():
                builder_and_solver = KratosMultiphysics.ResidualBasedBlockBuilderAndSolver(linear_solver, bs_params)
            else:
                builder_and_solver = KratosMultiphysics.ResidualBasedBlockBuilderAndSolverWithLagrangeMultiplier(linear_solver, bs_params)
        else:
            if self.settings["multi_point_constraints_used"].GetBool():
                builder_and_solver = KratosMultiphysics.ResidualBasedEliminationBuilderAndSolverWithConstraints(linear_solver)
            else:
                builder_and_solver = KratosMultiphysics.ResidualBasedEliminationBuilderAndSolver(linear_solver)
        return builder_and_solver

    def _CreateScheme(self):
        """Create the solution scheme for the structural problem.
        """
        raise Exception("Solution Scheme creation must be implemented in the derived class.")

    def _CreateSolutionStrategy(self):
        analysis_type = self.settings["analysis_type"].GetString()
        if analysis_type == "linear":
            mechanical_solution_strategy = self._create_linear_strategy()
        elif analysis_type == "non_linear":
            # Create strategy
            if self.settings["solving_strategy_settings"]["type"].GetString() == "newton_raphson":
                mechanical_solution_strategy = self._create_newton_raphson_strategy()
            elif self.settings["solving_strategy_settings"]["type"].GetString() == "line_search":
                mechanical_solution_strategy = self._create_line_search_strategy()
            elif self.settings["solving_strategy_settings"]["type"].GetString() == "arc_length":
                mechanical_solution_strategy = self._create_arc_length_strategy()

        else:
            err_msg =  "The requested analysis type \"" + analysis_type + "\" is not available!\n"
            err_msg += "Available options are: \"linear\", \"non_linear\""
            raise Exception(err_msg)
        return mechanical_solution_strategy

    def _create_linear_strategy(self):
        computing_model_part = self.GetComputingModelPart()
        mechanical_scheme = self._GetScheme()
        builder_and_solver = self._GetBuilderAndSolver()
        return KratosMultiphysics.ResidualBasedLinearStrategy(computing_model_part,
                                                              mechanical_scheme,
                                                              builder_and_solver,
                                                              self.settings["compute_reactions"].GetBool(),
                                                              self.settings["reform_dofs_at_each_step"].GetBool(),
                                                              False,
                                                              self.settings["move_mesh_flag"].GetBool())

    def _create_newton_raphson_strategy(self):
        computing_model_part = self.GetComputingModelPart()
        mechanical_scheme = self._GetScheme()
        mechanical_convergence_criterion = self._GetConvergenceCriterion()
        builder_and_solver = self._GetBuilderAndSolver()
        strategy = KratosMultiphysics.ResidualBasedNewtonRaphsonStrategy(computing_model_part,
                                                                     mechanical_scheme,
                                                                     mechanical_convergence_criterion,
                                                                     builder_and_solver,
                                                                     self.settings["max_iteration"].GetInt(),
                                                                     self.settings["compute_reactions"].GetBool(),
                                                                     self.settings["reform_dofs_at_each_step"].GetBool(),
                                                                     self.settings["move_mesh_flag"].GetBool())
        strategy.SetUseOldStiffnessInFirstIterationFlag(self.settings["use_old_stiffness_in_first_iteration"].GetBool())
        return strategy

    def _create_line_search_strategy(self):
        computing_model_part = self.GetComputingModelPart()
        mechanical_scheme = self._GetScheme()
        linear_solver = self._GetLinearSolver()
        mechanical_convergence_criterion = self._GetConvergenceCriterion()
        builder_and_solver = self._GetBuilderAndSolver()
        strategy = KratosMultiphysics.LineSearchStrategy(computing_model_part,
                                                     mechanical_scheme,
                                                     linear_solver,
                                                     mechanical_convergence_criterion,
                                                     builder_and_solver,
                                                     self.settings["max_iteration"].GetInt(),
                                                     self.settings["compute_reactions"].GetBool(),
                                                     self.settings["reform_dofs_at_each_step"].GetBool(),
                                                     self.settings["move_mesh_flag"].GetBool())
        strategy.SetUseOldStiffnessInFirstIterationFlag(self.settings["use_old_stiffness_in_first_iteration"].GetBool())
        return strategy

    def _create_arc_length_strategy(self):
        settings = self.settings["solving_strategy_settings"]["advanced_settings"]
        settings.AddValue("max_iteration", self.settings["max_iteration"])
        settings.AddValue("compute_reactions", self.settings["compute_reactions"])
        settings.AddValue("reform_dofs_at_each_step", self.settings["reform_dofs_at_each_step"])
        settings.AddValue("move_mesh_flag", self.settings["move_mesh_flag"])
        solving_strategy = KratosMultiphysics.ArcLengthStrategy(self.GetComputingModelPart(),
                                                                self._GetScheme(),
                                                                self._GetConvergenceCriterion(),
                                                                self._GetBuilderAndSolver(),
                                                                settings)
        return solving_strategy<|MERGE_RESOLUTION|>--- conflicted
+++ resolved
@@ -186,21 +186,6 @@
             self.main_model_part.AddNodalSolutionStepVariable(KratosMultiphysics.VOLUMETRIC_STRAIN)
             self.main_model_part.AddNodalSolutionStepVariable(StructuralMechanicsApplication.REACTION_STRAIN)
         if self.settings["strain_vector_dofs"].GetBool():
-<<<<<<< HEAD
-            self.main_model_part.AddNodalSolutionStepVariable(StructuralMechanicsApplication.NODAL_STRAIN_VECTOR_XX)
-            self.main_model_part.AddNodalSolutionStepVariable(StructuralMechanicsApplication.NODAL_STRAIN_VECTOR_YY)
-            self.main_model_part.AddNodalSolutionStepVariable(StructuralMechanicsApplication.NODAL_STRAIN_VECTOR_XY)
-            self.main_model_part.AddNodalSolutionStepVariable(StructuralMechanicsApplication.REACTION_NODAL_STRAIN_VECTOR_XX)
-            self.main_model_part.AddNodalSolutionStepVariable(StructuralMechanicsApplication.REACTION_NODAL_STRAIN_VECTOR_YY)
-            self.main_model_part.AddNodalSolutionStepVariable(StructuralMechanicsApplication.REACTION_NODAL_STRAIN_VECTOR_XY)
-            if self.settings["domain_size"].GetInt() == 3:
-                self.main_model_part.AddNodalSolutionStepVariable(StructuralMechanicsApplication.NODAL_STRAIN_VECTOR_ZZ)
-                self.main_model_part.AddNodalSolutionStepVariable(StructuralMechanicsApplication.NODAL_STRAIN_VECTOR_YZ)
-                self.main_model_part.AddNodalSolutionStepVariable(StructuralMechanicsApplication.NODAL_STRAIN_VECTOR_XZ)
-                self.main_model_part.AddNodalSolutionStepVariable(StructuralMechanicsApplication.REACTION_NODAL_STRAIN_VECTOR_ZZ)
-                self.main_model_part.AddNodalSolutionStepVariable(StructuralMechanicsApplication.REACTION_NODAL_STRAIN_VECTOR_YZ)
-                self.main_model_part.AddNodalSolutionStepVariable(StructuralMechanicsApplication.REACTION_NODAL_STRAIN_VECTOR_XZ)
-=======
             dim = self.settings["domain_size"].GetInt()
             self.main_model_part.AddNodalSolutionStepVariable(StructuralMechanicsApplication.NODAL_STRAIN_VECTOR_XX)
             self.main_model_part.AddNodalSolutionStepVariable(StructuralMechanicsApplication.REACTION_NODAL_STRAIN_VECTOR_XX)
@@ -217,7 +202,6 @@
                 self.main_model_part.AddNodalSolutionStepVariable(StructuralMechanicsApplication.NODAL_STRAIN_VECTOR_XZ)
                 self.main_model_part.AddNodalSolutionStepVariable(StructuralMechanicsApplication.REACTION_NODAL_STRAIN_VECTOR_XZ)
 
->>>>>>> 84ed1610
         if self.settings["displacement_control"].GetBool():
             # Add displacement-control variables
             self.main_model_part.AddNodalSolutionStepVariable(StructuralMechanicsApplication.LOAD_FACTOR)
@@ -242,13 +226,6 @@
         if self.settings["volumetric_strain_dofs"].GetBool():
             dofs_and_reactions_to_add.append(["VOLUMETRIC_STRAIN", "REACTION_STRAIN"])
         if self.settings["strain_vector_dofs"].GetBool():
-<<<<<<< HEAD
-            dofs_and_reactions_to_add.append(["NODAL_STRAIN_VECTOR_XX", "REACTION_NODAL_STRAIN_VECTOR_XX"])
-            dofs_and_reactions_to_add.append(["NODAL_STRAIN_VECTOR_YY", "REACTION_NODAL_STRAIN_VECTOR_YY"])
-            dofs_and_reactions_to_add.append(["NODAL_STRAIN_VECTOR_XY", "REACTION_NODAL_STRAIN_VECTOR_XY"])
-            if self.settings["domain_size"].GetInt() == 3:
-                dofs_and_reactions_to_add.append(["NODAL_STRAIN_VECTOR_ZZ", "REACTION_NODAL_STRAIN_VECTOR_ZZ"])
-=======
             dim = self.settings["domain_size"].GetInt()
             dofs_and_reactions_to_add.append(["NODAL_STRAIN_VECTOR_XX", "REACTION_NODAL_STRAIN_VECTOR_XX"])
             dofs_and_reactions_to_add.append(["NODAL_STRAIN_VECTOR_YY", "REACTION_NODAL_STRAIN_VECTOR_YY"])
@@ -256,7 +233,6 @@
                 dofs_and_reactions_to_add.append(["NODAL_STRAIN_VECTOR_ZZ", "REACTION_NODAL_STRAIN_VECTOR_ZZ"])
             dofs_and_reactions_to_add.append(["NODAL_STRAIN_VECTOR_XY", "REACTION_NODAL_STRAIN_VECTOR_XY"])
             if dim == 3:
->>>>>>> 84ed1610
                 dofs_and_reactions_to_add.append(["NODAL_STRAIN_VECTOR_YZ", "REACTION_NODAL_STRAIN_VECTOR_YZ"])
                 dofs_and_reactions_to_add.append(["NODAL_STRAIN_VECTOR_XZ", "REACTION_NODAL_STRAIN_VECTOR_XZ"])
         if self.settings["displacement_control"].GetBool():
