from __future__ import print_function, absolute_import, division  # makes KratosMultiphysics backward compatible with python 2.6 and 2.7

# Importing the Kratos Library
import KratosMultiphysics

# Check that applications were imported in the main script
KratosMultiphysics.CheckRegisteredApplications("StructuralMechanicsApplication")

# Import applications
import KratosMultiphysics.StructuralMechanicsApplication as StructuralMechanicsApplication

# Importing the base class
from python_solver import PythonSolver


def CreateSolver(model, custom_settings):
    return MechanicalSolver(model, custom_settings)


class MechanicalSolver(PythonSolver):
    """The base class for structural mechanics solvers.

    This class provides functions for importing and exporting models,
    adding nodal variables and dofs and solving each solution step.

    Derived classes must override the function _create_solution_scheme which
    constructs and returns a solution scheme. Depending on the type of
    solver, derived classes may also need to override the following functions:

    _create_solution_scheme
    _create_convergence_criterion
    _create_linear_solver
    _create_builder_and_solver
    _create_mechanical_solution_strategy

    The mechanical_solution_strategy, builder_and_solver, etc. should alway be retrieved
    using the getter functions get_mechanical_solution_strategy, get_builder_and_solver,
    etc. from this base class.

    Only the member variables listed below should be accessed directly.

    Public member variables:
    model -- the model containing the modelpart used to construct the solver.
    settings -- Kratos parameters containing solver settings.
    """
    def __init__(self, model, custom_settings):
        super(MechanicalSolver, self).__init__(model, custom_settings)

        default_settings = KratosMultiphysics.Parameters("""
        {
            "model_part_name" : "",
            "domain_size" : -1,
            "echo_level": 0,
            "buffer_size": 2,
            "analysis_type": "non_linear",
            "model_import_settings": {
                "input_type": "mdpa",
                "input_filename": "unknown_name"
            },
            "computing_model_part_name" : "computing_domain",
            "material_import_settings" :{
                "materials_filename": ""
            },
            "time_stepping" : { },
            "rotation_dofs": false,
            "reform_dofs_at_each_step": false,
            "line_search": false,
            "compute_reactions": true,
            "block_builder": true,
            "clear_storage": false,
            "move_mesh_flag": true,
            "multi_point_constraints_used": false,
            "convergence_criterion": "residual_criterion",
            "displacement_relative_tolerance": 1.0e-4,
            "displacement_absolute_tolerance": 1.0e-9,
            "residual_relative_tolerance": 1.0e-4,
            "residual_absolute_tolerance": 1.0e-9,
            "max_iteration": 10,
            "linear_solver_settings":{
                "solver_type": "SuperLUSolver",
                "max_iteration": 500,
                "tolerance": 1e-9,
                "scaling": false,
                "verbosity": 1
            },
            "problem_domain_sub_model_part_list": ["solid"],
            "processes_sub_model_part_list": [""],
            "auxiliary_variables_list" : [],
            "auxiliary_dofs_list" : [],
            "auxiliary_reaction_list" : []
        }
        """)

        # temporary warnings, to be removed
        if custom_settings.Has("bodies_list"):
            custom_settings.RemoveValue("bodies_list")
            warning = '\n::[MechanicalSolver]:: W-A-R-N-I-N-G: You have specified "bodies_list", '
            warning += 'which is deprecated and will be removed soon. \nPlease remove it from the "solver settings"!\n'
            self.print_warning_on_rank_zero("Bodies list", warning)
        if custom_settings.Has("solver_type"):
            custom_settings.RemoveValue("solver_type")
            warning = '\n::[MechanicalSolver]:: W-A-R-N-I-N-G: You have specified "solver_type", '
            warning += 'which is only needed if you use the "python_solvers_wrapper_structural". \nPlease remove it '
            warning += 'from the "solver settings" if you dont use this wrapper, this check will be removed soon!\n'
            self.print_warning_on_rank_zero("Solver type", warning)
        if custom_settings.Has("time_integration_method"):
            custom_settings.RemoveValue("time_integration_method")
            warning = '\n::[MechanicalSolver]:: W-A-R-N-I-N-G: You have specified "time_integration_method", '
            warning += 'which is only needed if you use the "python_solvers_wrapper_structural". \nPlease remove it '
            warning += 'from the "solver settings" if you dont use this wrapper, this check will be removed soon!\n'
            self.print_warning_on_rank_zero("Time integration method", warning)

        # Overwrite the default settings with user-provided parameters.
        self.settings.ValidateAndAssignDefaults(default_settings)
        model_part_name = self.settings["model_part_name"].GetString()

        if model_part_name == "":
            raise Exception('Please specify a model_part name!')

        # This will be changed once the Model is fully supported!
        if self.model.HasModelPart(model_part_name):
            self.main_model_part = self.model[model_part_name]
            self.solver_imports_model_part = False
        else:
            self.main_model_part = KratosMultiphysics.ModelPart(model_part_name) # Model.CreateodelPart()
            domain_size = self.settings["domain_size"].GetInt()
            if domain_size < 0:
                raise Exception('Please specify a "domain_size" >= 0!')
            self.main_model_part.ProcessInfo.SetValue(KratosMultiphysics.DOMAIN_SIZE, domain_size)
            self.solver_imports_model_part = True

        self.print_on_rank_zero("::[MechanicalSolver]:: ", "Construction finished")

        # Set if the analysis is restarted
        if self.settings["model_import_settings"]["input_type"].GetString() == "rest":
            self.main_model_part.ProcessInfo[KratosMultiphysics.IS_RESTARTED] = True
        else:
            self.main_model_part.ProcessInfo[KratosMultiphysics.IS_RESTARTED] = False

    def AddVariables(self):
        # this can safely be called also for restarts, it is internally checked if the variables exist already
        # Add displacements.
        self.main_model_part.AddNodalSolutionStepVariable(KratosMultiphysics.DISPLACEMENT)
        self.main_model_part.AddNodalSolutionStepVariable(KratosMultiphysics.REACTION)
        # Add specific variables for the problem conditions.
        self.main_model_part.AddNodalSolutionStepVariable(KratosMultiphysics.POSITIVE_FACE_PRESSURE)
        self.main_model_part.AddNodalSolutionStepVariable(KratosMultiphysics.NEGATIVE_FACE_PRESSURE)
        self.main_model_part.AddNodalSolutionStepVariable(StructuralMechanicsApplication.POINT_LOAD)
        self.main_model_part.AddNodalSolutionStepVariable(StructuralMechanicsApplication.LINE_LOAD)
        self.main_model_part.AddNodalSolutionStepVariable(StructuralMechanicsApplication.SURFACE_LOAD)
        self.main_model_part.AddNodalSolutionStepVariable(KratosMultiphysics.VOLUME_ACCELERATION)
        if self.settings["rotation_dofs"].GetBool():
            # Add specific variables for the problem (rotation dofs).
            self.main_model_part.AddNodalSolutionStepVariable(KratosMultiphysics.ROTATION)
            self.main_model_part.AddNodalSolutionStepVariable(KratosMultiphysics.REACTION_MOMENT)
            self.main_model_part.AddNodalSolutionStepVariable(StructuralMechanicsApplication.POINT_MOMENT)
        # Add variables that the user defined in the ProjectParameters
        for i in range(self.settings["auxiliary_variables_list"].size()):
            variable_name = self.settings["auxiliary_variables_list"][i].GetString()
            variable = KratosMultiphysics.KratosGlobals.GetVariable(variable_name)
            self.main_model_part.AddNodalSolutionStepVariable(variable)
        self.print_on_rank_zero("::[MechanicalSolver]:: ", "Variables ADDED")

    def GetMinimumBufferSize(self):
        return 2

    def AddDofs(self):
        # this can safely be called also for restarts, it is internally checked if the dofs exist already
        KratosMultiphysics.VariableUtils().AddDof(KratosMultiphysics.DISPLACEMENT_X, KratosMultiphysics.REACTION_X,self.main_model_part)
        KratosMultiphysics.VariableUtils().AddDof(KratosMultiphysics.DISPLACEMENT_Y, KratosMultiphysics.REACTION_Y,self.main_model_part)
        KratosMultiphysics.VariableUtils().AddDof(KratosMultiphysics.DISPLACEMENT_Z, KratosMultiphysics.REACTION_Z,self.main_model_part)
        if self.settings["rotation_dofs"].GetBool():
            KratosMultiphysics.VariableUtils().AddDof(KratosMultiphysics.ROTATION_X, KratosMultiphysics.REACTION_MOMENT_X,self.main_model_part)
            KratosMultiphysics.VariableUtils().AddDof(KratosMultiphysics.ROTATION_Y, KratosMultiphysics.REACTION_MOMENT_Y,self.main_model_part)
            KratosMultiphysics.VariableUtils().AddDof(KratosMultiphysics.ROTATION_Z, KratosMultiphysics.REACTION_MOMENT_Z,self.main_model_part)

        # Add dofs that the user defined in the ProjectParameters
        if (self.settings["auxiliary_dofs_list"].size() != self.settings["auxiliary_reaction_list"].size()):
                raise Exception("DoFs list and reaction list should be the same long")
        for i in range(self.settings["auxiliary_dofs_list"].size()):
            dof_variable_name = self.settings["auxiliary_dofs_list"][i].GetString()
            reaction_variable_name = self.settings["auxiliary_reaction_list"][i].GetString()
            if (KratosMultiphysics.KratosGlobals.HasDoubleVariable(dof_variable_name)): # Double variable
                dof_variable = KratosMultiphysics.KratosGlobals.GetVariable(dof_variable_name)
                reaction_variable = KratosMultiphysics.KratosGlobals.GetVariable(reaction_variable_name)
                KratosMultiphysics.VariableUtils().AddDof(dof_variable, reaction_variable,self.main_model_part)
            elif (KratosMultiphysics.KratosGlobals.HasArrayVariable(dof_variable_name)): # Components variable
                dof_variable_x = KratosMultiphysics.KratosGlobals.GetVariable(dof_variable_name + "_X")
                reaction_variable_x = KratosMultiphysics.KratosGlobals.GetVariable(reaction_variable_name + "_X")
                KratosMultiphysics.VariableUtils().AddDof(dof_variable_x, reaction_variable_x, self.main_model_part)
                dof_variable_y = KratosMultiphysics.KratosGlobals.GetVariable(dof_variable_name + "_Y")
                reaction_variable_y = KratosMultiphysics.KratosGlobals.GetVariable(reaction_variable_name + "_Y")
                KratosMultiphysics.VariableUtils().AddDof(dof_variable_y, reaction_variable_y, self.main_model_part)
                dof_variable_z = KratosMultiphysics.KratosGlobals.GetVariable(dof_variable_name + "_Z")
                reaction_variable_z = KratosMultiphysics.KratosGlobals.GetVariable(reaction_variable_name + "_Z")
                KratosMultiphysics.VariableUtils().AddDof(dof_variable_z, reaction_variable_z, self.main_model_part)
            else:
                self.print_warning_on_rank_zero("auxiliary_reaction_list list", "The variable " + dof_variable_name + "is not a compatible type")
        self.print_on_rank_zero("::[MechanicalSolver]:: ", "DOF's ADDED")

    def ImportModelPart(self):
        """This function imports the ModelPart
        """
        if self.solver_imports_model_part:
            self._ImportModelPart(self.main_model_part, self.settings["model_import_settings"])

    def PrepareModelPart(self):
        if not self.is_restarted():
            # Check and prepare computing model part and import constitutive laws.
            self._execute_after_reading()
            self._set_and_fill_buffer()

<<<<<<< HEAD

        print(self.model)

=======
        # This will be removed once the Model is fully supported! => It wont e necessary anymore
        if not self.model.HasModelPart(self.main_model_part.Name):
            self.model.AddModelPart(self.main_model_part)
            
>>>>>>> 78a2d64d
        KratosMultiphysics.Logger.PrintInfo("::[MechanicalSolver]::", "ModelPart prepared for Solver.")

    def Initialize(self):
        """Perform initialization after adding nodal variables and dofs to the main model part. """
        self.print_on_rank_zero("::[MechanicalSolver]:: ", "Initializing ...")
        # The mechanical solution strategy is created here if it does not already exist.
        if self.settings["clear_storage"].GetBool():
            self.Clear()
        mechanical_solution_strategy = self.get_mechanical_solution_strategy()
        mechanical_solution_strategy.SetEchoLevel(self.settings["echo_level"].GetInt())
        if not self.is_restarted():
            mechanical_solution_strategy.Initialize()
        else:
            # SetInitializePerformedFlag is not a member of SolvingStrategy but
            # is used by ResidualBasedNewtonRaphsonStrategy.
            try:
                mechanical_solution_strategy.SetInitializePerformedFlag(True)
            except AttributeError:
                pass
        self.Check()
        self.print_on_rank_zero("::[MechanicalSolver]:: ", "Finished initialization.")

    def Solve(self):
        if self.settings["clear_storage"].GetBool():
            self.Clear()
        mechanical_solution_strategy = self.get_mechanical_solution_strategy()
        mechanical_solution_strategy.Solve()

    def InitializeSolutionStep(self):
        self.get_mechanical_solution_strategy().InitializeSolutionStep()

    def Predict(self):
        self.get_mechanical_solution_strategy().Predict()

    def SolveSolutionStep(self):
        is_converged = self.get_mechanical_solution_strategy().SolveSolutionStep()
        return is_converged

    def FinalizeSolutionStep(self):
        self.get_mechanical_solution_strategy().FinalizeSolutionStep()

    def AdvanceInTime(self, current_time):
        dt = self.ComputeDeltaTime()
        new_time = current_time + dt
        self.main_model_part.ProcessInfo[KratosMultiphysics.STEP] += 1
        self.main_model_part.CloneTimeStep(new_time)

        return new_time

    def ComputeDeltaTime(self):
        return self.settings["time_stepping"]["time_step"].GetDouble()

    def GetComputingModelPart(self):
        if not self.main_model_part.HasSubModelPart(self.settings["computing_model_part_name"].GetString()):
            raise Exception("The ComputingModelPart was not created yet!")
        return self.main_model_part.GetSubModelPart(self.settings["computing_model_part_name"].GetString())

    def ExportModelPart(self):
        name_out_file = self.settings["model_import_settings"]["input_filename"].GetString()+".out"
        file = open(name_out_file + ".mdpa","w")
        file.close()
        KratosMultiphysics.ModelPartIO(name_out_file, KratosMultiphysics.IO.WRITE).WriteModelPart(self.main_model_part)

    def SetEchoLevel(self, level):
        self.get_mechanical_solution_strategy().SetEchoLevel(level)

    def Clear(self):
        self.get_mechanical_solution_strategy().Clear()

    def Check(self):
        self.get_mechanical_solution_strategy().Check()

    #### Specific internal functions ####

    def get_solution_scheme(self):
        if not hasattr(self, '_solution_scheme'):
            self._solution_scheme = self._create_solution_scheme()
        return self._solution_scheme

    def get_convergence_criterion(self):
        if not hasattr(self, '_convergence_criterion'):
            self._convergence_criterion = self._create_convergence_criterion()
        return self._convergence_criterion

    def get_linear_solver(self):
        if not hasattr(self, '_linear_solver'):
            self._linear_solver = self._create_linear_solver()
        return self._linear_solver

    def get_builder_and_solver(self):
        if not hasattr(self, '_builder_and_solver'):
            self._builder_and_solver = self._create_builder_and_solver()
        return self._builder_and_solver

    def get_mechanical_solution_strategy(self):
        if not hasattr(self, '_mechanical_solution_strategy'):
            self._mechanical_solution_strategy = self._create_mechanical_solution_strategy()
        return self._mechanical_solution_strategy

    def import_constitutive_laws(self):
        materials_filename = self.settings["material_import_settings"]["materials_filename"].GetString()
        if (materials_filename != ""):
<<<<<<< HEAD
            import read_materials_process
            # Create a dictionary of model parts.
            Model = KratosMultiphysics.Model()

=======
>>>>>>> 78a2d64d
            # Add constitutive laws and material properties from json file to model parts.
            material_settings = KratosMultiphysics.Parameters("""{"Parameters": {"materials_filename": ""}} """)
            material_settings["Parameters"]["materials_filename"].SetString(materials_filename)
            KratosMultiphysics.ReadMaterialsUtility(material_settings, self.model)
            materials_imported = True
        else:
            materials_imported = False
        return materials_imported

    def is_restarted(self):
        # this function avoids the long call to ProcessInfo and is also safer
        # in case the detection of a restart is changed later
        return self.main_model_part.ProcessInfo[KratosMultiphysics.IS_RESTARTED]

    #### Private functions ####

    def _execute_after_reading(self):
        """Prepare computing model part and import constitutive laws. """
        # Auxiliary parameters object for the CheckAndPepareModelProcess
        params = KratosMultiphysics.Parameters("{}")
        params.AddValue("computing_model_part_name",self.settings["computing_model_part_name"])
        params.AddValue("problem_domain_sub_model_part_list",self.settings["problem_domain_sub_model_part_list"])
        params.AddValue("processes_sub_model_part_list",self.settings["processes_sub_model_part_list"])
        # Assign mesh entities from domain and process sub model parts to the computing model part.
        import check_and_prepare_model_process_structural
        check_and_prepare_model_process_structural.CheckAndPrepareModelProcess(self.main_model_part, params).Execute()

        # This will be removed once the Model is fully supported! => It wont e necessary anymore
        # NOTE: We do this here in case the model is empty, so the properties can be assigned 
        if not self.model.HasModelPart(self.main_model_part.Name):
            self.model.AddModelPart(self.main_model_part)
        
        # Import constitutive laws.
        materials_imported = self.import_constitutive_laws()
        if materials_imported:
            self.print_on_rank_zero("::[MechanicalSolver]:: ", "Constitutive law was successfully imported.")
        else:
            self.print_on_rank_zero("::[MechanicalSolver]:: ", "Constitutive law was not imported.")

    def _set_and_fill_buffer(self):
        """Prepare nodal solution step data containers and time step information. """
        # Set the buffer size for the nodal solution steps data. Existing nodal
        # solution step data may be lost.
        required_buffer_size = self.settings["buffer_size"].GetInt()
        if required_buffer_size < self.GetMinimumBufferSize():
            required_buffer_size = self.GetMinimumBufferSize()
        current_buffer_size = self.main_model_part.GetBufferSize()
        buffer_size = max(current_buffer_size, required_buffer_size)
        self.main_model_part.SetBufferSize(buffer_size)
        # Cycle the buffer. This sets all historical nodal solution step data to
        # the current value and initializes the time stepping in the process info.
        delta_time = self.main_model_part.ProcessInfo[KratosMultiphysics.DELTA_TIME]
        time = self.main_model_part.ProcessInfo[KratosMultiphysics.TIME]
        step =-buffer_size
        time = time - delta_time * buffer_size
        self.main_model_part.ProcessInfo.SetValue(KratosMultiphysics.TIME, time)
        for i in range(0, buffer_size):
            step = step + 1
            time = time + delta_time
            self.main_model_part.ProcessInfo.SetValue(KratosMultiphysics.STEP, step)
            self.main_model_part.CloneTimeStep(time)

    def _add_dynamic_variables(self):
        # For being consistent for Serial and Trilinos
        self.main_model_part.AddNodalSolutionStepVariable(KratosMultiphysics.VELOCITY)
        self.main_model_part.AddNodalSolutionStepVariable(KratosMultiphysics.ACCELERATION)
        if self.settings["rotation_dofs"].GetBool():
            self.main_model_part.AddNodalSolutionStepVariable(KratosMultiphysics.ANGULAR_VELOCITY)
            self.main_model_part.AddNodalSolutionStepVariable(KratosMultiphysics.ANGULAR_ACCELERATION)

    def _add_dynamic_dofs(self):
        # For being consistent for Serial and Trilinos
        KratosMultiphysics.VariableUtils().AddDof(KratosMultiphysics.VELOCITY_X,self.main_model_part)
        KratosMultiphysics.VariableUtils().AddDof(KratosMultiphysics.VELOCITY_Y,self.main_model_part)
        KratosMultiphysics.VariableUtils().AddDof(KratosMultiphysics.VELOCITY_Z,self.main_model_part)
        KratosMultiphysics.VariableUtils().AddDof(KratosMultiphysics.ACCELERATION_X,self.main_model_part)
        KratosMultiphysics.VariableUtils().AddDof(KratosMultiphysics.ACCELERATION_Y,self.main_model_part)
        KratosMultiphysics.VariableUtils().AddDof(KratosMultiphysics.ACCELERATION_Z,self.main_model_part)
        if(self.settings["rotation_dofs"].GetBool()):
            KratosMultiphysics.VariableUtils().AddDof(KratosMultiphysics.ANGULAR_VELOCITY_X,self.main_model_part)
            KratosMultiphysics.VariableUtils().AddDof(KratosMultiphysics.ANGULAR_VELOCITY_Y,self.main_model_part)
            KratosMultiphysics.VariableUtils().AddDof(KratosMultiphysics.ANGULAR_VELOCITY_Z,self.main_model_part)
            KratosMultiphysics.VariableUtils().AddDof(KratosMultiphysics.ANGULAR_ACCELERATION_X,self.main_model_part)
            KratosMultiphysics.VariableUtils().AddDof(KratosMultiphysics.ANGULAR_ACCELERATION_Y,self.main_model_part)
            KratosMultiphysics.VariableUtils().AddDof(KratosMultiphysics.ANGULAR_ACCELERATION_Z,self.main_model_part)

    def _get_convergence_criterion_settings(self):
        # Create an auxiliary Kratos parameters object to store the convergence settings.
        conv_params = KratosMultiphysics.Parameters("{}")
        conv_params.AddValue("convergence_criterion",self.settings["convergence_criterion"])
        conv_params.AddValue("rotation_dofs",self.settings["rotation_dofs"])
        conv_params.AddValue("echo_level",self.settings["echo_level"])
        conv_params.AddValue("displacement_relative_tolerance",self.settings["displacement_relative_tolerance"])
        conv_params.AddValue("displacement_absolute_tolerance",self.settings["displacement_absolute_tolerance"])
        conv_params.AddValue("residual_relative_tolerance",self.settings["residual_relative_tolerance"])
        conv_params.AddValue("residual_absolute_tolerance",self.settings["residual_absolute_tolerance"])

        return conv_params

    def _create_convergence_criterion(self):
        import convergence_criteria_factory
        convergence_criterion = convergence_criteria_factory.convergence_criterion(self._get_convergence_criterion_settings())
        return convergence_criterion.mechanical_convergence_criterion

    def _create_linear_solver(self):
        import linear_solver_factory
        linear_solver = linear_solver_factory.ConstructSolver(self.settings["linear_solver_settings"])
        return linear_solver

    def _create_builder_and_solver(self):
        linear_solver = self.get_linear_solver()
        if self.settings["block_builder"].GetBool():
            if self.settings["multi_point_constraints_used"].GetBool():
                builder_and_solver = KratosMultiphysics.StructuralMechanicsApplication.ResidualBasedBlockBuilderAndSolverWithMpc(linear_solver)
            else:
                builder_and_solver = KratosMultiphysics.ResidualBasedBlockBuilderAndSolver(linear_solver)
        else:
            if self.settings["multi_point_constraints_used"].GetBool():
                raise Exception("To use MPCs you also have to set \"block_builder\" to \"true\"")
            builder_and_solver = KratosMultiphysics.ResidualBasedEliminationBuilderAndSolver(linear_solver)
        return builder_and_solver

    def _create_solution_scheme(self):
        """Create the solution scheme for the structural problem.
        """
        raise Exception("Solution Scheme creation must be implemented in the derived class.")

    def _create_mechanical_solution_strategy(self):
        analysis_type = self.settings["analysis_type"].GetString()
        if analysis_type == "linear":
            mechanical_solution_strategy = self._create_linear_strategy()
        elif analysis_type == "non_linear":
            if(self.settings["line_search"].GetBool() == False):
                mechanical_solution_strategy = self._create_newton_raphson_strategy()
            else:
                mechanical_solution_strategy = self._create_line_search_strategy()
        else:
            err_msg =  "The requested analysis type \"" + analysis_type + "\" is not available!\n"
            err_msg += "Available options are: \"linear\", \"non_linear\""
            raise Exception(err_msg)
        return mechanical_solution_strategy

    def _create_linear_strategy(self):
        computing_model_part = self.GetComputingModelPart()
        mechanical_scheme = self.get_solution_scheme()
        linear_solver = self.get_linear_solver()
        builder_and_solver = self.get_builder_and_solver()
        return KratosMultiphysics.ResidualBasedLinearStrategy(computing_model_part,
                                                              mechanical_scheme,
                                                              linear_solver,
                                                              builder_and_solver,
                                                              self.settings["compute_reactions"].GetBool(),
                                                              self.settings["reform_dofs_at_each_step"].GetBool(),
                                                              False,
                                                              self.settings["move_mesh_flag"].GetBool())

    def _create_newton_raphson_strategy(self):
        computing_model_part = self.GetComputingModelPart()
        mechanical_scheme = self.get_solution_scheme()
        linear_solver = self.get_linear_solver()
        mechanical_convergence_criterion = self.get_convergence_criterion()
        builder_and_solver = self.get_builder_and_solver()
        return KratosMultiphysics.ResidualBasedNewtonRaphsonStrategy(computing_model_part,
                                                                     mechanical_scheme,
                                                                     linear_solver,
                                                                     mechanical_convergence_criterion,
                                                                     builder_and_solver,
                                                                     self.settings["max_iteration"].GetInt(),
                                                                     self.settings["compute_reactions"].GetBool(),
                                                                     self.settings["reform_dofs_at_each_step"].GetBool(),
                                                                     self.settings["move_mesh_flag"].GetBool())

    def _create_line_search_strategy(self):
        computing_model_part = self.GetComputingModelPart()
        mechanical_scheme = self.get_solution_scheme()
        linear_solver = self.get_linear_solver()
        mechanical_convergence_criterion = self.get_convergence_criterion()
        builder_and_solver = self.get_builder_and_solver()
        return KratosMultiphysics.LineSearchStrategy(computing_model_part,
                                                     mechanical_scheme,
                                                     linear_solver,
                                                     mechanical_convergence_criterion,
                                                     builder_and_solver,
                                                     self.settings["max_iteration"].GetInt(),
                                                     self.settings["compute_reactions"].GetBool(),
                                                     self.settings["reform_dofs_at_each_step"].GetBool(),
                                                     self.settings["move_mesh_flag"].GetBool())<|MERGE_RESOLUTION|>--- conflicted
+++ resolved
@@ -210,16 +210,6 @@
             self._execute_after_reading()
             self._set_and_fill_buffer()
 
-<<<<<<< HEAD
-
-        print(self.model)
-
-=======
-        # This will be removed once the Model is fully supported! => It wont e necessary anymore
-        if not self.model.HasModelPart(self.main_model_part.Name):
-            self.model.AddModelPart(self.main_model_part)
-            
->>>>>>> 78a2d64d
         KratosMultiphysics.Logger.PrintInfo("::[MechanicalSolver]::", "ModelPart prepared for Solver.")
 
     def Initialize(self):
@@ -322,13 +312,6 @@
     def import_constitutive_laws(self):
         materials_filename = self.settings["material_import_settings"]["materials_filename"].GetString()
         if (materials_filename != ""):
-<<<<<<< HEAD
-            import read_materials_process
-            # Create a dictionary of model parts.
-            Model = KratosMultiphysics.Model()
-
-=======
->>>>>>> 78a2d64d
             # Add constitutive laws and material properties from json file to model parts.
             material_settings = KratosMultiphysics.Parameters("""{"Parameters": {"materials_filename": ""}} """)
             material_settings["Parameters"]["materials_filename"].SetString(materials_filename)
