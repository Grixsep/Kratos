--- conflicted
+++ resolved
@@ -217,19 +217,7 @@
             self.Clear()
         mechanical_solution_strategy = self.get_mechanical_solution_strategy()
         mechanical_solution_strategy.SetEchoLevel(self.settings["echo_level"].GetInt())
-<<<<<<< HEAD
-        if not self.is_restarted():
-            mechanical_solution_strategy.Initialize()
-        else:
-            # SetInitializePerformedFlag is not a member of ImplicitSolvingStrategy but
-            # is used by ResidualBasedNewtonRaphsonStrategy.
-            try:
-                mechanical_solution_strategy.SetInitializePerformedFlag(True)
-            except AttributeError:
-                pass
-=======
         mechanical_solution_strategy.Initialize()
->>>>>>> c856d9f7
         KratosMultiphysics.Logger.PrintInfo("::[MechanicalSolver]:: ", "Finished initialization.")
 
     def InitializeSolutionStep(self):
