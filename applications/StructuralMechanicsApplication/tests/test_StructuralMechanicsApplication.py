# import Kratos
import KratosMultiphysics
import KratosMultiphysics.StructuralMechanicsApplication as StructuralMechanicsApplication
import KratosMultiphysics.kratos_utilities as kratos_utilities

# Import Kratos "wrapper" for unittests
import KratosMultiphysics.KratosUnittest as KratosUnittest

import os, subprocess

has_linear_solvers_application = kratos_utilities.CheckIfApplicationsAvailable("LinearSolversApplication")

# Import the tests or test_classes to create the suits

##### SELF-CONTAINED TESTS #####
# CL tests
from test_constitutive_law import TestConstitutiveLaw as TTestConstitutiveLaw
# Processes test
from test_mass_calculation import TestMassCalculation as TTestMassCalculation
from test_compute_center_of_gravity import TestComputeCenterOfGravity as TTestComputeCenterOfGravity
from test_compute_mass_moment_of_inertia import TestComputeMassMomentOfInertia as TTestComputeMassMomentOfInertia
from test_axis_projection import TestAxisProjection as TTestAxisProjection
from test_distribute_load_on_surface_process import TestDistributeLoadOnSurfaceProcess as TTestDistributeLoadOnSurfaceProcess
from test_perturb_geometry_utility import TestPerturbGeometryUtility as TTestPerturbGeometryUtility
from test_set_moving_load_process import TestSetMovingLoadProcess as TTestSetMovingLoadProcess
# Simple patch tests
from test_patch_test_small_strain import TestPatchTestSmallStrain as TTestPatchTestSmallStrain
from test_patch_test_small_strain_bbar import TestPatchTestSmallStrainBbar as TTestPatchTestSmallStrainBbar
from test_patch_test_small_displacement_mixed_volumetric_strain import TestPatchTestSmallDisplacementMixedVolumetricStrain as TTestPatchTestSmallDisplacementMixedVolumetricStrain
from test_patch_test_small_displacement_shifted_boundary import TestPatchTestSmallDisplacementShiftedBoundary as TestPatchTestSmallDisplacementShiftedBoundary
from test_patch_test_large_strain import TestPatchTestLargeStrain as TTestPatchTestLargeStrain
from test_quadratic_elements import TestQuadraticElements as TTestQuadraticElements
from test_patch_test_shells import TestPatchTestShells as TTestPatchTestShells
from test_patch_test_truss import TestTruss3D2N as TTestTruss3D2N
from test_patch_test_membrane import StaticPatchTestMembrane as TStaticPatchTestMembrane
from test_patch_test_membrane import DynamicPatchTestMembrane as TDynamicPatchTestMembrane
from test_patch_test_cr_beam import DynamicPatchTestBeam3D2N as TDynamicPatchTestBeam3D2N
from test_patch_test_cr_beam import StaticPatchTestBeam3D2N as TStaticPatchTestBeam3D2N
from test_patch_test_cr_beam import DynamicPatchTestBeam2D2N as TDynamicPatchTestBeam2D2N
from test_patch_test_cr_beam import StaticPatchTestBeam2D2N as TStaticPatchTestBeam2D2N
from test_patch_test_shells_stress import TestPatchTestShellsStressRec as TTestPatchTestShellsStressRec
from test_patch_test_shells_orthotropic import TestPatchTestShellsOrthotropic as TTestPatchTestShellsOrthotropic
from test_patch_test_formfinding_trusses import TestPatchTestFormfinding as TTestPatchTestFormfinding

# Test loading conditions
from test_loading_conditions_point import TestLoadingConditionsPoint as TTestLoadingConditionsPoint
from test_loading_conditions_line import TestLoadingConditionsLine as TTestLoadingConditionsLine
from test_loading_conditions_surface import TestLoadingConditionsSurface as TTestLoadingConditionsSurface
from test_loading_conditions_moving import TestLoadingConditionsMoving as TTestLoadingConditionsMoving
# Nodal damping test
from test_nodal_damping import NodalDampingTests as TNodalDampingTests
# RVE test
from test_rve_analytic import TestRVESimplestTest as TTestRVESimplestTest
# Spring damper element test
from test_spring_damper_element import SpringDamperElementTests as TSpringDamperElementTests
# Harmonic analysis tests
from test_harmonic_analysis import HarmonicAnalysisTests as THarmonicAnalysisTests
from test_harmonic_analysis import HarmonicAnalysisTestsWithHDF5 as THarmonicAnalysisTestsWithHDF5
# Dynamic eigenvalue test
from test_dynamic_eigenvalue_analysis import TestDynamicEigenvalueAnalysis as TTestDynamicEigenvalueAnalysis
# Dynamic basic tests
from test_dynamic_schemes import FastDynamicSchemesTests as TFastDynamicSchemesTests
from test_dynamic_schemes import DynamicSchemesTests as TDynamicSchemesTests
# Prebuckling analysis test
from test_prebuckling_analysis import TestPrebucklingAnalysis as TTestPrebucklingAnalysis
# Eigenvalues Postprocessing Process test
from test_postprocess_eigenvalues_process import TestPostprocessEigenvaluesProcess as TTestPostprocessEigenvaluesProcess
# Eigensolver with Constraints test
from test_eigen_solver_with_constraints import TestEigenSolverWithConstraints
# Eigensolver with different dofs test
from test_eigen_solver_different_dofs import TestEigenSolverWithDifferentDofs
# Custom Scipy Solver test
from test_custom_scipy_base_solver import TestCustomScipyBaseSolver
# local-axis visualization tests
from test_local_axis_visualization import TestLocalAxisVisualization as TTestLocalAxisVisualization
# Test adjoint elements and conditions
from test_cr_beam_adjoint_element_3d2n import TestCrBeamAdjointElement as TTestCrBeamAdjointElement
from test_linear_thin_shell_adjoint_element_3d3n import TestShellThinAdjointElement3D3N as TTestShellThinAdjointElement3D3N
from test_truss_adjoint_element_3d2n import TestTrussAdjointElement as TTestTrussAdjointElement
from test_truss_adjoint_element_3d2n import TestTrussLinearAdjointElement as TTestTrussLinearAdjointElement
from adjoint_sensitivity_analysis_test_factory import TestAdjointSensitivityAnalysisBeamStructureLocalStress as TTestAdjointSensitivityAnalysisBeamStructureLocalStress
from adjoint_sensitivity_analysis_test_factory import TestAdjointSensitivityAnalysisBeamStructureNodalDisplacement as TTestAdjointSensitivityAnalysisBeamStructureNodalDisplacement
from adjoint_sensitivity_analysis_test_factory import TestAdjointSensitivityAnalysisBeamStructureStrainEnergy as TTestAdjointSensitivityAnalysisBeamStructureStrainEnergy
from adjoint_sensitivity_analysis_test_factory import TestAdjointSensitivityAnalysisBeamStructureNodalReaction as TTestAdjointSensitivityAnalysisBeamStructureNodalReaction
from adjoint_sensitivity_analysis_test_factory import TestAdjointSensitivityAnalysisShellStructureLocalStress as TTestAdjointSensitivityAnalysisShellStructureLocalStress
from adjoint_sensitivity_analysis_test_factory import TestAdjointSensitivityAnalysisShellStructureNodalDisplacement as TTestAdjointSensitivityAnalysisShellStructureNodalDisplacement
from adjoint_sensitivity_analysis_test_factory import TestAdjointSensitivityAnalysisShellStructureStrainEnergy as TTestAdjointSensitivityAnalysisShellStructureStrainEnergy
from adjoint_sensitivity_analysis_test_factory import TestAdjointSensitivityAnalysisSpringDamperElement as TTestAdjointSensitivityAnalysisSpringDamperElement
from adjoint_sensitivity_analysis_test_factory import TestAdjointSensitivityAnalysisLinearTrussStructure as TTestAdjointSensitivityAnalysisLinearTrussStructure
from adjoint_sensitivity_analysis_test_factory import TestAdjointSensitivityAnalysisNonLinearTrussStructure as TTestAdjointSensitivityAnalysisNonLinearTrussStructure
from test_adjoint_loading_conditions import TestAdjointLoadingConditions as TTestAdjointLoadingConditions
# Explicit dynamics reactions tests
from test_explicit_central_differences_reactions import TestExplicitCentralDifferencesReactions as TTestExplicitCentralDifferencesReactions

##### SMALL TESTS #####
# Basic moving mesh test (leave these in the smallSuite to have the Exection script tested)
from structural_mechanics_test_factory import SimpleMeshMovingTest as TSimpleMeshMovingTest

##### NIGHTLY TESTS #####
# Patch test Small Displacements
<<<<<<< HEAD
=======
from structural_mechanics_test_factory import MixedUEElementTest as TMixedUEElementTest
>>>>>>> 7161952a
from structural_mechanics_test_factory import LinearTruss2D2NTest as TLinearTruss2D2NTest
from structural_mechanics_test_factory import LinearTruss2D3NTest as TLinearTruss2D3NTest
from structural_mechanics_test_factory import LinearTruss3DTest as TLinearTruss3DTest
from structural_mechanics_test_factory import TimoshenkoBeam2D2NTest as TTimoshenkoBeam2D2NTest
from structural_mechanics_test_factory import TimoshenkoBeam2D3NTest as TTimoshenkoBeam2D3NTest
from structural_mechanics_test_factory import TimoshenkoCurvedBeam2D3NTest as TTimoshenkoCurvedBeam2D3NTest
from structural_mechanics_test_factory import AutomatedInitialVariableProcessTest as TAutomatedInitialVariableProcessTest
from structural_mechanics_test_factory import SDTwoDShearQuaPatchTest as TSDTwoDShearQuaPatchTest
from structural_mechanics_test_factory import SDTwoDShearTriPatchTest as TSDTwoDShearTriPatchTest
from structural_mechanics_test_factory import SDTwoDTensionQuaPatchTest as TSDTwoDTensionQuaPatchTest
from structural_mechanics_test_factory import SDTwoDTensionTriPatchTest as TSDTwoDTensionTriPatchTest
from structural_mechanics_test_factory import SDThreeDShearHexaPatchTest as TSDThreeDShearHexaPatchTest
from structural_mechanics_test_factory import SDThreeDShearTetraPatchTest as TSDThreeDShearTetraPatchTest
from structural_mechanics_test_factory import SDThreeDTensionHexaPatchTest as TSDThreeDTensionHexaPatchTest
from structural_mechanics_test_factory import SDThreeDTensionTetraPatchTest as TSDThreeDTensionTetraPatchTest
# Patch test Total Lagrangian
from structural_mechanics_test_factory import TLTwoDShearQuaPatchTest as TTLTwoDShearQuaPatchTest
from structural_mechanics_test_factory import TLTwoDShearTriPatchTest as TTLTwoDShearTriPatchTest
from structural_mechanics_test_factory import TLTwoDTensionQuaPatchTest as TTLTwoDTensionQuaPatchTest
from structural_mechanics_test_factory import TLTwoDTensionTriPatchTest as TTLTwoDTensionTriPatchTest
from structural_mechanics_test_factory import TLThreeDShearHexaPatchTest as TTLThreeDShearHexaPatchTest
from structural_mechanics_test_factory import TLThreeDShearTetraPatchTest as TTLThreeDShearTetraPatchTest
from structural_mechanics_test_factory import TLThreeDTensionHexaPatchTest as TTLThreeDTensionHexaPatchTest
from structural_mechanics_test_factory import TLThreeDTensionTetraPatchTest as TTLThreeDTensionTetraPatchTest
# Patch test Updated Lagrangian
from structural_mechanics_test_factory import ULTwoDShearQuaPatchTest as TULTwoDShearQuaPatchTest
from structural_mechanics_test_factory import ULTwoDShearTriPatchTest as TULTwoDShearTriPatchTest
from structural_mechanics_test_factory import ULTwoDTensionQuaPatchTest as TULTwoDTensionQuaPatchTest
from structural_mechanics_test_factory import ULTwoDTensionTriPatchTest as TULTwoDTensionTriPatchTest
from structural_mechanics_test_factory import ULThreeDShearHexaPatchTest as TULThreeDShearHexaPatchTest
from structural_mechanics_test_factory import ULThreeDShearTetraPatchTest as TULThreeDShearTetraPatchTest
from structural_mechanics_test_factory import ULThreeDTensionHexaPatchTest as TULThreeDTensionHexaPatchTest
from structural_mechanics_test_factory import ULThreeDTensionTetraPatchTest as TULThreeDTensionTetraPatchTest
# SPRISM tests
from structural_mechanics_test_factory import SprismMembranePatchTests as TSprismMembranePatchTests
from structural_mechanics_test_factory import SprismBendingPatchTests as TSprismBendingPatchTests
# Mixed displacement - volumetric strain tests
from test_cook_membrane import TestCookMembrane as TTestCookMembrane
# Explicit tests
from structural_mechanics_test_factory import ExplicitSolidBeam as TExplicitSolidBeam
# Eigenvalues tests
from structural_mechanics_test_factory import EigenQ4Thick2x2PlateTests as TEigenQ4Thick2x2PlateTests
from structural_mechanics_test_factory import EigenTL3D8NCubeTests as TEigenTL3D8NCubeTests
from structural_mechanics_test_factory import Eigen3D3NThinCircleTests as TEigen3D3NThinCircleTests
# Membrane tests
from structural_mechanics_test_factory import Fofi4PointTentCableTests as TFofi4PointTentCableTests
from structural_mechanics_test_factory import MembraneHemisphereTests as TMembraneHemisphereTests
from structural_mechanics_test_factory import MembraneOrthotropicDiagonalTests as TMembraneOrthotropicDiagonalTests
from structural_mechanics_test_factory import MembraneOrthotropicHorizontalTests as TMembraneOrthotropicHorizontalTests
from structural_mechanics_test_factory import MembranePreStressHorizontalTests as TMembranePreStressHorizontalTests
from structural_mechanics_test_factory import MembranePreStressDiagonalTests as TMembranePreStressDiagonalTests
from structural_mechanics_test_factory import MembraneMultiLinearIsotropicPlaneStressTests as TMembraneMultiLinearIsotropicPlaneStressTests

# 2Node Element tests
from structural_mechanics_test_factory import Simple3D2NTrussTest as T3D2NTrussTest
from structural_mechanics_test_factory import Simple3D2NTrussLinearTest as T3D2NTrussLinearTest
from structural_mechanics_test_factory import Simple3D2NTrussDynamicTest as T3D2NTrussDynamicTest
from structural_mechanics_test_factory import Simple3D2NTrussLinearCompressionPlasticTest as T3D2NTrussLinearCompressionPlasticTest
from structural_mechanics_test_factory import Simple3D2NTrussLinearTensionPlasticTest as T3D2NTrussLinearTensionPlasticTest
from structural_mechanics_test_factory import Simple3D2NTrussNonLinearSnapthroughPlasticTest as T3D2NTrussNonLinearSnapthroughPlasticTest
from structural_mechanics_test_factory import Simple3D2NTrussNonLinearTensionPlasticTest as T3D2NTrussNonLinearTensionPlasticTest
from structural_mechanics_test_factory import Simple3D2NBeamCrTest as T3D2NBeamCrTest
from structural_mechanics_test_factory import Simple3D2NBeamCrNonLinearTest as T3D2NBeamCrNonLinearTest
from structural_mechanics_test_factory import Simple3D2NBeamCrLinearTest as T3D2NBeamCrLinearTest
from structural_mechanics_test_factory import SimpleSemiRigid3D2NBeamCrLinearTest as T3D2NBeamCrLinearSemiRigidTest
from structural_mechanics_test_factory import Simple3D2NBeamCrDynamicTest as T3D2NBeamCrDynamicTest
from structural_mechanics_test_factory import Simple2D2NBeamCrTest as T2D2NBeamCrTest
from structural_mechanics_test_factory import Simple3D2NTrussNonLinearSnapthroughDisplacementControlTest as T3D2NNLDispCtrlTest
# Shell tests
### OLD Tests Start, will be removed soon, Philipp Bucher, 31.01.2018 |---
from structural_mechanics_test_factory import ShellQ4ThickBendingRollUpTests as TShellQ4ThickBendingRollUpTests
from structural_mechanics_test_factory import ShellQ4ThickDrillingRollUpTests as TShellQ4ThickDrillingRollUpTests
from structural_mechanics_test_factory import ShellQ4ThickOrthotropicLaminateLinearStaticTests as TShellQ4ThickOrthotropicLaminateLinearStaticTests
from structural_mechanics_test_factory import ShellT3ThinBendingRollUpTests as TShellT3ThinBendingRollUpTests
from structural_mechanics_test_factory import ShellT3ThinDrillingRollUpTests as TShellT3ThinDrillingRollUpTests
from structural_mechanics_test_factory import ShellT3IsotropicScordelisTests as TShellT3IsotropicScordelisTests
from structural_mechanics_test_factory import ShellT3ThinOrthotropicLaminateLinearStaticTests as TShellT3ThinOrthotropicLaminateLinearStaticTests
from structural_mechanics_test_factory import ShellT3ThickLinearStaticTests as TShellT3ThickLinearStaticTests
from structural_mechanics_test_factory import ShellT3ThickNonLinearStaticTests as TShellT3ThickNonLinearStaticTests
from structural_mechanics_test_factory import ShellT3ThickLinearDynamicTests as TShellT3ThickLinearDynamicTests
from structural_mechanics_test_factory import ShellT3ThickNonLinearDynamicTests as TShellT3ThickNonLinearDynamicTests
from structural_mechanics_test_factory import ShellT3ThickOrthotropicLaminateLinearStaticTests as TShellT3ThickOrthotropicLaminateLinearStaticTests
from structural_mechanics_test_factory import ShellQ4ThinLinearStaticTests as TShellQ4ThinLinearStaticTests
from structural_mechanics_test_factory import ShellQ4ThinNonLinearStaticTests as TShellQ4ThinNonLinearStaticTests
from structural_mechanics_test_factory import ShellQ4ThinLinearDynamicTests as TShellQ4ThinLinearDynamicTests
from structural_mechanics_test_factory import ShellQ4ThinNonLinearDynamicTests as TShellQ4ThinNonLinearDynamicTests
from structural_mechanics_test_factory import ShellQ4ThinOrthotropicLaminateLinearStaticTests as TShellQ4ThinOrthotropicLaminateLinearStaticTests
### ---| OLD Tests End
# Shell tests
from structural_mechanics_test_factory import ShellT3IsotropicLinearStaticStructScordelisLoRoofTests as TShellT3IsotropicLinearStaticStructScordelisLoRoofTests
from structural_mechanics_test_factory import ShellT3AndQ4LinearStaticStructScordelisLoRoofTests as TShellT3AndQ4LinearStaticStructScordelisLoRoofTests
from structural_mechanics_test_factory import ShellT3AndQ4LinearStaticStructPinchedCylinderTests as TShellT3AndQ4LinearStaticStructPinchedCylinderTests
from structural_mechanics_test_factory import ShellT3AndQ4LinearStaticStructPinchedHemisphereTests as TShellT3AndQ4LinearStaticStructPinchedHemisphereTests
from structural_mechanics_test_factory import ShellT3AndQ4LinearStaticStructClampedCylinderOrthotropicTests as TShellT3AndQ4LinearStaticStructClampedCylinderOrthotropicTests
from structural_mechanics_test_factory import ShellT3AndQ4NonLinearStaticStructHingedCylRoofSnapthroughTests as TShellT3AndQ4NonLinearStaticStructHingedCylRoofSnapthroughTests
from structural_mechanics_test_factory import ShellT3AndQ4NonLinearStaticStructHingedCylRoofSnapthroughOrthotropicTests as TShellT3AndQ4NonLinearStaticStructHingedCylRoofSnapthroughOrthotropicTests
from structural_mechanics_test_factory import ShellT3AndQ4NonLinearDynamicStructOscillatingPlateTests as TShellT3AndQ4NonLinearDynamicStructOscillatingPlateTests
from structural_mechanics_test_factory import ShellT3AndQ4NonLinearDynamicStructOscillatingPlateLumpedTests as TShellT3AndQ4NonLinearDynamicStructOscillatingPlateLumpedTests
# CL tests
from structural_mechanics_test_factory import InitialStateElasticityTest as TInitialStateElasticityTest
from structural_mechanics_test_factory import InitialStrainShellQ4ThickTest as TInitialStrainShellQ4ThickTest

# Rigid test
from structural_mechanics_test_factory import RigidFaceTestWithImposeRigidMovementProcess as TRigidFaceTestWithImposeRigidMovementProcess
from structural_mechanics_test_factory import RigidBlockTest as TRigidBlockTest
from structural_mechanics_test_factory import RigidEliminationTest as TRigidEliminationTest
from structural_mechanics_test_factory import RigidSphereFailing as TRigidSphereFailing
from structural_mechanics_test_factory import RigidSphereFailingExplicit as TRigidSphereFailingExplicit

# 2.5D solid element test
from structural_mechanics_test_factory import Solid2p5DElementTest as TSolid2p5DElementTest

##### VALIDATION TESTS #####
# SPRISM tests
from structural_mechanics_test_factory import SprismPanTests              as TSprismPanTests
# Pendulus Tests with Solid Elements
from structural_mechanics_test_factory import PendulusTLTest              as TPendulusTLTest
from structural_mechanics_test_factory import PendulusULTest              as TPendulusULTest
# Rayleigh Tests with Solid Elements
from structural_mechanics_test_factory import RayleighProcessTest         as TRayleighProcessTest
# Pendulus Tests with Shell Elements
from structural_mechanics_test_factory import ShellT3AndQ4NonLinearDynamicStructPendulusTests as TShellT3AndQ4NonLinearDynamicStructPendulusTests
from structural_mechanics_test_factory import ShellT3AndQ4NonLinearDynamicStructPendulusLumpedTests as TShellT3AndQ4NonLinearDynamicStructPendulusLumpedTests
from structural_mechanics_test_factory import ShellT3AndQ4NonLinearDynamicUnstructPendulusTests as TShellT3AndQ4NonLinearDynamicUnstructPendulusTests
from structural_mechanics_test_factory import ShellT3AndQ4NonLinearDynamicUnstructPendulusLumpedTests as TShellT3AndQ4NonLinearDynamicUnstructPendulusLumpedTests
# Shell tests
from structural_mechanics_test_factory import ShellT3AndQ4LinearStaticUnstructScordelisLoRoofTests as TShellT3AndQ4LinearStaticUnstructScordelisLoRoofTests
from structural_mechanics_test_factory import ShellT3AndQ4LinearStaticUnstructUnstructPinchedCylinderTests as TShellT3AndQ4LinearStaticUnstructUnstructPinchedCylinderTests
from structural_mechanics_test_factory import ShellT3AndQ4LinearStaticUnstructPinchedHemisphereTests as TShellT3AndQ4LinearStaticUnstructPinchedHemisphereTests
from structural_mechanics_test_factory import ShellT3AndQ4LinearStaticUnstructClampedCylinderOrthotropicTests as TShellT3AndQ4LinearStaticUnstructClampedCylinderOrthotropicTests
from structural_mechanics_test_factory import ShellT3AndQ4NonLinearStaticUnstructHingedCylRoofSnapthroughTests as TShellT3AndQ4NonLinearStaticUnstructHingedCylRoofSnapthroughTests
from structural_mechanics_test_factory import ShellT3AndQ4NonLinearStaticUnstructHingedCylRoofSnapthroughOrthotropicTests as TShellT3AndQ4NonLinearStaticUnstructHingedCylRoofSnapthroughOrthotropicTests
from structural_mechanics_test_factory import ShellT3AndQ4NonLinearDynamicUnstructOscillatingPlateTests as TShellT3AndQ4NonLinearDynamicUnstructOscillatingPlateTests
from structural_mechanics_test_factory import ShellT3AndQ4NonLinearDynamicUnstructOscillatingPlateLumpedTests as TShellT3AndQ4NonLinearDynamicUnstructOscillatingPlateLumpedTests

##### RESTART TESTS #####
from restart_tests import TestSmallDisplacement2D4N  as TTestSmallDisplacement2D4N
from restart_tests import TestTotalLagrangian2D3N    as TTestTotalLagrangian2D3N
from restart_tests import TestUpdatedLagrangian3D8N  as TTestUpdatedLagrangian3D8N

##### RESPONSE_FUNCTION #####
from structural_response_function_test_factory import TestAdjointStrainEnergyResponseFunction as TTestAdjointStrainEnergyResponseFunction
from structural_response_function_test_factory import TestAdjointDisplacementResponseFunction as TTestAdjointDisplacementResponseFunction
from structural_response_function_test_factory import TestAdjointStressResponseFunction as TTestAdjointStressResponseFunction
from structural_response_function_test_factory import TestAdjointMaxStressResponseFunction as TTestAdjointMaxStressResponseFunction
from structural_response_function_test_factory import TestMassResponseFunction as TTestMassResponseFunction
from structural_response_function_test_factory import TestStrainEnergyResponseFunction as TTestStrainEnergyResponseFunction
from structural_response_function_test_factory import TestEigenfrequencyResponseFunction as TTestEigenfrequencyResponseFunction

def AssembleTestSuites():
    ''' Populates the test suites to run.

    Populates the test suites to run. At least, it should pupulate the suites:
    "small", "nighlty" and "all"

    Return
    ------

    suites: A dictionary of suites
        The set of suites with its test_cases added.
    '''
    suites = KratosUnittest.KratosSuites

    # Create a test suit with the selected tests (Small tests):
    # These tests are executed by the continuous integration tool, so they have to be very fast!
    # Execution time << 1 sec on a regular PC !!!
    # If the tests in the smallSuite take too long then merging to master will not be possible!
    smallSuite = suites['small'] # These tests are executed by the continuous integration tool
    nightSuite = suites['nightly'] # These tests are executed in the nightly build

    ### Adding the self-contained tests
    # Constitutive Law tests
    smallSuite.addTests(KratosUnittest.TestLoader().loadTestsFromTestCases([TTestConstitutiveLaw]))
    nightSuite.addTest(TInitialStateElasticityTest('test_execution'))
    nightSuite.addTest(TInitialStrainShellQ4ThickTest('test_execution'))
    # Mass calculation tests
    smallSuite.addTests(KratosUnittest.TestLoader().loadTestsFromTestCases([TTestMassCalculation]))
    smallSuite.addTests(KratosUnittest.TestLoader().loadTestsFromTestCases([TTestComputeCenterOfGravity]))
    smallSuite.addTests(KratosUnittest.TestLoader().loadTestsFromTestCases([TTestComputeMassMomentOfInertia]))
    # Axis projection tests
    smallSuite.addTests(KratosUnittest.TestLoader().loadTestsFromTestCases([TTestAxisProjection]))
    # Force distribution process
    smallSuite.addTests(KratosUnittest.TestLoader().loadTestsFromTestCases([TTestDistributeLoadOnSurfaceProcess]))
    # Solids
    smallSuite.addTests(KratosUnittest.TestLoader().loadTestsFromTestCases([TTestPatchTestSmallStrain]))
    smallSuite.addTests(KratosUnittest.TestLoader().loadTestsFromTestCases([TTestPatchTestSmallStrainBbar]))
    smallSuite.addTests(KratosUnittest.TestLoader().loadTestsFromTestCases([TTestPatchTestLargeStrain]))
    smallSuite.addTests(KratosUnittest.TestLoader().loadTestsFromTestCases([TTestQuadraticElements]))
    smallSuite.addTests(KratosUnittest.TestLoader().loadTestsFromTestCases([TTestPatchTestSmallDisplacementMixedVolumetricStrain]))
    smallSuite.addTests(KratosUnittest.TestLoader().loadTestsFromTestCases([TestPatchTestSmallDisplacementShiftedBoundary]))
    # Shells
    smallSuite.addTests(KratosUnittest.TestLoader().loadTestsFromTestCases([TTestPatchTestShells]))
    nightSuite.addTests(KratosUnittest.TestLoader().loadTestsFromTestCases([TTestPatchTestShellsStressRec])) # TODO should be in smallSuite but is too slow
    nightSuite.addTests(KratosUnittest.TestLoader().loadTestsFromTestCases([TTestPatchTestShellsOrthotropic])) # TODO should be in smallSuite but is too slow
    # Membranes
    smallSuite.addTests(KratosUnittest.TestLoader().loadTestsFromTestCases([TStaticPatchTestMembrane]))
    # Formfinding
    smallSuite.addTests(KratosUnittest.TestLoader().loadTestsFromTestCases([TTestPatchTestFormfinding]))
    # Trusses
    smallSuite.addTests(KratosUnittest.TestLoader().loadTestsFromTestCases([TTestTruss3D2N]))
    # Beams
    smallSuite.addTests(KratosUnittest.TestLoader().loadTestsFromTestCases([TStaticPatchTestBeam3D2N]))
    smallSuite.addTests(KratosUnittest.TestLoader().loadTestsFromTestCases([TStaticPatchTestBeam2D2N]))
    nightSuite.addTests(KratosUnittest.TestLoader().loadTestsFromTestCases([TDynamicPatchTestBeam3D2N]))
    nightSuite.addTests(KratosUnittest.TestLoader().loadTestsFromTestCases([TDynamicPatchTestBeam2D2N]))
    # Loading Conditions
    smallSuite.addTests(KratosUnittest.TestLoader().loadTestsFromTestCases([TTestLoadingConditionsPoint]))
    smallSuite.addTests(KratosUnittest.TestLoader().loadTestsFromTestCases([TTestLoadingConditionsLine]))
    smallSuite.addTests(KratosUnittest.TestLoader().loadTestsFromTestCases([TTestLoadingConditionsSurface]))
    smallSuite.addTests(KratosUnittest.TestLoader().loadTestsFromTestCases([TTestLoadingConditionsMoving]))
    # Dynamic Eigenvalue Analysis
    smallSuite.addTests(KratosUnittest.TestLoader().loadTestsFromTestCases([TTestDynamicEigenvalueAnalysis]))
    # Buckling analysis test
    nightSuite.addTests(KratosUnittest.TestLoader().loadTestsFromTestCases([TTestPrebucklingAnalysis]))
    # Nodal Damping
    nightSuite.addTests(KratosUnittest.TestLoader().loadTestsFromTestCases([TNodalDampingTests])) # TODO should be in smallSuite but is too slow
    # Dynamic basic tests
    smallSuite.addTests(KratosUnittest.TestLoader().loadTestsFromTestCases([TFastDynamicSchemesTests]))
    # Eigenvalues Postprocessing Process test
    smallSuite.addTests(KratosUnittest.TestLoader().loadTestsFromTestCases([TTestPostprocessEigenvaluesProcess]))
    smallSuite.addTests(KratosUnittest.TestLoader().loadTestsFromTestCases([TestEigenSolverWithConstraints]))
    smallSuite.addTests(KratosUnittest.TestLoader().loadTestsFromTestCases([TestEigenSolverWithDifferentDofs]))
    # Custom Scipy Solver test
    nightSuite.addTests(KratosUnittest.TestLoader().loadTestsFromTestCases([TestCustomScipyBaseSolver]))
    # local-axis visualization tests
    smallSuite.addTests(KratosUnittest.TestLoader().loadTestsFromTestCases([TTestLocalAxisVisualization]))
    # Adjoint Elements and Conditions
    smallSuite.addTests(KratosUnittest.TestLoader().loadTestsFromTestCases([TTestCrBeamAdjointElement]))
    smallSuite.addTests(KratosUnittest.TestLoader().loadTestsFromTestCases([TTestShellThinAdjointElement3D3N]))
    smallSuite.addTests(KratosUnittest.TestLoader().loadTestsFromTestCases([TTestTrussAdjointElement]))
    smallSuite.addTests(KratosUnittest.TestLoader().loadTestsFromTestCases([TTestTrussLinearAdjointElement]))
    smallSuite.addTests(KratosUnittest.TestLoader().loadTestsFromTestCases([TTestAdjointLoadingConditions]))
    # RVE tests
    nightSuite.addTests(KratosUnittest.TestLoader().loadTestsFromTestCases([TTestRVESimplestTest]))
    # Element damping test
    smallSuite.addTests(KratosUnittest.TestLoader().loadTestsFromTestCases([TSpringDamperElementTests]))
    # Perturb geometry process test
    smallSuite.addTests(KratosUnittest.TestLoader().loadTestsFromTestCases([TTestPerturbGeometryUtility]))
    # Set moving load process test
    smallSuite.addTests(KratosUnittest.TestLoader().loadTestsFromTestCases([TTestSetMovingLoadProcess]))
    # Explicit dynamics reactions tests
    smallSuite.addTests(KratosUnittest.TestLoader().loadTestsFromTestCases([TTestExplicitCentralDifferencesReactions]))

    ### Adding Small Tests
    # Basic moving mesh test (leave these in the smallSuite to have the Exection script tested)
    smallSuite.addTest(TSimpleMeshMovingTest('test_execution'))
    # Basic restart test (leave these in the smallSuite to have the Exection script tested)
    smallSuite.addTest(TTestSmallDisplacement2D4N('test_execution'))
    smallSuite.addTest(TTestTotalLagrangian2D3N('test_execution'))
    smallSuite.addTest(TTestUpdatedLagrangian3D8N('test_execution'))

    ### Adding Nightly Tests
    # Patch test Small Displacements
<<<<<<< HEAD
=======
    smallSuite.addTest(TMixedUEElementTest('test_execution'))
>>>>>>> 7161952a
    smallSuite.addTest(TLinearTruss2D2NTest('test_execution'))
    smallSuite.addTest(TLinearTruss2D3NTest('test_execution'))
    smallSuite.addTest(TLinearTruss3DTest('test_execution'))
    smallSuite.addTest(TTimoshenkoBeam2D2NTest('test_execution'))
    smallSuite.addTest(TTimoshenkoBeam2D3NTest('test_execution'))
    smallSuite.addTest(TTimoshenkoCurvedBeam2D3NTest('test_execution'))
    smallSuite.addTest(TAutomatedInitialVariableProcessTest('test_execution'))
    nightSuite.addTest(TSDTwoDShearQuaPatchTest('test_execution'))
    nightSuite.addTest(TSDTwoDShearTriPatchTest('test_execution'))
    nightSuite.addTest(TSDTwoDTensionQuaPatchTest('test_execution'))
    nightSuite.addTest(TSDTwoDTensionTriPatchTest('test_execution'))
    nightSuite.addTest(TSDThreeDShearHexaPatchTest('test_execution'))
    nightSuite.addTest(TSDThreeDShearTetraPatchTest('test_execution'))
    nightSuite.addTest(TSDThreeDTensionHexaPatchTest('test_execution'))
    nightSuite.addTest(TSDThreeDTensionTetraPatchTest('test_execution'))
    # Patch test Total Lagrangian
    nightSuite.addTest(TTLTwoDShearQuaPatchTest('test_execution'))
    nightSuite.addTest(TTLTwoDShearTriPatchTest('test_execution'))
    nightSuite.addTest(TTLTwoDTensionQuaPatchTest('test_execution'))
    nightSuite.addTest(TTLTwoDTensionTriPatchTest('test_execution'))
    nightSuite.addTest(TTLThreeDShearHexaPatchTest('test_execution'))
    nightSuite.addTest(TTLThreeDShearTetraPatchTest('test_execution'))
    nightSuite.addTest(TTLThreeDTensionHexaPatchTest('test_execution'))
    nightSuite.addTest(TTLThreeDTensionTetraPatchTest('test_execution'))
    # Patch test Updated Lagrangian
    nightSuite.addTest(TULTwoDShearQuaPatchTest('test_execution'))
    nightSuite.addTest(TULTwoDShearTriPatchTest('test_execution'))
    nightSuite.addTest(TULTwoDTensionQuaPatchTest('test_execution'))
    nightSuite.addTest(TULTwoDTensionTriPatchTest('test_execution'))
    nightSuite.addTest(TULThreeDShearHexaPatchTest('test_execution'))
    nightSuite.addTest(TULThreeDShearTetraPatchTest('test_execution'))
    nightSuite.addTest(TULThreeDTensionHexaPatchTest('test_execution'))
    nightSuite.addTest(TULThreeDTensionTetraPatchTest('test_execution'))
    # SPRISM tests
    nightSuite.addTest(TSprismMembranePatchTests('test_execution'))
    nightSuite.addTest(TSprismBendingPatchTests('test_execution'))
    # Mixed displacement - volumetric strain tests
    nightSuite.addTests(KratosUnittest.TestLoader().loadTestsFromTestCases([TTestCookMembrane]))
    # Membrane tests
    nightSuite.addTest(TFofi4PointTentCableTests('test_execution'))
    nightSuite.addTest(TMembraneOrthotropicDiagonalTests('test_execution'))
    nightSuite.addTest(TMembraneOrthotropicHorizontalTests('test_execution'))
    nightSuite.addTest(TMembranePreStressHorizontalTests('test_execution'))
    nightSuite.addTest(TMembranePreStressDiagonalTests('test_execution'))
    # 2Node Element tests
    nightSuite.addTest(T3D2NTrussDynamicTest('test_execution'))
    nightSuite.addTest(T3D2NTrussLinearTest('test_execution'))
    nightSuite.addTest(T3D2NTrussTest('test_execution'))
    nightSuite.addTest(T3D2NTrussLinearCompressionPlasticTest('test_execution'))
    nightSuite.addTest(T3D2NTrussLinearTensionPlasticTest('test_execution'))
    nightSuite.addTest(T3D2NTrussNonLinearSnapthroughPlasticTest('test_execution'))
    nightSuite.addTest(T3D2NTrussNonLinearTensionPlasticTest('test_execution'))
    nightSuite.addTest(T3D2NBeamCrNonLinearTest('test_execution'))
    nightSuite.addTest(T3D2NBeamCrLinearTest('test_execution'))
    nightSuite.addTest(T3D2NBeamCrLinearSemiRigidTest('test_execution'))
    nightSuite.addTest(T3D2NNLDispCtrlTest('test_execution'))
    # Shell tests
    nightSuite.addTest(TShellT3IsotropicLinearStaticStructScordelisLoRoofTests('test_execution'))
    nightSuite.addTest(TShellT3AndQ4LinearStaticStructScordelisLoRoofTests('test_execution'))
    nightSuite.addTest(TShellT3AndQ4LinearStaticStructPinchedCylinderTests('test_execution'))
    nightSuite.addTest(TShellT3AndQ4LinearStaticStructPinchedHemisphereTests('test_execution'))
    # nightSuite.addTest(TShellT3AndQ4LinearStaticStructClampedCylinderOrthotropicTests('test_execution'))
    nightSuite.addTest(TShellT3AndQ4NonLinearStaticStructHingedCylRoofSnapthroughTests('test_execution'))
    # nightSuite.addTest(TShellT3AndQ4NonLinearStaticStructHingedCylRoofSnapthroughOrthotropicTests('test_execution'))
    # nightSuite.addTest(TShellT3AndQ4NonLinearDynamicStructOscillatingPlateTests('test_execution'))
    # nightSuite.addTest(TShellT3AndQ4NonLinearDynamicStructOscillatingPlateLumpedTests('test_execution'))
    nightSuite.addTest(TRigidFaceTestWithImposeRigidMovementProcess('test_execution'))
    nightSuite.addTest(TRigidBlockTest('test_execution'))
    nightSuite.addTest(TRigidEliminationTest('test_execution'))
    nightSuite.addTest(TRigidSphereFailing('test_execution'))
    nightSuite.addTest(TRigidSphereFailingExplicit('test_execution'))
    # 2.5D solid element test
    nightSuite.addTest(TSolid2p5DElementTest('test_execution'))

    if has_linear_solvers_application:
        from KratosMultiphysics import LinearSolversApplication
        if LinearSolversApplication.HasFEAST():
            # Eigenvalues tests
            smallSuite.addTest(TEigenQ4Thick2x2PlateTests('test_execution'))
            smallSuite.addTest(TEigenTL3D8NCubeTests('test_execution'))
            nightSuite.addTest(TEigen3D3NThinCircleTests('test_execution'))
            # Harmonic analysis test
            smallSuite.addTests(KratosUnittest.TestLoader().loadTestsFromTestCases([THarmonicAnalysisTests]))
            # Rayleigh process test
            nightSuite.addTest(TRayleighProcessTest('test_execution'))
        else:
            print("FEAST not available in LinearSolversApplication")

    nightSuite.addTests(KratosUnittest.TestLoader().loadTestsFromTestCases([THarmonicAnalysisTestsWithHDF5]))

    nightSuite.addTest(TTestAdjointSensitivityAnalysisBeamStructureLocalStress('test_execution'))
    nightSuite.addTest(TTestAdjointSensitivityAnalysisBeamStructureNodalDisplacement('test_execution'))
    nightSuite.addTest(TTestAdjointSensitivityAnalysisBeamStructureStrainEnergy('test_execution'))
    nightSuite.addTest(TTestAdjointSensitivityAnalysisBeamStructureNodalReaction('test_execution'))
    nightSuite.addTest(TTestAdjointSensitivityAnalysisShellStructureLocalStress('test_execution'))
    nightSuite.addTest(TTestAdjointSensitivityAnalysisShellStructureNodalDisplacement('test_execution'))
    nightSuite.addTest(TTestAdjointSensitivityAnalysisShellStructureStrainEnergy('test_execution'))
    nightSuite.addTest(TTestAdjointSensitivityAnalysisSpringDamperElement('test_execution'))
    nightSuite.addTest(TTestAdjointSensitivityAnalysisLinearTrussStructure('test_execution'))
    nightSuite.addTest(TTestAdjointSensitivityAnalysisNonLinearTrussStructure('test_execution'))

    nightSuite.addTest(TTestMassResponseFunction('test_execution'))
    nightSuite.addTest(TTestStrainEnergyResponseFunction('test_execution'))
    nightSuite.addTest(TTestEigenfrequencyResponseFunction('test_execution'))
    nightSuite.addTest(TTestAdjointStrainEnergyResponseFunction('test_execution'))
    nightSuite.addTest(TTestAdjointDisplacementResponseFunction('test_execution'))
    nightSuite.addTest(TTestAdjointStressResponseFunction('test_execution'))
    nightSuite.addTest(TTestAdjointMaxStressResponseFunction('test_execution'))

    # Dynamic basic tests
    nightSuite.addTests(KratosUnittest.TestLoader().loadTestsFromTestCases([TDynamicSchemesTests]))

    nightSuite.addTests(smallSuite)

    ### Adding Validation Tests
    # For very long tests that should not be in nighly and you can use to validate
    validationSuite = suites['validation']
    validationSuite.addTests(nightSuite) # Validation contains all the tests
    # SPRISM tests
    # validationSuite.addTest(TSprismPanTests('test_execution')) # FIXME: Needs get up to date
    validationSuite.addTest(T2D2NBeamCrTest('test_execution'))
    validationSuite.addTest(T3D2NBeamCrDynamicTest('test_execution'))
    validationSuite.addTest(TMembraneMultiLinearIsotropicPlaneStressTests('test_execution')) # TODO should be in nightSuite but is too slow
    # Pendulus tests with Solid Elements
    validationSuite.addTest(TPendulusTLTest('test_execution'))
    validationSuite.addTest(TPendulusULTest('test_execution'))
    # Pendulus Tests with Shell Elements
    # validationSuite.addTest(TShellT3AndQ4NonLinearDynamicStructPendulusTests('test_execution'))
    # validationSuite.addTest(TShellT3AndQ4NonLinearDynamicStructPendulusLumpedTests('test_execution'))
    # validationSuite.addTest(TShellT3AndQ4NonLinearDynamicUnstructPendulusTests('test_execution'))
    # validationSuite.addTest(TShellT3AndQ4NonLinearDynamicUnstructPendulusLumpedTests('test_execution'))
    # Shell tests
    validationSuite.addTest(TShellT3AndQ4LinearStaticUnstructScordelisLoRoofTests('test_execution'))
    validationSuite.addTest(TShellT3AndQ4LinearStaticUnstructUnstructPinchedCylinderTests('test_execution'))
    validationSuite.addTest(TShellT3AndQ4LinearStaticUnstructPinchedHemisphereTests('test_execution'))
    # validationSuite.addTest(TShellT3AndQ4LinearStaticUnstructClampedCylinderOrthotropicTests('test_execution'))
    validationSuite.addTest(TShellT3AndQ4NonLinearStaticUnstructHingedCylRoofSnapthroughTests('test_execution'))
    # validationSuite.addTest(TShellT3AndQ4NonLinearStaticUnstructHingedCylRoofSnapthroughOrthotropicTests('test_execution'))
    # validationSuite.addTest(TShellT3AndQ4NonLinearDynamicUnstructOscillatingPlateTests('test_execution'))
    # validationSuite.addTest(TShellT3AndQ4NonLinearDynamicUnstructOscillatingPlateLumpedTests('test_execution'))
    validationSuite.addTests(KratosUnittest.TestLoader().loadTestsFromTestCases([TDynamicPatchTestMembrane]))

    # Explicit solid beam
    validationSuite.addTest(TExplicitSolidBeam('test_execution'))

    # Membrane tests
    validationSuite.addTest(TMembraneHemisphereTests('test_execution'))

    ### OLD Shell Tests Start, will be removed soon, Philipp Bucher, 31.01.2018 |---
    # They have been moved to validation temporarily until they will be removed
    validationSuite.addTest(TShellT3ThinDrillingRollUpTests('test_execution'))
    validationSuite.addTest(TShellT3IsotropicScordelisTests('test_execution'))
    validationSuite.addTest(TShellQ4ThickBendingRollUpTests('test_execution'))
    # validationSuite.addTest(TShellQ4ThickDrillingRollUpTests('test_execution'))
    validationSuite.addTest(TShellQ4ThickOrthotropicLaminateLinearStaticTests('test_execution'))
    validationSuite.addTest(TShellT3ThinBendingRollUpTests('test_execution'))
    validationSuite.addTest(TShellT3ThinOrthotropicLaminateLinearStaticTests('test_execution'))
    validationSuite.addTest(TShellT3ThickLinearStaticTests('test_execution'))
    validationSuite.addTest(TShellT3ThickNonLinearStaticTests('test_execution'))
    validationSuite.addTest(TShellT3ThickLinearDynamicTests('test_execution'))
    validationSuite.addTest(TShellT3ThickNonLinearDynamicTests('test_execution'))
    validationSuite.addTest(TShellT3ThickOrthotropicLaminateLinearStaticTests('test_execution'))
    validationSuite.addTest(TShellQ4ThinLinearStaticTests('test_execution'))
    validationSuite.addTest(TShellQ4ThinNonLinearStaticTests('test_execution'))
    validationSuite.addTest(TShellQ4ThinLinearDynamicTests('test_execution'))
    validationSuite.addTest(TShellQ4ThinNonLinearDynamicTests('test_execution'))
    validationSuite.addTest(TShellQ4ThinOrthotropicLaminateLinearStaticTests('test_execution'))
    ### ---| OLD Shell Tests End

    # Create a test suit that contains all the tests:
    allSuite = suites['all']
    allSuite.addTests(validationSuite)

    return suites


if __name__ == '__main__':
    KratosMultiphysics.Logger.PrintInfo("Unittests", "\nRunning python tests ...")
    KratosUnittest.runTests(AssembleTestSuites())
    KratosMultiphysics.Logger.PrintInfo("Unittests", "Finished python tests!")<|MERGE_RESOLUTION|>--- conflicted
+++ resolved
@@ -98,10 +98,7 @@
 
 ##### NIGHTLY TESTS #####
 # Patch test Small Displacements
-<<<<<<< HEAD
-=======
 from structural_mechanics_test_factory import MixedUEElementTest as TMixedUEElementTest
->>>>>>> 7161952a
 from structural_mechanics_test_factory import LinearTruss2D2NTest as TLinearTruss2D2NTest
 from structural_mechanics_test_factory import LinearTruss2D3NTest as TLinearTruss2D3NTest
 from structural_mechanics_test_factory import LinearTruss3DTest as TLinearTruss3DTest
@@ -355,10 +352,7 @@
 
     ### Adding Nightly Tests
     # Patch test Small Displacements
-<<<<<<< HEAD
-=======
     smallSuite.addTest(TMixedUEElementTest('test_execution'))
->>>>>>> 7161952a
     smallSuite.addTest(TLinearTruss2D2NTest('test_execution'))
     smallSuite.addTest(TLinearTruss2D3NTest('test_execution'))
     smallSuite.addTest(TLinearTruss3DTest('test_execution'))
