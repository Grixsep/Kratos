--- conflicted
+++ resolved
@@ -181,11 +181,7 @@
 
         # pseudo-load computation by adjoint element
         PseudoLoadMatrix = KratosMultiphysics.Matrix(6,12)
-<<<<<<< HEAD
-        self.adjoint_beam_element.SetValue(StructuralMechanicsApplication.PERTURBATION_SIZE, h)
-=======
         self.model_part.ProcessInfo[StructuralMechanicsApplication.PERTURBATION_SIZE] = h
->>>>>>> 77331940
         self.adjoint_beam_element.CalculateSensitivityMatrix(KratosMultiphysics.SHAPE_SENSITIVITY,PseudoLoadMatrix,self.model_part.ProcessInfo)
         self._assert_matrix_almost_equal(FDPseudoLoadMatrix, PseudoLoadMatrix, 4)
 
