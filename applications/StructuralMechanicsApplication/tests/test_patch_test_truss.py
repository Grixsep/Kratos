from __future__ import print_function, absolute_import, division
import KratosMultiphysics

import KratosMultiphysics.StructuralMechanicsApplication as StructuralMechanicsApplication
import KratosMultiphysics.KratosUnittest as KratosUnittest

from math import sqrt, sin, cos, pi, exp, atan

class TestTruss3D2N(KratosUnittest.TestCase):
    def setUp(self):
        pass

    def _add_dofs(self,mp):
        KratosMultiphysics.VariableUtils().AddDof(KratosMultiphysics.DISPLACEMENT_X, KratosMultiphysics.REACTION_X,mp)
        KratosMultiphysics.VariableUtils().AddDof(KratosMultiphysics.DISPLACEMENT_Y, KratosMultiphysics.REACTION_Y,mp)
        KratosMultiphysics.VariableUtils().AddDof(KratosMultiphysics.DISPLACEMENT_Z, KratosMultiphysics.REACTION_Z,mp)

    def _add_variables(self,mp):
        mp.AddNodalSolutionStepVariable(KratosMultiphysics.DISPLACEMENT)
        mp.AddNodalSolutionStepVariable(KratosMultiphysics.REACTION)
        mp.AddNodalSolutionStepVariable(StructuralMechanicsApplication.POINT_LOAD)
        mp.AddNodalSolutionStepVariable(KratosMultiphysics.VOLUME_ACCELERATION)
        mp.AddNodalSolutionStepVariable(KratosMultiphysics.VELOCITY)
        mp.AddNodalSolutionStepVariable(KratosMultiphysics.ACCELERATION)


    def _apply_material_properties(self,mp,dim):
        #define properties
        mp.GetProperties()[0].SetValue(KratosMultiphysics.YOUNG_MODULUS,210e9)
        mp.GetProperties()[0].SetValue(KratosMultiphysics.DENSITY,7850)
        mp.GetProperties()[0].SetValue(StructuralMechanicsApplication.CROSS_AREA,0.01)
        mp.GetProperties()[0].SetValue(StructuralMechanicsApplication.TRUSS_PRESTRESS_PK2,0)
        mp.GetProperties()[0].SetValue(StructuralMechanicsApplication.RAYLEIGH_ALPHA,0)
        mp.GetProperties()[0].SetValue(StructuralMechanicsApplication.RAYLEIGH_BETA,0)

        g = [0,0,0]
        mp.GetProperties()[0].SetValue(KratosMultiphysics.VOLUME_ACCELERATION,g)

        cl = StructuralMechanicsApplication.LinearElastic3DLaw()
        mp.GetProperties()[0].SetValue(KratosMultiphysics.CONSTITUTIVE_LAW,cl)


    def _apply_BCs(self,mp,which_dof):
        if (which_dof == 'xyz'):
            KratosMultiphysics.VariableUtils().ApplyFixity(KratosMultiphysics.DISPLACEMENT_X, True, mp.Nodes)
            KratosMultiphysics.VariableUtils().ApplyFixity(KratosMultiphysics.DISPLACEMENT_Y, True, mp.Nodes)
            KratosMultiphysics.VariableUtils().ApplyFixity(KratosMultiphysics.DISPLACEMENT_Z, True, mp.Nodes)
        if (which_dof == 'xz'):
            KratosMultiphysics.VariableUtils().ApplyFixity(KratosMultiphysics.DISPLACEMENT_X, True, mp.Nodes)
            KratosMultiphysics.VariableUtils().ApplyFixity(KratosMultiphysics.DISPLACEMENT_Z, True, mp.Nodes)
        if (which_dof == 'yz'):
            KratosMultiphysics.VariableUtils().ApplyFixity(KratosMultiphysics.DISPLACEMENT_Y, True, mp.Nodes)
            KratosMultiphysics.VariableUtils().ApplyFixity(KratosMultiphysics.DISPLACEMENT_Z, True, mp.Nodes)

    def _apply_Neumann_BCs(self,mp,which_dof,load_size_dir):
        if(which_dof == 'y'):
            KratosMultiphysics.VariableUtils().SetScalarVar(StructuralMechanicsApplication.
                POINT_LOAD_Y, load_size_dir, mp.Nodes)
            # for node in mp.Nodes:
            #     node.SetSolutionStepValue(StructuralMechanicsApplication.
            #     POINT_LOAD_Y,0,load_size_dir)
        if(which_dof == 'x'):
            KratosMultiphysics.VariableUtils().SetScalarVar(StructuralMechanicsApplication.
                POINT_LOAD_X, load_size_dir, mp.Nodes)
            # for node in mp.Nodes:
            #     node.SetSolutionStepValue(StructuralMechanicsApplication.
            #     POINT_LOAD_X,0,load_size_dir)

    def _solve_linear(self,mp):
        linear_solver = KratosMultiphysics.SkylineLUFactorizationSolver()
        builder_and_solver = KratosMultiphysics.ResidualBasedBlockBuilderAndSolver(linear_solver)
        scheme = KratosMultiphysics.ResidualBasedIncrementalUpdateStaticScheme()

        compute_reactions = True
        reform_step_dofs = True
        calculate_norm_dx = False
        move_mesh_flag = True
        strategy = KratosMultiphysics.ResidualBasedLinearStrategy(mp,
                                                                scheme,
                                                                linear_solver,
                                                                builder_and_solver,
                                                                compute_reactions,
                                                                reform_step_dofs,
                                                                calculate_norm_dx,
                                                                move_mesh_flag)
        strategy.SetEchoLevel(0)

        strategy.Check()
        strategy.Solve()

    def _solve_nonlinear(self,mp):
        linear_solver = KratosMultiphysics.SkylineLUFactorizationSolver()
        builder_and_solver = KratosMultiphysics.ResidualBasedBlockBuilderAndSolver(linear_solver)
        scheme = KratosMultiphysics.ResidualBasedIncrementalUpdateStaticScheme()
        convergence_criterion = KratosMultiphysics.ResidualCriteria(1e-8,1e-8)
        convergence_criterion.SetEchoLevel(0)

        max_iters = 1000
        compute_reactions = True
        reform_step_dofs = True
        move_mesh_flag = True
        strategy = KratosMultiphysics.ResidualBasedNewtonRaphsonStrategy(mp,
                                                                scheme,
                                                                linear_solver,
                                                                convergence_criterion,
                                                                builder_and_solver,
                                                                max_iters,
                                                                compute_reactions,
                                                                reform_step_dofs,
                                                                move_mesh_flag)
        strategy.SetEchoLevel(0)

        strategy.Check()
        strategy.Solve()

    def _solve_dynamic(self,mp):
        #define a minimal newton raphson solver
        linear_solver = KratosMultiphysics.SkylineLUFactorizationSolver()
        builder_and_solver = KratosMultiphysics.ResidualBasedBlockBuilderAndSolver(linear_solver)
        scheme = KratosMultiphysics.ResidualBasedBossakDisplacementScheme(0.00)
        convergence_criterion = KratosMultiphysics.ResidualCriteria(1e-8,1e-8)
        convergence_criterion.SetEchoLevel(0)

        max_iters = 1000
        compute_reactions = True
        reform_step_dofs = True
        move_mesh_flag = True
        strategy = KratosMultiphysics.ResidualBasedNewtonRaphsonStrategy(mp,
                                                                scheme,
                                                                linear_solver,
                                                                convergence_criterion,
                                                                builder_and_solver,
                                                                max_iters,
                                                                compute_reactions,
                                                                reform_step_dofs,
                                                                move_mesh_flag)
        strategy.SetEchoLevel(0)

        strategy.Check()
        strategy.Solve()


    def _check_results_linear(self,mp):
        #1.) check displacement result
        displacement_nodes = [mp.Nodes[1].GetSolutionStepValue(
            KratosMultiphysics.DISPLACEMENT),mp.Nodes[2].GetSolutionStepValue(
            KratosMultiphysics.DISPLACEMENT),mp.Nodes[3].GetSolutionStepValue(
            KratosMultiphysics.DISPLACEMENT)]
        for i in range(3):
            k = 0.00
            if (i == 1): k = -0.0026619856874997507
            self.assertAlmostEqual(displacement_nodes[1][i], k)
            self.assertAlmostEqual(displacement_nodes[0][i], 0)
            self.assertAlmostEqual(displacement_nodes[2][i], 0)

        #2.) check reactions
        reaction_nodes = [mp.Nodes[1].GetSolutionStepValue(
            KratosMultiphysics.REACTION),mp.Nodes[2].GetSolutionStepValue(
            KratosMultiphysics.REACTION),mp.Nodes[3].GetSolutionStepValue(
            KratosMultiphysics.REACTION)]

        Force_y = 1000000
        self.assertAlmostEqual(reaction_nodes[0][0], Force_y)
        self.assertAlmostEqual(reaction_nodes[2][0], -Force_y)
        self.assertAlmostEqual(reaction_nodes[0][1], Force_y/2)
        self.assertAlmostEqual(reaction_nodes[2][1], Force_y/2)

    def _check_results_nonlinear(self,mp,timestep,Force_i):
        ##node1
        node_temp = mp.Nodes[1]
        disp_temp = node_temp.GetSolutionStepValue(KratosMultiphysics.DISPLACEMENT)
        reac_temp = node_temp.GetSolutionStepValue(KratosMultiphysics.REACTION)
        #disp_y
        self.assertAlmostEqual(disp_temp[1], 0)
        #reaction_y
        reaction_y_node1 = Force_i*(-1)
        self.assertAlmostEqual(reac_temp[1],reaction_y_node1,6)
        #reaction_x
        reaction_x_node1 = [741464.9276510741,1485888.977636112,2233316.9009164227,
        2983794.615716884,3737369.2509119534,4494089.191516033,5254004.126397622,
        6017165.0983619075,6783624.556737246,7553436.412628534,8326656.0969987875,
        9103340.621764094,9883548.644087134,10667340.53408764,11454778.446184492,
        12245926.394319195,13040850.331311818,13839618.232645638,14642300.18497437,
        15448968.47968232,16259697.711865114,17074564.885111626,17893649.522510014,
        18717033.784337185,19544802.592936598,20377043.765315644,21213848.154068694,
        22055309.79726978,22901526.07803619,23752597.894554257,24608629.841397412,
        25469730.40309285,26336012.160943132,27207592.014241144,28084591.41712631,
        28967136.632448073,29855359.004160944,30749395.24993747,31649387.775854316,
        32555485.015236698,33467841.79396308,34386619.72480394,35311987.633672595,
        36244122.02100001,37183207.5618443,38129437.64879564,39083014.9822317,
        40044152.21308944,41013072.64397469,41990010.99523344,42975214.24348978,
        43968942.54123137,44971470.22722923,45983086.93901924,47004098.840344116,
        48034829.97843962,49075623.78836585,50126844.76436112,51188880.321473464,
        52262142.87466787,53347072.16731208,54444137.88663925,55553842.61067612,
        56676725.13951358,57813364.2740804,58964383.118212394,60130453.99549516,
        61312304.09186774,62510721.95949238,63726565.048343465,64960768.47141639,
        66214355.26005781,67488448.43149039,68784285.27627705,70103234.38657254,
        71446816.09699601,72816727.21376368,74214871.18642414,75643395.26295514,
        77104736.71277626,78601680.98043492,80137435.76669273,81715726.72014935,
        83340922.98755075,85018204.87282823,86753792.28015186,88555263.27634439,
        90432010.47500862,92395916.01811945,94462388.67855237,96652033.38549507,
        98993500.26523624,101528726.98334643,104323616.16359182,107493197.43582612,
        111276440.23647068,116390127.39236663,-62782528.388332605,-63351316.30823133,
        -63919034.598836,-64485690.945303164,-65051292.93836311,-65615848.075949684,
        -66179363.76479947,-66741847.3220098,-67303305.9765681,-67863746.8708426,
        -68423177.06204486,-68981603.5236578,-69539033.1468354,-70095472.74176757,
        -70650929.0390236,-71205408.69085957,-71758918.27250087,-72311464.28340018,
        -72863053.1484657,-73413691.21926463,-73963384.77520159,-74512140.02467461,
        -75059963.10620539,]
        self.assertAlmostEqual(reac_temp[0],reaction_x_node1[timestep],6)

        ##node2
        node_temp = mp.Nodes[2]
        disp_temp = node_temp.GetSolutionStepValue(KratosMultiphysics.DISPLACEMENT_Y)
        reac_temp = node_temp.GetSolutionStepValue(KratosMultiphysics.REACTION)
        load_temp = node_temp.GetSolutionStepValue(StructuralMechanicsApplication.POINT_LOAD_Y)
        #pointLoad
        self.assertAlmostEqual(load_temp,Force_i)
        #reaction_x
        self.assertAlmostEqual(reac_temp[0],reaction_x_node1[timestep]*(-1),6)
        #displacement_y
        EA = 210e9*0.01
        L = sqrt(4+1)
        L3 = L*L*L
        P_i = ((EA/(2*L3))*(disp_temp*disp_temp +2*1*disp_temp)*(disp_temp+1))
        self.assertAlmostEqual(P_i,Force_i,1)

    def _check_pre_stress_output(self,mp,force,tolerance=9):
        for element in mp.Elements:
            out = element.CalculateOnIntegrationPoints(KratosMultiphysics.FORCE,mp.ProcessInfo)
            self.assertAlmostEqual(out[0][0],force,tolerance)
            self.assertAlmostEqual(out[0][1],0.00)
            self.assertAlmostEqual(out[0][2],0.00)


    def _check_results_dynamic(self,mp,time_i):

        #analaytical free-vibration node 3
        we1 = 7917.25
        we2 = 19113.94
        y1 = 1.4142*2.874e-5
        y2 = -1.4142*4.93107e-6
        test_disp_temp = y1*(1-cos(we1*time_i))-y2*(1-cos(we2*time_i))
        simulated_disp_temp = mp.Nodes[3].GetSolutionStepValue(
            KratosMultiphysics.DISPLACEMENT_X)

        self.assertAlmostEqual(simulated_disp_temp, test_disp_temp,6)

        #analaytical free-vibration node 2
        we1 = 7917.25
        we2 = 19113.94
        y1 = 1.000*2.874e-5
        y2 = 1.000*4.93107e-6
        test_disp_temp = y1*(1-cos(we1*time_i))-y2*(1-cos(we2*time_i))
        simulated_disp_temp = mp.Nodes[2].GetSolutionStepValue(
            KratosMultiphysics.DISPLACEMENT_X)

        self.assertAlmostEqual(simulated_disp_temp, test_disp_temp,6)

    def _check_results_cable(self,mp,Force_X):

        disp_u_2 = mp.Nodes[2].GetSolutionStepValue(
        KratosMultiphysics.DISPLACEMENT_X)
        r_u_1 = mp.Nodes[1].GetSolutionStepValue(
        KratosMultiphysics.REACTION_X)
        r_u_3 = mp.Nodes[3].GetSolutionStepValue(
        KratosMultiphysics.REACTION_X)


        self.assertAlmostEqual(disp_u_2, 0.022296019142446475,6)
        self.assertAlmostEqual(r_u_1, -Force_X,6)
        self.assertAlmostEqual(r_u_3, 0.00 ,4)

    def _check_results_dynamic_explicit_nonlinear(self,mp,time_i,time_step):

        simulated_disp_temp = mp.Nodes[2].GetSolutionStepValue(
            KratosMultiphysics.DISPLACEMENT_Y)
        test_disp_temp = [-0.02187643575439285,-0.06200584852673985,-0.12659001916294776,
            -0.19946368685547383,-0.2668662857344121,-0.31996689568889486,
            -0.3542336049715639,-0.3677972374869337,-0.36013540742558275,
            -0.3315283526375912,-0.2833671144362512,-0.21927539369421717,
            -0.14674331873257762,-0.07823551896414549,-0.029752996236702217,
            -0.015285489977120799,-0.039456188280874,-0.09465825378001311,
            -0.16565728745639585,-0.2370016587070386,-0.29751601542655876,
            -0.3408633097298418,-0.36414189975011835,-0.366323940323949,
            -0.34733143050033766,-0.30794836454906194,-0.25057916520759693,
            -0.18071645080606016,-0.10848951449562776,-0.048693226040445785,
            -0.017174322907726747]
<<<<<<< HEAD
 
=======

>>>>>>> 82186d17
        self.assertAlmostEqual(simulated_disp_temp, test_disp_temp[time_step],6)

    def _set_and_fill_buffer(self,mp,buffer_size,delta_time):
        # Set buffer size
        mp.SetBufferSize(buffer_size)

        # Fill buffer
        time = mp.ProcessInfo[KratosMultiphysics.TIME]
        time = time - delta_time * (buffer_size)
        mp.ProcessInfo.SetValue(KratosMultiphysics.TIME, time)
        for size in range(0, buffer_size):
            step = size - (buffer_size -1)
            mp.ProcessInfo.SetValue(KratosMultiphysics.STEP, step)
            time = time + delta_time
            #delta_time is computed from previous time in process_info
            mp.CloneTimeStep(time)

        mp.ProcessInfo[KratosMultiphysics.IS_RESTARTED] = False

    def test_truss3D2N_linear(self):
        dim = 3
        mp = KratosMultiphysics.ModelPart("solid_part")
        self._add_variables(mp)
        self._apply_material_properties(mp,dim)

        #create nodes
        mp.CreateNewNode(1,0.0,0.0,0.0)
        mp.CreateNewNode(2,2.0,1.0,0.0)
        mp.CreateNewNode(3,4.0,0.0,0.0)
        #add dofs
        self._add_dofs(mp)
        #create condition
        mp.CreateNewCondition("PointLoadCondition3D1N",1,[2],mp.GetProperties()[0])

        #create submodelparts for dirichlet boundary conditions
        bcs_xyz = mp.CreateSubModelPart("Dirichlet_XYZ")
        bcs_xyz.AddNodes([1,3])
        bcs_xz = mp.CreateSubModelPart("Dirichlet_XZ")
        bcs_xz.AddNodes([2])

        #create a submodalpart for neumann boundary conditions
        bcs_neumann = mp.CreateSubModelPart("PointLoad3D_neumann")
        bcs_neumann.AddNodes([2])
        bcs_neumann.AddConditions([1])

        #create Element
        mp.CreateNewElement("TrussLinearElement3D2N", 1, [1,2], mp.GetProperties()[0])
        mp.CreateNewElement("TrussLinearElement3D2N", 2, [2,3], mp.GetProperties()[0])

        #apply boundary conditions
        Force_Y = -1000000.00
        self._apply_BCs(bcs_xyz,'xyz')
        self._apply_BCs(bcs_xz,'xz')
        self._apply_Neumann_BCs(bcs_neumann,'y',Force_Y)

        #solve + compare
        self._solve_linear(mp)
        self._check_results_linear(mp)

    def test_truss3D2N_nonlinear(self):
        dim = 3
        mp = KratosMultiphysics.ModelPart("solid_part")
        self._add_variables(mp)
        self._apply_material_properties(mp,dim)

        #create nodes
        mp.CreateNewNode(1,0.0,0.0,0.0)
        mp.CreateNewNode(2,2.0,1.0,0.0)
        #add dofs
        self._add_dofs(mp)
        #create condition
        mp.CreateNewCondition("PointLoadCondition3D1N",1,[2],mp.GetProperties()[0])

        #create submodelparts for dirichlet boundary conditions
        bcs_xyz = mp.CreateSubModelPart("Dirichlet_XYZ")
        bcs_xyz.AddNodes([1])
        bcs_xz = mp.CreateSubModelPart("Dirichlet_XZ")
        bcs_xz.AddNodes([2])

        #create a submodalpart for neumann boundary conditions
        bcs_neumann = mp.CreateSubModelPart("PointLoad3D_neumann")
        bcs_neumann.AddNodes([2])
        bcs_neumann.AddConditions([1])

        #create Element
        mp.CreateNewElement("TrussElement3D2N", 1, [1,2], mp.GetProperties()[0])
        #apply constant boundary conditions
        self._apply_BCs(bcs_xyz,'xyz')
        self._apply_BCs(bcs_xz,'xz')

        #incrementally increase load -> nonlinear case
        Force_y = -37000000
        time_start = 0.00
        time_end = 0.05
        time_delta = 0.01
        time_i = time_start
        time_step = 0
        while (time_i < time_end):

            time_i += time_delta
            #apply non-constant boundary conditions
            Force_i = Force_y*time_i
            self._apply_Neumann_BCs(bcs_neumann,'y',Force_i)
            #solve + compare
            self._solve_nonlinear(mp)
            self._check_results_nonlinear(mp,time_step,Force_i)
            time_step += 1

    def test_truss3D2N_prestress_nonlinear_fix(self):
            dim = 3
            mp = KratosMultiphysics.ModelPart("solid_part")
            self._add_variables(mp)
            self._apply_material_properties(mp,dim)
            mp.GetProperties()[0].SetValue(StructuralMechanicsApplication.TRUSS_PRESTRESS_PK2,1000000.00)
            #create nodes
            mp.CreateNewNode(1,0.0,0.0,0.0)
            mp.CreateNewNode(2,2.0,0.0,0.0)
            #add dofs
            self._add_dofs(mp)

            #create submodelparts for dirichlet boundary conditions
            bcs_xyz = mp.CreateSubModelPart("Dirichlet_XYZ")
            bcs_xyz.AddNodes([1])
            bcs_xz = mp.CreateSubModelPart("Dirichlet_XZ")
            bcs_xz.AddNodes([2])


            #create Element
            mp.CreateNewElement("TrussElement3D2N", 1, [1,2], mp.GetProperties()[0])

            #apply constant boundary conditions
            self._apply_BCs(bcs_xyz,'xyz')
            self._apply_BCs(bcs_xz,'xz')
            self._solve_nonlinear(mp)
            self._check_pre_stress_output(mp,10000.0)

    def test_truss3D2N_prestress_nonlinear_free(self):
            dim = 3
            mp = KratosMultiphysics.ModelPart("solid_part")
            self._add_variables(mp)
            self._apply_material_properties(mp,dim)
            mp.GetProperties()[0].SetValue(StructuralMechanicsApplication.TRUSS_PRESTRESS_PK2,1000000.00)
            #create nodes
            mp.CreateNewNode(1,0.0,0.0,0.0)
            mp.CreateNewNode(2,2.0,0.0,0.0)
            #add dofs
            self._add_dofs(mp)

            #create submodelparts for dirichlet boundary conditions
            bcs_xyz = mp.CreateSubModelPart("Dirichlet_XYZ")
            bcs_xyz.AddNodes([1])
            bcs_xz = mp.CreateSubModelPart("Dirichlet_XZ")
            bcs_xz.AddNodes([2])


            #create Element
            mp.CreateNewElement("TrussElement3D2N", 1, [1,2], mp.GetProperties()[0])

            #apply constant boundary conditions
            self._apply_BCs(bcs_xyz,'xyz')
            self._apply_BCs(bcs_xz,'yz')
            self._solve_nonlinear(mp)
            self._check_pre_stress_output(mp,0.0,6)

    def test_truss3D2N_prestress_linear_fix(self):
            dim = 3
            mp = KratosMultiphysics.ModelPart("solid_part")
            self._add_variables(mp)
            self._apply_material_properties(mp,dim)
            mp.GetProperties()[0].SetValue(StructuralMechanicsApplication.TRUSS_PRESTRESS_PK2,1000000.00)
            #create nodes
            mp.CreateNewNode(1,0.0,0.0,0.0)
            mp.CreateNewNode(2,2.0,0.0,0.0)
            #add dofs
            self._add_dofs(mp)

            #create submodelparts for dirichlet boundary conditions
            bcs_xyz = mp.CreateSubModelPart("Dirichlet_XYZ")
            bcs_xyz.AddNodes([1])
            bcs_xz = mp.CreateSubModelPart("Dirichlet_XZ")
            bcs_xz.AddNodes([2])


            #create Element
            mp.CreateNewElement("TrussLinearElement3D2N", 1, [1,2], mp.GetProperties()[0])

            #apply constant boundary conditions
            self._apply_BCs(bcs_xyz,'xyz')
            self._apply_BCs(bcs_xz,'xz')
            self._solve_linear(mp)
            self._check_pre_stress_output(mp,10000.0)

    def test_truss3D2N_prestress_linear_free(self):
            dim = 3
            mp = KratosMultiphysics.ModelPart("solid_part")
            self._add_variables(mp)
            self._apply_material_properties(mp,dim)
            mp.GetProperties()[0].SetValue(StructuralMechanicsApplication.TRUSS_PRESTRESS_PK2,1000000.00)
            #create nodes
            mp.CreateNewNode(1,0.0,0.0,0.0)
            mp.CreateNewNode(2,2.0,0.0,0.0)
            #add dofs
            self._add_dofs(mp)

            #create submodelparts for dirichlet boundary conditions
            bcs_xyz = mp.CreateSubModelPart("Dirichlet_XYZ")
            bcs_xyz.AddNodes([1])
            bcs_xz = mp.CreateSubModelPart("Dirichlet_XZ")
            bcs_xz.AddNodes([2])


            #create Element
            mp.CreateNewElement("TrussLinearElement3D2N", 1, [1,2], mp.GetProperties()[0])

            #apply constant boundary conditions
            self._apply_BCs(bcs_xyz,'xyz')
            self._apply_BCs(bcs_xz,'yz')
            self._solve_linear(mp)
            self._check_pre_stress_output(mp,0.0)

    def test_truss3D2N_dynamic(self):
        dim = 3
        mp = KratosMultiphysics.ModelPart("solid_part")
        self._add_variables(mp)
        self._apply_material_properties(mp,dim)

        #create nodes
        mp.CreateNewNode(1,0.0,0.0,0.0)
        mp.CreateNewNode(2,0.5,0.0,0.0)
        mp.CreateNewNode(3,1.0,0.0,0.0)
        #add dofs
        self._add_dofs(mp)
        #create condition
        mp.CreateNewCondition("PointLoadCondition3D1N",1,[3],mp.GetProperties()[0])
        #create submodelparts for dirichlet boundary conditions
        bcs_xyz = mp.CreateSubModelPart("Dirichlet_XYZ")
        bcs_xyz.AddNodes([1])
        bcs_yz = mp.CreateSubModelPart("Dirichlet_YZ")
        bcs_yz.AddNodes([2,3])
        #create a submodalpart for neumann boundary conditions
        bcs_neumann = mp.CreateSubModelPart("PointLoad3D_neumann")
        bcs_neumann.AddNodes([3])
        bcs_neumann.AddConditions([1])
        #create Elements
        mp.CreateNewElement("TrussElement3D2N", 1, [1,2], mp.GetProperties()[0])
        mp.CreateNewElement("TrussElement3D2N", 2, [2,3], mp.GetProperties()[0])
        #apply constant boundary conditions
        Force_X = 100000
        self._apply_BCs(bcs_xyz,'xyz')
        self._apply_BCs(bcs_yz,'yz')
        self._apply_Neumann_BCs(bcs_neumann,'x',Force_X)

        #loop over time
        time_start = 0.00
        time_end = 0.000002
        time_delta = 0.000001
        time_i = time_start
        time_step = 0
        self._set_and_fill_buffer(mp,2,time_delta)

        while (time_i <= time_end):

            time_i += time_delta
            mp.CloneTimeStep(time_i)
            #solve + compare
            self._solve_dynamic(mp)
            self._check_results_dynamic(mp,time_i)
            time_step += 1

    def test_truss3D2N_cable(self):
            dim = 3
            mp = KratosMultiphysics.ModelPart("solid_part")
            self._add_variables(mp)
            self._apply_material_properties(mp,dim)

            #create nodes
            mp.CreateNewNode(1,0.0,0.0,0.0)
            mp.CreateNewNode(2,0.5,0.0,0.0)
            mp.CreateNewNode(3,1.0,0.0,0.0)
            #add dofs
            self._add_dofs(mp)
            #create condition
            mp.CreateNewCondition("PointLoadCondition3D1N",1,[2],mp.GetProperties()[0])
            #create submodelparts for dirichlet boundary conditions
            bcs_xyz = mp.CreateSubModelPart("Dirichlet_XYZ")
            bcs_xyz.AddNodes([1,3])
            bcs_yz = mp.CreateSubModelPart("Dirichlet_YZ")
            bcs_yz.AddNodes([2])
            #create a submodalpart for neumann boundary conditions
            bcs_neumann = mp.CreateSubModelPart("PointLoad3D_neumann")
            bcs_neumann.AddNodes([2])
            bcs_neumann.AddConditions([1])
            #create Elements
            mp.CreateNewElement("CableElement3D2N", 1, [1,2], mp.GetProperties()[0])
            mp.CreateNewElement("CableElement3D2N", 2, [2,3], mp.GetProperties()[0])
            #apply constant boundary conditions
            Force_X = 100000000
            self._apply_BCs(bcs_xyz,'xyz')
            self._apply_BCs(bcs_yz,'yz')
            self._apply_Neumann_BCs(bcs_neumann,'x',Force_X)

            self._solve_nonlinear(mp)
            self._check_results_cable(mp,Force_X)

    def test_truss3D2N_dynamic_explicit_nonlinear(self):
                dim = 3
                mp = KratosMultiphysics.ModelPart("solid_part")
                self._add_variables(mp)
                _add_explicit_variables(mp)
                self._apply_material_properties(mp,dim)

                #create nodes
                mp.CreateNewNode(1,0.0,0.0,0.0)
                mp.CreateNewNode(2,2.0,1.0,0.0)
                #add dofs
                self._add_dofs(mp)
                #create condition
                mp.CreateNewCondition("PointLoadCondition3D1N",1,[2],mp.GetProperties()[0])
                #create submodelparts for dirichlet boundary conditions
                bcs_xyz = mp.CreateSubModelPart("Dirichlet_XYZ")
                bcs_xyz.AddNodes([1])
                bcs_yz = mp.CreateSubModelPart("Dirichlet_XZ")
                bcs_yz.AddNodes([2])
                #create a submodalpart for neumann boundary conditions
                bcs_neumann = mp.CreateSubModelPart("PointLoad3D_neumann")
                bcs_neumann.AddNodes([2])
                bcs_neumann.AddConditions([1])
                #create Elementsdb
                mp.CreateNewElement("TrussElement3D2N", 1, [1,2], mp.GetProperties()[0])
                #apply constant boundary conditions
                Force_Y = -24000000
                self._apply_BCs(bcs_xyz,'xyz')
                self._apply_BCs(bcs_yz,'xz')
                self._apply_Neumann_BCs(bcs_neumann,'y',Force_Y)

                #loop over time
                time_start = 0.00
                time_end = 0.012
                time_delta = 0.0004
                time_i = time_start
                time_step = 0
                self._set_and_fill_buffer(mp,2,time_delta)

                strategy_expl = _create_dynamic_explicit_strategy(mp)
                while (time_i <= time_end):
                    time_i += time_delta
                    mp.CloneTimeStep(time_i)
                    #solve + compare
                    strategy_expl.Solve()
                    self._check_results_dynamic_explicit_nonlinear(mp,time_i,time_step)
                    time_step += 1

def _add_explicit_variables(mp):
    mp.AddNodalSolutionStepVariable(StructuralMechanicsApplication.MIDDLE_VELOCITY)
    mp.AddNodalSolutionStepVariable(KratosMultiphysics.NODAL_MASS)
    mp.AddNodalSolutionStepVariable(KratosMultiphysics.FORCE_RESIDUAL)
    mp.AddNodalSolutionStepVariable(KratosMultiphysics.RESIDUAL_VECTOR)
    mp.AddNodalSolutionStepVariable(StructuralMechanicsApplication.MIDDLE_ANGULAR_VELOCITY)
    mp.AddNodalSolutionStepVariable(StructuralMechanicsApplication.NODAL_INERTIA)
    mp.AddNodalSolutionStepVariable(KratosMultiphysics.MOMENT_RESIDUAL)

def _create_dynamic_explicit_strategy(mp):
    scheme = StructuralMechanicsApplication.ExplicitCentralDifferencesScheme(0.00,0.00,0.00)

    strategy = StructuralMechanicsApplication.MechanicalExplicitStrategy(mp,scheme,0,0,1)
    strategy.SetEchoLevel(0)
    return strategy



if __name__ == '__main__':
    KratosUnittest.main()
<|MERGE_RESOLUTION|>--- conflicted
+++ resolved
@@ -286,11 +286,7 @@
             -0.34733143050033766,-0.30794836454906194,-0.25057916520759693,
             -0.18071645080606016,-0.10848951449562776,-0.048693226040445785,
             -0.017174322907726747]
-<<<<<<< HEAD
- 
-=======
-
->>>>>>> 82186d17
+
         self.assertAlmostEqual(simulated_disp_temp, test_disp_temp[time_step],6)
 
     def _set_and_fill_buffer(self,mp,buffer_size,delta_time):
