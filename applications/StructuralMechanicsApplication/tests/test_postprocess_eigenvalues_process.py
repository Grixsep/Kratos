--- conflicted
+++ resolved
@@ -51,13 +51,9 @@
 
     def test_PostprocessEigenvaluesProcess(self):
         test_model = KratosMultiphysics.Model()
-<<<<<<< HEAD
-        model_part = test_model.CreateModelPart("computing_domain")
-=======
-        model_part = KratosMultiphysics.ModelPart("Structure")
+        model_part = test_model.CreateModelPart("Structure")
         comp_model_part = model_part.CreateSubModelPart("computing_domain")
-        test_model.AddModelPart(model_part) # TODO this will become model.CreateModelPart() or sth similar
->>>>>>> 03c44faf
+
         model_part.AddNodalSolutionStepVariable(KratosMultiphysics.DISPLACEMENT)
         model_part.AddNodalSolutionStepVariable(KratosMultiphysics.REACTION)
         model_part.AddNodalSolutionStepVariable(KratosMultiphysics.ROTATION)
