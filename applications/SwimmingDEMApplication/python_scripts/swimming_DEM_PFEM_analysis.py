--- conflicted
+++ resolved
@@ -107,11 +107,7 @@
             self.fluid_model_part.AddNodalSolutionStepVariable(Kratos.DISTANCE)
         self.vars_man.AddNodalVariables(self.fluid_model_part, self.vars_man.fluid_vars)
         if self.pp.type_of_inlet == 'ForceImposed':
-<<<<<<< HEAD
-            self.DEM_inlet = DEM_Force_Based_Inlet(self.dem_inlet_model_part, self.pp.force)
-=======
             self.DEM_inlet = DEM.DEM_Force_Based_Inlet(self.dem_inlet_model_part, self.pp.force)
->>>>>>> 77331940
 
     def SetPostUtils(self):
         general_model_part = self._GetFluidAnalysis().main_model_part
