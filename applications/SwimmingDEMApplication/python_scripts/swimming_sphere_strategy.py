--- conflicted
+++ resolved
@@ -68,20 +68,6 @@
          else:
              return globals().get(class_name)(0.5,0.25)
 
-<<<<<<< HEAD
-    def ModifyProperties(self, properties, param = 0):
-
-        super(SwimmingStrategy,self).ModifyProperties(properties, param)
-
-        buoyancy_parameters = Parameters("{}")
-        buoyancy_law = ArchimedesBuoyancyLaw(buoyancy_parameters)
-
-        drag_parameters = Parameters("{}")
-        drag_law = BeetstraDragLaw(drag_parameters)
-
-        inviscid_parameters = Parameters("{}")
-        inviscid_force_law = AutonHuntPrudhommeInviscidForceLaw(inviscid_parameters)
-=======
     def GetHydrodynamicLawParametersIfItExists(self, properties):
         if self.project_parameters.Has('properties'):
             for p in self.project_parameters["properties"]:
@@ -143,7 +129,6 @@
             if not steady_viscous_torque_name == 'default':
                 steady_viscous_torque_law = globals().get(steady_viscous_torque_name)(steady_viscous_torque_parameters)
                 HydrodynamicInteractionLaw.SetSteadyViscousTorqueLaw(steady_viscous_torque_law)
->>>>>>> bcb59de1
 
         HydrodynamicInteractionLaw.SetHydrodynamicInteractionLawInProperties(properties, True)
 
