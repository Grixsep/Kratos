from __future__ import print_function, absolute_import, division # makes KratosMultiphysics backward compatible with python 2.6 and 2.7
<<<<<<< HEAD
from KratosMultiphysics import *
from KratosMultiphysics.FluidDynamicsApplication import *
from KratosMultiphysics.DEMApplication import *
from KratosMultiphysics.SwimmingDEMApplication import *
import ast
import parameters_tools as PT
=======
import KratosMultiphysics as Kratos
from KratosMultiphysics import Vector, Logger
import KratosMultiphysics.DEMApplication as DEM
import KratosMultiphysics.SwimmingDEMApplication as SDEM
import parameters_tools as PT

>>>>>>> 77331940
def Say(*args):
    Logger.PrintInfo("SwimmingDEM", *args)
    Logger.Flush()
    Logger.GetDefaultOutput().SetSeverity(Logger.Severity.DETAIL)
<<<<<<< HEAD
=======

def GetGlobalVariableByName(variable_name):
    modules = [Kratos, DEM, SDEM]
    for mod in modules:
        try:
            return getattr(mod, variable_name)
        except Exception:
            pass
    names = [mod.__name__ for mod in modules]
    error_message = ('No variable with name \''
        + variable_name + '\' exists in either of the modules:\n')
    for name in names[:-1]:
        error_message += name + ', '
    error_message += 'or ' + names[-1] + '.'
    raise AttributeError(error_message)
>>>>>>> 77331940

class VariablesManager:
    @staticmethod
    def EliminateRepeatedValuesFromList(redundant_list):
        clean_list = []

        for var in redundant_list:

            if var in clean_list:
                redundant_list.remove(var)

            clean_list += [var]

    @staticmethod
    def AddNodalVariables(model_part, variable_list):

        for var in variable_list:
            model_part.AddNodalSolutionStepVariable(var)

    def __init__(self, parameters):
        self.project_parameters = parameters
        self.SetOptions(parameters)
    # constructing lists of variables to add
    # * Performing modifications to the input parameters for consistency (provisional until interface does it)
    # * Choosing the variables to be printed
    # * Choosing the variables to be passed as a parameter to the constructor of a ProjectionModule
    #       instance to be filled with the other phase's info through the coupling process
    # * Listing nodal variables to be added to the model parts (memory will be allocated for them).
    #       Note that additional variables may be added as well by the fluid and/or DEM strategies.
    @staticmethod
    def AddFrameOfReferenceRelatedVariables(parameters, model_part):
        frame_of_reference_type = parameters["frame_of_reference"]["frame_type"].GetInt()
        model_part.ProcessInfo.SetValue(Kratos.FRAME_OF_REFERENCE_TYPE, frame_of_reference_type)

        if frame_of_reference_type == 1: # Rotating frame
            angular_velocity_of_frame = Vector(3)
            angular_velocity_of_frame[:] = [parameters['frame_of_reference']["angular_velocity_of_frame" + comp].GetDouble() for comp in ['_X', '_Y', '_Z']][:]

            model_part.ProcessInfo.SetValue(Kratos.ANGULAR_VELOCITY_MOVING_FRAME, angular_velocity_of_frame)

            if frame_of_reference_type >= 2: # Gemeral frame
                angular_velocity_of_frame_old = Vector(3)
                angular_velocity_of_frame_old[:] = [parameters['frame_of_reference']["angular_velocity_of_frame_old" + comp].GetDouble() for comp in ['_X', '_Y', '_Z']][:]
                acceleration_of_frame_origin = Vector(3)
                acceleration_of_frame_origin[:] = [parameters['frame_of_reference']["acceleration_of_frame_origin" + comp].GetDouble() for comp in ['_X', '_Y', '_Z']][:]
                angular_acceleration_of_frame = Vector(3)
                angular_acceleration_of_frame[:] = [parameters['frame_of_reference']["angular_acceleration_of_frame" + comp].GetDouble() for comp in ['_X', '_Y', '_Z']][:]
                model_part.ProcessInfo.SetValue(Kratos.ANGULAR_VELOCITY_MOVING_FRAME_OLD, angular_velocity_of_frame_old)
                model_part.ProcessInfo.SetValue(Kratos.ACCELERATION_MOVING_FRAME_ORIGIN, acceleration_of_frame_origin)
                model_part.ProcessInfo.SetValue(Kratos.ANGULAR_ACCELERATION_MOVING_FRAME, angular_acceleration_of_frame)


    def SetOptions(self, parameters):
        self.do_include_history_force = (PT.RecursiveFindParametersWithCondition(
                                         parameters["properties"], 'history_force_parameters',
                                         condition=lambda value: value['name'].GetString() != 'default'))

        if self.do_include_history_force: #TODO: extend to multiple properties
            for prop in parameters["properties"].values():
                self.history_force_parameters =  prop["hydrodynamic_law_parameters"]["history_force_parameters"]
                break

        self.do_backward_coupling = parameters["coupling"]["coupling_level_type"].GetInt() > 1
        self.backward_coupling_tools = parameters["coupling"]["backward_coupling"]

    def AddExtraProcessInfoVariablesToFluidModelPart(self, parameters, fluid_model_part):

        VariablesManager.AddFrameOfReferenceRelatedVariables(parameters, fluid_model_part)

        fluid_model_part.ProcessInfo.SetValue(Kratos.FRACTIONAL_STEP, 1)

        if parameters["custom_fluid"]["body_force_on_fluid_option"].GetBool():
            gravity = self.project_parameters["gravity_parameters"]["direction"].GetVector()
            gravity *= self.project_parameters["gravity_parameters"]["modulus"].GetDouble()
            fluid_model_part.ProcessInfo.SetValue(Kratos.GRAVITY, gravity)
        else:
            fluid_model_part.ProcessInfo.SetValue(Kratos.GRAVITY, Vector([0.0] * 3))

        if parameters["laplacian_calculation_type"].GetInt() == 3: # recovery through solving a system
            fluid_model_part.ProcessInfo.SetValue(Kratos.COMPUTE_LUMPED_MASS_MATRIX, 1)
        elif (parameters["material_acceleration_calculation_type"].GetInt() == 4
              or parameters["material_acceleration_calculation_type"].GetInt() == 5
              or parameters["material_acceleration_calculation_type"].GetInt() == 6): # recovery by solving a system
            fluid_model_part.ProcessInfo.SetValue(Kratos.COMPUTE_LUMPED_MASS_MATRIX, 0)

        if parameters["material_acceleration_calculation_type"].GetInt() == 5 or parameters["material_acceleration_calculation_type"].GetInt() == 6:
            fluid_model_part.ProcessInfo.SetValue(Kratos.CURRENT_COMPONENT, 0)

        #TODO: review this lines
        # if parameters["non_newtonian_fluid"]["non_newtonian_option"].GetBool():
        #     fluid_model_part.ProcessInfo.SetValue(Kratos.YIELD_STRESS, parameters["non_newtonian_fluid"]["yield_stress"].GetDouble())
        #     fluid_model_part.ProcessInfo.SetValue(Kratos.REGULARIZATION_COEFFICIENT, parameters["non_newtonian_fluid"]["regularization_coefficient"].GetDouble())
        #     fluid_model_part.ProcessInfo.SetValue(Kratos.POWER_LAW_K, parameters["non_newtonian_fluid"]["power_law_k"].GetDouble())
        #     fluid_model_part.ProcessInfo.SetValue(Kratos.POWER_LAW_N, parameters["non_newtonian_fluid"]["power_law_n"].GetDouble())

    def AddExtraProcessInfoVariablesToDispersePhaseModelPart(self, parameters, dem_model_part):

        VariablesManager.AddFrameOfReferenceRelatedVariables(parameters, dem_model_part)
<<<<<<< HEAD
        dem_model_part.ProcessInfo.SetValue(COUPLING_TYPE, parameters["coupling_level_type"].GetInt())
        dem_model_part.ProcessInfo.SetValue(BASSET_FORCE_TYPE, parameters["basset_force_type"].GetInt())
        dem_model_part.ProcessInfo.SetValue(FLUID_MODEL_TYPE, parameters["fluid_model_type"].GetInt())
        dem_model_part.ProcessInfo.SetValue(DRAG_MODIFIER_TYPE, parameters["drag_modifier_type"].GetInt())
        dem_model_part.ProcessInfo.SetValue(INIT_DRAG_FORCE, parameters["initial_drag_force"].GetDouble())
        dem_model_part.ProcessInfo.SetValue(DRAG_LAW_SLOPE, parameters["drag_law_slope"].GetDouble())
        dem_model_part.ProcessInfo.SetValue(POWER_LAW_TOLERANCE, parameters["power_law_tol"].GetDouble())
        dem_model_part.ProcessInfo.SetValue(DRAG_POROSITY_CORRECTION_TYPE, parameters["drag_porosity_correction_type"].GetInt())

        for prop in parameters["properties"].values():
            if prop["hydrodynamic_law_parameters"].Has("history_force_parameters"):
                history_force_parameters =  prop["hydrodynamic_law_parameters"]["history_force_parameters"]

                if (prop["hydrodynamic_law_parameters"]["name"].GetString() != "default"
                    and history_force_parameters["name"].GetString() != "default"):
                    dem_model_part.ProcessInfo.SetValue(NUMBER_OF_INIT_BASSET_STEPS, history_force_parameters["n_init_basset_steps"].GetInt())
                    dem_model_part.ProcessInfo.SetValue(TIME_STEPS_PER_QUADRATURE_STEP, history_force_parameters["time_steps_per_quadrature_step"].GetInt())
                    dem_model_part.ProcessInfo.SetValue(LAST_TIME_APPENDING, 0.0)
                    dem_model_part.ProcessInfo.SetValue(QUADRATURE_ORDER, history_force_parameters["quadrature_order"].GetInt())
                    break

        if parameters["non_newtonian_option"].GetBool():
            dem_model_part.ProcessInfo.SetValue(POWER_LAW_K, parameters["power_law_k"].GetDouble())
            dem_model_part.ProcessInfo.SetValue(POWER_LAW_N, parameters["power_law_n"].GetDouble())
=======
        dem_model_part.ProcessInfo.SetValue(Kratos.COUPLING_TYPE, parameters["coupling"]["coupling_level_type"].GetInt())
        dem_model_part.ProcessInfo.SetValue(Kratos.FLUID_MODEL_TYPE, parameters["custom_fluid"]["fluid_model_type"].GetInt())
        dem_model_part.ProcessInfo.SetValue(Kratos.DRAG_MODIFIER_TYPE, parameters["drag_modifier_type"].GetInt())
        dem_model_part.ProcessInfo.SetValue(Kratos.POWER_LAW_TOLERANCE, parameters["non_newtonian_fluid"]["power_law_tol"].GetDouble())

        if self.do_include_history_force:
            dem_model_part.ProcessInfo.SetValue(Kratos.NUMBER_OF_INIT_BASSET_STEPS, self.history_force_parameters["n_init_basset_steps"].GetInt())
            dem_model_part.ProcessInfo.SetValue(Kratos.TIME_STEPS_PER_QUADRATURE_STEP, self.history_force_parameters["time_steps_per_quadrature_step"].GetInt())
            dem_model_part.ProcessInfo.SetValue(Kratos.LAST_TIME_APPENDING, 0.0)
            dem_model_part.ProcessInfo.SetValue(Kratos.QUADRATURE_ORDER, self.history_force_parameters["quadrature_order"].GetInt())

        if parameters["non_newtonian_fluid"]["non_newtonian_option"].GetBool():
            dem_model_part.ProcessInfo.SetValue(Kratos.POWER_LAW_K, parameters["non_newtonian_fluid"]["power_law_k"].GetDouble())
            dem_model_part.ProcessInfo.SetValue(Kratos.POWER_LAW_N, parameters["non_newtonian_fluid"]["power_law_n"].GetDouble())
>>>>>>> 77331940

    def ConstructListsOfVariables(self, parameters):
        # PRINTING VARIABLES
        # constructing lists of variables to be printed

        self.nodal_results, self.gauss_points_results = [], []
        self.fluid_parameters = parameters['fluid_parameters']
        if self.fluid_parameters.Has('sdem_output_processes'):
            gid_output_options = self.fluid_parameters["sdem_output_processes"]["gid_output"][0]["Parameters"]
            result_file_configuration = gid_output_options["postprocess_parameters"]["result_file_configuration"]
            gauss_point_results = result_file_configuration["gauss_point_results"]
            nodal_variables = self.fluid_parameters["sdem_output_processes"]["gid_output"][0]["Parameters"]["postprocess_parameters"]["result_file_configuration"]["nodal_results"]
            self.nodal_results = [nodal_variables[i].GetString() for i in range(nodal_variables.size())]
            self.gauss_points_results = [gauss_point_results[i].GetString() for i in range(gauss_point_results.size())]

        self.ConstructListsOfResultsToPrint(parameters)

        # COUPLING VARIABLES
        # listing the variables involved in the fluid-particles coupling

<<<<<<< HEAD
        if parameters["coupling_level_type"].GetInt():
=======
        if parameters["coupling"]["coupling_level_type"].GetInt():
>>>>>>> 77331940
            self.ConstructListsOfVariablesForCoupling(parameters)

        # VARIABLES TO ADD
        # listing nodal variables to be added to the model parts (memory will be allocated for them)

        # fluid variables
        self.fluid_vars = []
        self.fluid_vars += [Kratos.TORQUE]
        self.fluid_vars += self.fluid_printing_vars
        self.fluid_vars += self.coupling_fluid_vars

        if parameters["pressure_grad_recovery_type"].GetInt() > 0:
            self.fluid_vars += [Kratos.RECOVERED_PRESSURE_GRADIENT]

        if (parameters["gradient_calculation_type"].GetInt() > 1
            or parameters["pressure_grad_recovery_type"].GetInt() > 1
            or parameters["material_acceleration_calculation_type"].GetInt() == 7
            or parameters["laplacian_calculation_type"].GetInt() > 1):
            self.fluid_vars += [Kratos.NODAL_WEIGHTS]

        if parameters["material_acceleration_calculation_type"].GetInt():
            self.fluid_vars += [Kratos.MATERIAL_ACCELERATION]
            self.fluid_vars += [Kratos.VELOCITY_COMPONENT_GRADIENT]

            if (parameters["material_acceleration_calculation_type"].GetInt() == 5
                or parameters["material_acceleration_calculation_type"].GetInt() == 6):
                if parameters["store_full_gradient_option"].GetBool():
                    self.fluid_vars += [Kratos.VELOCITY_X_GRADIENT]
                    self.fluid_vars += [Kratos.VELOCITY_Y_GRADIENT]
                    self.fluid_vars += [Kratos.VELOCITY_Z_GRADIENT]

        if (parameters["vorticity_calculation_type"].GetInt() > 0
            or PT.RecursiveFindParametersWithCondition(parameters["properties"], 'vorticity_induced_lift_parameters')):
<<<<<<< HEAD
            self.fluid_vars += [VORTICITY]
=======
            self.fluid_vars += [Kratos.VORTICITY]
>>>>>>> 77331940

        if parameters["laplacian_calculation_type"].GetInt():
            self.fluid_vars += [Kratos.VELOCITY_LAPLACIAN]

        if PT.RecursiveFindTrueBoolInParameters(parameters["properties"], 'do_apply_faxen_corrections'):
<<<<<<< HEAD
            self.fluid_vars += [VELOCITY_LAPLACIAN_RATE]
=======
            self.fluid_vars += [Kratos.VELOCITY_LAPLACIAN_RATE]
>>>>>>> 77331940

        if parameters["coupling"]["backward_coupling"]["calculate_diffusivity_option"].GetBool():
            self.fluid_vars += [Kratos.CONDUCTIVITY]

        # dem variables
        self.dem_vars = []
        self.dem_vars += self.dem_printing_vars
        self.dem_vars += self.coupling_dem_vars
        self.dem_vars += [Kratos.BUOYANCY]
        self.dem_vars += [Kratos.VELOCITY_OLD]

        if self.do_include_history_force:
            self.dem_vars += [Kratos.BASSET_FORCE]

<<<<<<< HEAD
        if (parameters["TranslationalIntegrationScheme"].GetString()
            in {'Hybrid_Bashforth', 'TerminalVelocityScheme'}
            or parameters["basset_force_type"].GetInt() > 0):
            self.dem_vars += [VELOCITY_OLD]
            self.dem_vars += [ADDITIONAL_FORCE_OLD]
            self.dem_vars += [AUX_VEL]

        if parameters["add_each_hydro_force_option"].GetBool():
            self.dem_vars += [DRAG_FORCE]

        self.dem_vars += [PARTICLE_SPHERICITY] # TODO: add only when needed

        if (PT.RecursiveFindParametersWithCondition(parameters["properties"], 'vorticity_induced_lift_parameters')
            and parameters["add_each_hydro_force_option"].GetBool()):
            self.dem_vars += [LIFT_FORCE]

        if parameters["add_each_hydro_force_option"].GetBool():
            self.dem_vars += [VIRTUAL_MASS_FORCE]
=======
        if parameters["frame_of_reference"]["frame_type"].GetInt() and self.do_include_history_force > 0:
            self.dem_vars += [Kratos.DISPLACEMENT_OLD]
            self.dem_vars += [Kratos.VELOCITY_OLD_OLD]

        if (parameters["custom_dem"]["translational_integration_scheme"].GetString()
            in {'Hybrid_Bashforth', 'TerminalVelocityScheme'}
            or self.do_include_history_force):
            self.dem_vars += [Kratos.VELOCITY_OLD]
            self.dem_vars += [Kratos.ADDITIONAL_FORCE_OLD]
            self.dem_vars += [Kratos.AUX_VEL]

        if parameters["add_each_hydro_force_option"].GetBool():
            self.dem_vars += [Kratos.DRAG_FORCE]

        self.dem_vars += [Kratos.PARTICLE_SPHERICITY] # TODO: add only when needed
>>>>>>> 77331940

        if (PT.RecursiveFindParametersWithCondition(parameters["properties"], 'vorticity_induced_lift_parameters')
            and parameters["add_each_hydro_force_option"].GetBool()):
            self.dem_vars += [Kratos.LIFT_FORCE]

        if parameters["add_each_hydro_force_option"].GetBool():
            self.dem_vars += [Kratos.VIRTUAL_MASS_FORCE]

        # clusters variables
        self.clusters_vars = []

        # rigid faces variables
        self.rigid_faces_vars = [Kratos.VELOCITY,
                                 Kratos.ANGULAR_VELOCITY,
                                 Kratos.DISPLACEMENT,
                                 DEM.DELTA_DISPLACEMENT,
                                 Kratos.DELTA_ROTATION,
                                 DEM.CONTACT_FORCES,
                                 DEM.DEM_PRESSURE,
                                 DEM.ELASTIC_FORCES,
                                 Kratos.PRESSURE,
                                 DEM.TANGENTIAL_ELASTIC_FORCES,
                                 DEM.SHEAR_STRESS,
                                 Kratos.NODAL_AREA,
                                 Kratos.VELOCITY_OLD]

        if parameters["custom_fluid"]["embedded_option"].GetBool():
            self.rigid_faces_vars += [Kratos.FORCE]
            self.rigid_faces_vars += [Kratos.POSITIVE_FACE_PRESSURE]
            self.rigid_faces_vars += [Kratos.NEGATIVE_FACE_PRESSURE]

        self.fluid_vars += self.rigid_faces_vars

        # inlet variables
        self.inlet_vars = self.dem_vars

    def ConstructListsOfResultsToPrint(self, parameters):
        dem_list = self.project_parameters["dem_nodal_results"]
        self.dem_nodal_results = [key for key in dem_list.keys() if dem_list[key].GetBool()]
        self.clusters_nodal_results = []
        self.rigid_faces_nodal_results = []

        if parameters['dem_parameters']["PostRadius"].GetBool():
            self.dem_nodal_results += ["RADIUS"]

        if parameters['dem_parameters']["PostAngularVelocity"].GetBool():
            self.dem_nodal_results += ["ANGULAR_VELOCITY"]

        if parameters['dem_parameters']["PostElasticForces"].GetBool():
            self.dem_nodal_results += ["ELASTIC_FORCES"]

        if parameters['dem_parameters']["PostContactForces"].GetBool():
            self.dem_nodal_results += ["CONTACT_FORCES"]

        if parameters['dem_parameters']["PostTotalForces"].GetBool():
            self.dem_nodal_results += ["TOTAL_FORCES"]

        if parameters["ElementType"].GetString() == "SwimmingNanoParticle":
            self.dem_nodal_results += ["EXTERNAL_APPLIED_FORCE"]
            if parameters.PostCationConcentration:
                self.dem_nodal_results += ["CATION_CONCENTRATION"]

<<<<<<< HEAD
        if parameters["embedded_option"].GetBool():
=======
        if parameters["custom_fluid"]["embedded_option"].GetBool():
>>>>>>> 77331940
            self.rigid_faces_nodal_results += ["POSITIVE_FACE_PRESSURE"]
            self.rigid_faces_nodal_results += ["NEGATIVE_FACE_PRESSURE"]

        if parameters['dem_parameters']["PostNonDimensionalVolumeWear"].GetBool():
            self.rigid_faces_nodal_results += ["IMPACT_WEAR"]
            self.rigid_faces_nodal_results += ["NON_DIMENSIONAL_VOLUME_WEAR"]

        # changes on the fluid variables to print for the sake of consistency
        self.ChangeListOfFluidNodalResultsToPrint(parameters)

        self.mixed_nodal_results = ["VELOCITY", "DISPLACEMENT"]

        self.variables_to_print_in_file = ["DRAG_FORCE", "LIFT_FORCE", "BUOYANCY", "VELOCITY"]

        self.dem_printing_vars = []

        self.clusters_printing_vars = []
        self.fluid_printing_vars = []
        self.rigid_faces_printing_vars = []
        self.time_filtered_vars = []

        for variable in self.nodal_results:
            self.fluid_printing_vars += [GetGlobalVariableByName(variable)]

        for variable in self.dem_nodal_results:
            self.dem_printing_vars += [GetGlobalVariableByName(variable)]

        for variable in self.clusters_nodal_results:
            self.clusters_printing_vars += [GetGlobalVariableByName(variable)]

        for variable in self.rigid_faces_nodal_results:
            self.rigid_faces_printing_vars += [GetGlobalVariableByName(variable)]

        for variable in self.mixed_nodal_results:
            self.dem_printing_vars += [GetGlobalVariableByName(variable)]
            self.fluid_printing_vars += [GetGlobalVariableByName(variable)]

        for var in self.mixed_nodal_results:

            if var in self.nodal_results:
                self.nodal_results.remove(var)

        VariablesManager.EliminateRepeatedValuesFromList(self.nodal_results)
        VariablesManager.EliminateRepeatedValuesFromList(self.dem_nodal_results)
        VariablesManager.EliminateRepeatedValuesFromList(self.mixed_nodal_results)

    def ConstructListsOfVariablesForCoupling(self, parameters):

        # fluid coupling variables
        self.coupling_fluid_vars = []
        self.coupling_fluid_vars += [Kratos.MATERIAL_ACCELERATION]

        self.coupling_fluid_vars += [Kratos.KratosGlobals.GetVariable(parameters["body_force_per_unit_mass_variable_name"].GetString() )]

        if parameters["custom_fluid"]["fluid_model_type"].GetInt() == 0:
            self.coupling_fluid_vars += [SDEM.AVERAGED_FLUID_VELOCITY]

<<<<<<< HEAD
        if (parameters["fluid_model_type"].GetInt() == 0
            or parameters["coupling_level_type"].GetInt() > 1):
            self.coupling_fluid_vars += [FLUID_FRACTION]
            self.coupling_fluid_vars += [FLUID_FRACTION_OLD]

            if 'DISPERSE_FRACTION' in self.nodal_results:
                self.coupling_fluid_vars += [DISPERSE_FRACTION]
=======
        if (parameters["custom_fluid"]["fluid_model_type"].GetInt() == 0
            or parameters["coupling"]["coupling_level_type"].GetInt() > 1):
            self.coupling_fluid_vars += [Kratos.FLUID_FRACTION]
            self.coupling_fluid_vars += [Kratos.FLUID_FRACTION_OLD]

            if 'DISPERSE_FRACTION' in self.nodal_results:
                self.coupling_fluid_vars += [Kratos.DISPERSE_FRACTION]
>>>>>>> 77331940

            if parameters["coupling"]["backward_coupling"]["filter_velocity_option"].GetBool():
                self.coupling_fluid_vars += [Kratos.PARTICLE_VEL_FILTERED]
                self.coupling_fluid_vars += [Kratos.TIME_AVERAGED_ARRAY_3]
                self.coupling_fluid_vars += [Kratos.PHASE_FRACTION]

        if parameters["custom_fluid"]["fluid_model_type"].GetInt() >= 1:
            self.coupling_fluid_vars += [Kratos.FLUID_FRACTION_GRADIENT]
            self.coupling_fluid_vars += [Kratos.FLUID_FRACTION_RATE]

        if parameters["coupling"]["coupling_level_type"].GetInt() >= 1:
            self.coupling_fluid_vars += [Kratos.HYDRODYNAMIC_REACTION]

        if parameters["coupling"]["coupling_level_type"].GetInt() >= 1 and parameters["coupling"]["forward_coupling"]["time_averaging_type"].GetInt() > 0:
            self.coupling_fluid_vars += [Kratos.MEAN_HYDRODYNAMIC_REACTION]

<<<<<<< HEAD
        if parameters["non_newtonian_option"].GetBool():
            self.coupling_fluid_vars += [POWER_LAW_N]
            self.coupling_fluid_vars += [POWER_LAW_K]
            self.coupling_fluid_vars += [YIELD_STRESS]
            # self.coupling_fluid_vars += [GEL_STRENGTH] # TODO: make specific option for this
=======
        if parameters["non_newtonian_fluid"]["non_newtonian_option"].GetBool():
            self.coupling_fluid_vars += [Kratos.POWER_LAW_N]
            self.coupling_fluid_vars += [Kratos.POWER_LAW_K]
            self.coupling_fluid_vars += [Kratos.YIELD_STRESS]
            # self.coupling_fluid_vars += [Kratos.GEL_STRENGTH] # TODO: make specific option for this

        if parameters["coupling"]["backward_coupling"]["viscosity_modification_type"].GetInt():
            self.coupling_fluid_vars += [Kratos.VISCOSITY]
>>>>>>> 77331940

        if parameters["custom_fluid"]["embedded_option"].GetBool():
            self.coupling_fluid_vars += [Kratos.DISTANCE]

        # dem coupling variables
        self.coupling_dem_vars = []

<<<<<<< HEAD
        if parameters["coupling_level_type"].GetInt() > 0:
            self.coupling_dem_vars += [FLUID_VEL_PROJECTED]
            self.coupling_dem_vars += [FLUID_ACCEL_PROJECTED]
            self.coupling_dem_vars += [FLUID_DENSITY_PROJECTED]
            self.coupling_dem_vars += [FLUID_VISCOSITY_PROJECTED]
            self.coupling_dem_vars += [HYDRODYNAMIC_FORCE]
            self.coupling_dem_vars += [HYDRODYNAMIC_MOMENT]
            self.coupling_dem_vars += [MATERIAL_FLUID_ACCEL_PROJECTED]
            self.coupling_dem_vars += [FLUID_ACCEL_PROJECTED]
            self.coupling_dem_vars += [FLUID_ACCEL_FOLLOWING_PARTICLE_PROJECTED]
            self.coupling_dem_vars += [ADDITIONAL_FORCE] # Here for safety for the moment

            if PT.RecursiveFindTrueBoolInParameters(parameters["properties"], 'do_apply_faxen_corrections'):
                self.coupling_dem_vars += [FLUID_VEL_LAPL_PROJECTED]
                self.coupling_dem_vars += [FLUID_VEL_LAPL_RATE_PROJECTED]
=======
        if parameters["coupling"]["coupling_level_type"].GetInt() > 0:
            self.coupling_dem_vars += [Kratos.FLUID_VEL_PROJECTED]
            self.coupling_dem_vars += [Kratos.FLUID_ACCEL_PROJECTED]
            self.coupling_dem_vars += [Kratos.FLUID_DENSITY_PROJECTED]
            self.coupling_dem_vars += [Kratos.FLUID_VISCOSITY_PROJECTED]
            self.coupling_dem_vars += [Kratos.HYDRODYNAMIC_FORCE]
            self.coupling_dem_vars += [Kratos.HYDRODYNAMIC_MOMENT]
            self.coupling_dem_vars += [Kratos.MATERIAL_FLUID_ACCEL_PROJECTED]
            self.coupling_dem_vars += [Kratos.FLUID_ACCEL_PROJECTED]
            self.coupling_dem_vars += [Kratos.FLUID_ACCEL_FOLLOWING_PARTICLE_PROJECTED]
            self.coupling_dem_vars += [Kratos.ADDITIONAL_FORCE] # Here for safety for the moment

            if PT.RecursiveFindTrueBoolInParameters(parameters["properties"], 'do_apply_faxen_corrections'):
                self.coupling_dem_vars += [Kratos.FLUID_VEL_LAPL_PROJECTED]
                self.coupling_dem_vars += [Kratos.FLUID_VEL_LAPL_RATE_PROJECTED]
>>>>>>> 77331940

            if self.do_include_history_force:
                self.coupling_dem_vars += [Kratos.FLUID_VEL_PROJECTED_RATE]

        if parameters["coupling"]["coupling_level_type"].GetInt() >= 1 or parameters["custom_fluid"]["fluid_model_type"].GetInt() == 0:
            self.coupling_dem_vars += [Kratos.FLUID_FRACTION_PROJECTED]

<<<<<<< HEAD
        if (parameters["coupling_level_type"].GetInt() >= 1
            and 'FLUID_FRACTION_GRADIENT_PROJECTED' in self.dem_printing_vars):
            self.coupling_dem_vars += [FLUID_FRACTION_GRADIENT_PROJECTED]

        if parameters["non_newtonian_option"].GetBool():
            self.coupling_dem_vars += [POWER_LAW_N]
            self.coupling_dem_vars += [POWER_LAW_K]
            self.coupling_dem_vars += [YIELD_STRESS]

        if PT.RecursiveFindParametersWithCondition(parameters["properties"], 'vorticity_induced_lift_parameters'):
            self.coupling_dem_vars += [FLUID_VORTICITY_PROJECTED]
            self.coupling_dem_vars += [SHEAR_RATE_PROJECTED]

        if parameters["embedded_option"].GetBool():
            self.coupling_dem_vars += [DISTANCE]

        if 'REYNOLDS_NUMBER' in self.dem_nodal_results:
            self.coupling_dem_vars += [REYNOLDS_NUMBER]
=======
        if (parameters["coupling"]["coupling_level_type"].GetInt() >= 1
            and 'FLUID_FRACTION_GRADIENT_PROJECTED' in self.dem_printing_vars):
            self.coupling_dem_vars += [Kratos.FLUID_FRACTION_GRADIENT_PROJECTED]

        if parameters["non_newtonian_fluid"]["non_newtonian_option"].GetBool():
            self.coupling_dem_vars += [Kratos.POWER_LAW_N]
            self.coupling_dem_vars += [Kratos.POWER_LAW_K]
            self.coupling_dem_vars += [Kratos.YIELD_STRESS]

        if PT.RecursiveFindParametersWithCondition(parameters["properties"], 'vorticity_induced_lift_parameters'):
            self.coupling_dem_vars += [Kratos.FLUID_VORTICITY_PROJECTED]
            self.coupling_dem_vars += [Kratos.SHEAR_RATE_PROJECTED]

        if parameters["custom_fluid"]["embedded_option"].GetBool():
            self.coupling_dem_vars += [Kratos.DISTANCE]

        if 'REYNOLDS_NUMBER' in self.dem_nodal_results:
            self.coupling_dem_vars += [Kratos.REYNOLDS_NUMBER]

        if self.do_backward_coupling:
            if parameters["coupling"]["backward_coupling"]["apply_time_filter_to_fluid_fraction_option"].GetBool():
                self.time_filtered_vars += [Kratos.FLUID_FRACTION_FILTERED]
>>>>>>> 77331940

        if parameters["coupling"]["backward_coupling"]["filter_velocity_option"].GetBool():
            self.time_filtered_vars += [Kratos.PARTICLE_VEL_FILTERED]


    def ChangeListOfFluidNodalResultsToPrint(self, parameters):
        fluid_list = self.project_parameters["fluid_nodal_results"]
        self.nodal_results.extend(key for key in fluid_list.keys() if fluid_list[key].GetBool())

        if parameters["store_full_gradient_option"].GetBool() and 'VELOCITY_GRADIENT' in self.nodal_results:
            self.nodal_results += ["VELOCITY_X_GRADIENT"]
            self.nodal_results += ["VELOCITY_Y_GRADIENT"]
            self.nodal_results += ["VELOCITY_Z_GRADIENT"]

<<<<<<< HEAD
        if parameters["fluid_model_type"].GetInt() == 0 and 'AVERAGED_FLUID_VELOCITY' in self.nodal_results:
            self.nodal_results += ["AVERAGED_FLUID_VELOCITY"]

        if parameters["fluid_model_type"].GetInt() == 1 and 'FLUID_FRACTION_GRADIENT' in self.nodal_results:
=======
        if parameters["custom_fluid"]["fluid_model_type"].GetInt() == 0 and 'AVERAGED_FLUID_VELOCITY' in self.nodal_results:
            self.nodal_results += ["AVERAGED_FLUID_VELOCITY"]

        if parameters["custom_fluid"]["fluid_model_type"].GetInt() == 1 and 'FLUID_FRACTION_GRADIENT' in self.nodal_results:
>>>>>>> 77331940
            self.nodal_results += ["FLUID_FRACTION_GRADIENT"]<|MERGE_RESOLUTION|>--- conflicted
+++ resolved
@@ -1,25 +1,14 @@
 from __future__ import print_function, absolute_import, division # makes KratosMultiphysics backward compatible with python 2.6 and 2.7
-<<<<<<< HEAD
-from KratosMultiphysics import *
-from KratosMultiphysics.FluidDynamicsApplication import *
-from KratosMultiphysics.DEMApplication import *
-from KratosMultiphysics.SwimmingDEMApplication import *
-import ast
-import parameters_tools as PT
-=======
 import KratosMultiphysics as Kratos
 from KratosMultiphysics import Vector, Logger
 import KratosMultiphysics.DEMApplication as DEM
 import KratosMultiphysics.SwimmingDEMApplication as SDEM
 import parameters_tools as PT
 
->>>>>>> 77331940
 def Say(*args):
     Logger.PrintInfo("SwimmingDEM", *args)
     Logger.Flush()
     Logger.GetDefaultOutput().SetSeverity(Logger.Severity.DETAIL)
-<<<<<<< HEAD
-=======
 
 def GetGlobalVariableByName(variable_name):
     modules = [Kratos, DEM, SDEM]
@@ -35,7 +24,6 @@
         error_message += name + ', '
     error_message += 'or ' + names[-1] + '.'
     raise AttributeError(error_message)
->>>>>>> 77331940
 
 class VariablesManager:
     @staticmethod
@@ -134,32 +122,6 @@
     def AddExtraProcessInfoVariablesToDispersePhaseModelPart(self, parameters, dem_model_part):
 
         VariablesManager.AddFrameOfReferenceRelatedVariables(parameters, dem_model_part)
-<<<<<<< HEAD
-        dem_model_part.ProcessInfo.SetValue(COUPLING_TYPE, parameters["coupling_level_type"].GetInt())
-        dem_model_part.ProcessInfo.SetValue(BASSET_FORCE_TYPE, parameters["basset_force_type"].GetInt())
-        dem_model_part.ProcessInfo.SetValue(FLUID_MODEL_TYPE, parameters["fluid_model_type"].GetInt())
-        dem_model_part.ProcessInfo.SetValue(DRAG_MODIFIER_TYPE, parameters["drag_modifier_type"].GetInt())
-        dem_model_part.ProcessInfo.SetValue(INIT_DRAG_FORCE, parameters["initial_drag_force"].GetDouble())
-        dem_model_part.ProcessInfo.SetValue(DRAG_LAW_SLOPE, parameters["drag_law_slope"].GetDouble())
-        dem_model_part.ProcessInfo.SetValue(POWER_LAW_TOLERANCE, parameters["power_law_tol"].GetDouble())
-        dem_model_part.ProcessInfo.SetValue(DRAG_POROSITY_CORRECTION_TYPE, parameters["drag_porosity_correction_type"].GetInt())
-
-        for prop in parameters["properties"].values():
-            if prop["hydrodynamic_law_parameters"].Has("history_force_parameters"):
-                history_force_parameters =  prop["hydrodynamic_law_parameters"]["history_force_parameters"]
-
-                if (prop["hydrodynamic_law_parameters"]["name"].GetString() != "default"
-                    and history_force_parameters["name"].GetString() != "default"):
-                    dem_model_part.ProcessInfo.SetValue(NUMBER_OF_INIT_BASSET_STEPS, history_force_parameters["n_init_basset_steps"].GetInt())
-                    dem_model_part.ProcessInfo.SetValue(TIME_STEPS_PER_QUADRATURE_STEP, history_force_parameters["time_steps_per_quadrature_step"].GetInt())
-                    dem_model_part.ProcessInfo.SetValue(LAST_TIME_APPENDING, 0.0)
-                    dem_model_part.ProcessInfo.SetValue(QUADRATURE_ORDER, history_force_parameters["quadrature_order"].GetInt())
-                    break
-
-        if parameters["non_newtonian_option"].GetBool():
-            dem_model_part.ProcessInfo.SetValue(POWER_LAW_K, parameters["power_law_k"].GetDouble())
-            dem_model_part.ProcessInfo.SetValue(POWER_LAW_N, parameters["power_law_n"].GetDouble())
-=======
         dem_model_part.ProcessInfo.SetValue(Kratos.COUPLING_TYPE, parameters["coupling"]["coupling_level_type"].GetInt())
         dem_model_part.ProcessInfo.SetValue(Kratos.FLUID_MODEL_TYPE, parameters["custom_fluid"]["fluid_model_type"].GetInt())
         dem_model_part.ProcessInfo.SetValue(Kratos.DRAG_MODIFIER_TYPE, parameters["drag_modifier_type"].GetInt())
@@ -174,7 +136,6 @@
         if parameters["non_newtonian_fluid"]["non_newtonian_option"].GetBool():
             dem_model_part.ProcessInfo.SetValue(Kratos.POWER_LAW_K, parameters["non_newtonian_fluid"]["power_law_k"].GetDouble())
             dem_model_part.ProcessInfo.SetValue(Kratos.POWER_LAW_N, parameters["non_newtonian_fluid"]["power_law_n"].GetDouble())
->>>>>>> 77331940
 
     def ConstructListsOfVariables(self, parameters):
         # PRINTING VARIABLES
@@ -195,11 +156,7 @@
         # COUPLING VARIABLES
         # listing the variables involved in the fluid-particles coupling
 
-<<<<<<< HEAD
-        if parameters["coupling_level_type"].GetInt():
-=======
         if parameters["coupling"]["coupling_level_type"].GetInt():
->>>>>>> 77331940
             self.ConstructListsOfVariablesForCoupling(parameters)
 
         # VARIABLES TO ADD
@@ -233,21 +190,13 @@
 
         if (parameters["vorticity_calculation_type"].GetInt() > 0
             or PT.RecursiveFindParametersWithCondition(parameters["properties"], 'vorticity_induced_lift_parameters')):
-<<<<<<< HEAD
-            self.fluid_vars += [VORTICITY]
-=======
             self.fluid_vars += [Kratos.VORTICITY]
->>>>>>> 77331940
 
         if parameters["laplacian_calculation_type"].GetInt():
             self.fluid_vars += [Kratos.VELOCITY_LAPLACIAN]
 
         if PT.RecursiveFindTrueBoolInParameters(parameters["properties"], 'do_apply_faxen_corrections'):
-<<<<<<< HEAD
-            self.fluid_vars += [VELOCITY_LAPLACIAN_RATE]
-=======
             self.fluid_vars += [Kratos.VELOCITY_LAPLACIAN_RATE]
->>>>>>> 77331940
 
         if parameters["coupling"]["backward_coupling"]["calculate_diffusivity_option"].GetBool():
             self.fluid_vars += [Kratos.CONDUCTIVITY]
@@ -262,26 +211,6 @@
         if self.do_include_history_force:
             self.dem_vars += [Kratos.BASSET_FORCE]
 
-<<<<<<< HEAD
-        if (parameters["TranslationalIntegrationScheme"].GetString()
-            in {'Hybrid_Bashforth', 'TerminalVelocityScheme'}
-            or parameters["basset_force_type"].GetInt() > 0):
-            self.dem_vars += [VELOCITY_OLD]
-            self.dem_vars += [ADDITIONAL_FORCE_OLD]
-            self.dem_vars += [AUX_VEL]
-
-        if parameters["add_each_hydro_force_option"].GetBool():
-            self.dem_vars += [DRAG_FORCE]
-
-        self.dem_vars += [PARTICLE_SPHERICITY] # TODO: add only when needed
-
-        if (PT.RecursiveFindParametersWithCondition(parameters["properties"], 'vorticity_induced_lift_parameters')
-            and parameters["add_each_hydro_force_option"].GetBool()):
-            self.dem_vars += [LIFT_FORCE]
-
-        if parameters["add_each_hydro_force_option"].GetBool():
-            self.dem_vars += [VIRTUAL_MASS_FORCE]
-=======
         if parameters["frame_of_reference"]["frame_type"].GetInt() and self.do_include_history_force > 0:
             self.dem_vars += [Kratos.DISPLACEMENT_OLD]
             self.dem_vars += [Kratos.VELOCITY_OLD_OLD]
@@ -297,7 +226,6 @@
             self.dem_vars += [Kratos.DRAG_FORCE]
 
         self.dem_vars += [Kratos.PARTICLE_SPHERICITY] # TODO: add only when needed
->>>>>>> 77331940
 
         if (PT.RecursiveFindParametersWithCondition(parameters["properties"], 'vorticity_induced_lift_parameters')
             and parameters["add_each_hydro_force_option"].GetBool()):
@@ -360,11 +288,7 @@
             if parameters.PostCationConcentration:
                 self.dem_nodal_results += ["CATION_CONCENTRATION"]
 
-<<<<<<< HEAD
-        if parameters["embedded_option"].GetBool():
-=======
         if parameters["custom_fluid"]["embedded_option"].GetBool():
->>>>>>> 77331940
             self.rigid_faces_nodal_results += ["POSITIVE_FACE_PRESSURE"]
             self.rigid_faces_nodal_results += ["NEGATIVE_FACE_PRESSURE"]
 
@@ -422,15 +346,6 @@
         if parameters["custom_fluid"]["fluid_model_type"].GetInt() == 0:
             self.coupling_fluid_vars += [SDEM.AVERAGED_FLUID_VELOCITY]
 
-<<<<<<< HEAD
-        if (parameters["fluid_model_type"].GetInt() == 0
-            or parameters["coupling_level_type"].GetInt() > 1):
-            self.coupling_fluid_vars += [FLUID_FRACTION]
-            self.coupling_fluid_vars += [FLUID_FRACTION_OLD]
-
-            if 'DISPERSE_FRACTION' in self.nodal_results:
-                self.coupling_fluid_vars += [DISPERSE_FRACTION]
-=======
         if (parameters["custom_fluid"]["fluid_model_type"].GetInt() == 0
             or parameters["coupling"]["coupling_level_type"].GetInt() > 1):
             self.coupling_fluid_vars += [Kratos.FLUID_FRACTION]
@@ -438,7 +353,6 @@
 
             if 'DISPERSE_FRACTION' in self.nodal_results:
                 self.coupling_fluid_vars += [Kratos.DISPERSE_FRACTION]
->>>>>>> 77331940
 
             if parameters["coupling"]["backward_coupling"]["filter_velocity_option"].GetBool():
                 self.coupling_fluid_vars += [Kratos.PARTICLE_VEL_FILTERED]
@@ -455,13 +369,6 @@
         if parameters["coupling"]["coupling_level_type"].GetInt() >= 1 and parameters["coupling"]["forward_coupling"]["time_averaging_type"].GetInt() > 0:
             self.coupling_fluid_vars += [Kratos.MEAN_HYDRODYNAMIC_REACTION]
 
-<<<<<<< HEAD
-        if parameters["non_newtonian_option"].GetBool():
-            self.coupling_fluid_vars += [POWER_LAW_N]
-            self.coupling_fluid_vars += [POWER_LAW_K]
-            self.coupling_fluid_vars += [YIELD_STRESS]
-            # self.coupling_fluid_vars += [GEL_STRENGTH] # TODO: make specific option for this
-=======
         if parameters["non_newtonian_fluid"]["non_newtonian_option"].GetBool():
             self.coupling_fluid_vars += [Kratos.POWER_LAW_N]
             self.coupling_fluid_vars += [Kratos.POWER_LAW_K]
@@ -470,7 +377,6 @@
 
         if parameters["coupling"]["backward_coupling"]["viscosity_modification_type"].GetInt():
             self.coupling_fluid_vars += [Kratos.VISCOSITY]
->>>>>>> 77331940
 
         if parameters["custom_fluid"]["embedded_option"].GetBool():
             self.coupling_fluid_vars += [Kratos.DISTANCE]
@@ -478,23 +384,6 @@
         # dem coupling variables
         self.coupling_dem_vars = []
 
-<<<<<<< HEAD
-        if parameters["coupling_level_type"].GetInt() > 0:
-            self.coupling_dem_vars += [FLUID_VEL_PROJECTED]
-            self.coupling_dem_vars += [FLUID_ACCEL_PROJECTED]
-            self.coupling_dem_vars += [FLUID_DENSITY_PROJECTED]
-            self.coupling_dem_vars += [FLUID_VISCOSITY_PROJECTED]
-            self.coupling_dem_vars += [HYDRODYNAMIC_FORCE]
-            self.coupling_dem_vars += [HYDRODYNAMIC_MOMENT]
-            self.coupling_dem_vars += [MATERIAL_FLUID_ACCEL_PROJECTED]
-            self.coupling_dem_vars += [FLUID_ACCEL_PROJECTED]
-            self.coupling_dem_vars += [FLUID_ACCEL_FOLLOWING_PARTICLE_PROJECTED]
-            self.coupling_dem_vars += [ADDITIONAL_FORCE] # Here for safety for the moment
-
-            if PT.RecursiveFindTrueBoolInParameters(parameters["properties"], 'do_apply_faxen_corrections'):
-                self.coupling_dem_vars += [FLUID_VEL_LAPL_PROJECTED]
-                self.coupling_dem_vars += [FLUID_VEL_LAPL_RATE_PROJECTED]
-=======
         if parameters["coupling"]["coupling_level_type"].GetInt() > 0:
             self.coupling_dem_vars += [Kratos.FLUID_VEL_PROJECTED]
             self.coupling_dem_vars += [Kratos.FLUID_ACCEL_PROJECTED]
@@ -510,7 +399,6 @@
             if PT.RecursiveFindTrueBoolInParameters(parameters["properties"], 'do_apply_faxen_corrections'):
                 self.coupling_dem_vars += [Kratos.FLUID_VEL_LAPL_PROJECTED]
                 self.coupling_dem_vars += [Kratos.FLUID_VEL_LAPL_RATE_PROJECTED]
->>>>>>> 77331940
 
             if self.do_include_history_force:
                 self.coupling_dem_vars += [Kratos.FLUID_VEL_PROJECTED_RATE]
@@ -518,26 +406,6 @@
         if parameters["coupling"]["coupling_level_type"].GetInt() >= 1 or parameters["custom_fluid"]["fluid_model_type"].GetInt() == 0:
             self.coupling_dem_vars += [Kratos.FLUID_FRACTION_PROJECTED]
 
-<<<<<<< HEAD
-        if (parameters["coupling_level_type"].GetInt() >= 1
-            and 'FLUID_FRACTION_GRADIENT_PROJECTED' in self.dem_printing_vars):
-            self.coupling_dem_vars += [FLUID_FRACTION_GRADIENT_PROJECTED]
-
-        if parameters["non_newtonian_option"].GetBool():
-            self.coupling_dem_vars += [POWER_LAW_N]
-            self.coupling_dem_vars += [POWER_LAW_K]
-            self.coupling_dem_vars += [YIELD_STRESS]
-
-        if PT.RecursiveFindParametersWithCondition(parameters["properties"], 'vorticity_induced_lift_parameters'):
-            self.coupling_dem_vars += [FLUID_VORTICITY_PROJECTED]
-            self.coupling_dem_vars += [SHEAR_RATE_PROJECTED]
-
-        if parameters["embedded_option"].GetBool():
-            self.coupling_dem_vars += [DISTANCE]
-
-        if 'REYNOLDS_NUMBER' in self.dem_nodal_results:
-            self.coupling_dem_vars += [REYNOLDS_NUMBER]
-=======
         if (parameters["coupling"]["coupling_level_type"].GetInt() >= 1
             and 'FLUID_FRACTION_GRADIENT_PROJECTED' in self.dem_printing_vars):
             self.coupling_dem_vars += [Kratos.FLUID_FRACTION_GRADIENT_PROJECTED]
@@ -560,7 +428,6 @@
         if self.do_backward_coupling:
             if parameters["coupling"]["backward_coupling"]["apply_time_filter_to_fluid_fraction_option"].GetBool():
                 self.time_filtered_vars += [Kratos.FLUID_FRACTION_FILTERED]
->>>>>>> 77331940
 
         if parameters["coupling"]["backward_coupling"]["filter_velocity_option"].GetBool():
             self.time_filtered_vars += [Kratos.PARTICLE_VEL_FILTERED]
@@ -575,15 +442,8 @@
             self.nodal_results += ["VELOCITY_Y_GRADIENT"]
             self.nodal_results += ["VELOCITY_Z_GRADIENT"]
 
-<<<<<<< HEAD
-        if parameters["fluid_model_type"].GetInt() == 0 and 'AVERAGED_FLUID_VELOCITY' in self.nodal_results:
-            self.nodal_results += ["AVERAGED_FLUID_VELOCITY"]
-
-        if parameters["fluid_model_type"].GetInt() == 1 and 'FLUID_FRACTION_GRADIENT' in self.nodal_results:
-=======
         if parameters["custom_fluid"]["fluid_model_type"].GetInt() == 0 and 'AVERAGED_FLUID_VELOCITY' in self.nodal_results:
             self.nodal_results += ["AVERAGED_FLUID_VELOCITY"]
 
         if parameters["custom_fluid"]["fluid_model_type"].GetInt() == 1 and 'FLUID_FRACTION_GRADIENT' in self.nodal_results:
->>>>>>> 77331940
             self.nodal_results += ["FLUID_FRACTION_GRADIENT"]