# Definition of the classes for the SMALL TESTS

# Import Kratos and necessary applications
import KratosMultiphysics
import KratosMultiphysics.DEMApplication
import KratosMultiphysics.SwimmingDEMApplication
from KratosMultiphysics import Logger

# Import KratosUnittest
import KratosMultiphysics.KratosUnittest as UnitTest
import BackwardCouplingTestFactory as BackwardCouplingTF
import PorosityTestFactory as PorosityTF

# Importing test factories if possible
try:
     import InterpolationTestFactory as InterpolationTF
     interpolation_imports_available = True
except ImportError:
     interpolation_imports_available = False
try:
     import CandelierTestFactory as CandelierTF
     candelier_imports_available = True
except ImportError:
     candelier_imports_available = False
     Logger.PrintWarning("SwimmingDEMTests", "Failed to import some of the modules necessary for the Candelier tests.")
try:
     import FluidDEMTestFactory as FDEMTF
     fluid_DEM_coupling_imports_available = True
except ImportError:
     fluid_DEM_coupling_imports_available = False
try:
     import AnalyticTestFactory as AnalyticTF
     analytic_imports_available = True
except ImportError:
     analytic_imports_available = False
try:
     import DragTestFactory as DragTF
     drag_imports_available = True
except ImportError:
     drag_imports_available = False

class interpolation_test_linear(InterpolationTF.TestFactory):
     file_name = "interpolation_tests/cube"
     file_parameters = "interpolation_tests/ProjectParametersCubeLinear.json"

class interpolation_test_nonlinear_time_no_substepping(InterpolationTF.TestFactory):
     file_name = "interpolation_tests/cube"
     file_parameters = "interpolation_tests/ProjectParametersCubeNonlinearTimeNoSubstepping.json"

class backward_coupling_single_particle_no_time_filter(BackwardCouplingTF.TestFactory):
     file_name = "backward_coupling_tests/cube_single_particle"
     file_parameters = "backward_coupling_tests/ProjectParametersCubeNoTimeFilter.json"

class backward_coupling_two_balls_periodic_no_time_filter(BackwardCouplingTF.TestFactory):
     file_name = "backward_coupling_tests/cube_two_balls_periodic"
     file_parameters = "backward_coupling_tests/ProjectParametersCubeTwoBallsPeriodic.json"

if candelier_imports_available:
     class candelier_no_history_test(CandelierTF.TestFactory):
          file_name = "candelier_tests/candelier"
          file_parameters = "candelier_tests/ProjectParametersNoHistory.json"
     class candelier_no_history_with_lift_test(CandelierTF.TestFactory):
          file_name = "candelier_tests/candelier"
          file_parameters = "candelier_tests/ProjectParametersNoHistoryWithLift.json"

     class candelier_no_history_non_inertial_test(CandelierTF.TestFactory):
          file_name = "candelier_tests/candelier"
          file_parameters = "candelier_tests/ProjectParametersNoHistoryNonInertial.json"
     class candelier_with_history_test(CandelierTF.TestFactory):
          file_name = "candelier_tests/candelier"
          file_parameters = "candelier_tests/ProjectParametersWithHistory.json"

     class candelier_with_history_hinsberg_test(CandelierTF.TestFactory):
          file_name = "candelier_tests/candelier"
          file_parameters = "candelier_tests/ProjectParametersWithHistoryHinsberg.json"

     # This test is ready to run but the implementation is not complete
     # # (it is non-trivial), so the result is not correct
     # class candelier_with_history_non_inertial_test(CandelierTF.TestFactory):
     #      file_name = "candelier_tests/candelier"
     #      file_parameters = "candelier_tests/ProjectParametersWithHistoryNonInertial.json"

class fluid_dem_coupling_one_way_test(FDEMTF.TestFactory):
     file_name = "fluid_dem_tests/settling_cube"
     file_parameters = "fluid_dem_tests/ProjectParameters.json"

class CFD_DEM_two_way_test(FDEMTF.TestFactory):
     file_name = "CFD_DEM_two_way_tests/Two_way_testFluid"
     file_parameters = "CFD_DEM_two_way_tests/ProjectParameters.json"

class CFD_DEM_two_way_test_DVMS(FDEMTF.TestFactory):
     file_name = "CFD_DEM_two_way_tests/Two_way_testFluid_DVMS"
     file_parameters = "CFD_DEM_two_way_tests/ProjectParameters_DVMS.json"

class analytic_multiple_ghosts_test(AnalyticTF.TestFactory):
     file_name = "analytic_tests/multiple_phantoms/multiple_phantom_test"
     file_parameters = "analytic_tests/multiple_phantoms/ProjectParameters.json"

<<<<<<< HEAD
class porosity_field_conservation_test(PorosityTF.PorosityConservationTestFactory):
     file_name = "porosity_tests/porosity_conservation/Test_porosityFluid"
     file_parameters = "porosity_tests/porosity_conservation/ProjectParameters.json"
=======
class chien_drag_test(DragTF.TestFactory):
     from  drag_tests.chien_law.chien_drag_test_analysis import ChienDragAnalysis
     analysis_stage_to_be_launched = ChienDragAnalysis
     file_name = "drag_tests/chien_law/chien_drag_test"
     file_parameters = "drag_tests/chien_law/ProjectParameters.json"
>>>>>>> 98533bcc

available_tests = []
available_tests += [test_class for test_class in InterpolationTF.TestFactory.__subclasses__()]
available_tests += [test_class for test_class in BackwardCouplingTF.TestFactory.__subclasses__()]
if candelier_imports_available:
     available_tests += [test_class for test_class in CandelierTF.TestFactory.__subclasses__()]
available_tests += [test_class for test_class in FDEMTF.TestFactory.__subclasses__()]
available_tests += [test_class for test_class in AnalyticTF.TestFactory.__subclasses__()]
<<<<<<< HEAD
available_tests += [test_class for test_class in PorosityTF.PorosityConservationTestFactory.__subclasses__()]
=======
available_tests += [test_class for test_class in DragTF.TestFactory.__subclasses__()]

>>>>>>> 98533bcc

def SetTestSuite(suites):
    small_suite = suites['small']
    small_suite.addTests(UnitTest.TestLoader().loadTestsFromTestCases(available_tests))

    return small_suite

def AssembleTestSuites():
    suites = UnitTest.KratosSuites
    small_suite = SetTestSuite(suites)
    suites['all'].addTests(small_suite)

    return suites

if __name__ == '__main__':
    Logger.GetDefaultOutput().SetSeverity(Logger.Severity.WARNING)
    UnitTest.runTests(AssembleTestSuites())
    UnitTest.main()
<|MERGE_RESOLUTION|>--- conflicted
+++ resolved
@@ -96,17 +96,15 @@
      file_name = "analytic_tests/multiple_phantoms/multiple_phantom_test"
      file_parameters = "analytic_tests/multiple_phantoms/ProjectParameters.json"
 
-<<<<<<< HEAD
 class porosity_field_conservation_test(PorosityTF.PorosityConservationTestFactory):
      file_name = "porosity_tests/porosity_conservation/Test_porosityFluid"
      file_parameters = "porosity_tests/porosity_conservation/ProjectParameters.json"
-=======
+
 class chien_drag_test(DragTF.TestFactory):
      from  drag_tests.chien_law.chien_drag_test_analysis import ChienDragAnalysis
      analysis_stage_to_be_launched = ChienDragAnalysis
      file_name = "drag_tests/chien_law/chien_drag_test"
      file_parameters = "drag_tests/chien_law/ProjectParameters.json"
->>>>>>> 98533bcc
 
 available_tests = []
 available_tests += [test_class for test_class in InterpolationTF.TestFactory.__subclasses__()]
@@ -115,12 +113,9 @@
      available_tests += [test_class for test_class in CandelierTF.TestFactory.__subclasses__()]
 available_tests += [test_class for test_class in FDEMTF.TestFactory.__subclasses__()]
 available_tests += [test_class for test_class in AnalyticTF.TestFactory.__subclasses__()]
-<<<<<<< HEAD
 available_tests += [test_class for test_class in PorosityTF.PorosityConservationTestFactory.__subclasses__()]
-=======
 available_tests += [test_class for test_class in DragTF.TestFactory.__subclasses__()]
 
->>>>>>> 98533bcc
 
 def SetTestSuite(suites):
     small_suite = suites['small']
