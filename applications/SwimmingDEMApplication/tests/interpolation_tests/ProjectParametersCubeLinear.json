--- conflicted
+++ resolved
@@ -1,13 +1,7 @@
 {
-<<<<<<< HEAD
-"ElementType"                      : "SphericSwimmingParticle3D",
-
-"time_stepping"               : {
-=======
 "ElementType" : "SphericSwimmingParticle3D",
 
 "time_stepping" : {
->>>>>>> c86d2e7c
     "automatic_time_step" : false,
     "time_step" : 0.1
 },
@@ -29,15 +23,6 @@
 "add_each_hydro_force_option" : true,
 "add_each_hydro_force_option_comment" : " add each of the hydrodynamic forces (drag, lift and virtual mass)",
 
-<<<<<<< HEAD
-"print_debug_info_option"                : false,
-"print_debug_info_option_comment"        : " print a summary of global physical measures",
-"print_particles_results_cycle"          : 1,
-"print_particles_results_cycle_comment"  : " number of 'ticks' per printing cycle",
-"debug_tool_cycle"                       : 10,
-"debug_tool_cycle_comment"               : " number of 'ticks' per debug computations cycle",
-"drag_modifier_type"                     : 2,
-=======
 "print_debug_info_option" : false,
 "print_debug_info_option_comment" : " print a summary of global physical measures",
 "print_particles_results_cycle" : 1,
@@ -45,7 +30,6 @@
 "debug_tool_cycle" : 10,
 "debug_tool_cycle_comment" : " number of 'ticks' per debug computations cycle",
 "drag_modifier_type" : 2,
->>>>>>> c86d2e7c
 
 "output_interval" : 0.1,
 
@@ -115,21 +99,12 @@
                     },
                     "file_label" : "time",
                     "output_control_type" : "step",
-<<<<<<< HEAD
-                    "output_interval"    : 1,
-                    "body_output"         : true,
-                    "node_output"         : true,
-                    "skin_output"         : false,
-                    "plane_output"        : [],
-                    "nodal_results"       : ["VELOCITY","PRESSURE","VISCOSITY"],
-=======
                     "output_interval" : 1,
                     "body_output" : true,
                     "node_output" : true,
                     "skin_output" : false,
                     "plane_output" : [],
                     "nodal_results" : ["VELOCITY","PRESSURE","VISCOSITY"],
->>>>>>> c86d2e7c
                     "gauss_point_results" : []
                 },
                 "point_data_configuration" : []
@@ -255,51 +230,6 @@
     },
 
 
-<<<<<<< HEAD
-        "DeltaOption"                      : "Absolute",
-        "SearchTolerance"                  : 0.0001,
-        "CoordinationNumber"               : 10,
-        "AmplifiedSearchRadiusExtension"   : 0.0,
-        "ModelDataInfo"                    : false,
-        "VirtualMassCoefficient"           : 1.0,
-        "RollingFrictionOption"            : false,
-        "DontSearchUntilFailure"           : false,
-        "ContactMeshOption"                : false,
-                "Multifile"                        : "multiple_files",
-
-        "TranslationalIntegrationScheme"   : "Hybrid_Bashforth",
-        "RotationalIntegrationScheme"      : "Direct_Integration",
-        "DeltaTimeSafetyFactor"            : 1.0,
-        "MaxTimeStep"                      : 5e-5,
-        "FinalTime"                        : 1.0,
-                "NeighbourSearchFrequency"         : 1,
-        "TestType" : "None",
-        "ElementType"                      : "SwimmingDEMElement",
-        "problem_name" : "cube",
-        "GraphExportFreq"                  : 1e-3,
-        "VelTrapGraphExportFreq"           : 1e-3,
-        "PostDisplacement"                 : true,
-        "PostVelocity"                     : true,
-        "PostElasticForces"                : false,
-        "PostContactForces"                : false,
-        "PostRigidElementForces"           : false,
-        "PostTangentialElasticForces"      : false,
-        "PostTotalForces"                  : false,
-        "PostShearStress"                  : false,
-        "PostNonDimensionalVolumeWear"     : false,
-        "PostNodalArea"                    : false,
-        "PostRHS"                          : false,
-        "PostDampForces"                   : false,
-        "PostAppliedForces"                : false,
-        "PostRadius"                       : true,
-        "PostGroupId"                      : false,
-        "PostExportId"                     : false,
-        "PostAngularVelocity"              : false,
-        "PostParticleMoment"               : false,
-        "PostEulerAngles"                  : false,
-        "PostBoundingBox"                  : false
-    }
-=======
     "DeltaOption" : "Absolute",
     "SearchTolerance" : 0.0001,
     "CoordinationNumber" : 10,
@@ -343,5 +273,4 @@
     "PostEulerAngles" : false,
     "PostBoundingBox" : false
 }
->>>>>>> c86d2e7c
 }