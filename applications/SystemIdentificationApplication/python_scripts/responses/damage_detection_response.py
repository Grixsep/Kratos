from typing import Optional
import csv
from pathlib import Path

import KratosMultiphysics as Kratos
import KratosMultiphysics.OptimizationApplication as KratosOA
import KratosMultiphysics.SystemIdentificationApplication as KratosSI
from KratosMultiphysics.OptimizationApplication.responses.response_function import ResponseFunction
from KratosMultiphysics.OptimizationApplication.responses.response_function import SupportedSensitivityFieldVariableTypes
from KratosMultiphysics.OptimizationApplication.utilities.union_utilities import SupportedSensitivityFieldVariableTypes
from KratosMultiphysics.OptimizationApplication.utilities.model_part_utilities import ModelPartOperation
from KratosMultiphysics.OptimizationApplication.execution_policies.execution_policy_decorator import ExecutionPolicyDecorator
from KratosMultiphysics.OptimizationApplication.utilities.optimization_problem import OptimizationProblem
from KratosMultiphysics.OptimizationApplication.utilities.component_data_view import ComponentDataView
from KratosMultiphysics.SystemIdentificationApplication.sensor_sensitivity_solvers.system_identification_static_analysis import SystemIdentificationStaticAnalysis
from KratosMultiphysics.SystemIdentificationApplication.utilities.sensor_utils import GetSensors

def Factory(model: Kratos.Model, parameters: Kratos.Parameters, optimization_problem: OptimizationProblem) -> ResponseFunction:
    if not parameters.Has("name"):
        raise RuntimeError(f"DamageDetectionResponse instantiation requires a \"name\" in parameters [ parameters = {parameters}].")
    if not parameters.Has("settings"):
        raise RuntimeError(f"DamageDetectionResponse instantiation requires a \"settings\" in parameters [ parameters = {parameters}].")
    return DamageDetectionResponse(parameters["name"].GetString(), model, parameters["settings"], optimization_problem)


class DamageDetectionResponse(ResponseFunction):
    @staticmethod
    def GetDefaultParameters() -> Kratos.Parameters:
        return Kratos.Parameters("""{
            "sensor_group_name"          : "",
            "p_coefficient"              : 1,
            "adjoint_parameters"         : {},
            "evaluated_model_part_names" : [
                "PLEASE_PROVIDE_A_MODEL_PART_NAME"
            ],
            "test_analysis_list": [
                {
                    "primal_analysis_name": "Structure_static",
                    "sensor_measurement_csv_file": "measurement_data.csv",
                    "weight": 1.0,
                    "variable_io_settings": {
                        "model_part_name"           : "Structure",
                        "nodal_hist_variable_names"    : [],
                        "nodal_non_hist_variable_names": [],
                        "condition_variable_names"     : [],
                        "element_variable_names"       : [],
                        "condition_property_names"     : [],
                        "element_property_names"       : []
                    }
                }
            ]
        }""")

    def __init__(self, name: str, model: Kratos.Model, parameters: Kratos.Parameters, optimization_problem: OptimizationProblem):
        super().__init__(name)
        default_settings = self.GetDefaultParameters()
        parameters.ValidateAndAssignDefaults(default_settings)

        self.model = model
        self.sensor_group_name = parameters["sensor_group_name"].GetString()

        if self.sensor_group_name == "":
            raise RuntimeError(f"The sensor group name cannot be empty.")

        self.p_coefficient = parameters["p_coefficient"].GetDouble()

        evaluated_model_part_names = parameters["evaluated_model_part_names"].GetStringArray()
        if len(evaluated_model_part_names) == 0:
            raise RuntimeError(f"No model parts were provided for {self._GetResponsePrefix()}. [ response name = \"{self.GetName()}\"]")

        # reading test analsis list
        self.list_of_test_analysis_data: 'list[tuple[ExecutionPolicyDecorator, DataIO, str, float]]' = []
        for params in parameters["test_analysis_list"].values():
            params.ValidateAndAssignDefaults(default_settings["test_analysis_list"][0])
            primal_analysis_name = params["primal_analysis_name"].GetString()
            sensor_measurement_data_file_name = params["sensor_measurement_csv_file"].GetString()
            weight = params["weight"].GetDouble()
            self.list_of_test_analysis_data.append((optimization_problem.GetExecutionPolicy(primal_analysis_name), sensor_measurement_data_file_name, weight))

        self.model_part_operation = ModelPartOperation(self.model, ModelPartOperation.OperationType.UNION, f"response_{self.GetName()}", evaluated_model_part_names, False)
        self.model_part: Optional[Kratos.ModelPart] = None

        self.analysis_model_part_operation = ModelPartOperation(self.model, ModelPartOperation.OperationType.UNION, f"response_test_analysis_{self.GetName()}", [exec.GetAnalysisModelPart().FullName() for exec, _, _ in self.list_of_test_analysis_data], False)
        self.analysis_model_part: Optional[Kratos.ModelPart] = None

        self.adjoint_analysis = SystemIdentificationStaticAnalysis(self.model, parameters["adjoint_parameters"])

        self.sensor_name_dict: 'dict[str, KratosSI.Sensors.Sensor]' = {}
        self.optimization_problem = optimization_problem

    def GetImplementedPhysicalKratosVariables(self) -> 'list[SupportedSensitivityFieldVariableTypes]':
        return [Kratos.YOUNG_MODULUS]

    def Initialize(self) -> None:
        self.model_part = self.model_part_operation.GetModelPart()
        self.analysis_model_part = self.analysis_model_part_operation.GetModelPart()

        self.adjoint_analysis.Initialize()

        self.damage_response_function = KratosSI.Responses.MeasurementResidualResponseFunction(self.p_coefficient)

        if not self.optimization_problem.GetProblemDataContainer()["object"].HasValue(self.sensor_group_name):
            raise RuntimeError(f"The sensor group \"{self.sensor_group_name}\" not found. Followings are available: \n\t" + "\n\t".join(self.optimization_problem.GetProblemDataContainer()["object"].GetSubItems().keys()))

        sensor_group_data = ComponentDataView(self.sensor_group_name, self.optimization_problem)
        self.list_of_sensors = GetSensors(sensor_group_data)
        for sensor in self.list_of_sensors:
            sensor.GetNode().SetValue(KratosSI.SENSOR_MEASURED_VALUE, 0.0)
            self.damage_response_function.AddSensor(sensor)

        self.damage_response_function.Initialize()

        for sensor in self.list_of_sensors:
            self.sensor_name_dict[sensor.GetName()] = sensor

    def Check(self) -> None:
        pass

    def Finalize(self) -> None:
        self.adjoint_analysis.Finalize()

    def GetInfluencingModelPart(self) -> Kratos.ModelPart:
        if self.analysis_model_part is None:
            raise RuntimeError(f"Please call {self._GetResponsePrefix()}::Initialize first.")
        return self.analysis_model_part

    def CalculateValue(self) -> float:
        result = 0.0
        for exec_policy, sensor_measurement_data_file_name, test_case_weight in self.list_of_test_analysis_data:
            # first run the primal analysis.
            exec_policy.Execute()

            self._SetSensorMeasuredValue(sensor_measurement_data_file_name)

            result += test_case_weight * self.damage_response_function.CalculateValue(exec_policy.GetAnalysisModelPart())
            Kratos.Logger.PrintInfo(self._GetResponsePrefix(), f"Computed \"{exec_policy.GetName()}\".")

        return result

    def CalculateGradient(self, physical_variable_collective_expressions: 'dict[SupportedSensitivityFieldVariableTypes, KratosOA.CollectiveExpression]') -> None:
        # make everything zeros
        for physical_variable, collective_expression in physical_variable_collective_expressions.items():
            for container_expression in collective_expression.GetContainerExpressions():
                Kratos.Expression.LiteralExpressionIO.SetDataToZero(container_expression, physical_variable)

        # now compute sensitivities for each test scenario
        for exec_policy, sensor_measurement_data_file_name, test_case_weight in self.list_of_test_analysis_data:
            # read and replace the measurement data for each test scenario
            self._SetSensorMeasuredValue(sensor_measurement_data_file_name)

            # run a single adjoint for each test scenario
            self.adjoint_analysis._GetSolver().GetComputingModelPart().ProcessInfo[KratosSI.TEST_ANALYSIS_NAME] = exec_policy.GetName()
            self.adjoint_analysis._GetSolver().GetComputingModelPart().ProcessInfo[Kratos.STEP] = self.optimization_problem.GetStep()
            sensitivities = self.adjoint_analysis.CalculateGradient(self.damage_response_function)

            for physical_variable, collective_expression in physical_variable_collective_expressions.items():
<<<<<<< HEAD
=======
                sensitivity_variable = Kratos.KratosGlobals.GetVariable(Kratos.SensitivityUtilities.GetSensitivityVariableName(physical_variable))
>>>>>>> 7fcd5a15
                for container_expression in collective_expression.GetContainerExpressions():
                    sensitivity_variable = Kratos.KratosGlobals.GetVariable(f"{physical_variable.Name()}_SENSITIVITY")
                    container_expression.SetExpression((container_expression.GetExpression() - sensitivities[sensitivity_variable].GetExpression() * test_case_weight))
                    container_expression.SetExpression(Kratos.Expression.Utils.Collapse(container_expression).GetExpression())

    def __GetSensor(self, sensor_name: str) -> KratosSI.Sensors.Sensor:
        return self.sensor_name_dict[sensor_name]

    def __GetHeaderIndices(self, csv_stream: csv.reader) -> 'tuple[int, int]':
        headers = [s.strip() for s in next(csv_stream)]
        name_index = headers.index("name")
        value_index = headers.index("value")
        return name_index, value_index

    def _SetSensorMeasuredValue(self, sensor_measurement_data_file_name: str) -> None:
        with open(sensor_measurement_data_file_name, "r") as csv_measurement_file:
            csv_measurement_stream = csv.reader(csv_measurement_file, delimiter=",")
            measured_name_index, measured_value_index = self.__GetHeaderIndices(csv_measurement_stream)

            for measured_row in csv_measurement_stream:
                measured_sensor_name = measured_row[measured_name_index].strip()
                measured_value = float(measured_row[measured_value_index])
                self.__GetSensor(measured_sensor_name).GetNode().SetValue(KratosSI.SENSOR_MEASURED_VALUE, measured_value)

    def _GetResponsePrefix(self) -> str:
        return "DamageDetectionResponse"

    def __str__(self) -> str:
        return f"Response [type = {self._GetResponsePrefix()}, name = {self.GetName()}, model part name = {self.model_part.FullName()}]"<|MERGE_RESOLUTION|>--- conflicted
+++ resolved
@@ -154,10 +154,7 @@
             sensitivities = self.adjoint_analysis.CalculateGradient(self.damage_response_function)
 
             for physical_variable, collective_expression in physical_variable_collective_expressions.items():
-<<<<<<< HEAD
-=======
                 sensitivity_variable = Kratos.KratosGlobals.GetVariable(Kratos.SensitivityUtilities.GetSensitivityVariableName(physical_variable))
->>>>>>> 7fcd5a15
                 for container_expression in collective_expression.GetContainerExpressions():
                     sensitivity_variable = Kratos.KratosGlobals.GetVariable(f"{physical_variable.Name()}_SENSITIVITY")
                     container_expression.SetExpression((container_expression.GetExpression() - sensitivities[sensitivity_variable].GetExpression() * test_case_weight))
