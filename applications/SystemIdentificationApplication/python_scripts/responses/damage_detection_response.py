--- conflicted
+++ resolved
@@ -24,16 +24,9 @@
 
 
 class DamageDetectionResponse(ResponseFunction):
-<<<<<<< HEAD
     @staticmethod
     def GetDefaultParameters() -> Kratos.Parameters:
         return Kratos.Parameters("""{
-=======
-    def __init__(self, name: str, model: Kratos.Model, parameters: Kratos.Parameters, optimization_problem: OptimizationProblem):
-        super().__init__(name)
-
-        default_settings = Kratos.Parameters("""{
->>>>>>> 267c6bf8
             "sensor_group_name"          : "",
             "p_coefficient"              : 1,
             "adjoint_parameters"         : {},
@@ -104,11 +97,7 @@
 
         self.adjoint_analysis.Initialize()
 
-<<<<<<< HEAD
         self.damage_response_function = KratosSI.Responses.MeasurementResidualResponseFunction(self.p_coefficient)
-=======
-        self.damage_response_function = KratosDT.Responses.MeasurementResidualResponseFunction(self.p_coefficient)
->>>>>>> 267c6bf8
 
         if not self.optimization_problem.GetProblemDataContainer()["object"].HasValue(self.sensor_group_name):
             raise RuntimeError(f"The sensor group \"{self.sensor_group_name}\" not found. Followings are available: \n\t" + "\n\t".join(self.optimization_problem.GetProblemDataContainer()["object"].GetSubItems().keys()))
@@ -116,11 +105,7 @@
         sensor_group_data = ComponentDataView(self.sensor_group_name, self.optimization_problem)
         self.list_of_sensors = GetSensors(sensor_group_data)
         for sensor in self.list_of_sensors:
-<<<<<<< HEAD
             sensor.GetNode().SetValue(KratosSI.SENSOR_MEASURED_VALUE, 0.0)
-=======
-            sensor.GetNode().SetValue(KratosDT.SENSOR_MEASURED_VALUE, 0.0)
->>>>>>> 267c6bf8
             self.damage_response_function.AddSensor(sensor)
 
         self.damage_response_function.Initialize()
@@ -148,11 +133,7 @@
             self._SetSensorMeasuredValue(sensor_measurement_data_file_name)
 
             result += test_case_weight * self.damage_response_function.CalculateValue(exec_policy.GetAnalysisModelPart())
-<<<<<<< HEAD
-            Kratos.Logger.PrintInfo(self.__class__.__name__, f"Computed \"{exec_policy.GetName()}\".")
-=======
             Kratos.Logger.PrintInfo(self._GetResponsePrefix(), f"Computed \"{exec_policy.GetName()}\".")
->>>>>>> 267c6bf8
 
         return result
 
@@ -174,10 +155,7 @@
 
             for physical_variable, collective_expression in physical_variable_collective_expressions.items():
                 for container_expression in collective_expression.GetContainerExpressions():
-<<<<<<< HEAD
                     sensitivity_variable = Kratos.KratosGlobals.GetVariable(f"{physical_variable.Name()}_SENSITIVITY")
-=======
->>>>>>> 267c6bf8
                     container_expression.SetExpression((container_expression.GetExpression() - sensitivities[sensitivity_variable].GetExpression() * test_case_weight))
                     container_expression.SetExpression(Kratos.Expression.Utils.Collapse(container_expression).GetExpression())
 
@@ -198,11 +176,7 @@
             for measured_row in csv_measurement_stream:
                 measured_sensor_name = measured_row[measured_name_index].strip()
                 measured_value = float(measured_row[measured_value_index])
-<<<<<<< HEAD
                 self.__GetSensor(measured_sensor_name).GetNode().SetValue(KratosSI.SENSOR_MEASURED_VALUE, measured_value)
-=======
-                self.__GetSensor(measured_sensor_name).GetNode().SetValue(KratosDT.SENSOR_MEASURED_VALUE, measured_value)
->>>>>>> 267c6bf8
 
     def _GetResponsePrefix(self) -> str:
         return "DamageDetectionResponse"
