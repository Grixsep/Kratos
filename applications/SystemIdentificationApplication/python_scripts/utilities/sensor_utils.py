--- conflicted
+++ resolved
@@ -26,11 +26,6 @@
     Returns:
         list[KratosSI.Sensors.Sensor]: List of sensors generated.
     """
-<<<<<<< HEAD
-    point_locator = Kratos.BruteForcePointLocator(domain_model_part)
-
-=======
->>>>>>> 267c6bf8
     if sensor_model_part.NumberOfNodes() != 0:
         raise RuntimeError(f"The sensor model part \"{sensor_model_part.FullName()}\" is not empty.")
 
@@ -44,61 +39,17 @@
             pass
 
     list_of_sensors: 'list[KratosSI.Sensors.Sensor]' = []
-<<<<<<< HEAD
-    shape_funcs = Kratos.Vector()
-    sensor_id = 0
-=======
->>>>>>> 267c6bf8
     for parameters in list_of_parameters:
-        sensor_id += 1
-
         if not parameters.Has("type"):
             raise RuntimeError(f"The sensor parameters does not contain \"type\".")
         sensor_type_name = parameters["type"].GetString()
 
         if not sensor_type_name in dict_of_sensor_types.keys():
             raise RuntimeError(f"Unsupported sensor type = \"{sensor_type_name}\" requested. Followings are supported:\n\t" + "\n\t".join(dict_of_sensor_types.keys()))
-<<<<<<< HEAD
-        parameters.ValidateAndAssignDefaults(dict_of_sensor_types[sensor_type_name].GetDefaultParameters())
-
-        name = parameters["name"].GetString()
-        loc = Kratos.Point(parameters["location"].GetVector())
-        node = sensor_model_part.CreateNewNode(sensor_id, loc.X, loc.Y, loc.Z)
-        weight = parameters["weight"].GetDouble()
-
-        if sensor_type_name == "displacement_sensor":
-            direction = parameters["direction"].GetVector()
-            elem_id = point_locator.FindElement(loc, shape_funcs, Kratos.Configuration.Initial, 1e-8)
-            sensor = KratosSI.Sensors.DisplacementSensor(name, node, direction, domain_model_part.GetElement(elem_id), weight)
-            AddSensorVariableData(sensor, parameters["variable_data"])
-            list_of_sensors.append(sensor)
-        elif sensor_type_name == "strain_sensor":
-            strain_variable: Kratos.MatrixVariable = Kratos.KratosGlobals.GetVariable(parameters["strain_variable"].GetString())
-            strain_type = parameters["strain_type"].GetString()
-            if strain_type == "strain_xx":
-                strain_type_value = KratosSI.Sensors.StrainSensor.STRAIN_XX
-            elif strain_type == "strain_yy":
-                strain_type_value = KratosSI.Sensors.StrainSensor.STRAIN_YY
-            elif strain_type == "strain_zz":
-                strain_type_value = KratosSI.Sensors.StrainSensor.STRAIN_ZZ
-            elif strain_type == "strain_xy":
-                strain_type_value = KratosSI.Sensors.StrainSensor.STRAIN_XY
-            elif strain_type == "strain_xz":
-                strain_type_value = KratosSI.Sensors.StrainSensor.STRAIN_XZ
-            elif strain_type == "strain_yz":
-                strain_type_value = KratosSI.Sensors.StrainSensor.STRAIN_YZ
-            elem_id = point_locator.FindElement(loc, shape_funcs, Kratos.Configuration.Initial, 1e-8)
-            sensor = KratosSI.Sensors.StrainSensor(name, node, strain_variable, strain_type_value, domain_model_part.GetElement(elem_id), weight)
-            AddSensorVariableData(sensor, parameters["variable_data"])
-            list_of_sensors.append(sensor)
-        else:
-            raise RuntimeError(f"Unsupported sensor type name = \"{sensor_type_name}\".")
-=======
 
         sensor: KratosSI.Sensors.Sensor = dict_of_sensor_types[sensor_type_name].Create(domain_model_part, sensor_model_part, len(list_of_sensors) + 1, parameters)
         list_of_sensors.append(sensor)
 
->>>>>>> 267c6bf8
     return list_of_sensors
 
 def PrintSensorListToCSV(output_file_name: Path, list_of_sensors: 'list[KratosSI.Sensors.Sensor]', list_of_sensor_properties: 'list[str]') -> None:
