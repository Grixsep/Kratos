import numpy
import KratosMultiphysics as Kratos
import KratosMultiphysics.KratosUnittest as UnitTest
from KratosMultiphysics.StructuralMechanicsApplication.structural_mechanics_analysis import StructuralMechanicsAnalysis
from KratosMultiphysics.OptimizationApplication.optimization_analysis import OptimizationAnalysis
from KratosMultiphysics.kratos_utilities import DeleteFileIfExisting
from KratosMultiphysics.compare_two_files_check_process import CompareTwoFilesCheckProcess

class TestSystemIdentification(UnitTest.TestCase):
    def test_DamagedSystem(self):
        self.addCleanup(DeleteFileIfExisting, "auxiliary_files/damaged_problem/measured_data.csv")

        model = Kratos.Model()
        with open("auxiliary_files/damaged_problem/damaged_project_parameters.json", "r") as file_input:
            params = Kratos.Parameters(file_input.read())
        analysis = StructuralMechanicsAnalysis(model, params)
        analysis.Run()

        data = numpy.loadtxt("auxiliary_files/damaged_problem/measured_data.csv", comments="#", usecols=[0,3,4,5,6], delimiter=",")
        ref_data = numpy.loadtxt("auxiliary_files/damaged_problem/measured_data_ref.csv", comments="#", usecols=[0,3,4,5,6], delimiter=",")
        self.assertTrue(numpy.allclose(data, ref_data, 1e-12, 1e-12))

    def test_SystemIdentification(self):
        model = Kratos.Model()
        with open("auxiliary_files/system_identification/optimization_parameters.json", "r") as file_input:
            params = Kratos.Parameters(file_input.read())

        analysis = OptimizationAnalysis(model, params)
        analysis.Run()

        params = Kratos.Parameters("""{
            "reference_file_name"   : "auxiliary_files/system_identification_summary_ref.csv",
            "output_file_name"      : "auxiliary_files/summary.csv",
            "remove_output_file"    : true,
            "comparison_type"       : "csv_file",
<<<<<<< HEAD
            "tolerance"             : 1e-2,
            "relative_tolerance"    : 1e-3,
=======
            "tolerance"             : 1e-6,
            "relative_tolerance"    : 1e-6,
>>>>>>> 7161952a
            "dimension"             : 3
        }""")
        CompareTwoFilesCheckProcess(params).Execute()

    def test_SystemIdentificationPNorm(self):
        model = Kratos.Model()
        with open("auxiliary_files/system_identification_p_norm/optimization_parameters.json", "r") as file_input:
            params = Kratos.Parameters(file_input.read())

        analysis = OptimizationAnalysis(model, params)
        analysis.Run()

        params = Kratos.Parameters("""{
            "reference_file_name"   : "auxiliary_files/system_identification_p_norm_summary_ref.csv",
            "output_file_name"      : "auxiliary_files/summary_p_norm.csv",
            "remove_output_file"    : true,
            "comparison_type"       : "csv_file",
<<<<<<< HEAD
            "tolerance"             : 1e-2,
            "relative_tolerance"    : 1e-3,
=======
            "tolerance"             : 1e-6,
            "relative_tolerance"    : 1e-6,
>>>>>>> 7161952a
            "dimension"             : 3
        }""")
        CompareTwoFilesCheckProcess(params).Execute()

if __name__ == '__main__':
    UnitTest.main()
<|MERGE_RESOLUTION|>--- conflicted
+++ resolved
@@ -33,13 +33,8 @@
             "output_file_name"      : "auxiliary_files/summary.csv",
             "remove_output_file"    : true,
             "comparison_type"       : "csv_file",
-<<<<<<< HEAD
-            "tolerance"             : 1e-2,
-            "relative_tolerance"    : 1e-3,
-=======
             "tolerance"             : 1e-6,
             "relative_tolerance"    : 1e-6,
->>>>>>> 7161952a
             "dimension"             : 3
         }""")
         CompareTwoFilesCheckProcess(params).Execute()
@@ -57,13 +52,8 @@
             "output_file_name"      : "auxiliary_files/summary_p_norm.csv",
             "remove_output_file"    : true,
             "comparison_type"       : "csv_file",
-<<<<<<< HEAD
-            "tolerance"             : 1e-2,
-            "relative_tolerance"    : 1e-3,
-=======
             "tolerance"             : 1e-6,
             "relative_tolerance"    : 1e-6,
->>>>>>> 7161952a
             "dimension"             : 3
         }""")
         CompareTwoFilesCheckProcess(params).Execute()
