--- conflicted
+++ resolved
@@ -149,17 +149,11 @@
     mHasVariableRadius = (r_properties.Has(THERMAL_EXPANSION_COEFFICIENT) && r_properties[THERMAL_EXPANSION_COEFFICIENT] != 0.0) ||
                           r_properties.HasTable(TEMPERATURE, THERMAL_EXPANSION_COEFFICIENT);
 
-<<<<<<< HEAD
-    mStoreContactParam = mHasForces &&
-                        (r_process_info[HEAT_GENERATION_OPTION]  ||
-                        (r_process_info[DIRECT_CONDUCTION_OPTION] && r_process_info[DIRECT_CONDUCTION_MODEL_NAME].compare("collisional") == 0));    
-=======
     mStoreContactParam = mHasMotion &&
                         (r_process_info[HEAT_GENERATION_OPTION] ||
                         (r_process_info[DIRECT_CONDUCTION_OPTION] && r_process_info[DIRECT_CONDUCTION_MODEL_NAME].compare("collisional") == 0) || 
                         (r_process_info[REAL_CONTACT_OPTION] && (r_process_info[REAL_CONTACT_MODEL_NAME].compare("morris_area_time") == 0      ||
                                                                  r_process_info[REAL_CONTACT_MODEL_NAME].compare("rangel_area_time") == 0))); 
->>>>>>> 5f692aee
     
     // Save initial radius and temperature
     mRadiusInitial = GetParticleRadius();
