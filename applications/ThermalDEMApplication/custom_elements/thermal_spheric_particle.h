//  Kratos Multi-Physics - ThermalDEM Application
//
//  License:       BSD License
//                 Kratos default license: kratos/license.txt
//
//  Main authors:  Rafael Rangel (rrangel@cimne.upc.edu)
//

#if !defined(KRATOS_THERMAL_SPHERIC_PARTICLE_H_INCLUDED)
#define KRATOS_THERMAL_SPHERIC_PARTICLE_H_INCLUDED

// System includes
#include <string>
#include <iostream>
#include <limits>

// External includes
#include "includes/define.h"
#include "utilities/openmp_utils.h"
#include "custom_utilities/AuxiliaryFunctions.h"
#include "custom_utilities/GeometryFunctions.h"
#include "custom_elements/spheric_particle.h"

// Project includes
#include "thermal_dem_application_variables.h"

namespace Kratos
{
  class KRATOS_API(THERMAL_DEM_APPLICATION) ThermalSphericParticle : public SphericParticle
  {
    public:
  
      // Pointer definition
      KRATOS_CLASS_INTRUSIVE_POINTER_DEFINITION(ThermalSphericParticle);
  
      typedef GlobalPointersVector<Element>           ParticleWeakVectorType;
      typedef ParticleWeakVectorType::ptr_iterator    ParticleWeakIteratorType_ptr;
      typedef GlobalPointersVector<Element>::iterator ParticleWeakIteratorType;

      typedef Node<3>                             NodeType;
      typedef Geometry<NodeType>::PointsArrayType NodesArrayType;
      typedef std::size_t                         IndexType;
      typedef Geometry<Node<3>>                   GeometryType;
      typedef Properties                          PropertiesType;

      // Definitions
      #define PARTICLE_NEIGHBOR        4   // binary = 100 (to use in bitwise operations)
      #define WALL_NEIGHBOR            3   // binary = 011 (to use in bitwise operations)
      #define WALL_NEIGHBOR_NONCONTACT 2   // binary = 010 (to use in bitwise operations)
      #define WALL_NEIGHBOR_CONTACT    1   // binary = 001 (to use in bitwise operations)

      struct ContactParams
      {
        int                 updated_step;
        double              impact_time;
        std::vector<double> impact_velocity;
        std::vector<double> local_velocity;
        std::vector<double> local_force_total;
        std::vector<double> local_force_damping;
      };

      // Constructor
      ThermalSphericParticle();
      ThermalSphericParticle(IndexType NewId, GeometryType::Pointer pGeometry);
      ThermalSphericParticle(IndexType NewId, NodesArrayType const& ThisNodes);
      ThermalSphericParticle(IndexType NewId, GeometryType::Pointer pGeometry, PropertiesType::Pointer pProperties);

      Element::Pointer Create(IndexType NewId, NodesArrayType const& ThisNodes, PropertiesType::Pointer pProperties) const override;

      // Destructor
      virtual ~ThermalSphericParticle();

      // Initialization methods
      void Initialize                    (const ProcessInfo& r_process_info) override;
      void InitializeSolutionStep        (const ProcessInfo& r_process_info) override;
      void InitializeHeatFluxComputation (const ProcessInfo& r_process_info);

      // Computation methods
      void CalculateRightHandSide          (const ProcessInfo& r_process_info, double dt, const array_1d<double, 3>& gravity) override;
      void ComputeHeatFluxes               (const ProcessInfo& r_process_info);
      void ComputeHeatFluxWithNeighbor     (const ProcessInfo& r_process_info);
      void ComputeInteractionProps         (const ProcessInfo& r_process_info);
      void StoreBallToBallContactInfo      (const ProcessInfo& r_process_info, SphericParticle::ParticleDataBuffer& data_buffer, double GlobalContactForceTotal[3], double LocalContactForceDamping[3], bool sliding) override;
<<<<<<< HEAD
      void StoreBallToRigidFaceContactInfo (const ProcessInfo& r_process_info, SphericParticle::ParticleDataBuffer& data_buffer, DEMWall* neighbor, double GlobalContactForceTotal[3], double LocalContactForceDamping[3], bool sliding) override;
=======
      void StoreBallToRigidFaceContactInfo (const ProcessInfo& r_process_info, SphericParticle::ParticleDataBuffer& data_buffer, double GlobalContactForceTotal[3], double LocalContactForceDamping[3], bool sliding) override;
>>>>>>> 7bcb1217
      void Move                            (const double delta_t, const bool rotation_option, const double force_reduction_factor, const int StepFlag) override;

      // Finalization methods
      void FinalizeSolutionStep                                             (const ProcessInfo& r_process_info) override;
      void UpdateTemperatureDependentRadius                                 (const ProcessInfo& r_process_info);
      void UpdateNormalRelativeDisplacementAndVelocityDueToThermalExpansion (const ProcessInfo& r_process_info, double& thermalDeltDisp, double& thermalRelVel, SphericParticle* element2);
      void RelativeDisplacementAndVelocityOfContactPointDueToOtherReasons   (const ProcessInfo& r_process_info, double DeltDisp[3], double RelVel[3], double OldLocalCoordSystem[3][3], double LocalCoordSystem[3][3], SphericParticle* neighbor) override;

      // Auxiliary computations
      void   ComputeAddedSearchDistance   (const ProcessInfo& r_process_info, double& added_search_distance);
      double ComputePrandtlNumber         (const ProcessInfo& r_process_info);
      double ComputeReynoldNumber         (const ProcessInfo& r_process_info);
      double ComputeFluidRelativeVelocity (const ProcessInfo& r_process_info);
      double GetVoronoiCellFaceRadius     (const ProcessInfo& r_process_info);

      // Neighbor interaction computations
      void   CleanContactParameters              (const ProcessInfo& r_process_info);
      bool   CheckAdiabaticNeighbor              (void);
      bool   CheckSurfaceDistance                (const double radius_factor);
      double ComputeDistanceToNeighbor           (void);
      double ComputeDistanceToNeighborAdjusted   (void);
      double ComputeSeparationToNeighbor         (void);
      double ComputeSeparationToNeighborAdjusted (void);
      double ComputeFourierNumber                (void);
      double ComputeMaxCollisionTime             (void);
      double ComputeMaxContactRadius             (void);
      double ComputeContactRadius                (void);
      double ComputeEffectiveRadius              (void);
      double ComputeEffectiveMass                (void);
      double ComputeEffectiveYoung               (void);
      double ComputeEffectiveYoungReal           (void);
      double ComputeEffectiveConductivity        (void);
      double ComputeAverageConductivity          (void);
      double ComputeMeanConductivity             (void);

      // Get/Set methods
      ThermalDEMIntegrationScheme& GetThermalIntegrationScheme   (void);
      NumericalIntegrationMethod&  GetNumericalIntegrationMethod (void);
      HeatExchangeMechanism&       GetDirectConductionModel      (void);
      HeatExchangeMechanism&       GetIndirectConductionModel    (void);
      HeatExchangeMechanism&       GetConvectionModel            (void);
      HeatExchangeMechanism&       GetRadiationModel             (void);
      HeatGenerationMechanism&     GetGenerationModel            (void);
      RealContactModel&            GetRealContactModel           (void);

      double GetYoung   (void) override;
      double GetPoisson (void) override;
      double GetDensity (void) override;

      array_1d<double,3> GetParticleCoordinates               (void);
      array_1d<double,3> GetParticleVelocity                  (void);
      array_1d<double,3> GetParticleAngularVelocity           (void);
      double             GetParticleTemperature               (void);
      double             GetParticleRadius                    (void);
      double             GetParticleSurfaceArea               (void);
      double             GetParticleCharacteristicLength      (void);
      double             GetParticleVolume                    (void);
      double             GetParticleYoung                     (void);
      double             GetParticlePoisson                   (void);
      double             GetParticleDensity                   (void);
      double             GetParticleMass                      (void);
      double             GetParticleHeatCapacity              (void);
      double             GetParticleConductivity              (void);
      double             GetParticleDiffusivity               (void);
      double             GetParticleEmissivity                (void);
      double             GetParticleExpansionCoefficient      (void);
  
      array_1d<double,3> GetWallCoordinates                   (void);
      double             GetWallTemperature                   (void);
      double             GetWallRadius                        (void);
      double             GetWallSurfaceArea                   (void);
      double             GetWallYoung                         (void);
      double             GetWallPoisson                       (void);
      double             GetWallDensity                       (void);
      double             GetWallMass                          (void);
      double             GetWallHeatCapacity                  (void);
      double             GetWallConductivity                  (void);
      double             GetWallEmissivity                    (void);

      array_1d<double,3> GetNeighborCoordinates               (void);
      double             GetNeighborTemperature               (void);
      double             GetNeighborRadius                    (void);
      double             GetNeighborSurfaceArea               (void);
      double             GetNeighborYoung                     (void);
      double             GetNeighborPoisson                   (void);
      double             GetNeighborDensity                   (void);
      double             GetNeighborMass                      (void);
      double             GetNeighborHeatCapacity              (void);
      double             GetNeighborConductivity              (void);
      double             GetNeighborEmissivity                (void);
  
      double             GetContactDynamicFrictionCoefficient (void);
      double             GetContactRollingFrictionCoefficient (void);
      ContactParams      GetContactParameters                 (void);

      void               SetThermalIntegrationScheme          (ThermalDEMIntegrationScheme::Pointer& scheme);
      void               SetNumericalIntegrationMethod        (NumericalIntegrationMethod::Pointer& method);
      void               SetDirectConductionModel             (HeatExchangeMechanism::Pointer& model);
      void               SetIndirectConductionModel           (HeatExchangeMechanism::Pointer& model);
      void               SetConvectionModel                   (HeatExchangeMechanism::Pointer& model);
      void               SetRadiationModel                    (HeatExchangeMechanism::Pointer& model);
      void               SetGenerationModel                   (HeatGenerationMechanism::Pointer& model);
      void               SetRealContactModel                  (RealContactModel::Pointer& model);
      void               SetParticleTemperature               (const double temperature);
      void               SetParticleHeatFlux                  (const double heat_flux);
      void               SetParticlePrescribedHeatFluxSurface (const double heat_flux);
      void               SetParticlePrescribedHeatFluxVolume  (const double heat_flux);
      void               SetParticleRadius                    (const double radius);
      void               SetParticleMass                      (const double mass);
      void               SetParticleMomentInertia             (const double moment_inertia);
      void               SetParticleRealYoungRatio            (const double ratio);

      // Pointers to auxiliary objects
      ThermalDEMIntegrationScheme* mpThermalIntegrationScheme;
      NumericalIntegrationMethod*  mpNumericalIntegrationMethod;
      HeatExchangeMechanism*       mpDirectConductionModel;
      HeatExchangeMechanism*       mpIndirectConductionModel;
      HeatExchangeMechanism*       mpConvectionModel;
      HeatExchangeMechanism*       mpRadiationModel;
      HeatGenerationMechanism*     mpGenerationModel;
      RealContactModel*            mpRealContactModel;

      // General properties
      unsigned int mNumStepsEval;         // number of steps passed since last thermal evaluation
      double       mPreviousTemperature;  // temperature from the beginning of the step
      bool         mIsTimeToSolve;        // flag to solve thermal problem in current step
      bool         mHasMotion;            // flag to solve mechanical behavior (forces and displacements)
      bool         mHasFixedTemperature;  // flag for constant temperature
      bool         mHasVariableRadius;    // flag for temperature-dependent radius
      bool         mStoreContactParam;    // flag to store contact parameters with neighbors when solving the mechanical problem

      // Heat flux components
      double mConductionDirectHeatFlux;
      double mConductionIndirectHeatFlux;
      double mRadiationHeatFlux;
      double mGenerationHeatFlux;
      double mGenerationHeatFlux_slid_particle;
      double mGenerationHeatFlux_slid_wall;
      double mGenerationHeatFlux_roll_particle;
      double mGenerationHeatFlux_roll_wall;
      double mGenerationHeatFlux_damp_particle;
      double mGenerationHeatFlux_damp_wall;
      double mConvectionHeatFlux;
      double mPrescribedHeatFluxSurface;
      double mPrescribedHeatFluxVolume;
      double mPrescribedHeatFlux;
      double mTotalHeatFlux;

      // Interaction properties
      bool   mNeighborInContact;           // flag for contact interaction
      double mRealYoungRatio;              // real value of Young modulus
      double mContactRadius;               // simulation contact radius
      double mNeighborDistance;            // simulation neighbor distance
      double mNeighborSeparation;          // simulation neighbor separation (negative value indicates an indentation)
      double mContactRadiusAdjusted;       // adjusted contact radius from real Young modulus
      double mNeighborDistanceAdjusted;    // adjusted neighbor distance from adjusted contact radius
      double mNeighborSeparationAdjusted;  // adjusted neighbor separation (negative value indicates an indentation)

      // Radiation environment-related
      unsigned int mRadiativeNeighbors;
      double       mEnvironmentTemperature;
      double       mEnvironmentTempAux;

      // Neighboring data
      ThermalSphericParticle*                   mNeighbor_p;
      DEMWall*                                  mNeighbor_w;
      int                                       mNeighborType;
      unsigned int                              mNeighborIndex;
      unsigned int                              mNumberOfContactParticleNeighbor;
      std::map<SphericParticle*, ContactParams> mContactParamsParticle;
      std::map<DEMWall*, ContactParams>         mContactParamsWall;

      // Tesselation data
      unsigned int         mDelaunayPointListIndex;
      std::map<int,double> mNeighborVoronoiRadius;

      // Turn back information as a string
      virtual std::string Info() const override {
        std::stringstream buffer;
        buffer << "ThermalSphericParticle";
        return buffer.str();
      }

      // Print object information
      virtual void PrintInfo(std::ostream& rOStream) const override {rOStream << "ThermalSphericParticle";}
      virtual void PrintData(std::ostream& rOStream) const override {}

    private:

      // Serializer
      friend class Serializer;

      virtual void save(Serializer& rSerializer) const override {
        KRATOS_SERIALIZE_SAVE_BASE_CLASS(rSerializer, SphericParticle);
      }

      virtual void load(Serializer& rSerializer) override {
        KRATOS_SERIALIZE_LOAD_BASE_CLASS(rSerializer, SphericParticle);
      }

  }; // Class ThermalSphericParticle

  // input stream function
  inline std::istream& operator >> (std::istream& rIStream, ThermalSphericParticle& rThis) {
    return rIStream;
  }

  // output stream function
  inline std::ostream& operator << (std::ostream& rOStream, const ThermalSphericParticle& rThis) {
    rThis.PrintInfo(rOStream);
    rOStream << std::endl;
    rThis.PrintData(rOStream);
    return rOStream;
  }

} // namespace Kratos

#endif // KRATOS_THERMAL_SPHERIC_PARTICLE_H_INCLUDED defined<|MERGE_RESOLUTION|>--- conflicted
+++ resolved
@@ -81,11 +81,7 @@
       void ComputeHeatFluxWithNeighbor     (const ProcessInfo& r_process_info);
       void ComputeInteractionProps         (const ProcessInfo& r_process_info);
       void StoreBallToBallContactInfo      (const ProcessInfo& r_process_info, SphericParticle::ParticleDataBuffer& data_buffer, double GlobalContactForceTotal[3], double LocalContactForceDamping[3], bool sliding) override;
-<<<<<<< HEAD
-      void StoreBallToRigidFaceContactInfo (const ProcessInfo& r_process_info, SphericParticle::ParticleDataBuffer& data_buffer, DEMWall* neighbor, double GlobalContactForceTotal[3], double LocalContactForceDamping[3], bool sliding) override;
-=======
       void StoreBallToRigidFaceContactInfo (const ProcessInfo& r_process_info, SphericParticle::ParticleDataBuffer& data_buffer, double GlobalContactForceTotal[3], double LocalContactForceDamping[3], bool sliding) override;
->>>>>>> 7bcb1217
       void Move                            (const double delta_t, const bool rotation_option, const double force_reduction_factor, const int StepFlag) override;
 
       // Finalization methods
