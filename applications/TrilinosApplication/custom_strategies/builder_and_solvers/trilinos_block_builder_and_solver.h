//  KRATOS  _____     _ _ _
//         |_   _| __(_) (_)_ __   ___  ___
//           | || '__| | | | '_ \ / _ \/ __|
//           | || |  | | | | | | | (_) \__
//           |_||_|  |_|_|_|_| |_|\___/|___/ APPLICATION
//
//  License:         BSD License
//                   Kratos default license: kratos/license.txt
//
//  Main authors:    Riccardo Rossi
//  Collaborators:   Vicente Mataix
//

#pragma once

// System includes
#include <unordered_set>

// External includes

/* Trilinos includes */
#include <Epetra_FECrsGraph.h>
#include <Epetra_IntVector.h>

// Project includes
#include "trilinos_space.h"
#include "solving_strategies/builder_and_solvers/builder_and_solver.h"
#include "utilities/timer.h"
#include "utilities/builtin_timer.h"

#if !defined(START_TIMER)
#define START_TIMER(label, rank) \
    if (mrComm.MyPID() == rank)  \
        Timer::Start(label);
#endif
#if !defined(STOP_TIMER)
#define STOP_TIMER(label, rank) \
    if (mrComm.MyPID() == rank) \
        Timer::Stop(label);
#endif

namespace Kratos {

///@name Kratos Globals
///@{

///@}
///@name Type Definitions
///@{

///@}
///@name  Enum's
///@{

///@}
///@name  Functions
///@{

///@}
///@name Kratos Classes
///@{

/**
 * @class TrilinosBlockBuilderAndSolver
 * @ingroup TrilinosApplication
 * @brief Current class provides an implementation for trilinos builder and
 * solving operations.
 * @details The RHS is constituted by the unbalanced loads (residual)
 * Degrees of freedom are reordered putting the restrained degrees of freedom at
 * the end of the system ordered in reverse order with respect to the DofSet.
 * Imposition of the dirichlet conditions is naturally dealt with as the
 * residual already contains this information. Calculation of the reactions
 * involves a cost very similar to the calculation of the total residual
 * @author Riccardo Rossi
 * @author Vicente Mataix Ferrandiz
 * @note Should be TrilinosResidualBasedBlockBuilderAndSolver?
 */
template <class TSparseSpace,
          class TDenseSpace,  //= DenseSpace<double>,
          class TLinearSolver //= LinearSolver<TSparseSpace,TDenseSpace>
          >
class TrilinosBlockBuilderAndSolver
    : public BuilderAndSolver<TSparseSpace, TDenseSpace, TLinearSolver> {
public:
    ///@name Type Definitions
    ///@{

    /// Definition of the flags
    KRATOS_DEFINE_LOCAL_FLAG( SILENT_WARNINGS );

    /// Definition of the pointer
    KRATOS_CLASS_POINTER_DEFINITION(TrilinosBlockBuilderAndSolver);

    /// Definition of the base class
    using BaseType = BuilderAndSolver<TSparseSpace, TDenseSpace, TLinearSolver>;

    /// The size_t types
    using SizeType = std::size_t;
    using IndexType = std::size_t;

    /// Definition of the classes from the base class
    using TSchemeType = typename BaseType::TSchemeType;
    using DofsArrayType = typename BaseType::DofsArrayType;

    /// Epetra definitions
    using EpetraCommunicatorType = Epetra_MpiComm;

    /// DoF types definition
    using NodeType = Node<3>;

    /// Defining the sparse matrices and vectors
    using TSystemMatrixType = typename BaseType::TSystemMatrixType;
    using TSystemVectorType = typename BaseType::TSystemVectorType;

    /// Defining the local matrices and vectors
    using LocalSystemMatrixType = typename BaseType::LocalSystemMatrixType;
    using LocalSystemVectorType = typename BaseType::LocalSystemVectorType;

    /// Definition of the pointer types
    using TSystemMatrixPointerType = typename BaseType::TSystemMatrixPointerType;
    using TSystemVectorPointerType = typename BaseType::TSystemVectorPointerType;

    ///@}
    ///@name Life Cycle
    ///@{

    /**
     * @brief Default constructor (empty)
     */
    explicit TrilinosBlockBuilderAndSolver() : BaseType()
    {
    }

    /**
     * @brief Default constructor.
     */
    explicit TrilinosBlockBuilderAndSolver(EpetraCommunicatorType& rComm,
                                  int GuessRowSize,
                                  typename TLinearSolver::Pointer pNewLinearSystemSolver)
        : BaseType(pNewLinearSystemSolver),
          mrComm(rComm),
          mGuessRowSize(GuessRowSize)
    { }

    /**
     * @brief Default constructor. (with parameters)
     */
    explicit TrilinosBlockBuilderAndSolver(
        EpetraCommunicatorType& rComm,
        typename TLinearSolver::Pointer pNewLinearSystemSolver,
        Parameters ThisParameters
        ) : BaseType(pNewLinearSystemSolver),
            mrComm(rComm)
    {
        // Validate and assign defaults
        ThisParameters = this->ValidateAndAssignParameters(ThisParameters, this->GetDefaultParameters());
        this->AssignSettings(ThisParameters);
    }

    /**
     * Copy constructor
     */
    TrilinosBlockBuilderAndSolver(const TrilinosBlockBuilderAndSolver& rOther) = delete;

    /**
     * Assignment operator
     */
    TrilinosBlockBuilderAndSolver& operator=(const TrilinosBlockBuilderAndSolver& rOther) = delete;

<<<<<<< HEAD
    // TODO: In order to create a Create method something must be done about the EpetraCommunicator. Maybe ge it from ProcessInfo
=======
    // TODO: In order to create a Create method, the name of the DataCommunicator that is used needs to be passed in the settings (see DistributedImportModelPartUtility). Then an EpetraComm can be constructed from the MPI_Comm in the DataCommunicator
>>>>>>> e18106ab

    ///@}
    ///@name Operators
    ///@{

    ///@}
    ///@name Operations
    ///@{

    /**
     * @brief Function to perform the build the system matrix and the residual
     * vector
     * @param pScheme The integration scheme considered
     * @param rModelPart The model part of the problem to solve
     * @param rA The LHS matrix
     * @param rb The RHS vector
     */
    void Build(typename TSchemeType::Pointer pScheme,
               ModelPart& rModelPart,
               TSystemMatrixType& rA,
               TSystemVectorType& rb) override
    {
        KRATOS_TRY

        KRATOS_ERROR_IF(!pScheme) << "No scheme provided!" << std::endl;

        // Resetting to zero the vector of reactions
        TSparseSpace::SetToZero(*BaseType::mpReactionsVector);

        // Contributions to the system
        LocalSystemMatrixType LHS_Contribution = LocalSystemMatrixType(0, 0);
        LocalSystemVectorType RHS_Contribution = LocalSystemVectorType(0);

        // Vector containing the localization in the system of the different terms
        Element::EquationIdVectorType equation_ids_vector;
        const ProcessInfo& r_current_process_info = rModelPart.GetProcessInfo();

        BuiltinTimer build_timer;

        // Assemble all elements
        for (auto it = rModelPart.Elements().ptr_begin(); it < rModelPart.Elements().ptr_end(); it++) {
            // Detect if the element is active or not. If the user did not make any choice the element is active by default
            if ((*it)->IsActive()) {
                // Calculate elemental contribution
                pScheme->CalculateSystemContributions(**it, LHS_Contribution, RHS_Contribution, equation_ids_vector, r_current_process_info);

                // Assemble the elemental contribution
                TSparseSpace::AssembleLHS(rA, LHS_Contribution, equation_ids_vector);
                TSparseSpace::AssembleRHS(rb, RHS_Contribution, equation_ids_vector);
            }
        }

        LHS_Contribution.resize(0, 0, false);
        RHS_Contribution.resize(0, false);

        // Assemble all conditions
        for (auto it = rModelPart.Conditions().ptr_begin(); it < rModelPart.Conditions().ptr_end(); it++) {
            // Detect if the condition is active or not. If the user did not make any choice the condition is active by default
            if ((*it)->IsActive()) {
                // Calculate condition contribution
                pScheme->CalculateSystemContributions(**it, LHS_Contribution, RHS_Contribution, equation_ids_vector, r_current_process_info);

                // Assemble the condition contribution
                TSparseSpace::AssembleLHS(rA, LHS_Contribution, equation_ids_vector);
                TSparseSpace::AssembleRHS(rb, RHS_Contribution, equation_ids_vector);
            }
        }

        // Finalizing the assembly
        rA.GlobalAssemble();
        rb.GlobalAssemble();

        KRATOS_INFO_IF("TrilinosBlockBuilderAndSolver", BaseType::GetEchoLevel() >= 1) << "Build time: " << build_timer.ElapsedSeconds() << std::endl;

        KRATOS_CATCH("")
    }

    /**
     * @brief Function to perform the building of the LHS
     * @details Depending on the implementation choosen the size of the matrix
     * could be equal to the total number of Dofs or to the number of
     * unrestrained dofs
     * @param pScheme The integration scheme considered
     * @param rModelPart The model part of the problem to solve
     * @param rA The LHS matrix
     */
    void BuildLHS(typename TSchemeType::Pointer pScheme,
                  ModelPart& rModelPart,
                  TSystemMatrixType& rA) override
    {
        KRATOS_TRY
        // Resetting to zero the vector of reactions
        TSparseSpace::SetToZero(*BaseType::mpReactionsVector);

        // Contributions to the system
        LocalSystemMatrixType LHS_Contribution = LocalSystemMatrixType(0, 0);
        LocalSystemVectorType RHS_Contribution = LocalSystemVectorType(0);

        // Vector containing the localization in the system of the different terms
        Element::EquationIdVectorType equation_ids_vector;
        const ProcessInfo& r_current_process_info = rModelPart.GetProcessInfo();

        BuiltinTimer build_timer;

        // Assemble all elements
        for (auto it = rModelPart.Elements().ptr_begin(); it < rModelPart.Elements().ptr_end(); it++) {
            pScheme->CalculateLHSContribution(**it, LHS_Contribution, equation_ids_vector, r_current_process_info);

            // Assemble the elemental contribution
            TSparseSpace::AssembleLHS(rA, LHS_Contribution, equation_ids_vector);
        }

        LHS_Contribution.resize(0, 0, false);

        // Assemble all conditions
        for (auto it = rModelPart.Conditions().ptr_begin(); it < rModelPart.Conditions().ptr_end(); it++) {
            // calculate elemental contribution
            pScheme->CalculateLHSContribution(**it, LHS_Contribution, equation_ids_vector, r_current_process_info);

            // Assemble the elemental contribution
            TSparseSpace::AssembleLHS(rA, LHS_Contribution, equation_ids_vector);
        }

        // Finalizing the assembly
        rA.GlobalAssemble();

        KRATOS_INFO_IF("TrilinosBlockBuilderAndSolver", BaseType::GetEchoLevel() >= 1) << "Build time LHS: " << build_timer.ElapsedSeconds() << std::endl;

        KRATOS_CATCH("")
    }

    /**
     * @brief Build a rectangular matrix of size n*N where "n" is the number of
     * unrestrained degrees of freedom and "N" is the total number of degrees of
     * freedom involved.
     * @details This matrix is obtained by building the total matrix without the
     * lines corresponding to the fixed degrees of freedom (but keeping the
     * columns!!)
     * @param pScheme The integration scheme considered
     * @param rModelPart The model part of the problem to solve
     * @param A The LHS matrix
     */
    void BuildLHS_CompleteOnFreeRows(typename TSchemeType::Pointer pScheme,
                                     ModelPart& rModelPart,
                                     TSystemMatrixType& A) override
    {
        KRATOS_ERROR << "Method BuildLHS_CompleteOnFreeRows not implemented in "
                        "Trilinos Builder And Solver"
                     << std::endl;
    }

    /**
     * @brief This is a call to the linear system solver
     * @param A The LHS matrix
     * @param Dx The Unknowns vector
     * @param b The RHS vector
     */
    void SystemSolveWithPhysics(TSystemMatrixType& rA,
                                TSystemVectorType& rDx,
                                TSystemVectorType& rb,
                                ModelPart& rModelPart)
    {
        KRATOS_TRY

        double norm_b;
        if (TSparseSpace::Size(rb) != 0)
            norm_b = TSparseSpace::TwoNorm(rb);
        else
            norm_b = 0.00;

        if (norm_b != 0.00) {
            if (BaseType::mpLinearSystemSolver->AdditionalPhysicalDataIsNeeded()) {
                BaseType::mpLinearSystemSolver->ProvideAdditionalData(rA, rDx, rb, BaseType::mDofSet, rModelPart);
            }

            BaseType::mpLinearSystemSolver->Solve(rA, rDx, rb);
        } else {
            TSparseSpace::SetToZero(rDx);
            KRATOS_WARNING("TrilinosResidualBasedBlockBuilderAndSolver") << "ATTENTION! setting the RHS to zero!" << std::endl;
        }

        // Prints informations about the current time
        KRATOS_INFO_IF("TrilinosResidualBasedBlockBuilderAndSolver", (BaseType::GetEchoLevel() > 1)) << *(BaseType::mpLinearSystemSolver) << std::endl;

        KRATOS_CATCH("")
    }

    /**
     * @brief Function to perform the building and solving phase at the same time.
     * @details It is ideally the fastest and safer function to use when it is
     * possible to solve just after building
     * @param pScheme The integration scheme considered
     * @param rModelPart The model part of the problem to solve
     * @param rA The LHS matrix
     * @param rDx The Unknowns vector
     * @param rb The RHS vector
     */
    void BuildAndSolve(typename TSchemeType::Pointer pScheme,
                       ModelPart& rModelPart,
                       TSystemMatrixType& rA,
                       TSystemVectorType& rDx,
                       TSystemVectorType& rb) override
    {
        KRATOS_TRY

        START_TIMER("Build", 0)

        Build(pScheme, rModelPart, rA, rb);

        STOP_TIMER("Build", 0)

        // Apply dirichlet conditions
        ApplyDirichletConditions(pScheme, rModelPart, rA, rDx, rb);

        KRATOS_INFO_IF("TrilinosBlockBuilderAndSolver", BaseType::GetEchoLevel() == 3)
            << "\nBefore the solution of the system"
            << "\nSystem Matrix = " << rA << "\nunknowns vector = " << rDx
            << "\nRHS vector = " << rb << std::endl;

        START_TIMER("Solve", 0)

        const auto solve_timer = BuiltinTimer();

        SystemSolveWithPhysics(rA, rDx, rb, rModelPart);

        KRATOS_INFO_IF("TrilinosBlockBuilderAndSolver", BaseType::GetEchoLevel() >=1) << "System solve time: " << solve_timer.ElapsedSeconds() << std::endl;

        STOP_TIMER("Solve", 0)

        KRATOS_INFO_IF("TrilinosBlockBuilderAndSolver", BaseType::GetEchoLevel() == 3)
            << "\nAfter the solution of the system"
            << "\nSystem Matrix = " << rA << "\nUnknowns vector = " << rDx
            << "\nRHS vector = " << rb << std::endl;
        KRATOS_CATCH("")
    }

    /**
     * @brief Corresponds to the previous, but the System's matrix is considered
     * already built and only the RHS is built again
     * @param pScheme The integration scheme considered
     * @param rModelPart The model part of the problem to solve
     * @param rA The LHS matrix
     * @param rDx The Unknowns vector
     * @param rb The RHS vector
     */
    void BuildRHSAndSolve(typename TSchemeType::Pointer pScheme,
                          ModelPart& rModelPart,
                          TSystemMatrixType& rA,
                          TSystemVectorType& rDx,
                          TSystemVectorType& rb) override
    {
        KRATOS_TRY

        BuildRHS(pScheme, rModelPart, rb);

        const auto solve_timer = BuiltinTimer();
        START_TIMER("Solve", 0)

        SystemSolveWithPhysics(rA, rDx, rb, rModelPart);

        STOP_TIMER("Solve", 0)

        KRATOS_INFO_IF("TrilinosBlockBuilderAndSolver", BaseType::GetEchoLevel() >=1) << "System solve time: " << solve_timer.ElapsedSeconds() << std::endl;

        KRATOS_INFO_IF("TrilinosBlockBuilderAndSolver", ( this->GetEchoLevel() == 3)) << "After the solution of the system" << "\nSystem Matrix = " << rA << "\nUnknowns vector = " << rDx << "\nRHS vector = " << rb << std::endl;

        KRATOS_CATCH("")
    }

    /**
     * @brief Function to perform the build of the RHS.
     * @details The vector could be sized as the total number of dofs or as the
     * number of unrestrained ones
     * @param pScheme The integration scheme considered
     * @param rModelPart The model part of the problem to solve
     */
    void BuildRHS(typename TSchemeType::Pointer pScheme,
                  ModelPart& rModelPart,
                  TSystemVectorType& rb) override
    {
        KRATOS_TRY

        START_TIMER("BuildRHS ", 0)
        // Resetting to zero the vector of reactions
        TSparseSpace::SetToZero(*BaseType::mpReactionsVector);

        // Contributions to the system
        LocalSystemMatrixType LHS_Contribution = LocalSystemMatrixType(0, 0);
        LocalSystemVectorType RHS_Contribution = LocalSystemVectorType(0);

        // Vector containing the localization in the system of the different terms
        Element::EquationIdVectorType equation_ids_vector;
        const ProcessInfo& r_current_process_info = rModelPart.GetProcessInfo();

        // Assemble all elements
        for (auto it = rModelPart.Elements().ptr_begin(); it < rModelPart.Elements().ptr_end(); it++) {
            // Calculate elemental Right Hand Side Contribution
            pScheme->CalculateRHSContribution(**it, RHS_Contribution, equation_ids_vector, r_current_process_info);

            // Assemble the elemental contribution
            TSparseSpace::AssembleRHS(rb, RHS_Contribution, equation_ids_vector);
        }

        RHS_Contribution.resize(0, false);

        // Assemble all conditions
        for (auto it = rModelPart.Conditions().ptr_begin(); it < rModelPart.Conditions().ptr_end(); it++) {
            // calculate elemental contribution
            pScheme->CalculateRHSContribution(**it, RHS_Contribution, equation_ids_vector, r_current_process_info);

            // Assemble the elemental contribution
            TSparseSpace::AssembleRHS(rb, RHS_Contribution, equation_ids_vector);
        }

        // Finalizing the assembly
        rb.GlobalAssemble();

        STOP_TIMER("BuildRHS ", 0)

        KRATOS_CATCH("")
    }

    /**
     * @brief Builds the list of the DofSets involved in the problem by "asking"
     * to each element and condition its Dofs.
     * @details The list of dofs is stores inside the BuilderAndSolver as it is
     * closely connected to the way the matrix and RHS are built
     * @param pScheme The integration scheme considered
     * @param rModelPart The model part of the problem to solve
     */
    void SetUpDofSet(
        typename TSchemeType::Pointer pScheme, 
        ModelPart& rModelPart
        ) override
    {
        KRATOS_TRY

        KRATOS_INFO_IF("TrilinosBlockBuilderAndSolver", BaseType::GetEchoLevel() > 2) << "Setting up the dofs" << std::endl;

        using DofsVectorType = Element::DofsVectorType;

        // Gets the array of elements from the modeler
        DofsVectorType dof_list;
        const ProcessInfo& r_current_process_info = rModelPart.GetProcessInfo();

        DofsArrayType temp_dofs_array;
        IndexType guess_num_dofs = rModelPart.GetCommunicator().LocalMesh().NumberOfNodes() * 3;
        temp_dofs_array.reserve(guess_num_dofs);
        BaseType::mDofSet = DofsArrayType();

        // Taking dofs of elements
        auto& r_elements_array = rModelPart.GetCommunicator().LocalMesh().Elements();
        for (auto& r_elem : r_elements_array) {
            pScheme->GetDofList(r_elem, dof_list, r_current_process_info);
            for (auto i_dof = dof_list.begin(); i_dof != dof_list.end(); ++i_dof)
                temp_dofs_array.push_back(*i_dof);
        }

        // Taking dofs of conditions
        auto& r_conditions_array = rModelPart.GetCommunicator().LocalMesh().Conditions();
        for (auto& r_cond : r_conditions_array) {
            pScheme->GetDofList(r_cond, dof_list, r_current_process_info);
            for (auto i_dof = dof_list.begin(); i_dof != dof_list.end(); ++i_dof)
                temp_dofs_array.push_back(*i_dof);
        }

        temp_dofs_array.Unique();
        BaseType::mDofSet = temp_dofs_array;

        // Throws an exception if there are no Degrees of freedom involved in
        // the analysis
        const SizeType number_of_dofs = rModelPart.GetCommunicator().GetDataCommunicator().SumAll(BaseType::mDofSet.size());
        KRATOS_ERROR_IF(number_of_dofs == 0) << "No degrees of freedom!" << std::endl;

#ifdef KRATOS_DEBUG
        // If reactions are to be calculated, we check if all the dofs have
        // reactions defined This is to be done only in debug mode
        if (BaseType::GetCalculateReactionsFlag()) {
            for (auto dof_iterator = BaseType::mDofSet.begin();
                 dof_iterator != BaseType::mDofSet.end(); ++dof_iterator) {
                KRATOS_ERROR_IF_NOT(dof_iterator->HasReaction())
                    << "Reaction variable not set for the following : " << std::endl
                    << "Node : " << dof_iterator->Id() << std::endl
                    << "Dof : " << (*dof_iterator) << std::endl
                    << "Not possible to calculate reactions." << std::endl;
            }
        }
#endif
        KRATOS_INFO_IF("TrilinosBlockBuilderAndSolver", BaseType::GetEchoLevel() > 2) << "Number of degrees of freedom:" << number_of_dofs << std::endl;

        BaseType::mDofSetIsInitialized = true;

        KRATOS_INFO_IF("TrilinosBlockBuilderAndSolver", BaseType::GetEchoLevel() > 2) << "Finished setting up the dofs" << std::endl;

        KRATOS_CATCH("")
    }

    /**
     * @brief Organises the dofset in order to speed up the building phase
     *          Sets equation id for degrees of freedom
     * @param rModelPart The model part of the problem to solve
     */
    void SetUpSystem(ModelPart& rModelPart) override
    {
        int free_size = 0;
        auto& r_comm = rModelPart.GetCommunicator();
        const auto& r_data_comm = r_comm.GetDataCommunicator();
        const int current_rank = r_data_comm.Rank();

        // Calculating number of fixed and free dofs
        for (const auto& r_dof : BaseType::mDofSet)
            if (r_dof.GetSolutionStepValue(PARTITION_INDEX) == current_rank)
                free_size++;

        // Calculating the total size and required offset
        int free_offset;
        int global_size;

        // The correspounding offset by the sum of the sizes in thread with
        // inferior current_rank
        free_offset = r_data_comm.ScanSum(free_size);

        // The total size by the sum of all size in all threads
        global_size = r_data_comm.SumAll(free_size);

        // Finding the offset for the begining of the partition
        free_offset -= free_size;

        // Now setting the equation id with .
        for (auto& r_dof : BaseType::mDofSet)
            if (r_dof.GetSolutionStepValue(PARTITION_INDEX) == current_rank)
                r_dof.SetEquationId(free_offset++);

        BaseType::mEquationSystemSize = global_size;
        mLocalSystemSize = free_size;
        KRATOS_INFO_IF_ALL_RANKS("TrilinosBlockBuilderAndSolver", BaseType::GetEchoLevel() > 1)
            << "\n    BaseType::mEquationSystemSize = " << BaseType::mEquationSystemSize
            << "\n    mLocalSystemSize = " << mLocalSystemSize
            << "\n    free_offset = " << free_offset << std::endl;

        // by Riccardo ... it may be wrong!
        mFirstMyId = free_offset - mLocalSystemSize;

        // Synchronize DoFs
        r_comm.SynchronizeDofs();
    }

    /**
     * @brief Resizes the system matrix and the vector according to the number
     * of dos in the current rModelPart. This function also decides on the
     * sparsity pattern and the graph of the trilinos csr matrix
     * @param pScheme The integration scheme considered
     * @param rpA The LHS matrix
     * @param rpDx The Unknowns vector
     * @param rpd The RHS vector
     * @param rModelPart The model part of the problem to solve
     */
    void ResizeAndInitializeVectors(
        typename TSchemeType::Pointer pScheme,
        TSystemMatrixPointerType& rpA,
        TSystemVectorPointerType& rpDx,
        TSystemVectorPointerType& rpb,
        ModelPart& rModelPart
        ) override
    {
        KRATOS_TRY

        // Resizing the system vectors and matrix
        if (rpA == nullptr || TSparseSpace::Size1(*rpA) == 0 || BaseType::GetReshapeMatrixFlag()) { // If the matrix is not initialized
            ConstructMatrixStructure(pScheme, rpA, rpDx, rpb, rModelPart);
        } else if (BaseType::mpReactionsVector == nullptr && this->mCalculateReactionsFlag) {
            TSystemVectorPointerType pNewReactionsVector = TSystemVectorPointerType(new TSystemVectorType(rpDx->Map()));
            BaseType::mpReactionsVector.swap(pNewReactionsVector);
        } else {
            if (TSparseSpace::Size1(*rpA) == 0 ||
                TSparseSpace::Size1(*rpA) != BaseType::mEquationSystemSize ||
                TSparseSpace::Size2(*rpA) != BaseType::mEquationSystemSize) {
                KRATOS_ERROR << "It should not come here resizing is not allowed this way!!!!!!!! ... " << std::endl;
            }
        }

        KRATOS_CATCH("")
    }

    /**
     * @brief It computes the reactions of the system
     * @param pScheme The pointer to the integration scheme
     * @param rModelPart The model part to compute
     * @param rA The LHS matrix of the system of equations
     * @param rDx The vector of unkowns
     * @param rb The RHS vector of the system of equations
     */
    void CalculateReactions(
        typename TSchemeType::Pointer pScheme,
        ModelPart& rModelPart,
        TSystemMatrixType& rA,
        TSystemVectorType& rDx,
        TSystemVectorType& rb
        ) override
    {
        TSparseSpace::SetToZero(rb);

        // Refresh RHS to have the correct reactions
        BuildRHS(pScheme, rModelPart, rb);

        // Initialize the Epetra importer
        // TODO: this part of the code has been pasted until a better solution
        // is found
        int system_size = TSparseSpace::Size(rb);
        int number_of_dofs = BaseType::mDofSet.size();
        std::vector<int> index_array(number_of_dofs);

        // Filling the array with the global ids
        int counter = 0;
        int id = 0;
        for (const auto& dof : BaseType::mDofSet) {
            id = dof.EquationId();
            if (id < system_size) {
                index_array[counter++] = id;
            }
        }

        std::sort(index_array.begin(), index_array.end());
        std::vector<int>::iterator NewEnd = std::unique(index_array.begin(), index_array.end());
        index_array.resize(NewEnd - index_array.begin());

        int check_size = -1;
        int tot_update_dofs = index_array.size();
        rb.Comm().SumAll(&tot_update_dofs, &check_size, 1);
        KRATOS_ERROR_IF(check_size < system_size)
            << "Dof count is not correct. There are less dofs than expected.\n"
            << "Expected number of active dofs = " << system_size
            << " dofs found = " << check_size << std::endl;

        // Defining a map as needed
        Epetra_Map dof_update_map(-1, index_array.size(),
                                  &(*(index_array.begin())), 0, rb.Comm());

        // Defining the importer class
        Kratos::shared_ptr<Epetra_Import> pDofImporter = Kratos::make_shared<Epetra_Import>(dof_update_map, rb.Map());

        // Defining a temporary vector to gather all of the values needed
        Epetra_Vector temp_RHS(pDofImporter->TargetMap());

        // Importing in the new temp_RHS vector the values
        int ierr = temp_RHS.Import(rb, *pDofImporter, Insert);
        KRATOS_ERROR_IF(ierr != 0) << "Epetra failure found - error code: " << ierr << std::endl;

        double* temp_RHS_values; // DO NOT make delete of this one!!
        temp_RHS.ExtractView(&temp_RHS_values);

        rb.Comm().Barrier();

        const int ndofs = static_cast<int>(BaseType::mDofSet.size());

        // Store the RHS values in the reaction variable
        // NOTE: dofs are assumed to be numbered consecutively in the
        // BlockBuilderAndSolver
        for (int k = 0; k < ndofs; k++) {
            auto dof_iterator = BaseType::mDofSet.begin() + k;

            const int i = (dof_iterator)->EquationId();
            // (dof_iterator)->GetSolutionStepReactionValue() = -(*b[i]);
            const double react_val = temp_RHS[pDofImporter->TargetMap().LID(i)];
            (dof_iterator->GetSolutionStepReactionValue()) = -react_val;
        }
    }

    /**
     * @brief Applies the dirichlet conditions. This operation may be very heavy
     * or completely unexpensive depending on the implementation choosen and on
     * how the System Matrix is built.
     * @details For explanation of how it works for a particular implementation
     * the user should refer to the particular Builder And Solver choosen
     * @param pScheme The integration scheme considered
     * @param rModelPart The model part of the problem to solve
     * @param A The LHS matrix
     * @param Dx The Unknowns vector
     * @param b The RHS vector
     */
    void ApplyDirichletConditions(
        typename TSchemeType::Pointer pScheme,
        ModelPart& rModelPart,
        TSystemMatrixType& rA,
        TSystemVectorType& rDx,
        TSystemVectorType& rb
        ) override
    {
        KRATOS_TRY

        // loop over all dofs to find the fixed ones
        std::vector<int> global_ids(BaseType::mDofSet.size());
        std::vector<int> is_dirichlet(BaseType::mDofSet.size());

        IndexType i = 0;
        for (const auto& dof : BaseType::mDofSet) {
            const int global_id = dof.EquationId();
            global_ids[i] = global_id;
            is_dirichlet[i] = dof.IsFixed();
            ++i;
        }

        // here we construct and fill a vector "fixed local" which cont
        Epetra_Map localmap(-1, global_ids.size(), global_ids.data(), 0, rA.Comm());
        Epetra_IntVector fixed_local(Copy, localmap, is_dirichlet.data());

        Epetra_Import dirichlet_importer(rA.ColMap(), fixed_local.Map());

        // defining a temporary vector to gather all of the values needed
        Epetra_IntVector fixed(rA.ColMap());

        // Detect if there is a line of all zeros and set the diagonal to a 1 if this happens
        const auto& r_process_info = rModelPart.GetProcessInfo();
        mScaleFactor = TSparseSpace::CheckAndCorrectZeroDiagonalValues(r_process_info, rA, rb, mScalingDiagonal);

        // Importing in the new temp vector the values
        int ierr = fixed.Import(fixed_local, dirichlet_importer, Insert);
        KRATOS_ERROR_IF(ierr != 0) << "Epetra failure found" << std::endl;

        for (int i = 0; i < rA.NumMyRows(); i++) {
            int numEntries; // Number of non-zero entries
            double* vals;   // Row non-zero values
            int* cols;      // Column indices of row non-zero values
            rA.ExtractMyRowView(i, numEntries, vals, cols);

            const int row_gid = rA.RowMap().GID(i);
            const int row_lid = localmap.LID(row_gid);

            if (fixed_local[row_lid] == 0) { // Not a dirichlet row
                for (int j = 0; j < numEntries; j++) {
                    if (fixed[cols[j]] == true)
                        vals[j] = 0.0;
                }
            } else { // This IS a dirichlet row
                // Set to zero the rhs
                rb[0][i] = 0.0; // note that the index of i is expected to be
                                // coherent with the rows of A

                // Set to zero the whole row
                for (int j = 0; j < numEntries; j++) {
                    int col_gid = rA.ColMap().GID(cols[j]);
                    if (col_gid != row_gid)
                        vals[j] = 0.0;
                }
            }
        }

        KRATOS_CATCH("");
    }

    /**
     * @brief This function is intended to be called at the end of the solution step to clean up memory storage not needed
     */
    void Clear() override
    {
        BaseType::Clear();
    }

    /**
     * @brief This function is designed to be called once to perform all the checks needed
     * on the input provided. Checks can be "expensive" as the function is designed
     * to catch user's errors.
     * @param rModelPart The model part of the problem to solve
     * @return 0 all ok
     */
    int Check(ModelPart& rModelPart) override
    {
        KRATOS_TRY

        return 0;
        KRATOS_CATCH("");
    }

    /**
     * @brief This method provides the defaults parameters to avoid conflicts between the different constructors
     * @return The default parameters
     */
    Parameters GetDefaultParameters() const override
    {
        Parameters default_parameters = Parameters(R"(
        {
            "name"                                 : "trilinos_block_builder_and_solver",
            "guess_row_size"                       : 45,
            "block_builder"                        : true,
            "diagonal_values_for_dirichlet_dofs"   : "use_max_diagonal",
            "silent_warnings"                      : false
        })");

        // Getting base class default parameters
        const Parameters base_default_parameters = BaseType::GetDefaultParameters();
        default_parameters.RecursivelyAddMissingParameters(base_default_parameters);
        return default_parameters;
    }

    /**
     * @brief Returns the name of the class as used in the settings (snake_case format)
     * @return The name of the class
     */
    static std::string Name()
    {
        return "trilinos_block_builder_and_solver";
    }

    ///@}
    ///@name Access
    ///@{

    ///@}
    ///@name Inquiry
    ///@{

    ///@}
    ///@name Input and output
    ///@{

    /// Turn back information as a string.
    std::string Info() const override
    {
        return "TrilinosBlockBuilderAndSolver";
    }

    /// Print information about this object.
    void PrintInfo(std::ostream& rOStream) const override
    {
        rOStream << Info();
    }

    /// Print object's data.
    void PrintData(std::ostream& rOStream) const override
    {
        rOStream << Info();
    }

    ///@}
    ///@name Friends
    ///@{

    ///@}
protected:
    ///@name Protected static Member Variables
    ///@{

    ///@}
    ///@name Protected member Variables
    ///@{

    /* Base variables */
<<<<<<< HEAD
    EpetraCommunicatorType& mrComm;                 /// The MPI communicator
    int mGuessRowSize;                              /// The guess row size
    IndexType mLocalSystemSize;                     /// The local system size
    int mFirstMyId;                                 /// Auxiliary Id (the first row of the local system)
    int mLastMyId;                                  /// Auxiliary Id (the last row of the local system) // TODO: This can be removed as can be deduced from mLocalSystemSize
    Kratos::shared_ptr<Epetra_Map> mpMap = nullptr; /// The map considered for the different vectors and matrices

    double mScaleFactor = 1.0; /// The manually set scale factor

    /* Flags */
    SCALING_DIAGONAL mScalingDiagonal = SCALING_DIAGONAL::NO_SCALING;; /// We identify the scaling considered for the dirichlet dofs
    Flags mOptions;                                                    /// Some flags used internally
=======
    EpetraCommunicatorType& mrComm;   /// The MPI communicator
    int mGuessRowSize;                /// The guess row size
    IndexType mLocalSystemSize;       /// The local system size
    int mFirstMyId;                   /// Auxiliary Id (I)
    int mLastMyId;                    /// Auxiliary Id (II)

    double mScaleFactor = 1.0;         /// The manually set scale factor

    /* Flags */
    SCALING_DIAGONAL mScalingDiagonal = SCALING_DIAGONAL::NO_SCALING;; /// We identify the scaling considered for the dirichlet dofs
    Flags mOptions;                    /// Some flags used internally
>>>>>>> e18106ab

    ///@}
    ///@name Protected Operators
    ///@{

    ///@}
    ///@name Protected Operations
    ///@{

<<<<<<< HEAD
    virtual void ConstructMatrixStructure(
        typename TSchemeType::Pointer pScheme,
        TSystemMatrixPointerType& rpA,
        TSystemVectorPointerType& rpDx,
        TSystemVectorPointerType& rpb,
        ModelPart& rModelPart
        )
    {
        // Filling with zero the matrix (creating the structure)
        START_TIMER("MatrixStructure", 0)

        // TODO: Check if these should be local elements, conditions and constraints
        auto& r_elements_array = rModelPart.Elements();
        auto& r_conditions_array = rModelPart.Conditions();

        // Number of local dofs
        const IndexType number_of_local_rows = mLocalSystemSize;

        // Generate map - use the "temp" array here
        const int temp_size = (number_of_local_rows < 1000) ? 1000 : number_of_local_rows;
        std::vector<int> temp_primary(temp_size, 0);
        std::vector<int> temp_secondary(temp_size, 0);
        for (IndexType i = 0; i != number_of_local_rows; i++) {
            temp_primary[i] = mFirstMyId + i;
        }
        Epetra_Map& r_map = GetEpetraMap();
        std::fill(temp_primary.begin(), temp_primary.begin() + number_of_local_rows, 0);

        // Create and fill the graph of the matrix --> the temp array is
        // reused here with a different meaning
        Epetra_FECrsGraph Agraph(Copy, r_map, mGuessRowSize);
        Element::EquationIdVectorType equation_ids_vector;
        const ProcessInfo& r_current_process_info = rModelPart.GetProcessInfo();

        // Trilinos error int definition
        int ierr;

        // Assemble all elements
        for (auto& r_elem : r_elements_array) {
            pScheme->EquationId(r_elem, equation_ids_vector, r_current_process_info);

            // Filling the list of active global indices (non fixed)
            IndexType num_active_indices = 0;
            for (auto& r_id : equation_ids_vector) {
                temp_primary[num_active_indices] = r_id;
                ++num_active_indices;
            }

            if (num_active_indices != 0) {
                ierr = Agraph.InsertGlobalIndices(num_active_indices, temp_primary.data(), num_active_indices, temp_primary.data());
                KRATOS_ERROR_IF(ierr < 0) << ": Epetra failure in Graph.InsertGlobalIndices. Error code: " << ierr << std::endl;
            }
            std::fill(temp_primary.begin(), temp_primary.begin() + num_active_indices, 0);
        }

        // Assemble all conditions
        for (auto& r_cond : r_conditions_array) {
            pScheme->EquationId(r_cond, equation_ids_vector, r_current_process_info);

            // Filling the list of active global indices (non fixed)
            IndexType num_active_indices = 0;
            for (auto& r_id : equation_ids_vector) {
                temp_primary[num_active_indices] = r_id;
                ++num_active_indices;
            }

            if (num_active_indices != 0) {
                ierr = Agraph.InsertGlobalIndices(num_active_indices, temp_primary.data(), num_active_indices, temp_primary.data());
                KRATOS_ERROR_IF(ierr < 0) << ": Epetra failure in Graph.InsertGlobalIndices. Error code: " << ierr << std::endl;
            }
            std::fill(temp_primary.begin(), temp_primary.begin() + num_active_indices, 0);
        }

        // Finalizing graph construction
        ierr = Agraph.GlobalAssemble();
        KRATOS_ERROR_IF(ierr < 0) << ": Epetra failure in Epetra_FECrsGraph.GlobalAssemble. Error code: " << ierr << std::endl;
        ierr = Agraph.FillComplete();
        KRATOS_ERROR_IF(ierr < 0) << ": Epetra failure in Epetra_FECrsGraph.FillComplete. Error code: " << ierr << std::endl;

        // Generate a new matrix pointer according to this graph
        TSystemMatrixPointerType p_new_A = TSystemMatrixPointerType(new TSystemMatrixType(Copy, Agraph));
        rpA.swap(p_new_A);

        // Generate new vector pointers according to the given map
        if (rpb == nullptr || TSparseSpace::Size(*rpb) != BaseType::mEquationSystemSize) {
            TSystemVectorPointerType p_new_b = TSystemVectorPointerType(new TSystemVectorType(r_map));
            rpb.swap(p_new_b);
        }
        if (rpDx == nullptr || TSparseSpace::Size(*rpDx) != BaseType::mEquationSystemSize) {
            TSystemVectorPointerType p_new_Dx = TSystemVectorPointerType(new TSystemVectorType(r_map));
            rpDx.swap(p_new_Dx);
        }
        // If the pointer is not initialized initialize it to an empty matrix
        if (BaseType::mpReactionsVector == nullptr) {
            TSystemVectorPointerType pNewReactionsVector = TSystemVectorPointerType(new TSystemVectorType(r_map));
            BaseType::mpReactionsVector.swap(pNewReactionsVector);
        }

        STOP_TIMER("MatrixStructure", 0)
    }

=======
>>>>>>> e18106ab
    /**
     * @brief This method assigns settings to member variables
     * @param ThisParameters Parameters that are assigned to the member variables
     */
    void AssignSettings(const Parameters ThisParameters) override
    {
        BaseType::AssignSettings(ThisParameters);

        // Get guess row size
        mGuessRowSize = ThisParameters["guess_row_size"].GetInt();

        // Setting flags
        const std::string& r_diagonal_values_for_dirichlet_dofs = ThisParameters["diagonal_values_for_dirichlet_dofs"].GetString();

        const std::set<std::string> available_options_for_diagonal = {"no_scaling","use_max_diagonal","use_diagonal_norm","defined_in_process_info"};

        if (available_options_for_diagonal.find(r_diagonal_values_for_dirichlet_dofs) == available_options_for_diagonal.end()) {
            std::stringstream msg;
            msg << "Currently prescribed diagonal values for dirichlet dofs : " << r_diagonal_values_for_dirichlet_dofs << "\n";
            msg << "Admissible values for the diagonal scaling are : no_scaling, use_max_diagonal, use_diagonal_norm, or defined_in_process_info" << "\n";
            KRATOS_ERROR << msg.str() << std::endl;
        }

        // The first option will not consider any scaling (the diagonal values will be replaced with 1)
        if (r_diagonal_values_for_dirichlet_dofs == "no_scaling") {
            mScalingDiagonal = SCALING_DIAGONAL::NO_SCALING;
        } else if (r_diagonal_values_for_dirichlet_dofs == "use_max_diagonal") {
            mScalingDiagonal = SCALING_DIAGONAL::CONSIDER_MAX_DIAGONAL;
        } else if (r_diagonal_values_for_dirichlet_dofs == "use_diagonal_norm") { // On this case the norm of the diagonal will be considered
            mScalingDiagonal = SCALING_DIAGONAL::CONSIDER_NORM_DIAGONAL;
        } else { // Otherwise we will assume we impose a numerical value
            mScalingDiagonal = SCALING_DIAGONAL::CONSIDER_PRESCRIBED_DIAGONAL;
        }
        mOptions.Set(SILENT_WARNINGS, ThisParameters["silent_warnings"].GetBool());
    }

    ///@}
    ///@name Protected  Access
    ///@{

    ///@}
    ///@name Protected Inquiry
    ///@{

    ///@}
    ///@name Protected LifeCycle
    ///@{

    ///@}
private:
    ///@name Static Member Variables
    ///@{

    ///@}
    ///@name Member Variables
    ///@{

    ///@}
    ///@name Private Operators
    ///@{

    ///@}
    ///@name Private Operations
    ///@{

    /**
     * @brief Generates the EpetraMap used for the vectors and matrices
     * @return Returns the Epetra_Map considered for the graphs
     */
    Epetra_Map& GetEpetraMap()
    {
        if (mpMap == nullptr) {
            // Generate map - use the "temp" array here
            const int temp_size = (mLocalSystemSize < 1000) ? 1000 : mLocalSystemSize;
            std::vector<int> temp_primary(temp_size, 0);
            for (IndexType i = 0; i != mLocalSystemSize; i++) {
                temp_primary[i] = mFirstMyId + i;
            }
            mpMap = Kratos::make_shared<Epetra_Map>(-1, mLocalSystemSize, temp_primary.data(), 0, mrComm);
        }

        return *mpMap;
    }

    void AssembleLHS_CompleteOnFreeRows(TSystemMatrixType& rA,
                                        LocalSystemMatrixType& rLHS_Contribution,
                                        Element::EquationIdVectorType& rEquationId)
    {
        KRATOS_ERROR << "This method is not implemented for Trilinos";
    }

    ///@}
    ///@name Private  Access
    ///@{

    ///@}
    ///@name Private Inquiry
    ///@{

    ///@}
    ///@name Un accessible methods
    ///@{

    ///@}
}; /* Class TrilinosBlockBuilderAndSolver */

///@}

///@name Type Definitions
///@{

// Here one should use the KRATOS_CREATE_LOCAL_FLAG, but it does not play nice with template parameters
template<class TSparseSpace, class TDenseSpace, class TLinearSolver>
const Kratos::Flags TrilinosBlockBuilderAndSolver<TSparseSpace, TDenseSpace, TLinearSolver>::SILENT_WARNINGS(Kratos::Flags::Create(0));

///@}

} /* namespace Kratos.*/<|MERGE_RESOLUTION|>--- conflicted
+++ resolved
@@ -167,11 +167,7 @@
      */
     TrilinosBlockBuilderAndSolver& operator=(const TrilinosBlockBuilderAndSolver& rOther) = delete;
 
-<<<<<<< HEAD
-    // TODO: In order to create a Create method something must be done about the EpetraCommunicator. Maybe ge it from ProcessInfo
-=======
     // TODO: In order to create a Create method, the name of the DataCommunicator that is used needs to be passed in the settings (see DistributedImportModelPartUtility). Then an EpetraComm can be constructed from the MPI_Comm in the DataCommunicator
->>>>>>> e18106ab
 
     ///@}
     ///@name Operators
@@ -919,7 +915,6 @@
     ///@{
 
     /* Base variables */
-<<<<<<< HEAD
     EpetraCommunicatorType& mrComm;                 /// The MPI communicator
     int mGuessRowSize;                              /// The guess row size
     IndexType mLocalSystemSize;                     /// The local system size
@@ -932,19 +927,6 @@
     /* Flags */
     SCALING_DIAGONAL mScalingDiagonal = SCALING_DIAGONAL::NO_SCALING;; /// We identify the scaling considered for the dirichlet dofs
     Flags mOptions;                                                    /// Some flags used internally
-=======
-    EpetraCommunicatorType& mrComm;   /// The MPI communicator
-    int mGuessRowSize;                /// The guess row size
-    IndexType mLocalSystemSize;       /// The local system size
-    int mFirstMyId;                   /// Auxiliary Id (I)
-    int mLastMyId;                    /// Auxiliary Id (II)
-
-    double mScaleFactor = 1.0;         /// The manually set scale factor
-
-    /* Flags */
-    SCALING_DIAGONAL mScalingDiagonal = SCALING_DIAGONAL::NO_SCALING;; /// We identify the scaling considered for the dirichlet dofs
-    Flags mOptions;                    /// Some flags used internally
->>>>>>> e18106ab
 
     ///@}
     ///@name Protected Operators
@@ -954,7 +936,6 @@
     ///@name Protected Operations
     ///@{
 
-<<<<<<< HEAD
     virtual void ConstructMatrixStructure(
         typename TSchemeType::Pointer pScheme,
         TSystemMatrixPointerType& rpA,
@@ -1056,8 +1037,6 @@
         STOP_TIMER("MatrixStructure", 0)
     }
 
-=======
->>>>>>> e18106ab
     /**
      * @brief This method assigns settings to member variables
      * @param ThisParameters Parameters that are assigned to the member variables
