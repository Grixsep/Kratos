--- conflicted
+++ resolved
@@ -1,12 +1,3 @@
-<<<<<<< HEAD
-// KRATOS ___ ___  _  ___   __   ___ ___ ___ ___ 
-//       / __/ _ \| \| \ \ / /__|   \_ _| __| __|
-//      | (_| (_) | .` |\ V /___| |) | || _|| _| 
-//       \___\___/|_|\_| \_/    |___/___|_| |_|  APPLICATION
-//
-//  License: BSD License
-//   license: convection_diffusion_application/license.txt
-=======
 // KRATOS ___ ___  _  ___   __   ___ ___ ___ ___
 //       / __/ _ \| \| \ \ / /__|   \_ _| __| __|
 //      | (_| (_) | .` |\ V /___| |) | || _|| _|
@@ -14,7 +5,6 @@
 //
 //  License: BSD License
 //					 Kratos default license: kratos/license.txt
->>>>>>> a9deaac6
 //
 //  Main authors:  Riccardo Rossi
 //
