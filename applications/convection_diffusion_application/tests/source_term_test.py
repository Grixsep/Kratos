--- conflicted
+++ resolved
@@ -136,11 +136,7 @@
 
     def setUpModel(self, current_model):
 
-<<<<<<< HEAD
-        self.model_part = KratosMultiphysics.ModelPart("TestModelPart")
-=======
         self.model_part = current_model.CreateModelPart("TestModelPart")
->>>>>>> a9deaac6
 
         thermal_settings = KratosMultiphysics.ConvectionDiffusionSettings()
         thermal_settings.SetUnknownVariable(KratosMultiphysics.TEMPERATURE)
