--- conflicted
+++ resolved
@@ -10,12 +10,8 @@
 class Algorithm(BaseAlgorithm):
     def __init__(self, varying_parameters = dict()):
         BaseAlgorithm.__init__(self, varying_parameters)
-<<<<<<< HEAD
-        self.pp.CFD_DEM.coupling_level_type = 0
+        self.pp.CFD_DEM.coupling_level_type = 0 #TODO: check if this should be here in this format or writing to Json!
         self.pp.CFD_DEM.laplacian_calculation_type = 0
-=======
-        self.pp.CFD_DEM.coupling_level_type = 0 #TODO: check if this should be here in this format or writing to Json!
->>>>>>> 9245c552
 
     def ReadFluidModelParts(self):
         model_part_io_fluid = ModelPartIO('benchmark2D')
