from __future__ import print_function, absolute_import, division  # makes KratosMultiphysics backward compatible with python 2.6 and 2.7

# Importing the Kratos Library
import KratosMultiphysics
import KratosMultiphysics.mpi as KratosMPI

# Check that applications were imported in the main script
KratosMultiphysics.CheckRegisteredApplications("MetisApplication","TrilinosApplication")

# Import applications
import KratosMultiphysics.TrilinosApplication as KratosTrilinos


class TrilinosImportModelPartUtility():

    def __init__(self, main_model_part, settings):
        self.main_model_part = main_model_part
        self.settings = settings

        if KratosMPI.mpi.size < 2:
            raise NameError("MPI number of processors is 1.")

    def ExecutePartitioningAndReading(self):
        warning_msg  = 'Calling "ExecutePartitioningAndReading" which is DEPRECATED\n'
        warning_msg += 'Please use "ImportModelPart" instead'
        if (KratosMPI.mpi.rank == 0):
            KratosMultiphysics.Logger.PrintWarning("TrilinosImportModelPartUtility", warning_msg)

        self.ImportModelPart()

    def ImportModelPart(self):
        input_type = self.settings["model_import_settings"]["input_type"].GetString()

        if input_type == "mdpa":
            input_filename = self.settings["model_import_settings"]["input_filename"].GetString()

            # Unless otherwise stated, always perform the Metis partitioning
            if not self.settings["model_import_settings"].Has("perform_partitioning"):
                self.settings["model_import_settings"].AddEmptyValue("perform_partitioning")
                self.settings["model_import_settings"]["perform_partitioning"].SetBool(True)

            perform_partitioning = self.settings["model_import_settings"]["perform_partitioning"].GetBool()

<<<<<<< HEAD
=======
            # Setting some mdpa-import-related flags
            import_flags = KratosMultiphysics.ModelPartIO.READ
            if model_part_import_settings.Has("ignore_variables_not_in_solution_step_data"):
                if model_part_import_settings["ignore_variables_not_in_solution_step_data"].GetBool():
                    import_flags = KratosMultiphysics.ModelPartIO.IGNORE_VARIABLES_ERROR|import_flags
            skip_timer = True
            if model_part_import_settings.Has("skip_timer"):
                skip_timer = model_part_import_settings["skip_timer"].GetBool()
            if skip_timer:
                import_flags = KratosMultiphysics.ModelPartIO.SKIP_TIMER|import_flags

>>>>>>> 75de5829
            # Select the partitioning method (File by default)
            partition_in_memory = False
            if self.settings["model_import_settings"].Has("partition_in_memory"):
                partition_in_memory = self.settings["model_import_settings"]["partition_in_memory"].GetBool()

            if perform_partitioning == True:
                KratosMultiphysics.CheckRegisteredApplications("MetisApplication")
                import KratosMultiphysics.MetisApplication as KratosMetis
<<<<<<< HEAD
                
=======

>>>>>>> 75de5829
                # Partition of the original .mdpa file
                number_of_partitions = KratosMPI.mpi.size # Number of partitions equals the number of processors
                domain_size = self.main_model_part.ProcessInfo[KratosMultiphysics.DOMAIN_SIZE]
                verbosity = self.settings["echo_level"].GetInt()

                # Make sure that the condition goes to the same partition as the element is a face of
                sync_conditions = True

                # Original .mdpa file reading
                model_part_io = KratosMultiphysics.ReorderConsecutiveModelPartIO(input_filename)

                if not partition_in_memory:
                    ## Serial partition of the original .mdpa file
                    if KratosMPI.mpi.rank == 0:
                        partitioner = KratosMetis.MetisDivideHeterogeneousInputProcess(model_part_io, number_of_partitions , domain_size, verbosity, sync_conditions)
                        partitioner.Execute()

                        KratosMultiphysics.Logger.PrintInfo("::[TrilinosImportModelPartUtility]::", "Metis divide finished.")
                else:
                    # Create a second io that does not reorder the parts while reading from memory
<<<<<<< HEAD
                    serial_model_part_io = KratosMultiphysics.ModelPartIO(input_filename)
=======
                    serial_model_part_io = KratosMultiphysics.ModelPartIO(input_filename, import_flags)
>>>>>>> 75de5829

                    partitioner = KratosMetis.MetisDivideHeterogeneousInputInMemoryProcess(model_part_io, serial_model_part_io, number_of_partitions , domain_size, verbosity, sync_conditions)
                    partitioner.Execute()
                    serial_model_part_io.ReadModelPart(self.main_model_part)

                    if KratosMPI.mpi.rank == 0:
                        KratosMultiphysics.Logger.PrintInfo("::[TrilinosImportModelPartUtility]::", "Metis divide finished.")

            else:
                if (KratosMPI.mpi.rank == 0):
                    KratosMultiphysics.Logger.PrintInfo("::[TrilinosImportModelPartUtility]::", "Metis partitioning not executed.")

            KratosMPI.mpi.world.barrier()

            ## Reset as input file name the obtained Metis partition one
            mpi_input_filename = input_filename + "_" + str(KratosMPI.mpi.rank)
            self.settings["model_import_settings"]["input_filename"].SetString(mpi_input_filename)

            ## Read the new generated *.mdpa files
            if not partition_in_memory:
<<<<<<< HEAD
                KratosMultiphysics.ModelPartIO(mpi_input_filename).ReadModelPart(self.main_model_part)
=======
                KratosMultiphysics.ModelPartIO(mpi_input_filename, import_flags).ReadModelPart(self.main_model_part)
>>>>>>> 75de5829

        elif input_type == "rest":
            from trilinos_restart_utility import TrilinosRestartUtility as RestartUtility
            restart_settings = self.settings["model_import_settings"].Clone()

            restart_settings.RemoveValue("input_type")

            restart_settings.AddEmptyValue("set_mpi_communicator")
            restart_settings["set_mpi_communicator"].SetBool(False)

            if not restart_settings.Has("restart_load_file_label"):
                raise Exception('"restart_load_file_label" must be specified when starting from a restart-file!')

            RestartUtility(self.main_model_part, restart_settings).LoadRestart()

        elif input_type == "use_input_model_part":
            pass

        else:
            raise Exception("Other input options are not yet implemented.")

    def CreateCommunicators(self):
        ## Construct and execute the Parallel fill communicator (also sets the MPICommunicator)
        ParallelFillCommunicator = KratosTrilinos.ParallelFillCommunicator(self.main_model_part.GetRootModelPart())
        ParallelFillCommunicator.Execute()

        if KratosMPI.mpi.rank == 0 :
            KratosMultiphysics.Logger.PrintInfo("::[TrilinosImportModelPartUtility]::", "MPI communicators constructed.")<|MERGE_RESOLUTION|>--- conflicted
+++ resolved
@@ -41,8 +41,6 @@
 
             perform_partitioning = self.settings["model_import_settings"]["perform_partitioning"].GetBool()
 
-<<<<<<< HEAD
-=======
             # Setting some mdpa-import-related flags
             import_flags = KratosMultiphysics.ModelPartIO.READ
             if model_part_import_settings.Has("ignore_variables_not_in_solution_step_data"):
@@ -54,7 +52,6 @@
             if skip_timer:
                 import_flags = KratosMultiphysics.ModelPartIO.SKIP_TIMER|import_flags
 
->>>>>>> 75de5829
             # Select the partitioning method (File by default)
             partition_in_memory = False
             if self.settings["model_import_settings"].Has("partition_in_memory"):
@@ -63,11 +60,7 @@
             if perform_partitioning == True:
                 KratosMultiphysics.CheckRegisteredApplications("MetisApplication")
                 import KratosMultiphysics.MetisApplication as KratosMetis
-<<<<<<< HEAD
-                
-=======
 
->>>>>>> 75de5829
                 # Partition of the original .mdpa file
                 number_of_partitions = KratosMPI.mpi.size # Number of partitions equals the number of processors
                 domain_size = self.main_model_part.ProcessInfo[KratosMultiphysics.DOMAIN_SIZE]
@@ -88,11 +81,7 @@
                         KratosMultiphysics.Logger.PrintInfo("::[TrilinosImportModelPartUtility]::", "Metis divide finished.")
                 else:
                     # Create a second io that does not reorder the parts while reading from memory
-<<<<<<< HEAD
-                    serial_model_part_io = KratosMultiphysics.ModelPartIO(input_filename)
-=======
                     serial_model_part_io = KratosMultiphysics.ModelPartIO(input_filename, import_flags)
->>>>>>> 75de5829
 
                     partitioner = KratosMetis.MetisDivideHeterogeneousInputInMemoryProcess(model_part_io, serial_model_part_io, number_of_partitions , domain_size, verbosity, sync_conditions)
                     partitioner.Execute()
@@ -113,11 +102,7 @@
 
             ## Read the new generated *.mdpa files
             if not partition_in_memory:
-<<<<<<< HEAD
-                KratosMultiphysics.ModelPartIO(mpi_input_filename).ReadModelPart(self.main_model_part)
-=======
                 KratosMultiphysics.ModelPartIO(mpi_input_filename, import_flags).ReadModelPart(self.main_model_part)
->>>>>>> 75de5829
 
         elif input_type == "rest":
             from trilinos_restart_utility import TrilinosRestartUtility as RestartUtility
