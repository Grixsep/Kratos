--- conflicted
+++ resolved
@@ -87,7 +87,6 @@
   set(KRATOS_EXTERNAL_LIBRARIES ${KRATOS_EXTERNAL_LIBRARIES} triangle)
 endif(${USE_TRIANGLE_NONFREE_TPL} MATCHES ON )
 
-<<<<<<< HEAD
 # Set Intel TBB on if selected
 if(${USE_INTEL_TBB} MATCHES ON)
   find_package(TBB REQUIRED)
@@ -95,8 +94,6 @@
   add_definitions(-DKRATOS_INTEL_TBB)
 endif(${USE_INTEL_TBB} MATCHES ON)
 
-target_link_libraries(KratosCore PUBLIC ${KRATOS_EXTERNAL_LIBRARIES} ${KRATOS_INTEL_TBB})
-=======
 # older versions of GCC implemented std::filesystem in a separate extention, hence explicit linking
 # against this extension is required. See the notes at the end of the official documentation:
 # https://en.cppreference.com/w/cpp/filesystem
@@ -106,8 +103,8 @@
     endif()
 endif()
 
-target_link_libraries(KratosCore PUBLIC ${KRATOS_EXTERNAL_LIBRARIES})
->>>>>>> 9daa0ae7
+target_link_libraries(KratosCore PUBLIC ${KRATOS_EXTERNAL_LIBRARIES} ${KRATOS_INTEL_TBB})
+
 set_target_properties(KratosCore PROPERTIES COMPILE_DEFINITIONS "KRATOS_CORE=IMPORT,API")
 # Set batch size in the unity build
 IF(CMAKE_UNITY_BUILD MATCHES ON)
