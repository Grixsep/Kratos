--- conflicted
+++ resolved
@@ -47,12 +47,6 @@
     )
 endif(${USE_TRIANGLE_NONFREE_TPL} MATCHES ON )
 
-<<<<<<< HEAD
-## Kratos python interface code
-FILE(GLOB_RECURSE KRATOS_PYTHON_SOURCES "python/*.cpp")
-
-=======
->>>>>>> 7161952a
 ## Kratos Version
 set( KRATOS_VERSION_SOURCES
     ${CMAKE_CURRENT_SOURCE_DIR}/sources/kratos_version.cpp
@@ -79,11 +73,7 @@
     )
 
     add_library(KratosCoreTestUtilities SHARED ${KRATOS_TEST_UTILITIES_SOURCES})
-<<<<<<< HEAD
-    add_executable(KratosCoreTest ${KRATOS_TEST_SOURCES})
-=======
     add_executable(KratosCoreTest ${KRATOS_TEST_SOURCES} ${KRATOS_FUTURE_TEST_SOURCES} ${KRATOS_LEGACY_TEST_SOURCES})
->>>>>>> 7161952a
 
     target_link_libraries(KratosCoreTestUtilities KratosCore GTest::gtest GTest::gmock)
     set_target_properties(KratosCoreTestUtilities PROPERTIES COMPILE_DEFINITIONS "KRATOS_TEST_UTILS=IMPORT,API")
@@ -173,11 +163,7 @@
 endif()
 
 ## Define library Kratos which defines the basic python interface
-<<<<<<< HEAD
-pybind11_add_module(Kratos MODULE THIN_LTO ${KRATOS_PYTHON_SOURCES})
-=======
 pybind11_add_module(Kratos MODULE THIN_LTO ${KRATOS_PYTHON_SOURCES} ${KRATOS_FUTURE_PYTHON_SOURCES} ${KRATOS_LEGACY_PYTHON_SOURCES})
->>>>>>> 7161952a
 target_link_libraries(Kratos PRIVATE KratosCore)
 
 # Precompile most demanding / widely included headers
