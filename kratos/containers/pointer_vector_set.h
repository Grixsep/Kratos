//    |  /           |
//    ' /   __| _` | __|  _ \   __|
//    . \  |   (   | |   (   |\__ `
//   _|\_\_|  \__,_|\__|\___/ ____/
//                   Multi-Physics
//
//  License:         BSD License
//                   Kratos default license: kratos/license.txt
//
//  Main authors:    Pooyan Dadvand
//
//

#pragma once

// System includes
#include <vector>
#include <string>
#include <iostream>
#include <sstream>
#include <cstddef>
#include <utility>

// External includes
#include <boost/iterator/indirect_iterator.hpp>

// Project includes
#include "includes/define.h"
#include "includes/serializer.h"
#include "containers/set_identity_function.h"

namespace Kratos
{

///@name Kratos Globals
///@{

///@}
///@name Type Definitions
///@{

///@}
///@name  Enum's
///@{

///@}
///@name  Functions
///@{

///@}
///@name Kratos Classes
///@{

/**
 * @ingroup KratosCore
 * @class PointerVectorSet
 * @brief A sorted associative container similar to an STL set, but uses a vector to store pointers to its data.
 * @details The `PointerVectorSet` is a sorted associative container that behaves like an STL set but employs a vector
 * to store pointers to its data elements. Many of its methods are inspired by the Boost ptr_container library,
 * with modifications to support shared pointers.
 * @note Unlike the Boost counterpart, this container does not manage memory deallocation automatically. It relies on
 * the use of smart pointers or manual memory management for resource cleanup.
 * @author Pooyan Dadvand
 */
template<class TDataType,
         class TGetKeyType = SetIdentityFunction<TDataType>,
         class TCompareType = std::less<decltype(std::declval<TGetKeyType>()(std::declval<TDataType>()))>,
         class TEqualType = std::equal_to<decltype(std::declval<TGetKeyType>()(std::declval<TDataType>()))>,
         class TPointerType = typename TDataType::Pointer,
         class TContainerType = std::vector<TPointerType>>
class PointerVectorSet final
{
public:
    ///@name Type Definitions
    ///@{

    /// Pointer definition of PointerVectorSet
    KRATOS_CLASS_POINTER_DEFINITION(PointerVectorSet);

    /// Key type for searching in this container.
    using key_type = typename std::remove_reference<decltype(std::declval<TGetKeyType>()(std::declval<TDataType>()))>::type;

    // Data type stored in this container.
    using data_type = TDataType;
    using value_type = TDataType;
    using key_compare = TCompareType;
    using pointer = TPointerType;
    using reference = TDataType&;
    using const_reference = const TDataType&;
    using ContainerType = TContainerType;

    /// @}
    /// @name Iterators
    /// @{
    using iterator = boost::indirect_iterator<typename TContainerType::iterator>;
    using const_iterator = boost::indirect_iterator<typename TContainerType::const_iterator>;
    using reverse_iterator = boost::indirect_iterator<typename TContainerType::reverse_iterator>;
    using const_reverse_iterator = boost::indirect_iterator<typename TContainerType::const_reverse_iterator>;

    /// @}
    /// @name Other definitions
    /// @{
    using size_type = typename TContainerType::size_type;
    using ptr_iterator = typename TContainerType::iterator;
    using ptr_const_iterator = typename TContainerType::const_iterator;
    using ptr_reverse_iterator = typename TContainerType::reverse_iterator;
    using ptr_const_reverse_iterator = typename TContainerType::const_reverse_iterator;
    using difference_type = typename TContainerType::difference_type;

    ///@}
    ///@name Life Cycle
    ///@{

    /// Default constructor.
    PointerVectorSet() : mData(), mSortedPartSize(size_type()), mMaxBufferSize(1) {}

    /**
    * @brief Constructs a PointerVectorSet from a range of elements.
    * @details This constructor initializes a PointerVectorSet with elements in the range [First, Last).
    * @tparam TInputIteratorType The type of the input iterator.
    * @param First An input iterator pointing to the beginning of the range.
    * @param Last An input iterator pointing to the end of the range.
    * @param NewMaxBufferSize The maximum buffer size (default is 1).
    */
    template <class TInputIteratorType>
    PointerVectorSet(TInputIteratorType First, TInputIteratorType Last, size_type NewMaxBufferSize = 1)
    : mSortedPartSize(size_type()), mMaxBufferSize(NewMaxBufferSize)
    {
    for (; First != Last; ++First)
        insert(begin(), *First);
    }

    /**
     * @brief Copy constructor for PointerVectorSet.
     * @param rOther The PointerVectorSet to copy from.
     */
    PointerVectorSet(const PointerVectorSet& rOther)
        :  mData(rOther.mData), mSortedPartSize(rOther.mSortedPartSize), mMaxBufferSize(rOther.mMaxBufferSize) {}
    
    /**
     * @brief Constructs a PointerVectorSet from a container.
     * @details This constructor initializes a PointerVectorSet with elements from a container.
     * @param rContainer The container to copy elements from.
     */
    explicit PointerVectorSet(const TContainerType& rContainer) :  mData(rContainer), mSortedPartSize(size_type()), mMaxBufferSize(1)
    {
        Sort();
        std::unique(mData.begin(), mData.end(), EqualKeyTo());
    }

    /// Destructor.
    ~PointerVectorSet() {}

    ///@}
    ///@name Operators
    ///@{

    /**
     * @brief Assignment operator for PointerVectorSet.
     * @details Assigns the contents of another PointerVectorSet to this one.
     * @param rOther The PointerVectorSet to assign from.
     * @return A reference to the modified PointerVectorSet.
     */
    PointerVectorSet& operator=(const PointerVectorSet& rOther)
    {
        mData = rOther.mData;
        mSortedPartSize = rOther.mSortedPartSize;

        return *this;
    }

    /**
     * @brief Accesses an element by key and returns a reference.
     * @details This operator allows you to access an element in the PointerVectorSet by its key. If the key is not found,
     * a new element with the provided key is inserted into the set.
     * @param Key The key of the element to access or insert.
     * @return A reference to the accessed or newly inserted element.
     */
    TDataType& operator[](const key_type& Key)
    {
        ptr_iterator sorted_part_end;

        if (mData.size() - mSortedPartSize >= mMaxBufferSize) {
            Sort();
            sorted_part_end = mData.end();
        } else {
            sorted_part_end = mData.begin() + mSortedPartSize;
        }

        ptr_iterator i(std::lower_bound(mData.begin(), sorted_part_end, Key, CompareKey()));
        if (i == sorted_part_end) {
            mSortedPartSize++;
            return **mData.insert(sorted_part_end, TPointerType(new TDataType(Key)));
        }

        if (!EqualKeyTo(Key)(*i)) {
            if ((i = std::find_if(sorted_part_end, mData.end(), EqualKeyTo(Key))) == mData.end()) {
                mData.push_back(TPointerType(new TDataType(Key)));
                return **(mData.end() - 1);
            }
        }

        return **i;
    }

    /**
     * @brief Function for inserting or retrieving a pointer associated with a key.
     * @details This function allows you to insert or retrieve a pointer associated with a key in the set.
     * If the key already exists in the set, it returns the corresponding pointer. If not, it inserts
     * the key and a new pointer into the set and returns the newly inserted pointer.
     * @param Key The key for which you want to insert or retrieve a pointer.
     * @return A reference to the pointer associated with the given key.
     */
    pointer& operator()(const key_type& Key)
    {
        ptr_iterator sorted_part_end;

        if (mData.size() - mSortedPartSize >= mMaxBufferSize) {
            Sort();
            sorted_part_end = mData.end();
        } else
            sorted_part_end = mData.begin() + mSortedPartSize;

        ptr_iterator i(std::lower_bound(mData.begin(), sorted_part_end, Key, CompareKey()));
        if (i == sorted_part_end) {
            mSortedPartSize++;
            return *mData.insert(sorted_part_end, TPointerType(new TDataType(Key)));
        }

        if (!EqualKeyTo(Key)(*i))
            if ((i = std::find_if(sorted_part_end, mData.end(), EqualKeyTo(Key))) == mData.end()) {
                mData.push_back(TPointerType(new TDataType(Key)));
                return *(mData.end() - 1);
            }

        return *i;
    }

    /**
     * @brief Equality comparison operator for two PointerVectorSet objects.
     * @details This operator checks if two PointerVectorSet objects are equal by comparing their sizes
     * and the equality of their elements using the EqualKeyTo comparison function.
     * @note This function is marked as "noexcept," and it asserts that the container is not empty.
     * @param r The PointerVectorSet to compare with.
     * @return true if the two sets are equal, false otherwise.
     */
    bool operator==(const PointerVectorSet& r) const noexcept
    {
        assert( !empty() );
        if (size() != r.size())
            return false;
        else
            return std::equal(mData.begin(), mData.end(), r.mData.begin(), EqualKeyTo());
    }

    /**
     * @brief Less than comparison operator for two PointerVectorSet objects.
     * @details This operator checks if one PointerVectorSet is less than another by comparing their
     * elements using the CompareKey comparison function in a lexicographical order.
     * @note This function is marked as "noexcept," and it asserts that the container is not empty.
     * @param r The PointerVectorSet to compare with.
     * @return true if this set is less than r, false otherwise.
     */
    bool operator<(const PointerVectorSet& r) const noexcept
    {
        assert( !empty() );
        return std::lexicographical_compare(mData.begin(), mData.end(), r.mData.begin(), r.mData.end(), CompareKey());
    }

    ///@}
    ///@name Operations
    ///@{

    /**
     * @brief Returns an iterator pointing to the beginning of the container.
     * @return An iterator pointing to the beginning of the container.
     */
    iterator begin()
    {
        return iterator( mData.begin() );
    }

    /**
     * @brief Returns a constant iterator pointing to the beginning of the container.
     * @return A constant iterator pointing to the beginning of the container.
     */
    const_iterator begin() const
    {
        return const_iterator( mData.begin() );
    }

    /**
     * @brief Returns a constant iterator pointing to the beginning of the container.
     * @return A constant iterator pointing to the beginning of the container.
     */
    const_iterator cbegin()
    {
        return const_iterator(mData.begin());
    }

    /**
     * @brief Returns a constant iterator pointing to the beginning of the container.
     * @return A constant iterator pointing to the beginning of the container.
     */
    const_iterator cbegin() const
    {
        return const_iterator(mData.begin());
    }

    /**
     * @brief Returns an iterator pointing to the end of the container.
     * @return An iterator pointing to the end of the container.
     */
    iterator end()
    {
        return iterator( mData.end() );
    }

    /**
     * @brief Returns a constant iterator pointing to the end of the container.
     * @return A constant iterator pointing to the end of the container.
     */
    const_iterator end() const
    {
        return const_iterator( mData.end() );
    }

    /**
     * @brief Returns a constant iterator pointing to the end of the container.
     * @return A constant iterator pointing to the end of the container.
     */
    const_iterator cend()
    {
        return const_iterator(mData.end());
    }

    /**
     * @brief Returns a constant iterator pointing to the end of the container.
     * @return A constant iterator pointing to the end of the container.
     */
    const_iterator cend() const
    {
        return const_iterator(mData.end());
    }

    /**
     * @brief Returns a reverse iterator pointing to the beginning of the container.
     * @return A reverse iterator pointing to the beginning of the container.
     */
    reverse_iterator rbegin()
    {
        return reverse_iterator( mData.rbegin() );
    }

    /**
     * @brief Returns a constant reverse iterator pointing to the beginning of the container.
     * @return A constant reverse iterator pointing to the beginning of the container.
     */
    const_reverse_iterator rbegin() const
    {
        return const_reverse_iterator( mData.rbegin() );
    }

    /**
     * @brief Returns a reverse iterator pointing to the end of the container.
     * @return A reverse iterator pointing to the end of the container.
     */
    reverse_iterator rend()
    {
        return reverse_iterator( mData.rend() );
    }

    /**
     * @brief Returns a constant reverse iterator pointing to the end of the container.
     * @return A constant reverse iterator pointing to the end of the container.
     */
    const_reverse_iterator rend() const
    {
        return const_reverse_iterator( mData.rend() );
    }

    /**
     * @brief Returns an iterator pointing to the beginning of the underlying data container.
     * @return An iterator pointing to the beginning of the underlying data container.
     */
    ptr_iterator ptr_begin()
    {
        return mData.begin();
    }

    /**
     * @brief Returns a constant iterator pointing to the beginning of the underlying data container.
     * @return A constant iterator pointing to the beginning of the underlying data container.
     */
    ptr_const_iterator ptr_begin() const
    {
        return mData.begin();
    }

    /**
     * @brief Returns an iterator pointing to the end of the underlying data container.
     * @return An iterator pointing to the end of the underlying data container.
     */
    ptr_iterator ptr_end()
    {
        return mData.end();
    }

    /**
     * @brief Returns a constant iterator pointing to the end of the underlying data container.
     * @return A constant iterator pointing to the end of the underlying data container.
     */
    ptr_const_iterator ptr_end() const
    {
        return mData.end();
    }

    /**
     * @brief Returns a reverse iterator pointing to the beginning of the underlying data container.
     * @return A reverse iterator pointing to the beginning of the underlying data container.
     */
    ptr_reverse_iterator ptr_rbegin()
    {
        return mData.rbegin();
    }

    /**
     * @brief Returns a constant reverse iterator pointing to the beginning of the underlying data container.
     * @return A constant reverse iterator pointing to the beginning of the underlying data container.
     */
    ptr_const_reverse_iterator ptr_rbegin() const
    {
        return mData.rbegin();
    }

    /**
     * @brief Returns a reverse iterator pointing to the end of the underlying data container.
     * @return A reverse iterator pointing to the end of the underlying data container.
     */
    ptr_reverse_iterator ptr_rend()
    {
        return mData.rend();
    }

    /**
     * @brief Returns a constant reverse iterator pointing to the end of the underlying data container.
     * @return A constant reverse iterator pointing to the end of the underlying data container.
     */
    ptr_const_reverse_iterator ptr_rend() const
    {
        return mData.rend();
    }

    /**
     * @brief Returns a reference to the first element in the container.
     * @note This function is marked as "noexcept," and it asserts that the container is not empty.
     * @return A reference to the first element in the container.
     */
    reference front() noexcept
    {
        assert( !empty() );
        return *(mData.front());
    }

    /**
     * @brief Returns a constant reference to the first element in the container.
     * @note This function is marked as "noexcept," and it asserts that the container is not empty.
     * @return A constant reference to the first element in the container.
     */
    const_reference front() const noexcept
    {
        assert( !empty() );
        return *(mData.front());
    }

    /**
     * @brief Returns a reference to the last element in the container.
     * @note This function is marked as "noexcept," and it asserts that the container is not empty.
     * @return A reference to the last element in the container.
     */
    reference back() noexcept
    {
        assert( !empty() );
        return *(mData.back());
    }

    /**
     * @brief Returns a constant reference to the last element in the container.
     * @note This function is marked as "noexcept," and it asserts that the container is not empty.
     * @return A constant reference to the last element in the container.
     */
    const_reference back() const noexcept
    {
        assert( !empty() );
        return *(mData.back());
    }

    /**
     * @brief Returns the number of elements in the container.
     * @return The number of elements in the container.
     */
    size_type size() const
    {
        return mData.size();
    }

    /**
     * @brief Returns the maximum possible number of elements the container can hold.
     * @return The maximum possible number of elements the container can hold.
     */
    size_type max_size() const
    {
        return mData.max_size();
    }

    /**
     * @brief Returns the key comparison function used for ordering elements in the container.
     * @details This function returns an instance of the key comparison function (TCompareType) used for ordering elements in the container.
     * @return The key comparison function.
     */
    key_compare key_comp() const
    {
        return TCompareType();
    }

    /**
     * @brief Swaps the contents of this PointerVectorSet with another.
     * @details This function swaps the contents of this PointerVectorSet with another set, including
     * mSortedPartSize, mMaxBufferSize, and mData.
     * @param rOther The other PointerVectorSet to swap with.
     */
    void swap(PointerVectorSet& rOther)
    {
        std::swap(mSortedPartSize, rOther.mSortedPartSize);
        std::swap(mMaxBufferSize, rOther.mMaxBufferSize);
        mData.swap(rOther.mData);
    }

    /**
     * @brief Adds a pointer to the end of the set.
     * @details This function appends a given pointer to the end of the set.
     * @param x The pointer to be added to the end of the set.
     */
    void push_back(TPointerType x)
    {
        mData.push_back(x);
    }

    /**
     * @brief Removes the last element from the set.
     * @details This function removes the last element (pointer) from the set and updates mSortedPartSize
     * if necessary.
     */
    void pop_back()
    {
        mData.pop_back();
        if (mSortedPartSize > mData.size())
            mSortedPartSize = mData.size();
    }

    /**
     * @brief Inserts a pointer at the specified position.
     * @details This function inserts a given pointer at the specified position in the set. It also maintains
     * the sorting order and updates mSortedPartSize if necessary.
     * @param Position An iterator pointing to the position where the pointer should be inserted.
     * @param pData The pointer to be inserted.
     * @return An iterator pointing to the inserted element.
     */
    iterator insert(iterator Position, const TPointerType pData)
    {
        ptr_iterator sorted_part_end;

        key_type key = KeyOf(*pData);

        if (mData.size() - mSortedPartSize >= mMaxBufferSize) {
            Sort();
            sorted_part_end = mData.end();
        } else
            sorted_part_end = mData.begin() + mSortedPartSize;

        ptr_iterator i(std::lower_bound(mData.begin(), sorted_part_end, key, CompareKey()));
        if (i == sorted_part_end) {
            mSortedPartSize++;
            return mData.insert(sorted_part_end, pData);
        }

        if (!EqualKeyTo(key)(*i))
            if ((i = std::find_if(sorted_part_end, mData.end(), EqualKeyTo(key))) == mData.end()) {
                mData.push_back(pData);
                return iterator(mData.end() - 1);
            }

        *i = pData;
        return i;
    }

    /**
     * @brief Insert elements from a range of iterators.
     * @details This function inserts elements from a range defined by the iterators `First` and `Last`
     * into the set. It uses the `insert` function to insert each element.
     * @param First An input iterator pointing to the beginning of the range to insert.
     * @param Last An input iterator pointing to the end of the range to insert.
     */
    template <class InputIterator>
    void insert(InputIterator First, InputIterator Last)
    {
        for (; First != Last; ++First)
            insert(begin(), *First);
    }

    /**
     * @brief Erase an element at the specified position.
     * @details This function erases the element at the specified position and updates `mSortedPartSize`
     * to match the size of the data container. If the provided position is equal to `end()`,
     * it returns `end()`.
     * @param pos An iterator pointing to the position of the element to erase.
     * @return An iterator pointing to the element following the erased element, or `end()` if the
     *         provided position was equal to `end()`.
     */
    iterator erase(iterator pos)
    {
        if (pos.base() == mData.end())
            return mData.end();
        iterator new_end = iterator(mData.erase(pos.base()));
        mSortedPartSize = mData.size();
        return new_end;
    }

    /**
     * @brief Erase a range of elements defined by iterators.
     * @details This function erases a range of elements defined by the iterators `first` and `last`
     * and updates `mSortedPartSize` to match the size of the data container.
     * @param first An iterator pointing to the beginning of the range to erase.
     * @param last An iterator pointing to the end of the range to erase.
     * @return An iterator pointing to the element following the last erased element.
     */
    iterator erase(iterator first, iterator last)
    {
        iterator new_end = iterator(mData.erase(first.base(), last.base()));
        // TODO: Sorted part size must change
        mSortedPartSize = mData.size();
        return new_end;
    }

    /**
     * @brief Erase an element with the specified key.
     * @details This function erases an element with the specified key by first finding the element using
     * the `find` function and then erasing it using the `erase(iterator)` function.
     * @param k The key of the element to erase.
     * @return An iterator pointing to the element following the erased element, or `end()` if the
     *         element with the specified key was not found.
     */
    iterator erase(const key_type& k)
    {
        return erase(find(k));
    }

    /**
     * @brief Clear the set, removing all elements.
     * @details This function clears the set by removing all elements, resetting `mSortedPartSize` to zero,
     * and setting `mMaxBufferSize` to 1.
     */
    void clear()
    {
        mData.clear();
        mSortedPartSize = size_type();
        mMaxBufferSize = 1;
    }

    /**
     * @brief Find an element with the specified key.
     * @details This function searches for an element with the specified key in the set. If the element is found,
     * it returns an iterator to the found element. If the element is not found, it returns an iterator
     * pointing to the end of the set.
     * @param Key The key to search for.
     * @return An iterator pointing to the found element or the end of the set if not found.
     */
    iterator find(const key_type& Key)
    {
        ptr_iterator sorted_part_end;

        if (mData.size() - mSortedPartSize >= mMaxBufferSize) {
            Sort();
            sorted_part_end = mData.end();
        } else
            sorted_part_end = mData.begin() + mSortedPartSize;

        ptr_iterator i(std::lower_bound(mData.begin(), sorted_part_end, Key, CompareKey()));
        if (i == sorted_part_end || (!EqualKeyTo(Key)(*i)))
            if ((i = std::find_if(sorted_part_end, mData.end(), EqualKeyTo(Key))) == mData.end())
                return mData.end();

        return i;
    }

    /**
     * @brief Find an element with the specified key (const version).
     * @details This function is a const version of find() and searches for an element with the specified key
     * in the set. If the element is found, it returns a const_iterator to the found element. If the
     * element is not found, it returns a const_iterator pointing to the end of the set.
     * @param Key The key to search for.
     * @return A const_iterator pointing to the found element or the end of the set if not found.
     */
    const_iterator find(const key_type& Key) const
    {
        ptr_const_iterator sorted_part_end(mData.begin() + mSortedPartSize);

        ptr_const_iterator i(std::lower_bound(mData.begin(), sorted_part_end, Key, CompareKey()));
        if (i == sorted_part_end || (!EqualKeyTo(Key)(*i)))
            if ((i = std::find_if(sorted_part_end, mData.end(), EqualKeyTo(Key))) == mData.end())
                return mData.end();

        return const_iterator(i);
    }

    /**
     * @brief Count the number of elements with the specified key.
     * @details This function counts the number of elements with the specified key in the set. It returns 1
     * if the element is found and 0 if it's not found.
     * @param Key The key to count.
     * @return The number of elements with the specified key (0 or 1).
     */
    size_type count(const key_type& Key)
    {
        return find(Key) == mData.end() ? 0 : 1;
    }

    /**
     * @brief Reserves memory for a specified number of elements.
     * @details This function reserves memory in the underlying data container for a specified number of elements.
     * @param reservedsize The number of elements to reserve memory for.
     */
    void reserve(int reservedsize)
    {
        mData.reserve(reservedsize);
    }

    /**
     * @brief Get the current capacity of the underlying data container.
     * @details This function returns the current capacity of the underlying data container.
     * @return The current capacity of the data container.
     */
    int capacity()
    {
        return mData.capacity();
    }

    /**
     * @brief Sort the elements in the set.
     * @details This function sorts the elements in the set using the CompareKey comparison function. After sorting,
     * it updates mSortedPartSize to match the size of the data container.
     */
    void Sort()
    {
        std::sort(mData.begin(), mData.end(), CompareKey());
        mSortedPartSize = mData.size();
    }

    /**
     * @brief Remove duplicate elements from the set.
     * @details This function removes duplicate elements from the set using the EqualKeyTo comparison function. After
     * removing duplicates, it updates mSortedPartSize to match the size of the data container.
     */
    void Unique()
    {
        typename TContainerType::iterator end_it = mData.end();
        std::sort(mData.begin(), mData.end(), CompareKey());
        typename TContainerType::iterator new_end_it = std::unique(mData.begin(), mData.end(), EqualKeyTo());
        mData.erase(new_end_it, end_it);
        mSortedPartSize = mData.size();
    }

    ///@}
    ///@name Access
    ///@{

    /** Gives a reference to underly normal container. */
    TContainerType& GetContainer()
    {
        return mData;
    }

    /** Gives a constant reference to underly normal container. */
    const TContainerType& GetContainer() const
    {
        return mData;
    }

    /**
     * @brief Get the maximum size of buffer used in the container
     */
    size_type GetMaxBufferSize() const 
    {
        return mMaxBufferSize;
    }

    /** 
     * @brief Set the maximum size of buffer used in the container.
     * @details This container uses a buffer which keep data unsorted. After buffer size arrived to the MaxBufferSize it will sort all container and empties buffer.
     * @param NewSize Is the new buffer maximum size. 
     */
    void SetMaxBufferSize(const size_type NewSize)
    {
        mMaxBufferSize = NewSize;
    }

    /**
     * @brief Get the sorted part size of buffer used in the container. 
     */
    size_type GetSortedPartSize() const 
    {
        return mSortedPartSize;
    }

    /** 
     * @brief Set the sorted part size of buffer used in the container.
     * @param NewSize Is the new buffer maximum size. 
     */
    void SetSortedPartSize(const size_type NewSize)
    {
        mSortedPartSize = NewSize;
    }

    ///@}
    ///@name Inquiry
    ///@{

    /**
     * @brief Check if the data container is empty.
     * @details This function checks if the data container, represented by the member variable mData, is empty.
     * @return True if the data container is empty, false otherwise.
     */
    bool empty() const
    {
        return mData.empty();
    }

    /**
     * @brief Check if the data container is sorted.
     * @details This function checks if the sorted portion of the data, indicated by the member variable mSortedPartSize, is equal to the total size of the data container mData. This is used to determine if the data is sorted.
     * @return True if the data is sorted, false otherwise.
     */
    bool IsSorted() const
    {
        return (mSortedPartSize == mData.size());
    }

    ///@}
    ///@name Input and output
    ///@{

    /// Turn back information as a string.
    std::string Info() const
    {
        std::stringstream buffer;
        buffer << "Pointer vector set (size = " << size() << ") : ";

        return buffer.str();
    }


    /// Print information about this object.
    void PrintInfo(std::ostream& rOStream) const
    {
        rOStream << Info();
    }

    /// Print object's data.
    void PrintData(std::ostream& rOStream) const
    {
        std::copy(begin(), end(), std::ostream_iterator<TDataType>(rOStream, "\n "));
    }

    ///@}
    ///@name Friends
    ///@{

    ///@}
private:
    ///@{

    /**
     * @class CompareKey
     * @brief A class providing comparison operators for keys in a custom map.
     * @details This class defines comparison operators for keys in a custom map. It allows you to compare keys using the specified comparison type and key extraction functions.
     */
    class CompareKey
    {
    public:
        /**
         * @brief Compare a key with a pointer to an object.
         * @details This function compares a key of type `key_type` with a pointer to an object of type `TPointerType` using the specified comparison function and key extraction function.
         * @param a The key of type `key_type`.
         * @param b The pointer to an object of type `TPointerType`.
         * @return True if the key `a` is less than the extracted key from `b`, false otherwise.
         */
        bool operator()(key_type a, TPointerType b) const
        {
            return TCompareType()(a, TGetKeyType()(*b));
        }

        /**
         * @brief Compare a pointer to an object with a key.
         * @details This function compares a pointer to an object of type `TPointerType` with a key of type `key_type` using the specified comparison function and key extraction function.
         * @param a The pointer to an object of type `TPointerType`.
         * @param b The key of type `key_type`.
         * @return True if the extracted key from `a` is less than the key `b`, false otherwise.
         */
        bool operator()(TPointerType a, key_type b) const
        {
            return TCompareType()(TGetKeyType()(*a), b);
        }

        /**
         * @brief Compare two pointers to objects.
         * @details This function compares two pointers to objects of type `TPointerType` using the specified comparison function and key extraction function.
         * @param a The pointer to the first object of type `TPointerType`.
         * @param b The pointer to the second object of type `TPointerType`.
         * @return True if the extracted key from `a` is less than the extracted key from `b`, false otherwise.
         */
        bool operator()(TPointerType a, TPointerType b) const
        {
            return TCompareType()(TGetKeyType()(*a), TGetKeyType()(*b));
        }
    };

    /**
    * @class EqualKeyTo
    * @brief A class providing equality comparison operators for keys in a custom map.
    * @details This class defines equality comparison operators for keys in a custom map. It allows you to check if a key is equal to the specified key using the specified equality function and key extraction function.
    */
    class EqualKeyTo
    {
        key_type mKey;  /// The key to compare against.
    public:
        /**
        * @brief Default constructor.
        * @details Initializes the `EqualKeyTo` object with a default-constructed key.
        */
        EqualKeyTo() : mKey() {}

        /**
        * @brief Explicit constructor with a specified key.
        * @details Initializes the `EqualKeyTo` object with the specified key.
        * @param Key The key of type `key_type` to compare against.
        */
        explicit EqualKeyTo(key_type Key) : mKey(Key) {}

        /**
        * @brief Compare a pointer to an object with the stored key.
        * @details This function checks if the key stored in this `EqualKeyTo` object is equal to the extracted key from the pointer to an object of type `TPointerType`.
        * @param a The pointer to an object of type `TPointerType`.
        * @return True if the stored key is equal to the extracted key from `a`, false otherwise.
        */
        bool operator()(TPointerType a) const
        {
            return TEqualType()(mKey, TGetKeyType()(*a));
        }

        /**
        * @brief Compare an object with the stored key.
        * @details This function checks if the key stored in this `EqualKeyTo` object is equal to the extracted key from the object of type `TDataType`.
        * @param a An object of type `TDataType`.
        * @return True if the stored key is equal to the extracted key from `a`, false otherwise.
        */
        bool operator()(const TDataType& a) const
        {
            return TEqualType()(mKey, TGetKeyType()(a));
        }

        /**
        * @brief Compare two pointers to objects with each other.
        * @details This function checks if the extracted keys from two pointers to objects of type `TPointerType` are equal using the specified equality function and key extraction function.
        * @param a The pointer to the first object of type `TPointerType`.
        * @param b The pointer to the second object of type `TPointerType`.
        * @return True if the extracted key from `a` is equal to the extracted key from `b`, false otherwise.
        */
        bool operator()(TPointerType a, TPointerType b) const
        {
            return TEqualType()(TGetKeyType()(*a), TGetKeyType()(*b));
        }
    };

    ///@}
    ///@name Static Member Variables
    ///@{

    ///@}
    ///@name Member Variables
    ///@{

    /// The data container holding the elements.
    TContainerType mData;
    
    /// The size of the sorted portion of the data.
    size_type mSortedPartSize;
    
    /// The maximum buffer size for data storage.
    size_type mMaxBufferSize;

    ///@}
    ///@name Private Operators
    ///@{

    ///@}
    ///@name Private Operations
    ///@{

<<<<<<< HEAD
=======
    template<class TIteratorType>
    void SortedInsert(TIteratorType first, TIteratorType last)
    {
        if (std::distance(first, last) == 0) {
            return;
        }

        if (empty()) {
            mData.reserve(std::distance(first, last));
            for (auto it = first; it != last; ++it) {
                mData.push_back(GetPointer(it));
            }
        } else {
            if (KeyOf(GetReference(first)) > KeyOf(*(mData.back()))) {
                // all are pointing to the end of the vector, hence pushing back.
                mData.reserve(mData.size() + std::distance(first, last));
                for (auto it = first; it != last; ++it) {
                    mData.push_back(GetPointer(it));
                }
            } else {
                TContainerType temp;
                temp.reserve(mData.size() + std::distance(first, last));
                auto p_existing_data_itr = mData.begin();

                CompareKey key_comparator;

                while (p_existing_data_itr != mData.end() && first != last) {
                    if (key_comparator(*p_existing_data_itr, KeyOf(GetReference(first)))) {
                        temp.push_back(GetPointer(p_existing_data_itr++));
                    } else if (EqualKeyTo(KeyOf(GetReference(p_existing_data_itr)))(*first)) {
                        // here we keep the old entity, and discard the new entity.
                        temp.push_back(GetPointer(p_existing_data_itr++));
                        ++first;
                    } else {
                        temp.push_back(GetPointer(first++));
                    }
                }

                // now either p_existing_data_itr reached the end or first reached the end,
                // hence we add the remaining without checking
                for (; p_existing_data_itr != mData.end(); ++p_existing_data_itr) {
                    temp.push_back(GetPointer(p_existing_data_itr));
                }
                for (; first != last; ++first) {
                    temp.push_back(GetPointer(first));
                }

                mData.swap(temp);
            }
        }

        // TODO: To be removed once push back is removed.
        // insert assumes the PointerVectorSet is already sorted,
        // hence mSortedPartSize should be mData.size()
        mSortedPartSize = mData.size();
    }

>>>>>>> b2c5df4a
    /**
     * @brief Extract the key from an iterator and apply a key extraction function.
     * @details This function extracts the key from an iterator and applies a key extraction function of type `TGetKeyType` to it.
     * @param i The iterator from which the key is extracted.
     * @return The key extracted from the iterator after applying the key extraction function.
     */
    key_type KeyOf(iterator i)
    {
        return TGetKeyType()(*i);
    }

    /**
     * @brief Extract the key from a pointer iterator and apply a key extraction function.
     * @details This function extracts the key from a pointer iterator and applies a key extraction function of type `TGetKeyType` to it.
     * @param i The pointer iterator from which the key is extracted.
     * @return The key extracted from the pointer iterator after applying the key extraction function.
     */
    key_type KeyOf(ptr_iterator i)
    {
        return TGetKeyType()(**i);
    }

    /**
    * @brief Extract the key from a data element and apply a key extraction function.
    * @details This function extracts the key from a data element of type `TDataType` and applies a key extraction function of type `TGetKeyType` to it.
    * @param i The data element from which the key is extracted.
    * @return The key extracted from the data element after applying the key extraction function.
    */
    key_type KeyOf(const TDataType &i)
    {
        return TGetKeyType()(i);
    }

<<<<<<< HEAD
=======
    /**
     * @brief Get the reference from an iterator.
     *
     * This method is used to get reference from an iterator. This is required to support
     * both PointerVectorSet::iterator and std::vector<pointer>::iterators because, their
     * "*" operators returns different types of objects.
     *
     */
    template<class TIteratorType>
    inline auto& GetReference(TIteratorType Iterator) const
    {
        // It is difficult to use std::iterator_traits to get the value
        // type of the iterator because, boost::indirect has a value type
        // which is harder to guess, and cryptic. Hence, using the decltype.
        using iterator_value_type = std::decay_t<decltype(*Iterator)>;

        if constexpr(std::is_same_v<iterator_value_type, std::remove_cv_t<value_type>>) {
            // in here, std::remove_cv is only used for the value_type because,
            // the PointerVectorSet can be with TDataType which is const, but the passed pointers
            // must be always TDataType::Pointer which is defined for non cost TDataType. This is
            // a valid use case. Other way is not possible, hence std::remove_cv is not used on
            // iterator_value_type.
            return *Iterator;
        } else if constexpr(std::is_same_v<iterator_value_type, pointer>) {
            return **Iterator;
        } else {
            static_assert(!std::is_same_v<TIteratorType, TIteratorType>, "Unsupported iterator type.");
            return 0;
        }
    }

    template<class TIteratorType>
    inline TPointerType GetPointer(TIteratorType Iterator) const
    {
        // It is difficult to use std::iterator_traits to get the value
        // type of the iterator because, boost::indirect has a value type
        // which is harder to guess, and cryptic. Hence, using the decltype.
        using iterator_value_type = std::decay_t<decltype(*Iterator)>;

        if constexpr(std::is_same_v<iterator_value_type, std::remove_cv_t<TPointerType>>) {
            // this supports any type of pointers
            return *Iterator;
        } else if constexpr(std::is_same_v<iterator_value_type, std::remove_cv_t<value_type>> && std::is_same_v<TPointerType, Kratos::intrusive_ptr<std::decay_t<decltype(*Iterator)>>>) {
            // now the *iterator points to a value type. Then we can only return the pointer if
            // the PointerVectorSet is of the type with intrusive_ptrs. Then we can safely construct the intrusive ptrs
            return TPointerType(&*Iterator);
        } else {
            static_assert(!std::is_same_v<TIteratorType, TIteratorType>, "Unsupported iterator type.");
            return 0;
        }
    }

>>>>>>> b2c5df4a
    ///@}
    ///@name Serialization
    ///@{

    /**
     * @class Serializer
     * @brief A fried class responsible for handling the serialization process.
     */
    friend class Serializer;

    /**
     * @brief Extract the object's state and uses the Serializer to store it.
     * @param rSerializer Serializer instance to be used for saving.
     */
    virtual void save(Serializer& rSerializer) const
    {
        size_type local_size = mData.size();

        rSerializer.save("size", local_size);

        for(size_type i = 0 ; i < local_size ; i++)
            rSerializer.save("E", mData[i]);

        rSerializer.save("Sorted Part Size",mSortedPartSize);
        rSerializer.save("Max Buffer Size",mMaxBufferSize);
    }

    /**
     * @brief Set the object's state based on data provided by the Serializer.
     * @param rSerializer Serializer instance to be used for loading.
     */
    virtual void load(Serializer& rSerializer)
    {
        size_type local_size;

        rSerializer.load("size", local_size);

        mData.resize(local_size);

        for(size_type i = 0 ; i < local_size ; i++)
            rSerializer.load("E", mData[i]);

        rSerializer.load("Sorted Part Size",mSortedPartSize);
        rSerializer.load("Max Buffer Size",mMaxBufferSize);
    }

    ///@}
    ///@name Private  Access
    ///@{

    ///@}
    ///@name Private Inquiry
    ///@{

    ///@}
    ///@name Un accessible methods
    ///@{

    ///@}

}; // Class PointerVectorSet

///@}

///@name Type Definitions
///@{

///@}
///@name Input and output
///@{

/// input stream function
template<class TDataType,
         class TGetKeyType,
         class TCompareType,
         class TEqualType,
         class TPointerType,
         class TContainerType>
inline std::istream& operator >> (std::istream& rIStream,
                                  PointerVectorSet<TDataType, TGetKeyType, TCompareType, TEqualType, TPointerType, TContainerType>& rThis);

/// output stream function
template<class TDataType,
         class TGetKeyType,
         class TCompareType,
         class TEqualType,
         class TPointerType,
         class TContainerType>
inline std::ostream& operator << (std::ostream& rOStream,
                                  const PointerVectorSet<TDataType, TGetKeyType, TCompareType, TEqualType, TPointerType, TContainerType>& rThis)
{
    rThis.PrintInfo(rOStream);
    rOStream << std::endl;
    rThis.PrintData(rOStream);

    return rOStream;
}
///@}

}  // namespace Kratos.<|MERGE_RESOLUTION|>--- conflicted
+++ resolved
@@ -1006,8 +1006,6 @@
     ///@name Private Operations
     ///@{
 
-<<<<<<< HEAD
-=======
     template<class TIteratorType>
     void SortedInsert(TIteratorType first, TIteratorType last)
     {
@@ -1065,7 +1063,6 @@
         mSortedPartSize = mData.size();
     }
 
->>>>>>> b2c5df4a
     /**
      * @brief Extract the key from an iterator and apply a key extraction function.
      * @details This function extracts the key from an iterator and applies a key extraction function of type `TGetKeyType` to it.
@@ -1099,8 +1096,6 @@
         return TGetKeyType()(i);
     }
 
-<<<<<<< HEAD
-=======
     /**
      * @brief Get the reference from an iterator.
      *
@@ -1153,7 +1148,6 @@
         }
     }
 
->>>>>>> b2c5df4a
     ///@}
     ///@name Serialization
     ///@{
