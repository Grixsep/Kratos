--- conflicted
+++ resolved
@@ -249,56 +249,6 @@
     ///@name Public operators
     ///@{
 
-<<<<<<< HEAD
-    /**
-     * @brief Returns a flattened container expression.
-     *
-     * This returns a flattened container expression (which does not include any
-     * combination of any Expression except for a LiteralFlatExpression). A
-     * LiteralFlatExpression is created. The data represented by the underlying Expression
-     * in this ContainerExpression is put on that LiteralFlatExpression. Shape of the
-     * original ContainerExpression is preserved.
-     *
-     * @return ContainerExpression          Returns a flattened container expression.
-     */
-    ContainerExpression Flatten() const;
-
-    /** @brief Returns a slice of the provided expression. Slicing is based on item components.
-     *  @details @see Kratos::Slice.
-     *  @param Offset Offset of the component to start slicing at.
-     *  @param Stride Number of components from the offset in the sliced entity.
-     */
-    ContainerExpression Slice(IndexType Offset, IndexType Stride) const;
-
-    /** @brief Define a new shape for an otherwise identical expression.
-     *  @details @see Kratos::Reshape
-     *  @param rNewShape New shape to used to reshape the existing expression.
-     */
-    ContainerExpression Reshape(const std::vector<IndexType>& rNewShape) const;
-
-    /** @brief Append the components of an expression to the current expression's components.
-     *  @details @see Kratos::Comb.
-     *  @param rOther Expression to comb components from.
-     */
-    ContainerExpression Comb(const ContainerExpression& rOther) const;
-
-    /** @brief Append the components of a set of expressions to the current expression's components.
-     *  @details @see Kratos::Comb.
-     *  @param rOthers Expressions to comb components from.
-     */
-    ContainerExpression Comb(const std::vector<Pointer>& rOthers) const;
-
-    /**
-     * @brief Returns a ContainerExpression having absolute values in all components.
-     *
-     * The ItemShape, number of entities are preserved.
-     *
-     * @return ContainerExpression  Expression with absolute values.
-     */
-    ContainerExpression Abs() const;
-
-=======
->>>>>>> 19c6eaf2
     ContainerExpression& operator+=(const double Value);
 
     ContainerExpression& operator+=(const ContainerExpression& Value);
