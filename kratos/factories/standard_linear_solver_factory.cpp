//    |  /           |
//    ' /   __| _` | __|  _ \   __|
//    . \  |   (   | |   (   |\__ `
//   _|\_\_|  \__,_|\__|\___/ ____/
//                   Multi-Physics
//
//  License:         BSD License
//                   Kratos default license: kratos/license.txt
//
//  Main authors:    Riccardo Rossi
//
//

// System includes

// External includes

// Project includes
#include "factories/standard_linear_solver_factory.h"
#include "linear_solvers/cg_solver.h"
#include "linear_solvers/deflated_cg_solver.h"
#include "linear_solvers/bicgstab_solver.h"
#include "linear_solvers/tfqmr_solver.h"
#include "linear_solvers/amgcl_solver.h"
#include "linear_solvers/amgcl_ns_solver.h"
#include "linear_solvers/scaling_solver.h"
#include "linear_solvers/fallback_linear_solver.h"
#include "linear_solvers/monotonicity_preserving_solver.h"
#include "linear_solvers/skyline_lu_custom_scalar_solver.h"
#include "spaces/ublas_space.h"

namespace Kratos {


namespace detail {


template <class TSparseDataType,
          class TDenseDataType>
void RegisterLinearSolvers()
{
<<<<<<< HEAD
    void RegisterLinearSolvers()
    {
        using SpaceType = TUblasSparseSpace<double>;
        using LocalSpaceType = TUblasDenseSpace<double>;
        using ComplexSpaceType = TUblasSparseSpace<std::complex<double>>;
        using ComplexLocalSpaceType = TUblasDenseSpace<std::complex<double>>;
        // using LinearSolverType = LinearSolver<SpaceType,  LocalSpaceType>;
        // using IterativeSolverType = IterativeSolver<SpaceType,  LocalSpaceType>;
        using CGSolverType = CGSolver<SpaceType,  LocalSpaceType>;
        using DeflatedCGSolverType = DeflatedCGSolver<SpaceType,  LocalSpaceType>;
        using BICGSTABSolverType = BICGSTABSolver<SpaceType,  LocalSpaceType>;
        using TFQMRSolverType = TFQMRSolver<SpaceType,  LocalSpaceType>;
        using SkylineLUFactorizationSolverType = SkylineLUFactorizationSolver<SpaceType,  LocalSpaceType>;
        using AMGCLSolverType = AMGCLSolver<SpaceType,  LocalSpaceType>;
        using AMGCL_NS_SolverType = AMGCL_NS_Solver<SpaceType,  LocalSpaceType>;
        using SkylineLUComplexSolverType = SkylineLUCustomScalarSolver<ComplexSpaceType, ComplexLocalSpaceType>;

        using ScalingSolverType = ScalingSolver<SpaceType, LocalSpaceType>;
        using FallbackLinearSolverType = FallbackLinearSolver<SpaceType, LocalSpaceType>;
        using MonotonicityPreservingSolverType = MonotonicityPreservingSolver<SpaceType,  LocalSpaceType>;

        //NOTE: here we must create persisting objects for the linear solvers
        static auto CGSolverFactory = StandardLinearSolverFactory<SpaceType,LocalSpaceType,CGSolverType>();
        static auto BICGSTABSolverFactory = StandardLinearSolverFactory<SpaceType,LocalSpaceType,BICGSTABSolverType>();
        static auto DeflatedCGSolverFactory= StandardLinearSolverFactory<SpaceType,LocalSpaceType,DeflatedCGSolverType>();
        static auto SkylineLUFactorizationSolverFactory= StandardLinearSolverFactory<SpaceType,LocalSpaceType,SkylineLUFactorizationSolverType>();
        static auto TFQMRSolverFactory = StandardLinearSolverFactory<SpaceType,LocalSpaceType,TFQMRSolverType>();
        static auto AMGCLSolverFactory= StandardLinearSolverFactory<SpaceType,LocalSpaceType,AMGCLSolverType>();
        static auto AMGCL_NS_SolverFactory= StandardLinearSolverFactory<SpaceType,LocalSpaceType,AMGCL_NS_SolverType>();
        static auto ScalingSolverFactory= StandardLinearSolverFactory<SpaceType,LocalSpaceType,ScalingSolverType>();
        static auto FallbackLinearSolverFactory = StandardLinearSolverFactory<SpaceType, LocalSpaceType, FallbackLinearSolverType>();
        static auto MonotonicityPreservingSolverFactory= StandardLinearSolverFactory<SpaceType,LocalSpaceType,MonotonicityPreservingSolverType>();
        static auto SkylineLUComplexSolverFactory = StandardLinearSolverFactory<ComplexSpaceType, ComplexLocalSpaceType, SkylineLUComplexSolverType>();

        //registration of linear solvers
//         KRATOS_REGISTER_LINEAR_SOLVER("LinearSolver", StandardLinearSolverFactory<SpaceType,LocalSpaceType,LinearSolverType>());
        KRATOS_REGISTER_LINEAR_SOLVER("cg", CGSolverFactory);
        KRATOS_REGISTER_LINEAR_SOLVER("bicgstab", BICGSTABSolverFactory);
        KRATOS_REGISTER_LINEAR_SOLVER("deflated_cg", DeflatedCGSolverFactory);
        KRATOS_REGISTER_LINEAR_SOLVER("tfqmr", TFQMRSolverFactory);
        KRATOS_REGISTER_LINEAR_SOLVER("skyline_lu_factorization",SkylineLUFactorizationSolverFactory );
        KRATOS_REGISTER_LINEAR_SOLVER("amgcl", AMGCLSolverFactory);
        KRATOS_REGISTER_LINEAR_SOLVER("amgcl_ns",AMGCL_NS_SolverFactory );
        KRATOS_REGISTER_LINEAR_SOLVER("scaling",ScalingSolverFactory );
        KRATOS_REGISTER_LINEAR_SOLVER("fallback_linear_solver", FallbackLinearSolverFactory);
        KRATOS_REGISTER_LINEAR_SOLVER("monotonicity_preserving",MonotonicityPreservingSolverFactory );
        KRATOS_REGISTER_COMPLEX_LINEAR_SOLVER("skyline_lu_complex", SkylineLUComplexSolverFactory);

    };
=======
    using SpaceType = TUblasSparseSpace<TSparseDataType>;
    using LocalSpaceType = TUblasDenseSpace<TDenseDataType>;
    using ComplexSpaceType = TUblasSparseSpace<std::complex<TSparseDataType>>;
    using ComplexLocalSpaceType = TUblasDenseSpace<std::complex<TDenseDataType>>;

    using CGSolverType = CGSolver<SpaceType,  LocalSpaceType>;
    static auto CGSolverFactory = StandardLinearSolverFactory<SpaceType,LocalSpaceType,CGSolverType>();
    KratosComponents<LinearSolverFactory<SpaceType,LocalSpaceType>>::Add("cg", CGSolverFactory);

    using BICGSTABSolverType = BICGSTABSolver<SpaceType,  LocalSpaceType>;
    static auto BICGSTABSolverFactory = StandardLinearSolverFactory<SpaceType,LocalSpaceType,BICGSTABSolverType>();
    KratosComponents<LinearSolverFactory<SpaceType,LocalSpaceType>>::Add("bicgstab", BICGSTABSolverFactory);

    using SkylineLUFactorizationSolverType = SkylineLUFactorizationSolver<SpaceType,  LocalSpaceType>;
    static auto SkylineLUFactorizationSolverFactory= StandardLinearSolverFactory<SpaceType,LocalSpaceType,SkylineLUFactorizationSolverType>();
    KratosComponents<LinearSolverFactory<SpaceType,LocalSpaceType>>::Add("skyline_lu_factorization",SkylineLUFactorizationSolverFactory );

    using TFQMRSolverType = TFQMRSolver<SpaceType,  LocalSpaceType>;
    static auto TFQMRSolverFactory = StandardLinearSolverFactory<SpaceType,LocalSpaceType,TFQMRSolverType>();
    KratosComponents<LinearSolverFactory<SpaceType,LocalSpaceType>>::Add("tfqmr", TFQMRSolverFactory);

    using AMGCLSolverType = AMGCLSolver<SpaceType,  LocalSpaceType>;
    static auto AMGCLSolverFactory= StandardLinearSolverFactory<SpaceType,LocalSpaceType,AMGCLSolverType>();
    KratosComponents<LinearSolverFactory<SpaceType,LocalSpaceType>>::Add("amgcl", AMGCLSolverFactory);

    using AMGCL_NS_SolverType = AMGCL_NS_Solver<SpaceType,  LocalSpaceType>;
    static auto AMGCL_NS_SolverFactory= StandardLinearSolverFactory<SpaceType,LocalSpaceType,AMGCL_NS_SolverType>();
    KratosComponents<LinearSolverFactory<SpaceType,LocalSpaceType>>::Add("amgcl_ns",AMGCL_NS_SolverFactory );

    using ScalingSolverType = ScalingSolver<SpaceType, LocalSpaceType>;
    static auto ScalingSolverFactory= StandardLinearSolverFactory<SpaceType,LocalSpaceType,ScalingSolverType>();
    KratosComponents<LinearSolverFactory<SpaceType,LocalSpaceType>>::Add("scaling",ScalingSolverFactory );

    using FallbackLinearSolverType = FallbackLinearSolver<SpaceType, LocalSpaceType>;
    static auto FallbackLinearSolverFactory = StandardLinearSolverFactory<SpaceType, LocalSpaceType, FallbackLinearSolverType>();
    KratosComponents<LinearSolverFactory<SpaceType,LocalSpaceType>>::Add("fallback_linear_solver", FallbackLinearSolverFactory);

    using MonotonicityPreservingSolverType = MonotonicityPreservingSolver<SpaceType,  LocalSpaceType>;
    static auto MonotonicityPreservingSolverFactory= StandardLinearSolverFactory<SpaceType,LocalSpaceType,MonotonicityPreservingSolverType>();
    KratosComponents<LinearSolverFactory<SpaceType,LocalSpaceType>>::Add("monotonicity_preserving",MonotonicityPreservingSolverFactory );

    using SkylineLUComplexSolverType = SkylineLUCustomScalarSolver<ComplexSpaceType, ComplexLocalSpaceType>;
    static auto SkylineLUComplexSolverFactory = StandardLinearSolverFactory<ComplexSpaceType, ComplexLocalSpaceType, SkylineLUComplexSolverType>();
    KratosComponents<LinearSolverFactory<ComplexSpaceType,ComplexLocalSpaceType>>::Add("skyline_lu_complex", SkylineLUComplexSolverFactory);

    // using LinearSolverType = LinearSolver<SpaceType,  LocalSpaceType>;
    // using IterativeSolverType = IterativeSolver<SpaceType,  LocalSpaceType>;
//         KRATOS_REGISTER_LINEAR_SOLVER("LinearSolver", StandardLinearSolverFactory<SpaceType,LocalSpaceType,LinearSolverType>());

    // DeflatedCGSolver's utilities are not templated on the space type (and thus the floating point type),
    // so they can only be defined for double precision floats.
    if constexpr (std::is_same_v<TSparseDataType,double>) {
        using DeflatedCGSolverType = DeflatedCGSolver<SpaceType,  LocalSpaceType>;
        static auto DeflatedCGSolverFactory= StandardLinearSolverFactory<SpaceType,LocalSpaceType,DeflatedCGSolverType>();
        KratosComponents<LinearSolverFactory<SpaceType,LocalSpaceType>>::Add("deflated_cg", DeflatedCGSolverFactory);
    }
}


} // namespace detail


void RegisterLinearSolvers()
{
    detail::RegisterLinearSolvers</*TSparseDataType=*/double,/*TDenseDataType*/double>();
    detail::RegisterLinearSolvers</*TSparseDataType=*/float,/*TDenseDataType*/double>();
};
>>>>>>> 5f9fda43
} // Namespace Kratos<|MERGE_RESOLUTION|>--- conflicted
+++ resolved
@@ -39,57 +39,6 @@
           class TDenseDataType>
 void RegisterLinearSolvers()
 {
-<<<<<<< HEAD
-    void RegisterLinearSolvers()
-    {
-        using SpaceType = TUblasSparseSpace<double>;
-        using LocalSpaceType = TUblasDenseSpace<double>;
-        using ComplexSpaceType = TUblasSparseSpace<std::complex<double>>;
-        using ComplexLocalSpaceType = TUblasDenseSpace<std::complex<double>>;
-        // using LinearSolverType = LinearSolver<SpaceType,  LocalSpaceType>;
-        // using IterativeSolverType = IterativeSolver<SpaceType,  LocalSpaceType>;
-        using CGSolverType = CGSolver<SpaceType,  LocalSpaceType>;
-        using DeflatedCGSolverType = DeflatedCGSolver<SpaceType,  LocalSpaceType>;
-        using BICGSTABSolverType = BICGSTABSolver<SpaceType,  LocalSpaceType>;
-        using TFQMRSolverType = TFQMRSolver<SpaceType,  LocalSpaceType>;
-        using SkylineLUFactorizationSolverType = SkylineLUFactorizationSolver<SpaceType,  LocalSpaceType>;
-        using AMGCLSolverType = AMGCLSolver<SpaceType,  LocalSpaceType>;
-        using AMGCL_NS_SolverType = AMGCL_NS_Solver<SpaceType,  LocalSpaceType>;
-        using SkylineLUComplexSolverType = SkylineLUCustomScalarSolver<ComplexSpaceType, ComplexLocalSpaceType>;
-
-        using ScalingSolverType = ScalingSolver<SpaceType, LocalSpaceType>;
-        using FallbackLinearSolverType = FallbackLinearSolver<SpaceType, LocalSpaceType>;
-        using MonotonicityPreservingSolverType = MonotonicityPreservingSolver<SpaceType,  LocalSpaceType>;
-
-        //NOTE: here we must create persisting objects for the linear solvers
-        static auto CGSolverFactory = StandardLinearSolverFactory<SpaceType,LocalSpaceType,CGSolverType>();
-        static auto BICGSTABSolverFactory = StandardLinearSolverFactory<SpaceType,LocalSpaceType,BICGSTABSolverType>();
-        static auto DeflatedCGSolverFactory= StandardLinearSolverFactory<SpaceType,LocalSpaceType,DeflatedCGSolverType>();
-        static auto SkylineLUFactorizationSolverFactory= StandardLinearSolverFactory<SpaceType,LocalSpaceType,SkylineLUFactorizationSolverType>();
-        static auto TFQMRSolverFactory = StandardLinearSolverFactory<SpaceType,LocalSpaceType,TFQMRSolverType>();
-        static auto AMGCLSolverFactory= StandardLinearSolverFactory<SpaceType,LocalSpaceType,AMGCLSolverType>();
-        static auto AMGCL_NS_SolverFactory= StandardLinearSolverFactory<SpaceType,LocalSpaceType,AMGCL_NS_SolverType>();
-        static auto ScalingSolverFactory= StandardLinearSolverFactory<SpaceType,LocalSpaceType,ScalingSolverType>();
-        static auto FallbackLinearSolverFactory = StandardLinearSolverFactory<SpaceType, LocalSpaceType, FallbackLinearSolverType>();
-        static auto MonotonicityPreservingSolverFactory= StandardLinearSolverFactory<SpaceType,LocalSpaceType,MonotonicityPreservingSolverType>();
-        static auto SkylineLUComplexSolverFactory = StandardLinearSolverFactory<ComplexSpaceType, ComplexLocalSpaceType, SkylineLUComplexSolverType>();
-
-        //registration of linear solvers
-//         KRATOS_REGISTER_LINEAR_SOLVER("LinearSolver", StandardLinearSolverFactory<SpaceType,LocalSpaceType,LinearSolverType>());
-        KRATOS_REGISTER_LINEAR_SOLVER("cg", CGSolverFactory);
-        KRATOS_REGISTER_LINEAR_SOLVER("bicgstab", BICGSTABSolverFactory);
-        KRATOS_REGISTER_LINEAR_SOLVER("deflated_cg", DeflatedCGSolverFactory);
-        KRATOS_REGISTER_LINEAR_SOLVER("tfqmr", TFQMRSolverFactory);
-        KRATOS_REGISTER_LINEAR_SOLVER("skyline_lu_factorization",SkylineLUFactorizationSolverFactory );
-        KRATOS_REGISTER_LINEAR_SOLVER("amgcl", AMGCLSolverFactory);
-        KRATOS_REGISTER_LINEAR_SOLVER("amgcl_ns",AMGCL_NS_SolverFactory );
-        KRATOS_REGISTER_LINEAR_SOLVER("scaling",ScalingSolverFactory );
-        KRATOS_REGISTER_LINEAR_SOLVER("fallback_linear_solver", FallbackLinearSolverFactory);
-        KRATOS_REGISTER_LINEAR_SOLVER("monotonicity_preserving",MonotonicityPreservingSolverFactory );
-        KRATOS_REGISTER_COMPLEX_LINEAR_SOLVER("skyline_lu_complex", SkylineLUComplexSolverFactory);
-
-    };
-=======
     using SpaceType = TUblasSparseSpace<TSparseDataType>;
     using LocalSpaceType = TUblasDenseSpace<TDenseDataType>;
     using ComplexSpaceType = TUblasSparseSpace<std::complex<TSparseDataType>>;
@@ -157,5 +106,4 @@
     detail::RegisterLinearSolvers</*TSparseDataType=*/double,/*TDenseDataType*/double>();
     detail::RegisterLinearSolvers</*TSparseDataType=*/float,/*TDenseDataType*/double>();
 };
->>>>>>> 5f9fda43
 } // Namespace Kratos