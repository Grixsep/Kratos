//    |  /           |
//    ' /   __| _` | __|  _ \   __|
//    . \  |   (   | |   (   |\__ `
//   _|\_\_|  \__,_|\__|\___/ ____/
//                   Multi-Physics
//
//  License:         BSD License
//                   Kratos default license: kratos/license.txt
//
//  Main authors:    Pooyan Dadvand
//

#pragma once

// System includes

// External includes

// Project includes
#include "containers/array_1d.h"

namespace Kratos
{
///@addtogroup KratosCore
///@{

///@name Kratos Classes
///@{

/**
 * @brief Representing a bounding box by storing the min and max points
 * @details It stores the min and max points and have constructor for it construction with any container of points.
 *  TPointType should provide access operator [] to its coordinate and deep copy operator=
 * @tparam TPointType The type of point considered
 * @author Pooyan Dadvand
 */
template <typename TPointType>
class BoundingBox
{
public:
    ///@name Type Definitions
    ///@{

    /// Pointer definition of BoundingBox
    KRATOS_CLASS_POINTER_DEFINITION(BoundingBox);

    ///@}
    ///@name Life Cycle
    ///@{

    /// Default constructor
    BoundingBox()
    {
        std::fill(GetMinPoint().begin(), GetMinPoint().end(), 0.0);
        std::fill(GetMaxPoint().begin(), GetMaxPoint().end(), 0.0);
    };

    /// Constructor with min and max points
    BoundingBox(TPointType const& MinPoint, TPointType const& MaxPoint)
    {
        noalias(GetMinPoint().Coordinates()) = MinPoint.Coordinates();
        noalias(GetMaxPoint().Coordinates()) = MaxPoint.Coordinates();
    }

    /// Copy constructor
    BoundingBox( const BoundingBox &Other) :
		mMinMaxPoints(Other.mMinMaxPoints) {}


    /// Construction with container of points.
    template<typename TIteratorType>
    BoundingBox(TIteratorType const& itPointsBegin, TIteratorType const& itPointsEnd)
    {
        Set(itPointsBegin, itPointsEnd);
    }

    /// Destructor.
    virtual ~BoundingBox(){}

    ///@}
    ///@name Operators
    ///@{

    /// Assignment operator.
    BoundingBox& operator=(BoundingBox const& rOther)
    {
        GetMinPoint() = rOther.GetMinPoint();
        GetMaxPoint() = rOther.GetMaxPoint();

        return *this;
    }

    ///@}
    ///@name Operations
    ///@{

    /**
     * @brief Sets the minimum and maximum points based on a range of input points.
     * @details This function sets the minimum and maximum points of the object based on a range
     * of input points specified by the iterators `itPointsBegin` and `itPointsEnd`. If the
     * range is empty (itPointsBegin == itPointsEnd), it initializes both the minimum and
     * maximum points to zero vectors.
     * @tparam TIteratorType The iterator type for the input points.
     * @param itPointsBegin The iterator pointing to the beginning of the input point range.
     * @param itPointsEnd The iterator pointing to the end of the input point range.
     */
    template<typename TIteratorType>
    void Set(TIteratorType const& itPointsBegin, TIteratorType const& itPointsEnd)
    {
        if (itPointsBegin == itPointsEnd) {
            std::fill(GetMinPoint().begin(), GetMinPoint().end(), 0.0);
            std::fill(GetMaxPoint().begin(), GetMaxPoint().end(), 0.0);
            return;
        }

        // Initialize the min and max points to the first point
        auto& r_min_point = GetMinPoint();
        auto& r_max_point = GetMaxPoint();
        const auto& r_coordinates = itPointsBegin->Coordinates();
        for (unsigned int i = 0; i < Dimension; i++) {
            r_min_point[i] = r_coordinates[i];
            r_max_point[i] = r_coordinates[i];
        }

        Extend(itPointsBegin, itPointsEnd);
    }

    /**
     * @brief Extends the bounding box to include a range of input points.
     * @details This function extends the bounding box defined by the minimum and maximum points
     * to include a range of input points specified by the iterators `itPointsBegin` and
     * `itPointsEnd`. It adjusts the minimum and maximum points as necessary to encompass
     * all input points.
     * @tparam TIteratorType The iterator type for the input points.
     * @param itPointsBegin The iterator pointing to the beginning of the input point range.
     * @param itPointsEnd The iterator pointing to the end of the input point range.
     */
    template<typename TIteratorType>
    void Extend(TIteratorType const& itPointsBegin, TIteratorType const& itPointsEnd)
    {
        // Extend the min and max points
        auto& r_min_point = GetMinPoint();
        auto& r_max_point = GetMaxPoint();
        for (TIteratorType it_point = itPointsBegin; it_point != itPointsEnd; it_point++){
            for (unsigned int i = 0; i < Dimension; i++) {
                if ((*it_point)[i] < r_min_point[i]) r_min_point[i] = (*it_point)[i];
                if ((*it_point)[i] > r_max_point[i]) r_max_point[i] = (*it_point)[i];
            }
        }
    }

    /**
     * @brief Extends the bounding box by adding a margin to its dimensions.
     * @details This function extends the bounding box by adding a specified margin to each dimension
     * of both the minimum and maximum points. It effectively enlarges the bounding box
     * in all directions.
     * @param Margin The margin value to be added to each dimension.
     */
    void Extend(const double Margin)
    {
        // Extend the min and max points
        auto& r_min_point = GetMinPoint();
        auto& r_max_point = GetMaxPoint();
        for (unsigned int i = 0; i < Dimension; i++){
            r_min_point[i] -= Margin;
            r_max_point[i] += Margin;
        }
    }

    /**
<<<<<<< HEAD
     * @brief Checks if a point is inside the bounding box.
     * @details This function checks if a given point is inside the bounding box defined by the
     * minimum and maximum points. It returns true if the point is inside the bounding box,
     * and false otherwise.
     * @param rPoint The point to be checked.
     * @return True if the point is inside the bounding box, false otherwise.
     */
    bool IsInside(const array_1d<double, 3>& rPoint) const
    {
        for (unsigned int i = 0; i < Dimension; i++){
            if (rPoint[i] < GetMinPoint()[i] || rPoint[i] > GetMaxPoint()[i]) return false;
=======
     * @brief Checks if a point is inside the bounding box with tolerance.
     * @details This function checks if a given point is inside the bounding box defined by the minimum and maximum points. It returns true if the point is inside the bounding box within the given tolerance, and false otherwise.
     * @param rPoint The point to be checked.
     * @param Tolerance A tolerance value to allow for slight inaccuracies (default is std::numeric_limits<double>::epsilon()).
     * @return True if the point is inside the bounding box within the given tolerance, false otherwise.
     */
    bool IsInside(
        const array_1d<double, 3>& rPoint, 
        const double Tolerance = std::numeric_limits<double>::epsilon()
        ) const
    {
        for (unsigned int i = 0; i < Dimension; i++) {
            if (rPoint[i] < GetMinPoint()[i] - Tolerance || rPoint[i] > GetMaxPoint()[i] + Tolerance)
                return false;
>>>>>>> a6e214f1
        }
        return true;
    }

    ///@}
    ///@name Access
    ///@{

    /**
     * @brief Gets a reference to the minimum point.
     * @details This function returns a reference to the minimum point stored in the object.
     * @return A reference to the minimum point.
     */
    TPointType& GetMinPoint()
    {
        return mMinMaxPoints[0];
    }

    /**
     * @brief Gets a constant reference to the minimum point (read-only).
     * @details This function returns a constant reference to the minimum point stored in the object. It allows you to access the minimum point without modifying it.
     * @return A constant reference to the minimum point.
     */
    TPointType const& GetMinPoint() const
    {
        return mMinMaxPoints[0];
    }

    /**
     * @brief Gets a reference to the maximum point.
     * @details This function returns a reference to the maximum point stored in the object.
     * @return A reference to the maximum point.
     */
    TPointType& GetMaxPoint()
    {
        return mMinMaxPoints[1];
    }

    /**
     * @brief Gets a constant reference to the maximum point (read-only).
     * @details This function returns a constant reference to the maximum point stored in the object. It allows you to access the maximum point without modifying it.
     * @return A constant reference to the maximum point.
     */
    TPointType const& GetMaxPoint() const 
    {
        return mMinMaxPoints[1];
    }

    ///@}
    ///@name Inquiry
    ///@{

    ///@}
    ///@name Input and output
    ///@{

    /// Turn back information as a string.
    virtual std::string Info() const
    {
        std::stringstream buffer;
        buffer << "BoundingBox" ;
        return buffer.str();
    }

    /// Print information about this object.
    virtual void PrintInfo(std::ostream& rOStream) const {rOStream << "BoundingBox";}

    /// Print object's data.
    virtual void PrintData(std::ostream& rOStream) const {
        rOStream << "   MinPoint : [" << GetMinPoint()[0] << ","  << GetMinPoint()[1] << ","  << GetMinPoint()[2] << "]" << std::endl;
        rOStream << "   MaxPoint : [" << GetMaxPoint()[0] << ","  << GetMaxPoint()[1] << ","  << GetMaxPoint()[2] << "]" << std::endl;
    }

    ///@}
    ///@name Friends
    ///@{

    ///@}
private:
    ///@name Static Member Variables
    ///@{

    static constexpr unsigned int Dimension = 3;

    ///@}
    ///@name Member Variables
    ///@{

    std::array<TPointType, 2> mMinMaxPoints;  /// The min and max points 

    ///@}

}; // Class BoundingBox

///@}
///@name Type Definitions
///@{

///@}
///@name Input and output
///@{

/// input stream function
template <typename TPointType>
inline std::istream& operator >> (std::istream& rIStream,
                BoundingBox<TPointType>& rThis){
                    return rIStream;
                }

/// output stream function
template <typename TPointType>
inline std::ostream& operator << (std::ostream& rOStream,
                const BoundingBox<TPointType>& rThis)
{
    rThis.PrintInfo(rOStream);
    rOStream << std::endl;
    rThis.PrintData(rOStream);

    return rOStream;
}
///@}

///@} addtogroup block

}  // namespace Kratos.<|MERGE_RESOLUTION|>--- conflicted
+++ resolved
@@ -168,19 +168,6 @@
     }
 
     /**
-<<<<<<< HEAD
-     * @brief Checks if a point is inside the bounding box.
-     * @details This function checks if a given point is inside the bounding box defined by the
-     * minimum and maximum points. It returns true if the point is inside the bounding box,
-     * and false otherwise.
-     * @param rPoint The point to be checked.
-     * @return True if the point is inside the bounding box, false otherwise.
-     */
-    bool IsInside(const array_1d<double, 3>& rPoint) const
-    {
-        for (unsigned int i = 0; i < Dimension; i++){
-            if (rPoint[i] < GetMinPoint()[i] || rPoint[i] > GetMaxPoint()[i]) return false;
-=======
      * @brief Checks if a point is inside the bounding box with tolerance.
      * @details This function checks if a given point is inside the bounding box defined by the minimum and maximum points. It returns true if the point is inside the bounding box within the given tolerance, and false otherwise.
      * @param rPoint The point to be checked.
@@ -195,7 +182,6 @@
         for (unsigned int i = 0; i < Dimension; i++) {
             if (rPoint[i] < GetMinPoint()[i] - Tolerance || rPoint[i] > GetMaxPoint()[i] + Tolerance)
                 return false;
->>>>>>> a6e214f1
         }
         return true;
     }
