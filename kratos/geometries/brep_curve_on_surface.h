--- conflicted
+++ resolved
@@ -460,10 +460,6 @@
     {
         return GeometryData::Kratos_Brep_Curve;
     }
-<<<<<<< HEAD
-
-=======
->>>>>>> bd1db00c
     ///@}
     ///@name Input and output
     ///@{
