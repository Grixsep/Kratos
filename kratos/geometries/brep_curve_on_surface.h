//    |  /           |
//    ' /   __| _` | __|  _ \   __|
//    . \  |   (   | |   (   |\__ `
//   _|\_\_|  \__,_|\__|\___/ ____/
//                   Multi-Physics
//
//  License:         BSD License
//                   Kratos default license: kratos/license.txt
//
//  Main authors:    Tobias Teschemacher
//                   Andreas Apostolatos
//                   Pooyan Dadvand
//                   Philipp Bucher
//

#if !defined(KRATOS_BREP_CURVE_ON_SURFACE_3D_H_INCLUDED )
#define  KRATOS_BREP_CURVE_ON_SURFACE_3D_H_INCLUDED

// System includes

// External includes

// Project includes
#include "geometries/geometry.h"
#include "geometries/nurbs_shape_function_utilities/nurbs_interval.h"

#include "geometries/nurbs_curve_on_surface_geometry.h"


namespace Kratos
{
///@name Kratos Classes
///@{

/**
 * @class BrepCurveOnSurface
 * @ingroup KratosCore
 * @brief The BrepCurveOnSurface acts as topology for curves on surfaces.
 */
template<class TContainerPointType, class TContainerPointEmbeddedType = TContainerPointType>
class BrepCurveOnSurface
    : public Geometry<typename TContainerPointType::value_type>
{
public:
    ///@}
    ///@name Type Definitions
    ///@{

    /** Pointer definition of BrepCurveOnSurface */
    KRATOS_CLASS_POINTER_DEFINITION( BrepCurveOnSurface );

    typedef typename TContainerPointType::value_type PointType;

    typedef Geometry<typename TContainerPointType::value_type> BaseType;
    typedef Geometry<typename TContainerPointType::value_type> GeometryType;

    typedef GeometryData::IntegrationMethod IntegrationMethod;

    typedef NurbsSurfaceGeometry<3, TContainerPointType> NurbsSurfaceType;
    typedef NurbsCurveGeometry<2, TContainerPointEmbeddedType> NurbsCurveType;

    typedef NurbsCurveOnSurfaceGeometry<3, TContainerPointEmbeddedType, TContainerPointType> NurbsCurveOnSurfaceType;

    typedef typename NurbsCurveOnSurfaceType::Pointer NurbsCurveOnSurfacePointerType;

    typedef typename BaseType::GeometriesArrayType GeometriesArrayType;

    typedef typename BaseType::IndexType IndexType;
    typedef typename BaseType::SizeType SizeType;

    typedef typename BaseType::PointsArrayType PointsArrayType;
    typedef typename BaseType::CoordinatesArrayType CoordinatesArrayType;
    typedef typename BaseType::IntegrationPointsArrayType IntegrationPointsArrayType;

    ///@}
    ///@name Life Cycle
    ///@{

    /// constructor for untrimmed surface
    BrepCurveOnSurface( 
        typename NurbsSurfaceType::Pointer pSurface,
        typename NurbsCurveType::Pointer pCurve,
        bool SameCurveDirection = true)
        : BaseType(PointsArrayType(), &msGeometryData)
        , mpCurveOnSurface(
            Kratos::make_shared<NurbsCurveOnSurfaceType>(
                pSurface, pCurve))
        , mSameCurveDirection(SameCurveDirection)
    {
    }

    /// constructor for trimmed surface
    BrepCurveOnSurface(
        typename NurbsSurfaceType::Pointer pSurface,
        typename NurbsCurveType::Pointer pCurve,
        NurbsInterval CurveNurbsInterval,
        bool SameCurveDirection = true)
        : BaseType(PointsArrayType(), &msGeometryData)
        , mpCurveOnSurface(
            Kratos::make_shared<NurbsCurveOnSurfaceType>(
                pSurface, pCurve))
        , mCurveNurbsInterval(CurveNurbsInterval)
        , mSameCurveDirection(SameCurveDirection)
    {
    }

    /// constructor for untrimmed surface with curve on surface
    BrepCurveOnSurface(
        NurbsCurveOnSurfacePointerType pNurbsCurveOnSurface,
        bool SameCurveDirection = true)
        : BaseType(PointsArrayType(), &msGeometryData)
        , mpCurveOnSurface(pNurbsCurveOnSurface)
        , mSameCurveDirection(SameCurveDirection)
    {
    }

    /// constructor for trimmed surface with curve on surface
    BrepCurveOnSurface(
        NurbsCurveOnSurfacePointerType pNurbsCurveOnSurface,
        NurbsInterval CurveNurbsInterval,
        bool SameCurveDirection = true)
        : BaseType(PointsArrayType(), &msGeometryData)
        , mCurveNurbsInterval(CurveNurbsInterval)
        , mpCurveOnSurface(pNurbsCurveOnSurface)
        , mSameCurveDirection(SameCurveDirection)
    {
    }

    BrepCurveOnSurface()
        : BaseType(PointsArrayType(), &msGeometryData)
    {}

    explicit BrepCurveOnSurface(const PointsArrayType& ThisPoints)
        : BaseType(ThisPoints, &msGeometryData)
    {
    }

    /// Copy constructor.
    BrepCurveOnSurface( BrepCurveOnSurface const& rOther )
        : BaseType( rOther )
        , mpCurveOnSurface(rOther.mpCurveOnSurface)
        , mCurveNurbsInterval(rOther.mCurveNurbsInterval)
        , mSameCurveDirection(rOther.mSameCurveDirection)
    {
    }

    /// Copy constructor from a geometry with different point type.
    template<class TOtherContainerPointType, class TOtherContainerPointEmbeddedType>
    explicit BrepCurveOnSurface(
        BrepCurveOnSurface<TOtherContainerPointType, TOtherContainerPointEmbeddedType> const& rOther )
        : BaseType( rOther )
        , mpCurveOnSurface(rOther.mpCurveOnSurface)
        , mCurveNurbsInterval(rOther.mCurveNurbsInterval)
        , mSameCurveDirection(rOther.mSameCurveDirection)
    {
    }

    /// Destructor
    ~BrepCurveOnSurface() override = default;

    ///@}
    ///@name Operators
    ///@{

    /**
     * Assignment operator.
     *
     * @note This operator don't copy the points and this
     * geometry shares points with given source geometry. It's
     * obvious that any change to this geometry's point affect
     * source geometry's points too.
     *
     * @see Clone
     * @see ClonePoints
     */
    BrepCurveOnSurface& operator=( const BrepCurveOnSurface& rOther )
    {
        BaseType::operator=( rOther );
        mpCurveOnSurface = rOther.mpCurveOnSurface;
        mCurveNurbsInterval = rOther.mCurveNurbsInterval;
        mSameCurveDirection = rOther.mSameCurveDirection;
        return *this;
    }

    /**
     * Assignment operator for geometries with different point type.
     *
     * @note This operator don't copy the points and this
     * geometry shares points with given source geometry. It's
     * obvious that any change to this geometry's point affect
     * source geometry's points too.
     *
     * @see Clone
     * @see ClonePoints
     */
    template<class TOtherContainerPointType, class TOtherContainerPointEmbeddedType>
    BrepCurveOnSurface& operator=( BrepCurveOnSurface<TOtherContainerPointType, TOtherContainerPointEmbeddedType> const & rOther )
    {
        BaseType::operator=( rOther );
        mpCurveOnSurface = rOther.mpCurveOnSurface;
        mCurveNurbsInterval = rOther.mCurveNurbsInterval;
        mSameCurveDirection = rOther.mSameCurveDirection;
        return *this;
    }

    ///@}
    ///@name Operations
    ///@{

    typename BaseType::Pointer Create( PointsArrayType const& ThisPoints ) const override
    {
        return typename BaseType::Pointer( new BrepCurveOnSurface( ThisPoints ) );
    }

    ///@}
<<<<<<< HEAD
    ///@name Set / Calculate access
    ///@{

    void Calculate(
        const Variable<array_1d<double, 3>>& rVariable,
        array_1d<double, 3>& rOutput
        ) const override
    {
        if (rVariable == PARAMETER_2D_COORDINATES) {
            mpCurveOnSurface->Calculate(rVariable, rOutput);
        }
=======
    ///@name Mathematical Informations
    ///@{

    /// Return polynomial degree of the nurbs curve on surface
    SizeType PolynomialDegree(IndexType LocalDirectionIndex) const override
    {
        return mpCurveOnSurface->PolynomialDegree(LocalDirectionIndex);
>>>>>>> 4209ecb1
    }

    ///@}
    ///@name Set/ Get functions
    ///@{

    /*
    * @brief Indicates if the NURBS-curve is pointing in the same direction
    *        as the B-Rep curve.
    * @return true -> brep curve and nurbs curve point in same direction.
    *        false -> brep curve and nurbs curve point in opposite directions.
    */
    bool HasSameCurveDirection()
    {
        return mSameCurveDirection;
    }

    /// Returns the NurbsCurveOnSurface::Pointer of this brep.
    NurbsCurveOnSurfacePointerType pGetCurveOnSurface()
    {
        return mpCurveOnSurface;
    }

    /// Returns the const NurbsCurveOnSurface::Pointer of this brep.
    const NurbsCurveOnSurfacePointerType pGetCurveOnSurface() const
    {
        return mpCurveOnSurface;
    }

    /// Returns number of points of NurbsCurveOnSurface.
    SizeType PointsNumberInDirection(IndexType DirectionIndex) const override
    {
        return mpCurveOnSurface->PointsNumberInDirection(DirectionIndex);
    }

    ///@}
    ///@name Curve Properties
    ///@{

    /* @brief Provides intersections of the nurbs curve with the knots of the surface,
     *         using the interval of this curve.
     * @param vector of span intervals.
     * @param index of chosen direction, for curves always 0.
     */
    void Spans(std::vector<double>& rSpans, IndexType DirectionIndex = 0) const
    {
        mpCurveOnSurface->Spans(rSpans, DirectionIndex,
            mCurveNurbsInterval.GetT0(), mCurveNurbsInterval.GetT1());
    }

    ///@}
    ///@name Geometrical Operations
    ///@{

    /*
    * @brief This method maps from dimension space to working space.
    * @param rResult array_1d<double, 3> with the coordinates in working space
    * @param LocalCoordinates The local coordinates in dimension space
    * @return array_1d<double, 3> with the coordinates in working space
    * @see PointLocalCoordinates
    */
    CoordinatesArrayType& GlobalCoordinates(
        CoordinatesArrayType& rResult,
        const CoordinatesArrayType& rLocalCoordinates
    ) const override
     {
        return mpCurveOnSurface->GlobalCoordinates(rResult, rLocalCoordinates);
    }

    /**
    * Returns whether given arbitrary point is inside the Geometry and the respective
    * local point for the given global point
    * @param rPoint The point to be checked if is inside o note in global coordinates
    * @param rResult The local coordinates of the point
    * @param Tolerance The  tolerance that will be considered to check if the point is inside or not
    * @return True if the point is inside, false otherwise
    */
    bool IsInside(
        const CoordinatesArrayType& rPoint,
        CoordinatesArrayType& rResult,
        const double Tolerance = std::numeric_limits<double>::epsilon()
    ) const override
    {
        KRATOS_ERROR << "IsInside is not yet implemented within the BrepCurveOnSurface";
    }

    ///@}
    ///@name Geometrical Informations
    ///@{

    /// Computes the length of a nurbs curve
    double Length() const override
    {
        IntegrationPointsArrayType integration_points;
        CreateIntegrationPoints(integration_points);

        double length = 0.0;
        for (IndexType i = 0; i < integration_points.size(); ++i) {
            const double determinant_jacobian = mpCurveOnSurface->DeterminantOfJacobian(integration_points[i]);
            length += integration_points[i].Weight() * determinant_jacobian;
        }
        return length;
    }

    ///@}
    ///@name Integration Points
    ///@{

    /* Creates integration points on the nurbs surface of this geometry.
     * @param return integration points.
     */
    void CreateIntegrationPoints(
        IntegrationPointsArrayType& rIntegrationPoints) const override
    {
        mpCurveOnSurface->CreateIntegrationPoints(rIntegrationPoints,
            mCurveNurbsInterval.GetT0(), mCurveNurbsInterval.GetT1());
    }

    ///@}
    ///@name Quadrature Point Geometries
    ///@{

    /* @brief creates a list of quadrature point geometries
     *        from a list of integration points on the
     *        curve on surface of this geometry.
     *
     * @param rResultGeometries list of quadrature point geometries.
     * @param rIntegrationPoints list of provided integration points.
     * @param NumberOfShapeFunctionDerivatives the number of evaluated
     *        derivatives of shape functions at the quadrature point geometries.
     *
     * @see quadrature_point_geometry.h
     */
    void CreateQuadraturePointGeometries(
        GeometriesArrayType& rResultGeometries,
        IndexType NumberOfShapeFunctionDerivatives) override
    {
        mpCurveOnSurface->CreateQuadraturePointGeometries(
            rResultGeometries, NumberOfShapeFunctionDerivatives);

        for (IndexType i = 0; i < rResultGeometries.size(); ++i) {
            rResultGeometries(i)->SetGeometryParent(this);
        }
    }

    ///@}
    ///@name Shape Function
    ///@{

    Vector& ShapeFunctionsValues(
        Vector &rResult,
        const CoordinatesArrayType& rCoordinates) const override
    {
        return mpCurveOnSurface->ShapeFunctionsValues(rResult, rCoordinates);
    }

    Matrix& ShapeFunctionsLocalGradients(
        Matrix& rResult,
        const CoordinatesArrayType& rCoordinates) const override
    {
        return mpCurveOnSurface->ShapeFunctionsLocalGradients(rResult, rCoordinates);
    }

    ///@}
    ///@name Input and output
    ///@{


    ///@}
    ///@name Information
    ///@{

    /// Turn back information as a string.
    std::string Info() const override
    {
        return "Brep face curve";
    }

    /// Print information about this object.
    void PrintInfo( std::ostream& rOStream ) const override
    {
        rOStream << "Brep face curve";
    }

    /// Print object's data.
    void PrintData( std::ostream& rOStream ) const override
    {
        BaseType::PrintData( rOStream );
        std::cout << std::endl;
        rOStream << "    Brep face curve : " << std::endl;
    }

    ///@}

private:
    ///@name Static Member Variables
    ///@{

    static const GeometryData msGeometryData;

    static const GeometryDimension msGeometryDimension;

    ///@}
    ///@name Member Variables
    ///@{

    NurbsCurveOnSurfacePointerType mpCurveOnSurface;

    NurbsInterval mCurveNurbsInterval;

    /** true-> brep curve and nurbs curve point in same direction.
    *  false-> brep curve and nurbs curve point in opposite directions. */
    bool mSameCurveDirection;

    ///@}
    ///@name Serialization
    ///@{

    friend class Serializer;

    void save( Serializer& rSerializer ) const override
    {
        KRATOS_SERIALIZE_SAVE_BASE_CLASS( rSerializer, BaseType );
        rSerializer.save("CurveOnSurface", mpCurveOnSurface);
        rSerializer.save("NurbsInterval", mCurveNurbsInterval);
        rSerializer.save("SameCurveDirection", mSameCurveDirection);
    }

    void load( Serializer& rSerializer ) override
    {
        KRATOS_SERIALIZE_LOAD_BASE_CLASS( rSerializer, BaseType );
        rSerializer.load("CurveOnSurface", mpCurveOnSurface);
        rSerializer.load("NurbsInterval", mCurveNurbsInterval);
        rSerializer.load("SameCurveDirection", mSameCurveDirection);
    }

    ///@}
}; // Class BrepCurveOnSurface

///@name Input and output
///@{

/// input stream functions
template<class TContainerPointType, class TContainerPointEmbeddedType = TContainerPointType> inline std::istream& operator >> (
    std::istream& rIStream,
    BrepCurveOnSurface<TContainerPointType, TContainerPointEmbeddedType>& rThis );

/// output stream functions
template<class TContainerPointType, class TContainerPointEmbeddedType = TContainerPointType> inline std::ostream& operator << (
    std::ostream& rOStream,
    const BrepCurveOnSurface<TContainerPointType, TContainerPointEmbeddedType>& rThis )
{
    rThis.PrintInfo( rOStream );
    rOStream << std::endl;
    rThis.PrintData( rOStream );
    return rOStream;
}

///@}
///@name Static Type Declarations
///@{

template<class TContainerPointType, class TContainerPointEmbeddedType> const
GeometryData BrepCurveOnSurface<TContainerPointType, TContainerPointEmbeddedType>::msGeometryData(
    &msGeometryDimension,
    GeometryData::GI_GAUSS_1,
    {}, {}, {});

template<class TContainerPointType, class TContainerPointEmbeddedType>
const GeometryDimension BrepCurveOnSurface<TContainerPointType, TContainerPointEmbeddedType>::msGeometryDimension(
    1, 3, 2);

///@}
}// namespace Kratos.

#endif // KRATOS_BREP_CURVE_ON_SURFACE_3D_H_INCLUDED  defined<|MERGE_RESOLUTION|>--- conflicted
+++ resolved
@@ -213,7 +213,6 @@
     }
 
     ///@}
-<<<<<<< HEAD
     ///@name Set / Calculate access
     ///@{
 
@@ -225,7 +224,8 @@
         if (rVariable == PARAMETER_2D_COORDINATES) {
             mpCurveOnSurface->Calculate(rVariable, rOutput);
         }
-=======
+
+    ///@}
     ///@name Mathematical Informations
     ///@{
 
@@ -233,7 +233,6 @@
     SizeType PolynomialDegree(IndexType LocalDirectionIndex) const override
     {
         return mpCurveOnSurface->PolynomialDegree(LocalDirectionIndex);
->>>>>>> 4209ecb1
     }
 
     ///@}
