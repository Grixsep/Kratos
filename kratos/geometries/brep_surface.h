--- conflicted
+++ resolved
@@ -164,13 +164,8 @@
         mInnerLoopArray = rOther.mInnerLoopArray;
         mEmbeddedEdgesArray = rOther.mEmbeddedEdgesArray;
         mIsTrimmed = rOther.mIsTrimmed;
-<<<<<<< HEAD
-        mpSurrogateInnerLoopGeometries = rOther.GetSurrogateInnerLoopGeometries();
-        mpSurrogateOuterLoopGeometries = rOther.GetSurrogateOuterLoopGeometries();
-=======
         mpSurrogateInnerLoopGeometries = rOther.mpSurrogateInnerLoopGeometries;
         mpSurrogateOuterLoopGeometries = rOther.mpSurrogateOuterLoopGeometries;
->>>>>>> 4c68769d
         return *this;
     }
 
@@ -184,13 +179,8 @@
         mInnerLoopArray = rOther.mInnerLoopArray;
         mEmbeddedEdgesArray = rOther.mEmbeddedEdgesArray;
         mIsTrimmed = rOther.mIsTrimmed;
-<<<<<<< HEAD
-        mpSurrogateInnerLoopGeometries = rOther.GetSurrogateInnerLoopGeometries();
-        mpSurrogateOuterLoopGeometries = rOther.GetSurrogateOuterLoopGeometries();
-=======
         mpSurrogateInnerLoopGeometries = rOther.mpSurrogateInnerLoopGeometries;
         mpSurrogateOuterLoopGeometries = rOther.mpSurrogateOuterLoopGeometries;
->>>>>>> 4c68769d
         return *this;
     }
 
