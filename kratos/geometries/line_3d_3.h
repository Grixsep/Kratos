--- conflicted
+++ resolved
@@ -548,7 +548,6 @@
         return rResult;
     }
 
-<<<<<<< HEAD
     /** Determinant of jacobians for given integration method. This
      * method calculate determinant of jacobian in all
      * integrations points of given integration method.
@@ -580,36 +579,7 @@
      * @return Determinamt of jacobian matrix \f$ |J|_i \f$ where \f$
      * i \f$ is the given integration point index of given
      * integration method.
-     *
-     * @see Jacobian
-     * @see InverseOfJacobian
-     */
-    virtual double DeterminantOfJacobian( IndexType IntegrationPointIndex, IntegrationMethod ThisMethod ) const override
-    {
-        KRATOS_ERROR << "Jacobian is not square" << std::endl;
-        return 0.0;
-    }
-
-    /** Determinant of jacobian in given point. This method calculate determinant of jacobian
-     * matrix in given point.
-     *
-     * @param rPoint point which determinant of jacobians has to
-     * be calculated in it.
-     *
-     * @return Determinamt of jacobian matrix \f$ |J| \f$ in given
-     * point.
-     *
-     * @see DeterminantOfJacobian
-     * @see InverseOfJacobian
-     */
-    virtual double DeterminantOfJacobian( const CoordinatesArrayType& rPoint ) const override
-    {
-        KRATOS_ERROR << "Jacobian is not square" << std::endl;
-        return 0.0;
-    }
-
-=======
->>>>>>> a42105f2
+
     /** Inverse of jacobians for given integration method. This method
      * calculate inverse of jacobians matrices in all integrations points of
      * given integration method.
