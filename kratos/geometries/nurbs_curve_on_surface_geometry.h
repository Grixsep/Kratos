//    |  /           |
//    ' /   __| _` | __|  _ \   __|
//    . \  |   (   | |   (   |\__ `
//   _|\_\_|  \__,_|\__|\___/ ____/
//                   Multi-Physics
//
//  License:         BSD License
//                   Kratos default license: kratos/license.txt
//
//  Main authors:    Thomas Oberbichler
//                   Tobias Teschemacher
//                   Andreas Apostolatos
//
//  Ported from the ANurbs library (https://github.com/oberbichler/ANurbs)
//

#if !defined(KRATOS_NURBS_CURVE_ON_SURFACE_H_INCLUDED )
#define  KRATOS_NURBS_CURVE_ON_SURFACE_H_INCLUDED

// Project includes
#include "geometries/geometry.h"

#include "geometries/nurbs_curve_geometry.h"
#include "geometries/nurbs_surface_geometry.h"
#include "geometries/nurbs_shape_function_utilities/nurbs_curve_shape_functions.h"
#include "geometries/nurbs_shape_function_utilities/nurbs_interval.h"

#include "utilities/curve_axis_intersection.h"

namespace Kratos {

template <int TWorkingSpaceDimension, class TCurveContainerPointType, class TSurfaceContainerPointType>
class NurbsCurveOnSurfaceGeometry : public Geometry<typename TSurfaceContainerPointType::value_type>
{
public:
    ///@name Type Definitions
    ///@{

    typedef typename TSurfaceContainerPointType::value_type NodeType;
    typedef typename TCurveContainerPointType::value_type CurveNodeType;

    typedef Geometry<NodeType> BaseType;

    typedef typename BaseType::IndexType IndexType;
    typedef typename BaseType::SizeType SizeType;

    typedef NurbsSurfaceGeometry<3, TSurfaceContainerPointType> NurbsSurfaceType;
    typedef NurbsCurveGeometry<2, TCurveContainerPointType> NurbsCurveType;

    typedef typename BaseType::CoordinatesArrayType CoordinatesArrayType;
    typedef typename BaseType::PointsArrayType PointsArrayType;
    typedef typename BaseType::GeometriesArrayType GeometriesArrayType;
    typedef typename BaseType::IntegrationPointsArrayType IntegrationPointsArrayType;

    // using base class functionalities.
    using BaseType::CreateQuadraturePointGeometries;
    using BaseType::pGetPoint;
    using BaseType::GetPoint;

    /// Counted pointer of NurbsCurveOnSurfaceGeometry
    KRATOS_CLASS_POINTER_DEFINITION(NurbsCurveOnSurfaceGeometry);

    ///@}
    ///@name Life Cycle
    ///@{

    /// Constructor
    NurbsCurveOnSurfaceGeometry(
        typename NurbsSurfaceType::Pointer pSurface,
        typename NurbsCurveType::Pointer pCurve)
        : BaseType(PointsArrayType(), &msGeometryData)
        , mpNurbsSurface(pSurface)
        , mpNurbsCurve(pCurve)
    {
    }

    /// Default constructor
    NurbsCurveOnSurfaceGeometry()
        : BaseType(PointsArrayType(), &msGeometryData)
    {};

    /// Copy constructor
    NurbsCurveOnSurfaceGeometry(NurbsCurveOnSurfaceGeometry const& rOther)
        : BaseType(rOther)
        , mpNurbsSurface(rOther.mpNurbsSurface)
        , mpNurbsCurve(rOther.mpNurbsCurve)
    {
    }

    /// Copy constructor, with different point type.
    template<class TOtherCurveContainerPointType, class TOtherSurfaceContainerPointType> NurbsCurveOnSurfaceGeometry(
        NurbsCurveOnSurfaceGeometry<TWorkingSpaceDimension, TOtherCurveContainerPointType, TOtherSurfaceContainerPointType> const& rOther)
        : BaseType(rOther, &msGeometryData)
        , mpNurbsSurface(rOther.mpNurbsSurface)
        , mpNurbsCurve(rOther.mpNurbsCurve)
    {
    }

    /// Destructor
    ~NurbsCurveOnSurfaceGeometry() override = default;

    ///@}
    ///@name Operators
    ///@{

    /**
     * Assignment operator.
     *
     * @note This operator don't copy the points and this
     * geometry shares points with given source geometry. It's
     * obvious that any change to this geometry's point affect
     * source geometry's points too.
     *
     * @see Clone
     * @see ClonePoints
     */
    NurbsCurveOnSurfaceGeometry& operator=(const NurbsCurveOnSurfaceGeometry& rOther)
    {
        BaseType::operator=(rOther);
        mpNurbsSurface = rOther.mpNurbsSurface;
        mpNurbsCurve = rOther.mpNurbsCurve;
        return *this;
    }

    /**
     * @brief Assignment operator for geometries with different point type.
     *
     * @note This operator don't copy the points and this
     * geometry shares points with given source geometry. It's
     * obvious that any change to this geometry's point affect
     * source geometry's points too.
     *
     * @see Clone
     * @see ClonePoints
     */
    template<class TOtherCurveContainerPointType, class TOtherSurfaceContainerPointType>
    NurbsCurveOnSurfaceGeometry& operator=(
        NurbsCurveOnSurfaceGeometry<TWorkingSpaceDimension, TOtherCurveContainerPointType, TOtherSurfaceContainerPointType> const & rOther)
    {
        BaseType::operator=(rOther);
        mpNurbsSurface = rOther.mpNurbsSurface;
        mpNurbsCurve = rOther.mpNurbsCurve;
        return *this;
    }

    ///@}
    ///@name Operations
    ///@{

    typename BaseType::Pointer Create(
        TSurfaceContainerPointType const& ThisPoints) const override
    {
        KRATOS_ERROR << "NurbsCurveOnSurfaceGeometry cannot be created with 'PointsArrayType const& ThisPoints'. "
            << "'Create' is not allowed as it would not contain the required pointers to the surface and the curve."
            << std::endl;
    }

    ///@}
<<<<<<< HEAD
    ///@name Set / Calculate access
    ///@{

    void Calculate(
        const Variable<array_1d<double, 3>>& rVariable,
        array_1d<double, 3>& rOutput
        ) const override
    {
        if (rVariable == PARAMETER_2D_COORDINATES) {
            array_1d<double, 3>& local_parameter = rOutput;
            mpNurbsCurve->GlobalCoordinates(rOutput, local_parameter);
        }
=======
    ///@name Mathematical Informations
    ///@{

    /// Return polynomial degree of the curve
    SizeType PolynomialDegree(IndexType LocalDirectionIndex) const override
    {
        return mpNurbsSurface->PolynomialDegree(0) + mpNurbsSurface->PolynomialDegree(1);
>>>>>>> 4209ecb1
    }

    ///@}
    ///@name Curve Properties
    ///@{

    /// Returns number of points of NurbsCurve.
    SizeType PointsNumberInDirection(IndexType LocalDirectionIndex) const override
    {
        return mpNurbsCurve->PointsNumberInDirection(LocalDirectionIndex);
    }

    /* @brief Provides intersections of the nurbs curve with the knots of the surface,
     *         using the interval of this curve.
     * @param vector of span intervals.
     * @param index of chosen direction, for curves always 0.
     */
    void Spans(std::vector<double>& rSpans, IndexType DirectionIndex = 0) const
    {
        auto interval = mpNurbsCurve->DomainInterval();
        this->Spans(rSpans, interval.GetT0(), interval.GetT1());
    }

    /* @brief  Provides intersections of the nurbs curve with the knots of the surface.
     * @return vector of interval limitations.
     */
    void Spans(std::vector<double>& rSpans,
        double Start, double End) const
    {
        std::vector<double> surface_spans_u;
        std::vector<double> surface_spans_v;
        mpNurbsSurface->Spans(surface_spans_u, 0);
        mpNurbsSurface->Spans(surface_spans_v, 1);

        CurveAxisIntersection<2, CurveNodeType>::ComputeAxisIntersection(
            rSpans,
            *(mpNurbsCurve.get()), Start, End,
            surface_spans_u, surface_spans_v,
            1e-6);
    }

    ///@}
    ///@name Geometrical Informations
    ///@{

    /// Computes the length of a nurbs curve
    double Length() const override
    {
        IntegrationPointsArrayType integration_points;
        CreateIntegrationPoints(integration_points);

        double length = 0.0;
        for (IndexType i = 0; i < integration_points.size(); ++i) {
            const double determinant_jacobian = DeterminantOfJacobian(integration_points[i]);
            length += integration_points[i].Weight() * determinant_jacobian;
        }
        return length;
    }

    ///@}
    ///@name Jacobian
    ///@{

    double DeterminantOfJacobian(
        const CoordinatesArrayType& rPoint) const override
    {
        std::vector<CoordinatesArrayType> global_space_derivatives(2);
        this->GlobalSpaceDerivatives(
            global_space_derivatives, rPoint, 1);
        return norm_2(global_space_derivatives[1]);
    }

    ///@}
    ///@name Integration Points
    ///@{

    /* Creates integration points according to the knot intersections
     * of the underlying nurbs surface.
     * @param result integration points.
     */
    void CreateIntegrationPoints(
        IntegrationPointsArrayType& rIntegrationPoints) const override
    {
        mpNurbsSurface->PolynomialDegreeU();

        const SizeType points_per_span = mpNurbsSurface->PolynomialDegreeU()
            + mpNurbsSurface->PolynomialDegreeV() + 1;

        std::vector<double> spans;
        Spans(spans);

        mpNurbsCurve->CreateIntegrationPoints(
            rIntegrationPoints, spans, points_per_span);
    }

    /* Creates integration points according to the knot intersections
     * of the underlying nurbs surface, within a given range.
     * @param result integration points.
     */
    void CreateIntegrationPoints(
        IntegrationPointsArrayType& rIntegrationPoints,
        double StartParameter, double EndParameter) const
    {
        mpNurbsSurface->PolynomialDegreeU();

        const SizeType points_per_span = mpNurbsSurface->PolynomialDegreeU()
            + mpNurbsSurface->PolynomialDegreeV() + 1;

        std::vector<double> spans;
        Spans(spans, StartParameter, EndParameter);

        mpNurbsCurve->CreateIntegrationPoints(
            rIntegrationPoints, spans, points_per_span);
    }

    ///@}
    ///@name Quadrature Point Geometries
    ///@{

    /**
     * @brief This method creates a list of quadrature point geometries
     *        from a list of integration points.
     *
     * @param rResultGeometries list of quadrature point geometries.
     * @param rIntegrationPoints list of integration points.
     * @param NumberOfShapeFunctionDerivatives the number provided
     *        derivatives of shape functions in the system.
     *
     * @see quadrature_point_geometry.h
     */
    void CreateQuadraturePointGeometries(
        GeometriesArrayType& rResultGeometries,
        IndexType NumberOfShapeFunctionDerivatives,
        const IntegrationPointsArrayType& rIntegrationPoints) override
    {
        // shape function container.
        NurbsSurfaceShapeFunction shape_function_container(
            mpNurbsSurface->PolynomialDegreeU(), mpNurbsSurface->PolynomialDegreeV(),
            NumberOfShapeFunctionDerivatives);

        // Resize containers.
        if (rResultGeometries.size() != rIntegrationPoints.size())
            rResultGeometries.resize(rIntegrationPoints.size());

        auto default_method = this->GetDefaultIntegrationMethod();
        SizeType num_nonzero_cps = shape_function_container.NumberOfNonzeroControlPoints();

        Matrix N(1, num_nonzero_cps);
        DenseVector<Matrix> shape_function_derivatives(NumberOfShapeFunctionDerivatives - 1);
        for (IndexType i = 0; i < NumberOfShapeFunctionDerivatives - 1; i++) {
            shape_function_derivatives[i].resize(num_nonzero_cps, i + 2);
        }

        for (IndexType i = 0; i < rIntegrationPoints.size(); ++i)
        {
            std::vector<CoordinatesArrayType> global_space_derivatives(2);
            mpNurbsCurve->GlobalSpaceDerivatives(
                global_space_derivatives,
                rIntegrationPoints[i],
                1);

            if (mpNurbsSurface->IsRational()) {
                shape_function_container.ComputeNurbsShapeFunctionValues(
                    mpNurbsSurface->KnotsU(), mpNurbsSurface->KnotsV(), mpNurbsSurface->Weights(),
                    global_space_derivatives[0][0], global_space_derivatives[0][1]);
            }
            else {
                shape_function_container.ComputeBSplineShapeFunctionValues(
                    mpNurbsSurface->KnotsU(), mpNurbsSurface->KnotsV(),
                    global_space_derivatives[0][0], global_space_derivatives[0][1]);
            }

            /// Get List of Control Points
            PointsArrayType nonzero_control_points(num_nonzero_cps);
            auto cp_indices = shape_function_container.ControlPointIndices(
                mpNurbsSurface->NumberOfControlPointsU(), mpNurbsSurface->NumberOfControlPointsV());
            for (IndexType j = 0; j < num_nonzero_cps; j++) {
                nonzero_control_points(j) = mpNurbsSurface->pGetPoint(cp_indices[j]);
            }
            /// Get Shape Functions N
            if (NumberOfShapeFunctionDerivatives >= 0) {
                for (IndexType j = 0; j < num_nonzero_cps; j++) {
                    N(0, j) = shape_function_container(j, 0);
                }
            }

            /// Get Shape Function Derivatives DN_De, ...
            if (NumberOfShapeFunctionDerivatives > 0) {
                IndexType shape_derivative_index = 1;
                for (IndexType n = 0; n < NumberOfShapeFunctionDerivatives - 1; n++) {
                    for (IndexType k = 0; k < n + 2; k++) {
                        for (IndexType j = 0; j < num_nonzero_cps; j++) {
                            shape_function_derivatives[n](j, k) = shape_function_container(j, shape_derivative_index + k);
                        }
                    }
                    shape_derivative_index += n + 2;
                }
            }

            GeometryShapeFunctionContainer<GeometryData::IntegrationMethod> data_container(
                default_method, rIntegrationPoints[i],
                N, shape_function_derivatives);

            rResultGeometries(i) = CreateQuadraturePointsUtility<NodeType>::CreateQuadraturePointCurveOnSurface(
                data_container, nonzero_control_points,
                global_space_derivatives[1][0], global_space_derivatives[1][1]);
        }
    }

    ///@}
    ///@name Operation within Global Space
    ///@{

    /*
    * @brief This method maps from dimension space to working space.
    * From Piegl and Tiller, The NURBS Book, Algorithm A3.1/ A4.1
    * @param rResult array_1d<double, 3> with the coordinates in working space
    * @param LocalCoordinates The local coordinates in dimension space
    * @return array_1d<double, 3> with the coordinates in working space
    * @see PointLocalCoordinates
    */
    CoordinatesArrayType& GlobalCoordinates(
        CoordinatesArrayType& rResult,
        const CoordinatesArrayType& rLocalCoordinates
    ) const override
    {
        // Compute the coordinates of the embedded curve in the parametric space of the surface
        CoordinatesArrayType result_local = mpNurbsCurve->GlobalCoordinates(rResult, rLocalCoordinates);
        
        // Compute and return the coordinates of the surface in the geometric space
        return mpNurbsSurface->GlobalCoordinates(rResult, result_local);
    }

    /** 
    * @brief This method maps from dimension space to working space and computes the
    *        number of derivatives at the dimension parameter.
    * From ANurbs library (https://github.com/oberbichler/ANurbs)
    * @param LocalCoordinates The local coordinates in dimension space
    * @param Derivative Number of computed derivatives
    * @return std::vector<array_1d<double, 3>> with the coordinates in working space
    * @see PointLocalCoordinates
    */
    void GlobalSpaceDerivatives(
        std::vector<CoordinatesArrayType>& rGlobalSpaceDerivatives,
        const CoordinatesArrayType& rCoordinates,
        const SizeType DerivativeOrder) const override
    {
        // Check size of output
        if (rGlobalSpaceDerivatives.size() != DerivativeOrder + 1) {
            rGlobalSpaceDerivatives.resize(DerivativeOrder + 1);
        }

        // Compute the gradients of the embedded curve in the parametric space of the surface
        std::vector<array_1d<double, 3>> curve_derivatives;
        mpNurbsCurve->GlobalSpaceDerivatives(curve_derivatives, rCoordinates, DerivativeOrder);
        
        // Compute the gradients of the surface in the geometric space
        array_1d<double, 3> surface_coordinates =  ZeroVector(3);
        surface_coordinates[0] = curve_derivatives[0][0];
        surface_coordinates[1] = curve_derivatives[0][1];
        std::vector<array_1d<double, 3>> surface_derivatives;
        mpNurbsSurface->GlobalSpaceDerivatives(surface_derivatives, surface_coordinates, DerivativeOrder);

        std::function<array_1d<double, 3>(int, int, int)> c;
        c = [&](int DerivativeOrder, int i, int j) -> array_1d<double, 3> {
            if (DerivativeOrder > 0) {
                array_1d<double, 3> result = ZeroVector(3);

                for (int a = 1; a <= DerivativeOrder; a++) {
                    result += (
                        c(DerivativeOrder - a, i + 1, j) * curve_derivatives[a][0] +
                        c(DerivativeOrder - a, i, j + 1) * curve_derivatives[a][1]
                        ) * NurbsUtilities::GetBinomCoefficient(DerivativeOrder - 1, a - 1);
                }

                return result;
            }
            else {
                const int index = NurbsSurfaceShapeFunction::IndexOfShapeFunctionRow(i, j);
                return surface_derivatives[index];
            }
        };
        for (SizeType i = 0; i <= DerivativeOrder; i++) {
            rGlobalSpaceDerivatives[i] = c(i, 0, 0);
        }
    }

    ///@}
    ///@name Information
    ///@{

    /// Turn back information as a string.
    std::string Info() const override
    {
        return "2 dimensional nurbs curve on 3D surface.";
    }

    /// Print information about this object.
    void PrintInfo(std::ostream& rOStream) const override
    {
        rOStream << "2 dimensional nurbs curve on 3D surface.";
    }

    /// Print object's data.
    void PrintData(std::ostream& rOStream) const override
    {
    }

    ///@}
private:
    ///@name Private Static Member Variables
    ///@{

    static const GeometryData msGeometryData;

    static const GeometryDimension msGeometryDimension;

    ///@}
    ///@name Private Member Variables
    ///@{

    typename NurbsSurfaceType::Pointer mpNurbsSurface;
    typename NurbsCurveType::Pointer mpNurbsCurve;

    ///@}
    ///@name Private Serialization
    ///@{

    friend class Serializer;

    void save(Serializer& rSerializer) const override
    {
        KRATOS_SERIALIZE_SAVE_BASE_CLASS(rSerializer, BaseType);
        rSerializer.save("pNurbsSurface", mpNurbsSurface);
        rSerializer.save("pNurbsCurve", mpNurbsCurve);
    }

    void load(Serializer& rSerializer) override
    {
        KRATOS_SERIALIZE_LOAD_BASE_CLASS(rSerializer, BaseType);
        rSerializer.load("pNurbsSurface", mpNurbsSurface);
        rSerializer.load("pNurbsCurve", mpNurbsCurve);
    }

    ///@}

}; // class NurbsCurveOnSurfaceGeometry

template<int TWorkingSpaceDimension, class TCurveContainerPointType, class TSurfaceContainerPointType>
const GeometryData NurbsCurveOnSurfaceGeometry<TWorkingSpaceDimension, TCurveContainerPointType, TSurfaceContainerPointType>::msGeometryData(
    &msGeometryDimension,
    GeometryData::GI_GAUSS_1,
    {}, {}, {});

template<int TWorkingSpaceDimension, class TCurveContainerPointType, class TSurfaceContainerPointType>
const GeometryDimension NurbsCurveOnSurfaceGeometry<TWorkingSpaceDimension, TCurveContainerPointType, TSurfaceContainerPointType>::msGeometryDimension(
    1, TWorkingSpaceDimension, 1);

} // namespace Kratos

#endif // KRATOS_NURBS_CURVE_ON_SURFACE_H_INCLUDED defined<|MERGE_RESOLUTION|>--- conflicted
+++ resolved
@@ -156,7 +156,6 @@
     }
 
     ///@}
-<<<<<<< HEAD
     ///@name Set / Calculate access
     ///@{
 
@@ -169,7 +168,8 @@
             array_1d<double, 3>& local_parameter = rOutput;
             mpNurbsCurve->GlobalCoordinates(rOutput, local_parameter);
         }
-=======
+
+    ///@}
     ///@name Mathematical Informations
     ///@{
 
@@ -177,7 +177,6 @@
     SizeType PolynomialDegree(IndexType LocalDirectionIndex) const override
     {
         return mpNurbsSurface->PolynomialDegree(0) + mpNurbsSurface->PolynomialDegree(1);
->>>>>>> 4209ecb1
     }
 
     ///@}
