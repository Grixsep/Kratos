//    |  /           |
//    ' /   __| _` | __|  _ \   __|
//    . \  |   (   | |   (   |\__ `
//   _|\_\_|  \__,_|\__|\___/ ____/
//                   Multi-Physics
//
//  License:         BSD License
//                   Kratos default license: kratos/license.txt
//

// System includes

// External includes

// Project includes
#include "nurbs_surface_refinement_utilities.h"

namespace Kratos {

    ///@name Operations
    ///@{

<<<<<<< HEAD
    //template<class TNurbsSurfaceGeometryType>
    //void NurbsSurfaceRefinementUtilities::KnotRefinementU(
    //    TNurbsSurfaceGeometryType& rGeometry,
    //    std::vector<double>& rKnotsUToInsert,
    //    PointerVector<NodeType>& rPointsRefined,
    //    Vector& rKnotsURefined,
    //    Vector& rWeightsRefined)
    //{
    //    const Vector& knots_u_old = rGeometry.KnotsU();

    //    SortAndFilter(rKnotsUToInsert, knots_u_old);
    //    KRATOS_WATCH(rKnotsUToInsert)
    //    if (rKnotsUToInsert.size() > 0) {
    //        const SizeType nb_knots_u_to_insert = rKnotsUToInsert.size();

    //        const SizeType degree_u = rGeometry.PolynomialDegree(0);

    //        const SizeType nb_cp_u_old = rGeometry.PointsNumberInDirection(0);
    //        const SizeType nb_cp_v = rGeometry.PointsNumberInDirection(1);

    //        Vector weights_old = rGeometry.Weights();
    //        if (weights_old.size() != rGeometry.size()) {
    //            weights_old.resize(rGeometry.size());
    //            std::fill(weights_old.begin(), weights_old.end(), 1.0);
    //        }

    //        const SizeType nb_knots_u_old = knots_u_old.size();

    //        const SizeType a = NurbsUtilities::GetUpperSpan(degree_u, knots_u_old, knots_u_old[0]);
    //        const SizeType b = NurbsUtilities::GetUpperSpan(degree_u, knots_u_old, knots_u_old[knots_u_old.size() - 1]);

    //        const SizeType nb_cp_u_refined = nb_cp_u_old + nb_knots_u_to_insert;
    //        const SizeType nb_knots_u_refined = nb_knots_u_old + nb_knots_u_to_insert;

    //        // Resize reference variables
    //        if (rKnotsURefined.size() != nb_knots_u_refined) {
    //            rKnotsURefined.resize(nb_knots_u_refined);
    //        }
    //        rKnotsURefined = ZeroVector(nb_knots_u_refined);
    //        if (rWeightsRefined.size() != nb_cp_u_refined * nb_cp_v) {
    //            rWeightsRefined.resize(nb_cp_u_refined * nb_cp_v);
    //        }
    //        rWeightsRefined = ZeroVector(nb_cp_u_refined * nb_cp_v);
    //        if (rPointsRefined.size() != nb_cp_u_refined * nb_cp_v) {
    //            rPointsRefined.resize(nb_cp_u_refined * nb_cp_v);
    //        }

    //        // Create new node vector
    //        for (IndexType i = 0; i < a - degree_u + 2; ++i) {
    //            for (IndexType m = 0; m < nb_cp_v; ++m) {
    //                IndexType cp_index_refined = NurbsUtilities::GetVectorIndexFromMatrixIndices(
    //                    nb_cp_u_refined, nb_cp_v, i, m);
    //                IndexType cp_index_old = NurbsUtilities::GetVectorIndexFromMatrixIndices(
    //                    nb_cp_u_old, nb_cp_v, i, m);

    //                const array_1d<double, 3> cp_coordinates = rGeometry[cp_index_old] * weights_old[cp_index_old];

    //                rPointsRefined(cp_index_refined) = Kratos::make_intrusive<NodeType>(0, cp_coordinates);
    //                rWeightsRefined[cp_index_refined] = weights_old[cp_index_old];
    //            }
    //        }

    //        for (IndexType i = b; i < nb_cp_u_old; ++i) {
    //            for (IndexType m = 0; m < nb_cp_v; ++m) {
    //                IndexType cp_index_refined = NurbsUtilities::GetVectorIndexFromMatrixIndices(
    //                    nb_cp_u_refined, nb_cp_v, i + nb_knots_u_to_insert, m);
    //                IndexType cp_index_old = NurbsUtilities::GetVectorIndexFromMatrixIndices(
    //                    nb_cp_u_old, nb_cp_v, i, m);

    //                const array_1d<double, 3> cp_coordinates = rGeometry[cp_index_old] * weights_old[cp_index_old];

    //                rPointsRefined(cp_index_refined) = Kratos::make_intrusive<NodeType>(0, cp_coordinates);
    //                rWeightsRefined[cp_index_refined] = weights_old[cp_index_old];
    //            }
    //        }

    //        // Create new knot span vector
    //        for (IndexType i = 0; i < a + 1; ++i) {
    //            rKnotsURefined[i] = knots_u_old[i];
    //        }
    //        for (IndexType i = b + degree_u - 1; i < nb_knots_u_old; ++i) {
    //            rKnotsURefined[i + nb_knots_u_to_insert] = knots_u_old[i];
    //        }

    //        const IndexType r = nb_knots_u_to_insert - 1;

    //        IndexType i = b + 2 + degree_u - 1;
    //        IndexType k = b + 2 + degree_u + r;

    //        for (int j = r; j >= 0; --j) {
    //            while (rKnotsUToInsert[j] <= knots_u_old[i - 1] && i > a + 1) {
    //                for (IndexType m = 0; m < nb_cp_v; ++m) {
    //                    IndexType cp_index_refined = NurbsUtilities::GetVectorIndexFromMatrixIndices(
    //                        nb_cp_u_refined, nb_cp_v, k - degree_u - 1, m);
    //                    IndexType cp_index_old = NurbsUtilities::GetVectorIndexFromMatrixIndices(
    //                        nb_cp_u_old, nb_cp_v, i - degree_u - 1, m);

    //                    const array_1d<double, 3> cp_coordinates = rGeometry[cp_index_old] * weights_old[cp_index_old];

    //                    rPointsRefined(cp_index_refined) = Kratos::make_intrusive<NodeType>(0, cp_coordinates);
    //                    rWeightsRefined[cp_index_refined] = weights_old[cp_index_old];
    //                }

    //                rKnotsURefined[k - 1] = knots_u_old[i - 1];

    //                k -= 1;
    //                i -= 1;
    //            }

    //            for (IndexType m = 0; m < nb_cp_v; m++) {
    //                IndexType cp_index_refined_before = NurbsUtilities::GetVectorIndexFromMatrixIndices(
    //                    nb_cp_u_refined, nb_cp_v, k - degree_u, m);
    //                IndexType cp_index_refined_after = NurbsUtilities::GetVectorIndexFromMatrixIndices(
    //                    nb_cp_u_refined, nb_cp_v, k - degree_u - 1, m);

    //                rPointsRefined(cp_index_refined_after) = rPointsRefined(cp_index_refined_before);
    //                rWeightsRefined[cp_index_refined_after] = rWeightsRefined[cp_index_refined_before];
    //            }

    //            for (IndexType l = 1; l < degree_u + 1; ++l) {
    //                const IndexType index = k - degree_u + l;
    //                auto alpha = rKnotsURefined[k + l - 1] - rKnotsUToInsert[j];

    //                if (std::abs(alpha) < 1e-7) {
    //                    for (IndexType m = 0; m < nb_cp_v; ++m) {
    //                        IndexType cp_index_refined_before = NurbsUtilities::GetVectorIndexFromMatrixIndices(
    //                            nb_cp_u_refined, nb_cp_v, index, m);
    //                        IndexType cp_index_refined_after = NurbsUtilities::GetVectorIndexFromMatrixIndices(
    //                            nb_cp_u_refined, nb_cp_v, index - 1, m);

    //                        rPointsRefined(cp_index_refined_after) = rPointsRefined(cp_index_refined_before);
    //                        rWeightsRefined[cp_index_refined_after] = rWeightsRefined[cp_index_refined_before];
    //                    }
    //                }
    //                else {
    //                    alpha = alpha / (rKnotsURefined[k + l - 1] - knots_u_old[i + l - degree_u - 1]);
    //                    for (IndexType m = 0; m < nb_cp_v; ++m) {
    //                        IndexType cp_index_refined_before = NurbsUtilities::GetVectorIndexFromMatrixIndices(
    //                            nb_cp_u_refined, nb_cp_v, index, m);
    //                        IndexType cp_index_refined_after = NurbsUtilities::GetVectorIndexFromMatrixIndices(
    //                            nb_cp_u_refined, nb_cp_v, index - 1, m);

    //                        const array_1d<double, 3> cp_coordinates = alpha * rPointsRefined[cp_index_refined_after] + (1.0 - alpha) * rPointsRefined[cp_index_refined_before];

    //                        rPointsRefined(cp_index_refined_after) = Kratos::make_intrusive<NodeType>(0, cp_coordinates);
    //                        rWeightsRefined[cp_index_refined_after] = rWeightsRefined[cp_index_refined_after] * alpha + rWeightsRefined[cp_index_refined_before] * (1 - alpha);
    //                    }
    //                }
    //            }
    //            rKnotsURefined[k - 1] = rKnotsUToInsert[j];

    //            k -= 1;
    //        }

    //        for (IndexType i = 0; i < nb_cp_u_refined * nb_cp_v; ++i) {
    //            rPointsRefined(i)->Coordinates() = rPointsRefined(i)->Coordinates() / rWeightsRefined[i];
    //        }
    //    }
    //    else {
    //        KRATOS_WARNING("::NurbsSurfaceRefinementUtilities::KnotRefinementU") << "No refinement applied as knot vector is empty. "
    //            << "Possible errors: knots to insert are not within the range of knot_vector_u: " << knots_u_old << std::endl;
    //    }
    //}

    //template<class TNurbsSurfaceGeometryType>
    //void NurbsSurfaceRefinementUtilities::KnotRefinementV(
    //    TNurbsSurfaceGeometryType& rGeometry,
    //    std::vector<double>& rKnotsVToInsert,
    //    PointerVector<NodeType>& rPointsRefined,
    //    Vector& rKnotsVRefined,
    //    Vector& rWeightsRefined)
    //{
    //    const Vector& knots_v_old = rGeometry.KnotsV();

    //    SortAndFilter(rKnotsVToInsert, knots_v_old);
    //    KRATOS_WATCH(knots_v_old)
    //    if (rKnotsVToInsert.size() > 0) {
    //        const SizeType nb_knots_v_to_insert = rKnotsVToInsert.size();

    //        const SizeType degree_v = rGeometry.PolynomialDegree(1);

    //        const SizeType nb_cp_u = rGeometry.PointsNumberInDirection(0);
    //        const SizeType nb_cp_v_old = rGeometry.PointsNumberInDirection(1);

    //        Vector weights_old = rGeometry.Weights();
    //        if (weights_old.size() != rGeometry.size()) {
    //            weights_old.resize(rGeometry.size());
    //            std::fill(weights_old.begin(), weights_old.end(), 1.0);
    //        }

    //        const SizeType nb_knots_v_old = knots_v_old.size();

    //        const SizeType a = NurbsUtilities::GetUpperSpan(degree_v, knots_v_old, knots_v_old[0]);
    //        const SizeType b = NurbsUtilities::GetUpperSpan(degree_v, knots_v_old, knots_v_old[knots_v_old.size() - 1]);

    //        const SizeType nb_cp_v_refined = nb_cp_v_old + nb_knots_v_to_insert;
    //        const SizeType nb_knots_v_refined = nb_knots_v_old + nb_knots_v_to_insert;

    //        // Resize reference variables
    //        if (rKnotsVRefined.size() != nb_knots_v_refined) {
    //            rKnotsVRefined.resize(nb_knots_v_refined);
    //        }
    //        rKnotsVRefined = ZeroVector(nb_knots_v_refined);
    //        if (rWeightsRefined.size() != nb_cp_v_refined * nb_cp_u) {
    //            rWeightsRefined.resize(nb_cp_v_refined * nb_cp_u);
    //        }
    //        rWeightsRefined = ZeroVector(nb_cp_v_refined * nb_cp_u);
    //        if (rPointsRefined.size() != nb_cp_v_refined * nb_cp_u) {
    //            rPointsRefined.resize(nb_cp_v_refined * nb_cp_u);
    //        }

    //        for (IndexType i = 0; i < a - degree_v + 2; ++i) {
    //            for (IndexType m = 0; m < nb_cp_u; ++m) {
    //                IndexType cp_index_refined = NurbsUtilities::GetVectorIndexFromMatrixIndices(
    //                    nb_cp_u, nb_cp_v_refined, m, i);
    //                IndexType cp_index_old = NurbsUtilities::GetVectorIndexFromMatrixIndices(
    //                    nb_cp_u, nb_cp_v_old, m, i);

    //                const array_1d<double, 3> cp_coordinates = rGeometry[cp_index_old] * weights_old[cp_index_old];

    //                rPointsRefined(cp_index_refined) = Kratos::make_intrusive<NodeType>(0, cp_coordinates);
    //                rWeightsRefined[cp_index_refined] = weights_old[cp_index_old];
    //            }
    //        }

    //        for (IndexType i = b; i < nb_cp_v_old; ++i) {
    //            for (IndexType m = 0; m < nb_cp_u; ++m) {
    //                IndexType cp_index_refined = NurbsUtilities::GetVectorIndexFromMatrixIndices(
    //                    nb_cp_u, nb_cp_v_refined, m, i + nb_knots_v_to_insert);
    //                IndexType cp_index_old = NurbsUtilities::GetVectorIndexFromMatrixIndices(
    //                    nb_cp_u, nb_cp_v_old, m, i);

    //                const array_1d<double, 3> cp_coordinates = rGeometry[cp_index_old] * weights_old[cp_index_old];

    //                rPointsRefined(cp_index_refined) = Kratos::make_intrusive<NodeType>(0, cp_coordinates);
    //                rWeightsRefined[cp_index_refined] = weights_old[cp_index_old];
    //            }
    //        }

    //        // Create new knot span vector
    //        for (IndexType i = 0; i < a + 1; i++) {
    //            rKnotsVRefined[i] = knots_v_old[i];
    //        }
    //        for (IndexType i = b + degree_v - 1; i < nb_knots_v_old; i++) {
    //            rKnotsVRefined[i + nb_knots_v_to_insert] = knots_v_old[i];
    //        }

    //        const IndexType r = nb_knots_v_to_insert - 1;

    //        IndexType i = b + 2 + degree_v - 1;
    //        IndexType k = b + 2 + degree_v + r;

    //        for (int j = r; j >= 0; --j) {
    //            while ((rKnotsVToInsert[j] <= knots_v_old[i - 1]) && (i > a + 1)) {
    //                for (IndexType m = 0; m < nb_cp_u; ++m) {
    //                    IndexType cp_index_refined = NurbsUtilities::GetVectorIndexFromMatrixIndices(
    //                        nb_cp_u, nb_cp_v_refined, m, k - degree_v - 1);
    //                    IndexType cp_index_old = NurbsUtilities::GetVectorIndexFromMatrixIndices(
    //                        nb_cp_u, nb_cp_v_old, m, i - degree_v - 1);

    //                    const array_1d<double, 3> cp_coordinates = rGeometry[cp_index_old] * weights_old[cp_index_old];

    //                    rPointsRefined(cp_index_refined) = Kratos::make_intrusive<NodeType>(0, cp_coordinates);
    //                    rWeightsRefined[cp_index_refined] = weights_old[cp_index_old];
    //                }
    //                rKnotsVRefined[k - 1] = knots_v_old[i - 1];

    //                k -= 1;
    //                i -= 1;
    //            }

    //            for (IndexType m = 0; m < nb_cp_u; m++) {
    //                IndexType cp_index_refined_before = NurbsUtilities::GetVectorIndexFromMatrixIndices(
    //                    nb_cp_u, nb_cp_v_refined, m, k - degree_v);
    //                IndexType cp_index_refined_after = NurbsUtilities::GetVectorIndexFromMatrixIndices(
    //                    nb_cp_u, nb_cp_v_refined, m, k - degree_v - 1);

    //                rPointsRefined(cp_index_refined_after) = rPointsRefined(cp_index_refined_before);
    //                rWeightsRefined[cp_index_refined_after] = rWeightsRefined[cp_index_refined_before];
    //            }

    //            for (IndexType l = 1; l < degree_v + 1; l++) {
    //                const IndexType index = k - degree_v + l;
    //                auto alpha = rKnotsVRefined[k + l - 1] - rKnotsVToInsert[j];

    //                if (std::abs(alpha) < 1e-7) {
    //                    for (IndexType m = 0; m < nb_cp_u; ++m) {
    //                        IndexType cp_index_refined_before = NurbsUtilities::GetVectorIndexFromMatrixIndices(
    //                            nb_cp_u, nb_cp_v_refined, m, index);
    //                        IndexType cp_index_refined_after = NurbsUtilities::GetVectorIndexFromMatrixIndices(
    //                            nb_cp_u, nb_cp_v_refined, m, index - 1);

    //                        rPointsRefined(cp_index_refined_after) = rPointsRefined(cp_index_refined_before);
    //                        rWeightsRefined[cp_index_refined_after] = rWeightsRefined[cp_index_refined_before];
    //                    }
    //                }
    //                else {
    //                    alpha = alpha / (rKnotsVRefined[k + l - 1] - knots_v_old[i + l - degree_v - 1]);
    //                    for (IndexType m = 0; m < nb_cp_u; ++m) {
    //                        IndexType cp_index_refined_before = NurbsUtilities::GetVectorIndexFromMatrixIndices(
    //                            nb_cp_u, nb_cp_v_refined, m, index);
    //                        IndexType cp_index_refined_after = NurbsUtilities::GetVectorIndexFromMatrixIndices(
    //                            nb_cp_u, nb_cp_v_refined, m, index - 1);

    //                        const array_1d<double, 3> cp_coordinates = alpha * rPointsRefined[cp_index_refined_after] + (1.0 - alpha) * rPointsRefined[cp_index_refined_before];

    //                        rPointsRefined(cp_index_refined_after) = Kratos::make_intrusive<NodeType>(0, cp_coordinates);
    //                        rWeightsRefined[cp_index_refined_after] = rWeightsRefined[cp_index_refined_after] * alpha + rWeightsRefined[cp_index_refined_before] * (1 - alpha);
    //                    }
    //                }
    //            }
    //            rKnotsVRefined[k - 1] = rKnotsVToInsert[j];

    //            k -= 1;
    //        }

    //        for (IndexType i = 0; i < nb_cp_v_refined * nb_cp_u; ++i) {
    //            rPointsRefined(i)->Coordinates() = rPointsRefined(i)->Coordinates() / rWeightsRefined[i];
    //        }
    //    }
    //    else {
    //        KRATOS_WARNING("::NurbsSurfaceRefinementUtilities::KnotRefinementV") << "No refinement applied as knot vector is empty. "
    //            << "Possible errors: knots to insert are not within the range of knot_vector_v: " << knots_v_old << std::endl;
    //    }
    //}
=======
    void NurbsSurfaceRefinementUtilities::KnotRefinementU(
        NurbsSurfaceGeometryType& rGeometry,
        std::vector<double>& rKnotsUToInsert,
        PointerVector<NodeType>& rPointsRefined,
        Vector& rKnotsURefined,
        Vector& rWeightsRefined)
    {
        const Vector& knots_u_old = rGeometry.KnotsU();

        SortAndFilter(rKnotsUToInsert, knots_u_old);
        if (rKnotsUToInsert.size() > 0) {
            const SizeType nb_knots_u_to_insert = rKnotsUToInsert.size();

            const SizeType degree_u = rGeometry.PolynomialDegree(0);

            const SizeType nb_cp_u_old = rGeometry.PointsNumberInDirection(0);
            const SizeType nb_cp_v = rGeometry.PointsNumberInDirection(1);

            Vector weights_old = rGeometry.Weights();
            if (weights_old.size() != rGeometry.size()) {
                weights_old.resize(rGeometry.size());
                std::fill(weights_old.begin(), weights_old.end(), 1.0);
            }

            const SizeType nb_knots_u_old = knots_u_old.size();

            const SizeType a = NurbsUtilities::GetUpperSpan(degree_u, knots_u_old, knots_u_old[0]);
            const SizeType b = NurbsUtilities::GetUpperSpan(degree_u, knots_u_old, knots_u_old[knots_u_old.size() - 1]);

            const SizeType nb_cp_u_refined = nb_cp_u_old + nb_knots_u_to_insert;
            const SizeType nb_knots_u_refined = nb_knots_u_old + nb_knots_u_to_insert;

            // Resize reference variables
            if (rKnotsURefined.size() != nb_knots_u_refined) {
                rKnotsURefined.resize(nb_knots_u_refined);
            }
            rKnotsURefined = ZeroVector(nb_knots_u_refined);
            if (rWeightsRefined.size() != nb_cp_u_refined * nb_cp_v) {
                rWeightsRefined.resize(nb_cp_u_refined * nb_cp_v);
            }
            rWeightsRefined = ZeroVector(nb_cp_u_refined * nb_cp_v);
            if (rPointsRefined.size() != nb_cp_u_refined * nb_cp_v) {
                rPointsRefined.resize(nb_cp_u_refined * nb_cp_v);
            }

            // Create new node vector
            for (IndexType i = 0; i < a - degree_u + 2; ++i) {
                for (IndexType m = 0; m < nb_cp_v; ++m) {
                    IndexType cp_index_refined = NurbsUtilities::GetVectorIndexFromMatrixIndices(
                        nb_cp_u_refined, nb_cp_v, i, m);
                    IndexType cp_index_old = NurbsUtilities::GetVectorIndexFromMatrixIndices(
                        nb_cp_u_old, nb_cp_v, i, m);

                    const array_1d<double, 3> cp_coordinates = rGeometry[cp_index_old] * weights_old[cp_index_old];

                    rPointsRefined(cp_index_refined) = Kratos::make_intrusive<NodeType>(0, cp_coordinates);
                    rWeightsRefined[cp_index_refined] = weights_old[cp_index_old];
                }
            }

            for (IndexType i = b; i < nb_cp_u_old; ++i) {
                for (IndexType m = 0; m < nb_cp_v; ++m) {
                    IndexType cp_index_refined = NurbsUtilities::GetVectorIndexFromMatrixIndices(
                        nb_cp_u_refined, nb_cp_v, i + nb_knots_u_to_insert, m);
                    IndexType cp_index_old = NurbsUtilities::GetVectorIndexFromMatrixIndices(
                        nb_cp_u_old, nb_cp_v, i, m);

                    const array_1d<double, 3> cp_coordinates = rGeometry[cp_index_old] * weights_old[cp_index_old];

                    rPointsRefined(cp_index_refined) = Kratos::make_intrusive<NodeType>(0, cp_coordinates);
                    rWeightsRefined[cp_index_refined] = weights_old[cp_index_old];
                }
            }

            // Create new knot span vector
            for (IndexType i = 0; i < a + 1; ++i) {
                rKnotsURefined[i] = knots_u_old[i];
            }
            for (IndexType i = b + degree_u - 1; i < nb_knots_u_old; ++i) {
                rKnotsURefined[i + nb_knots_u_to_insert] = knots_u_old[i];
            }

            const IndexType r = nb_knots_u_to_insert - 1;

            IndexType i = b + 2 + degree_u - 1;
            IndexType k = b + 2 + degree_u + r;

            for (int j = r; j >= 0; --j) {
                while (rKnotsUToInsert[j] <= knots_u_old[i - 1] && i > a + 1) {
                    for (IndexType m = 0; m < nb_cp_v; ++m) {
                        IndexType cp_index_refined = NurbsUtilities::GetVectorIndexFromMatrixIndices(
                            nb_cp_u_refined, nb_cp_v, k - degree_u - 1, m);
                        IndexType cp_index_old = NurbsUtilities::GetVectorIndexFromMatrixIndices(
                            nb_cp_u_old, nb_cp_v, i - degree_u - 1, m);

                        const array_1d<double, 3> cp_coordinates = rGeometry[cp_index_old] * weights_old[cp_index_old];

                        rPointsRefined(cp_index_refined) = Kratos::make_intrusive<NodeType>(0, cp_coordinates);
                        rWeightsRefined[cp_index_refined] = weights_old[cp_index_old];
                    }

                    rKnotsURefined[k - 1] = knots_u_old[i - 1];

                    k -= 1;
                    i -= 1;
                }

                for (IndexType m = 0; m < nb_cp_v; m++) {
                    IndexType cp_index_refined_before = NurbsUtilities::GetVectorIndexFromMatrixIndices(
                        nb_cp_u_refined, nb_cp_v, k - degree_u, m);
                    IndexType cp_index_refined_after = NurbsUtilities::GetVectorIndexFromMatrixIndices(
                        nb_cp_u_refined, nb_cp_v, k - degree_u - 1, m);

                    rPointsRefined(cp_index_refined_after) = rPointsRefined(cp_index_refined_before);
                    rWeightsRefined[cp_index_refined_after] = rWeightsRefined[cp_index_refined_before];
                }

                for (IndexType l = 1; l < degree_u + 1; ++l) {
                    const IndexType index = k - degree_u + l;
                    auto alpha = rKnotsURefined[k + l - 1] - rKnotsUToInsert[j];

                    if (std::abs(alpha) < 1e-7) {
                        for (IndexType m = 0; m < nb_cp_v; ++m) {
                            IndexType cp_index_refined_before = NurbsUtilities::GetVectorIndexFromMatrixIndices(
                                nb_cp_u_refined, nb_cp_v, index, m);
                            IndexType cp_index_refined_after = NurbsUtilities::GetVectorIndexFromMatrixIndices(
                                nb_cp_u_refined, nb_cp_v, index - 1, m);

                            rPointsRefined(cp_index_refined_after) = rPointsRefined(cp_index_refined_before);
                            rWeightsRefined[cp_index_refined_after] = rWeightsRefined[cp_index_refined_before];
                        }
                    }
                    else {
                        alpha = alpha / (rKnotsURefined[k + l - 1] - knots_u_old[i + l - degree_u - 1]);
                        for (IndexType m = 0; m < nb_cp_v; ++m) {
                            IndexType cp_index_refined_before = NurbsUtilities::GetVectorIndexFromMatrixIndices(
                                nb_cp_u_refined, nb_cp_v, index, m);
                            IndexType cp_index_refined_after = NurbsUtilities::GetVectorIndexFromMatrixIndices(
                                nb_cp_u_refined, nb_cp_v, index - 1, m);

                            const array_1d<double, 3> cp_coordinates = alpha * rPointsRefined[cp_index_refined_after] + (1.0 - alpha) * rPointsRefined[cp_index_refined_before];

                            rPointsRefined(cp_index_refined_after) = Kratos::make_intrusive<NodeType>(0, cp_coordinates);
                            rWeightsRefined[cp_index_refined_after] = rWeightsRefined[cp_index_refined_after] * alpha + rWeightsRefined[cp_index_refined_before] * (1 - alpha);
                        }
                    }
                }
                rKnotsURefined[k - 1] = rKnotsUToInsert[j];

                k -= 1;
            }

            for (IndexType i = 0; i < nb_cp_u_refined * nb_cp_v; ++i) {
                rPointsRefined(i)->Coordinates() = rPointsRefined(i)->Coordinates() / rWeightsRefined[i];
            }
        }
        else {
            KRATOS_WARNING("::NurbsSurfaceRefinementUtilities::KnotRefinementU") << "No refinement applied as knot vector is empty. "
                << "Possible errors: knots to insert are not within the range of knot_vector_u: " << knots_u_old << std::endl;
        }
    }

    void NurbsSurfaceRefinementUtilities::KnotRefinementV(
        NurbsSurfaceGeometryType& rGeometry,
        std::vector<double>& rKnotsVToInsert,
        PointerVector<NodeType>& rPointsRefined,
        Vector& rKnotsVRefined,
        Vector& rWeightsRefined)
    {
        const Vector& knots_v_old = rGeometry.KnotsV();

        SortAndFilter(rKnotsVToInsert, knots_v_old);
        if (rKnotsVToInsert.size() > 0) {
            const SizeType nb_knots_v_to_insert = rKnotsVToInsert.size();

            const SizeType degree_v = rGeometry.PolynomialDegree(1);

            const SizeType nb_cp_u = rGeometry.PointsNumberInDirection(0);
            const SizeType nb_cp_v_old = rGeometry.PointsNumberInDirection(1);

            Vector weights_old = rGeometry.Weights();
            if (weights_old.size() != rGeometry.size()) {
                weights_old.resize(rGeometry.size());
                std::fill(weights_old.begin(), weights_old.end(), 1.0);
            }

            const SizeType nb_knots_v_old = knots_v_old.size();

            const SizeType a = NurbsUtilities::GetUpperSpan(degree_v, knots_v_old, knots_v_old[0]);
            const SizeType b = NurbsUtilities::GetUpperSpan(degree_v, knots_v_old, knots_v_old[knots_v_old.size() - 1]);

            const SizeType nb_cp_v_refined = nb_cp_v_old + nb_knots_v_to_insert;
            const SizeType nb_knots_v_refined = nb_knots_v_old + nb_knots_v_to_insert;

            // Resize reference variables
            if (rKnotsVRefined.size() != nb_knots_v_refined) {
                rKnotsVRefined.resize(nb_knots_v_refined);
            }
            rKnotsVRefined = ZeroVector(nb_knots_v_refined);
            if (rWeightsRefined.size() != nb_cp_v_refined * nb_cp_u) {
                rWeightsRefined.resize(nb_cp_v_refined * nb_cp_u);
            }
            rWeightsRefined = ZeroVector(nb_cp_v_refined * nb_cp_u);
            if (rPointsRefined.size() != nb_cp_v_refined * nb_cp_u) {
                rPointsRefined.resize(nb_cp_v_refined * nb_cp_u);
            }

            for (IndexType i = 0; i < a - degree_v + 2; ++i) {
                for (IndexType m = 0; m < nb_cp_u; ++m) {
                    IndexType cp_index_refined = NurbsUtilities::GetVectorIndexFromMatrixIndices(
                        nb_cp_u, nb_cp_v_refined, m, i);
                    IndexType cp_index_old = NurbsUtilities::GetVectorIndexFromMatrixIndices(
                        nb_cp_u, nb_cp_v_old, m, i);

                    const array_1d<double, 3> cp_coordinates = rGeometry[cp_index_old] * weights_old[cp_index_old];

                    rPointsRefined(cp_index_refined) = Kratos::make_intrusive<NodeType>(0, cp_coordinates);
                    rWeightsRefined[cp_index_refined] = weights_old[cp_index_old];
                }
            }

            for (IndexType i = b; i < nb_cp_v_old; ++i) {
                for (IndexType m = 0; m < nb_cp_u; ++m) {
                    IndexType cp_index_refined = NurbsUtilities::GetVectorIndexFromMatrixIndices(
                        nb_cp_u, nb_cp_v_refined, m, i + nb_knots_v_to_insert);
                    IndexType cp_index_old = NurbsUtilities::GetVectorIndexFromMatrixIndices(
                        nb_cp_u, nb_cp_v_old, m, i);

                    const array_1d<double, 3> cp_coordinates = rGeometry[cp_index_old] * weights_old[cp_index_old];

                    rPointsRefined(cp_index_refined) = Kratos::make_intrusive<NodeType>(0, cp_coordinates);
                    rWeightsRefined[cp_index_refined] = weights_old[cp_index_old];
                }
            }

            // Create new knot span vector
            for (IndexType i = 0; i < a + 1; i++) {
                rKnotsVRefined[i] = knots_v_old[i];
            }
            for (IndexType i = b + degree_v - 1; i < nb_knots_v_old; i++) {
                rKnotsVRefined[i + nb_knots_v_to_insert] = knots_v_old[i];
            }

            const IndexType r = nb_knots_v_to_insert - 1;

            IndexType i = b + 2 + degree_v - 1;
            IndexType k = b + 2 + degree_v + r;

            for (int j = r; j >= 0; --j) {
                while ((rKnotsVToInsert[j] <= knots_v_old[i - 1]) && (i > a + 1)) {
                    for (IndexType m = 0; m < nb_cp_u; ++m) {
                        IndexType cp_index_refined = NurbsUtilities::GetVectorIndexFromMatrixIndices(
                            nb_cp_u, nb_cp_v_refined, m, k - degree_v - 1);
                        IndexType cp_index_old = NurbsUtilities::GetVectorIndexFromMatrixIndices(
                            nb_cp_u, nb_cp_v_old, m, i - degree_v - 1);

                        const array_1d<double, 3> cp_coordinates = rGeometry[cp_index_old] * weights_old[cp_index_old];

                        rPointsRefined(cp_index_refined) = Kratos::make_intrusive<NodeType>(0, cp_coordinates);
                        rWeightsRefined[cp_index_refined] = weights_old[cp_index_old];
                    }
                    rKnotsVRefined[k - 1] = knots_v_old[i - 1];

                    k -= 1;
                    i -= 1;
                }

                for (IndexType m = 0; m < nb_cp_u; m++) {
                    IndexType cp_index_refined_before = NurbsUtilities::GetVectorIndexFromMatrixIndices(
                        nb_cp_u, nb_cp_v_refined, m, k - degree_v);
                    IndexType cp_index_refined_after = NurbsUtilities::GetVectorIndexFromMatrixIndices(
                        nb_cp_u, nb_cp_v_refined, m, k - degree_v - 1);

                    rPointsRefined(cp_index_refined_after) = rPointsRefined(cp_index_refined_before);
                    rWeightsRefined[cp_index_refined_after] = rWeightsRefined[cp_index_refined_before];
                }

                for (IndexType l = 1; l < degree_v + 1; l++) {
                    const IndexType index = k - degree_v + l;
                    auto alpha = rKnotsVRefined[k + l - 1] - rKnotsVToInsert[j];

                    if (std::abs(alpha) < 1e-7) {
                        for (IndexType m = 0; m < nb_cp_u; ++m) {
                            IndexType cp_index_refined_before = NurbsUtilities::GetVectorIndexFromMatrixIndices(
                                nb_cp_u, nb_cp_v_refined, m, index);
                            IndexType cp_index_refined_after = NurbsUtilities::GetVectorIndexFromMatrixIndices(
                                nb_cp_u, nb_cp_v_refined, m, index - 1);

                            rPointsRefined(cp_index_refined_after) = rPointsRefined(cp_index_refined_before);
                            rWeightsRefined[cp_index_refined_after] = rWeightsRefined[cp_index_refined_before];
                        }
                    }
                    else {
                        alpha = alpha / (rKnotsVRefined[k + l - 1] - knots_v_old[i + l - degree_v - 1]);
                        for (IndexType m = 0; m < nb_cp_u; ++m) {
                            IndexType cp_index_refined_before = NurbsUtilities::GetVectorIndexFromMatrixIndices(
                                nb_cp_u, nb_cp_v_refined, m, index);
                            IndexType cp_index_refined_after = NurbsUtilities::GetVectorIndexFromMatrixIndices(
                                nb_cp_u, nb_cp_v_refined, m, index - 1);

                            const array_1d<double, 3> cp_coordinates = alpha * rPointsRefined[cp_index_refined_after] + (1.0 - alpha) * rPointsRefined[cp_index_refined_before];

                            rPointsRefined(cp_index_refined_after) = Kratos::make_intrusive<NodeType>(0, cp_coordinates);
                            rWeightsRefined[cp_index_refined_after] = rWeightsRefined[cp_index_refined_after] * alpha + rWeightsRefined[cp_index_refined_before] * (1 - alpha);
                        }
                    }
                }
                rKnotsVRefined[k - 1] = rKnotsVToInsert[j];

                k -= 1;
            }

            for (IndexType i = 0; i < nb_cp_v_refined * nb_cp_u; ++i) {
                rPointsRefined(i)->Coordinates() = rPointsRefined(i)->Coordinates() / rWeightsRefined[i];
            }
        }
        else {
            KRATOS_WARNING("::NurbsSurfaceRefinementUtilities::KnotRefinementV") << "No refinement applied as knot vector is empty. "
                << "Possible errors: knots to insert are not within the range of knot_vector_v: " << knots_v_old << std::endl;
        }
    }
>>>>>>> 6c1557ed

    void NurbsSurfaceRefinementUtilities::DegreeElevationU(
        NurbsSurfaceGeometryType& rGeometry,
        SizeType& rDegreeUToElevate,
        PointerVector<NodeType>& rPointsRefined,
        Vector& rKnotsURefined,
        Vector& rWeightsRefined)
    {
        const Vector& knots_u_old = rGeometry.KnotsU();

        if (rDegreeUToElevate > 0) {
            const SizeType degree_u_old = rGeometry.PolynomialDegree(0);
            const SizeType degree_u = degree_u_old + rDegreeUToElevate;

            const SizeType nb_cp_u_old = rGeometry.PointsNumberInDirection(0);
            const SizeType nb_cp_v = rGeometry.PointsNumberInDirection(1);

            Vector weights_old = rGeometry.Weights();
            if (weights_old.size() != rGeometry.size()) {
                weights_old.resize(rGeometry.size());
                std::fill(weights_old.begin(), weights_old.end(), 1.0);
            }

            const SizeType nb_knots_u_old = knots_u_old.size();
            SizeType number_of_non_zero_spans_u = 0;
            for (IndexType i = 0; i < nb_knots_u_old - 1; i++)
            {
                if (knots_u_old[i] != knots_u_old[i + 1])
                {
                    number_of_non_zero_spans_u = number_of_non_zero_spans_u + 1; 
                } 
            }

            const SizeType nb_knots_u_refined = nb_knots_u_old + rDegreeUToElevate * (number_of_non_zero_spans_u + 1);
            const SizeType nb_cp_u_refined = nb_knots_u_refined - degree_u + 1;

            // Resize reference variables
            if (rKnotsURefined.size() != nb_knots_u_refined) {
                rKnotsURefined.resize(nb_knots_u_refined);
            }
            rKnotsURefined = ZeroVector(nb_knots_u_refined);
            if (rWeightsRefined.size() != nb_cp_u_refined * nb_cp_v) {
                rWeightsRefined.resize(nb_cp_u_refined * nb_cp_v);
            }
            rWeightsRefined = ZeroVector(nb_cp_u_refined * nb_cp_v);
            if (rPointsRefined.size() != nb_cp_u_refined * nb_cp_v) {
                rPointsRefined.resize(nb_cp_u_refined * nb_cp_v);
            }

            // Initialize additional variables
            Matrix bezier_alphas = ZeroMatrix(degree_u + 1, degree_u_old + 1);
            PointerVector<NodeType> bezier_points;
            if (bezier_points.size() != (degree_u_old + 1) * nb_cp_v) {
                bezier_points.resize((degree_u_old + 1) * nb_cp_v);
            }
            Vector bezier_points_weights = ZeroVector((degree_u_old + 1) * nb_cp_v);
            PointerVector<NodeType> elevate_bezier_points;
            if (elevate_bezier_points.size() != (degree_u + 1) * nb_cp_v) {
                elevate_bezier_points.resize((degree_u + 1) * nb_cp_v);
            }
            Vector elevate_bezier_points_weights = ZeroVector((degree_u + 1) * nb_cp_v);
            PointerVector<NodeType> next_bezier_points;
            if (next_bezier_points.size() != (degree_u_old - 1) * nb_cp_v) {
                next_bezier_points.resize((degree_u_old - 1) * nb_cp_v);
            }
            Vector next_bezier_points_weights = ZeroVector((degree_u_old - 1) * nb_cp_v);

            // Compute Bézier degree elevation coefficients
            bezier_alphas(0, 0) = 1.0;
            bezier_alphas(degree_u, degree_u_old) = 1.0;

            for(IndexType i = 1; i < (degree_u / 2) + 1; ++i)
            {
                double inv = 1.0 / NurbsUtilities::GetBinomCoefficient(degree_u, i);
                SizeType min_degree = std::min(degree_u_old, i);
                int index = std::max(0, static_cast<int>(i - rDegreeUToElevate));

                for(IndexType j = index; j < min_degree + 1; ++j)
                {
                    bezier_alphas(i, j) = inv * NurbsUtilities::GetBinomCoefficient(degree_u_old, j) * NurbsUtilities::GetBinomCoefficient(rDegreeUToElevate, i - j);
                    bezier_alphas(degree_u - i, degree_u_old - j) = bezier_alphas(i, j);
                }
            }

            // Initialize coefficients
            SizeType a = degree_u_old - 1;
            SizeType b = degree_u_old;
            int r = -1;
            IndexType knot_index = degree_u + 1;
            IndexType control_point_index = 1;
            double knot_u_old_a = knots_u_old[a];

            // Create new knot span vector
            for (IndexType i = 0; i < degree_u; ++i) {
                rKnotsURefined[i] = knot_u_old_a;
            }

            // Create new node vector
            for (IndexType m = 0; m < nb_cp_v; ++m) {
                IndexType cp_index_refined = NurbsUtilities::GetVectorIndexFromMatrixIndices(
                    nb_cp_u_refined, nb_cp_v, 0, m);
                IndexType cp_index_old = NurbsUtilities::GetVectorIndexFromMatrixIndices(
                    nb_cp_u_old, nb_cp_v, 0, m);

                const array_1d<double, 3> cp_coordinates = rGeometry[cp_index_old] * weights_old[cp_index_old];

                rPointsRefined(cp_index_refined) = Kratos::make_intrusive<NodeType>(0, cp_coordinates);
                rWeightsRefined[cp_index_refined] = weights_old[cp_index_old];
            }

            // Initilaize first Bézier segment
            for (IndexType i = 0; i < degree_u_old + 1; ++i) {
                for (IndexType m = 0; m < nb_cp_v; ++m) {
                    IndexType cp_index_bpts = NurbsUtilities::GetVectorIndexFromMatrixIndices(
                        (degree_u_old + 1), nb_cp_v, i, m);
                    IndexType cp_index_old = NurbsUtilities::GetVectorIndexFromMatrixIndices(
                        nb_cp_u_old, nb_cp_v, i, m);

                    const array_1d<double, 3> cp_coordinates = rGeometry[cp_index_old] * weights_old[cp_index_old];

                    bezier_points(cp_index_bpts) = Kratos::make_intrusive<NodeType>(0, cp_coordinates);
                    bezier_points_weights[cp_index_bpts] = weights_old[cp_index_old];
                }
            }

            while (b < nb_knots_u_old)
            {
                IndexType i = b;
                while (b < (nb_knots_u_old - 1) && knots_u_old[b] == knots_u_old[b + 1])
                {
                    b++;
                }
                if (b + 1 == nb_knots_u_old)
                {
                    b++;
                } 
                IndexType mult = b - i + 1;
                double knot_u_old_b = knots_u_old[i];
                int r_old = r;
                r = degree_u_old - mult;

                IndexType left_bezier, right_bezier;
                if (r_old > 0)
                {
                    left_bezier = (r_old + 2) / 2; 
                }
                else
                {
                    left_bezier = 1;
                }
                if (r > 0)
                {
                    right_bezier = degree_u - ((r + 1) / 2);  
                }
                else
                {
                    right_bezier = degree_u;
                }
                
                // Insert knot to get Bezier segment
                if (r > 0)
                {
                    Vector alphas = ZeroVector(degree_u_old - 1);
                    for (IndexType k = degree_u_old; k > mult; --k)
                    {
                        alphas[k - mult - 1] = (knot_u_old_b - knot_u_old_a)/(knots_u_old[a + k] - knot_u_old_a); 
                    }

                    for (IndexType j = 1; j < static_cast<IndexType>(r + 1); ++j) 
                    {
                        int save = r - j;
                        IndexType s = mult + j;

                        for (IndexType k = degree_u_old; k >= s; --k)
                        {
                            for (IndexType m = 0; m < nb_cp_v; ++m) {
                                IndexType cp_index_bpts_after = NurbsUtilities::GetVectorIndexFromMatrixIndices(
                                    (degree_u_old + 1), nb_cp_v, k, m);
                                IndexType cp_index_bpts_before = NurbsUtilities::GetVectorIndexFromMatrixIndices(
                                    (degree_u_old + 1), nb_cp_v, k - 1, m);

                                const array_1d<double, 3> cp_coordinates = alphas[k - s] * bezier_points[cp_index_bpts_after] + (1 - alphas[k - s]) * bezier_points[cp_index_bpts_before];

                                bezier_points(cp_index_bpts_after) = Kratos::make_intrusive<NodeType>(0, cp_coordinates);
                                bezier_points_weights[cp_index_bpts_after] = alphas[k - s] * bezier_points_weights[cp_index_bpts_after] + (1 - alphas[k - s]) * bezier_points_weights[cp_index_bpts_before];
                            }
                        }

                        for (IndexType m = 0; m < nb_cp_v; ++m) {
                            IndexType cp_index_bpts = NurbsUtilities::GetVectorIndexFromMatrixIndices(
                                (degree_u_old + 1), nb_cp_v, degree_u_old, m);
                            IndexType cp_index_nextbpts = NurbsUtilities::GetVectorIndexFromMatrixIndices(
                                (degree_u_old - 1), nb_cp_v, save, m);

                            next_bezier_points(cp_index_nextbpts) = bezier_points(cp_index_bpts);
                            next_bezier_points_weights[cp_index_nextbpts] = bezier_points_weights[cp_index_bpts];
                        }
                    }
                }

                // Degree elevate Bezier
                for (IndexType i = left_bezier; i < degree_u + 1; ++i)
                {
                    for (IndexType m = 0; m < nb_cp_v; ++m) {
                        IndexType cp_index_ebpts = NurbsUtilities::GetVectorIndexFromMatrixIndices(
                            (degree_u + 1), nb_cp_v, i, m);

                        const array_1d<double, 3> cp_coordinates = ZeroVector(3);

                        elevate_bezier_points(cp_index_ebpts) = Kratos::make_intrusive<NodeType>(0, cp_coordinates);
                        elevate_bezier_points_weights[cp_index_ebpts] = 0.0;
                    }

                    SizeType min_degree = std::min(degree_u_old, i);
                    int index = std::max(0, static_cast<int>(i - rDegreeUToElevate));

                    for (IndexType j = index; j < min_degree + 1; ++j)
                    {
                        for (IndexType m = 0; m < nb_cp_v; ++m) {
                            IndexType cp_index_bpts = NurbsUtilities::GetVectorIndexFromMatrixIndices(
                                (degree_u_old + 1), nb_cp_v, j, m);
                            IndexType cp_index_etbpts = NurbsUtilities::GetVectorIndexFromMatrixIndices(
                                (degree_u + 1), nb_cp_v, i, m);

                            const array_1d<double, 3> cp_coordinates = elevate_bezier_points[cp_index_etbpts] + bezier_alphas(i, j) * bezier_points[cp_index_bpts];

                            elevate_bezier_points(cp_index_etbpts) = Kratos::make_intrusive<NodeType>(0, cp_coordinates);
                            elevate_bezier_points_weights[cp_index_etbpts] = elevate_bezier_points_weights[cp_index_etbpts] + bezier_alphas(i, j) * bezier_points_weights[cp_index_bpts];
                        }
                    }
                }

                // Knot removal 
                if (r_old > 1)
                {
                    IndexType first = knot_index - 2;
                    IndexType last = knot_index;

                    double beta = (knot_u_old_b - rKnotsURefined[knot_index - 2]) / (knot_u_old_b - knot_u_old_a);

                    for (IndexType t = 1; t < static_cast<IndexType>(r_old); ++t)
                    {
                        IndexType i = first;
                        IndexType j = last;
                        IndexType k = j - knot_index + 1;

                        while (j - i > t)
                        {
                            if (i < control_point_index)
                            {
                                double alpha = (knot_u_old_b - rKnotsURefined[i - 1]) / (knot_u_old_a - rKnotsURefined[i - 1]);
                                for (IndexType m = 0; m < nb_cp_v; ++m) {
                                    IndexType cp_index_refined = NurbsUtilities::GetVectorIndexFromMatrixIndices(
                                        nb_cp_u_refined, nb_cp_v, i, m);
                                    IndexType cp_index_refined_before = NurbsUtilities::GetVectorIndexFromMatrixIndices(
                                        nb_cp_u_refined, nb_cp_v, i - 1, m);

                                    const array_1d<double, 3> cp_coordinates = alpha * rPointsRefined[cp_index_refined] + (1.0 - alpha) * rPointsRefined[cp_index_refined_before];

                                    rPointsRefined(cp_index_refined) = Kratos::make_intrusive<NodeType>(0, cp_coordinates);
                                    rWeightsRefined[cp_index_refined] = rWeightsRefined[cp_index_refined] * alpha + rWeightsRefined[cp_index_refined_before] * (1 - alpha);
                                }
                            }
                            if (j >= left_bezier)
                            {
                                if ((j - t) <= (knot_index - degree_u + r_old))
                                {
                                    double gamma = (knot_u_old_b - rKnotsURefined[j - t - 1]) / (knot_u_old_b - knot_u_old_a);
                                    for (IndexType m = 0; m < nb_cp_v; ++m) {
                                        IndexType cp_index_etbpts = NurbsUtilities::GetVectorIndexFromMatrixIndices(
                                            (degree_u + 1), nb_cp_v, k, m);
                                        IndexType cp_index_etbpts_after = NurbsUtilities::GetVectorIndexFromMatrixIndices(
                                            (degree_u + 1), nb_cp_v, k + 1, m);

                                        const array_1d<double, 3> cp_coordinates = gamma * elevate_bezier_points[cp_index_etbpts] + (1.0 - gamma) * elevate_bezier_points[cp_index_etbpts_after];

                                        elevate_bezier_points(cp_index_etbpts) = Kratos::make_intrusive<NodeType>(0, cp_coordinates);
                                        elevate_bezier_points_weights[cp_index_etbpts] = gamma * elevate_bezier_points_weights[cp_index_etbpts] + (1.0 - gamma) * elevate_bezier_points_weights[cp_index_etbpts_after];
                                    }

                                }
                                else
                                {
                                    for (IndexType m = 0; m < nb_cp_v; ++m) {
                                        IndexType cp_index_etbpts = NurbsUtilities::GetVectorIndexFromMatrixIndices(
                                            (degree_u + 1), nb_cp_v, k, m);
                                        IndexType cp_index_etbpts_after = NurbsUtilities::GetVectorIndexFromMatrixIndices(
                                            (degree_u + 1), nb_cp_v, k + 1, m);

                                        const array_1d<double, 3> cp_coordinates = beta * elevate_bezier_points[cp_index_etbpts] + (1.0 - beta) * elevate_bezier_points[cp_index_etbpts_after];

                                        elevate_bezier_points(cp_index_etbpts) = Kratos::make_intrusive<NodeType>(0, cp_coordinates);
                                        elevate_bezier_points_weights[cp_index_etbpts] = beta * elevate_bezier_points_weights[cp_index_etbpts] + (1.0 - beta) * elevate_bezier_points_weights[cp_index_etbpts_after];
                                    }
                                }
                            }
                            ++i;
                            j = j -1;
                            k = k -1;
                        }
                        --first;
                        ++last;
                    }
                } 

                // Create next knot span vector
                if ((a + 1) != degree_u_old) 
                {
                    for (IndexType i = 0; i < (degree_u - r_old); ++i)
                    {
                        rKnotsURefined[knot_index - 1] = knot_u_old_a;
                        knot_index = knot_index + 1;
                    }
                }

                // Create next node vector
                for (IndexType j = left_bezier; j < right_bezier + 1; ++j)
                {
                    for (IndexType m = 0; m < nb_cp_v; ++m) {
                        IndexType cp_index = NurbsUtilities::GetVectorIndexFromMatrixIndices(
                            nb_cp_u_refined, nb_cp_v, control_point_index, m);
                        IndexType cp_index_etbpts = NurbsUtilities::GetVectorIndexFromMatrixIndices(
                            (degree_u + 1), nb_cp_v, j, m);

                        rPointsRefined(cp_index) = elevate_bezier_points(cp_index_etbpts);
                        rWeightsRefined[cp_index] = elevate_bezier_points_weights[cp_index_etbpts];
                    }
                    control_point_index = control_point_index + 1;
                }

                // Setup for the next pass through loop
                if (b < nb_knots_u_old)
                {
                    for (IndexType j = 0; j < static_cast<IndexType>(r); ++j)
                    {
                        for (IndexType m = 0; m < nb_cp_v; ++m) {
                            IndexType cp_index_btps = NurbsUtilities::GetVectorIndexFromMatrixIndices(
                                (degree_u_old + 1), nb_cp_v, j, m);
                            IndexType cp_index_nextbpts = NurbsUtilities::GetVectorIndexFromMatrixIndices(
                                (degree_u_old - 1), nb_cp_v, j, m);

                            bezier_points(cp_index_btps) = next_bezier_points(cp_index_nextbpts);
                            bezier_points_weights[cp_index_btps] = next_bezier_points_weights[cp_index_nextbpts];
                        }
                    }
                    for (IndexType j = r; j < degree_u_old + 1; ++j)
                    {
                        for (IndexType m = 0; m < nb_cp_v; ++m) {
                            IndexType cp_index_bpts = NurbsUtilities::GetVectorIndexFromMatrixIndices(
                                (degree_u_old + 1), nb_cp_v, j, m);
                            IndexType cp_index_old = NurbsUtilities::GetVectorIndexFromMatrixIndices(
                                nb_cp_u_old, nb_cp_v, (b - degree_u_old + j + 1), m);

                            const array_1d<double, 3> cp_coordinates = rGeometry[cp_index_old] * weights_old[cp_index_old];

                            bezier_points(cp_index_bpts) = Kratos::make_intrusive<NodeType>(0, cp_coordinates);
                            bezier_points_weights[cp_index_bpts] = weights_old[cp_index_old];
                        }
                    }

                    a = b;
                    b = b + 1;
                    knot_u_old_a = knot_u_old_b;
                }
                else
                {
                    for (IndexType i = 0; i < degree_u; ++i)
                    {
                        rKnotsURefined[knot_index - 1 + i] = knot_u_old_b;
                    }
                }
            }
            
            for (IndexType i = 0; i < nb_cp_u_refined * nb_cp_v; ++i) {
                rPointsRefined(i)->Coordinates() = rPointsRefined(i)->Coordinates() / rWeightsRefined[i];
            }
        }
        else {
            KRATOS_WARNING("::NurbsSurfaceRefinementUtilities::DegreeElevationU") << "No elevation applied as degree is zero. "
                << std::endl;
        }
    }

    void NurbsSurfaceRefinementUtilities::DegreeElevationV(
        NurbsSurfaceGeometryType& rGeometry,
        SizeType& rDegreeVToElevate,
        PointerVector<NodeType>& rPointsRefined,
        Vector& rKnotsVRefined,
        Vector& rWeightsRefined)
    {
        const Vector& knots_v_old = rGeometry.KnotsV();

        if (rDegreeVToElevate > 0) {
            const SizeType degree_v_old = rGeometry.PolynomialDegree(1);
            const SizeType degree_v = degree_v_old + rDegreeVToElevate;

            const SizeType nb_cp_u = rGeometry.PointsNumberInDirection(0);
            const SizeType nb_cp_v_old = rGeometry.PointsNumberInDirection(1);

            Vector weights_old = rGeometry.Weights();
            if (weights_old.size() != rGeometry.size()) {
                weights_old.resize(rGeometry.size());
                std::fill(weights_old.begin(), weights_old.end(), 1.0);
            }

            const SizeType nb_knots_v_old = knots_v_old.size();
            SizeType number_of_non_zero_spans_v = 0;
            for (IndexType i = 0; i < nb_knots_v_old - 1; i++)
            {
                if (knots_v_old[i] != knots_v_old[i + 1])
                {
                    number_of_non_zero_spans_v = number_of_non_zero_spans_v + 1; 
                } 
            }

            const SizeType nb_knots_v_refined = nb_knots_v_old + rDegreeVToElevate * (number_of_non_zero_spans_v + 1);
            const SizeType nb_cp_v_refined = nb_knots_v_refined - degree_v + 1;

            // Resize reference variables
            if (rKnotsVRefined.size() != nb_knots_v_refined) {
                rKnotsVRefined.resize(nb_knots_v_refined);
            }
            rKnotsVRefined = ZeroVector(nb_knots_v_refined);
            if (rWeightsRefined.size() != nb_cp_v_refined * nb_cp_u) {
                rWeightsRefined.resize(nb_cp_v_refined * nb_cp_u);
            }
            rWeightsRefined = ZeroVector(nb_cp_v_refined * nb_cp_u);
            if (rPointsRefined.size() != nb_cp_v_refined * nb_cp_u) {
                rPointsRefined.resize(nb_cp_v_refined * nb_cp_u);
            }

            // Initialize additional variables
            Matrix bezier_alphas = ZeroMatrix(degree_v + 1, degree_v_old + 1);
            PointerVector<NodeType> bezier_points;
            if (bezier_points.size() != (degree_v_old + 1) * nb_cp_u) {
                bezier_points.resize((degree_v_old + 1) * nb_cp_u);
            }
            Vector bezier_points_weights = ZeroVector((degree_v_old + 1) * nb_cp_u);
            PointerVector<NodeType> elevate_bezier_points;
            if (elevate_bezier_points.size() != (degree_v + 1) * nb_cp_u) {
                elevate_bezier_points.resize((degree_v + 1) * nb_cp_u);
            }
            Vector elevate_bezier_points_weights = ZeroVector((degree_v + 1) * nb_cp_u);
            PointerVector<NodeType> next_bezier_points;
            if (next_bezier_points.size() != (degree_v_old - 1) * nb_cp_u) {
                next_bezier_points.resize((degree_v_old - 1) * nb_cp_u);
            }
            Vector next_bezier_points_weights = ZeroVector((degree_v_old - 1) * nb_cp_u);

            // Compute Bézier degree elevation coefficients
            bezier_alphas(0, 0) = 1.0;
            bezier_alphas(degree_v, degree_v_old) = 1.0;

            for(IndexType i = 1; i < (degree_v / 2) + 1; ++i)
            {
                double inv = 1.0 / NurbsUtilities::GetBinomCoefficient(degree_v, i);
                SizeType min_degree = std::min(degree_v_old, i);
                int index = std::max(0, static_cast<int>(i - rDegreeVToElevate));

                for(IndexType j = index; j < min_degree + 1; ++j)
                {
                    bezier_alphas(i, j) = inv * NurbsUtilities::GetBinomCoefficient(degree_v_old, j) * NurbsUtilities::GetBinomCoefficient(rDegreeVToElevate, i - j);
                    bezier_alphas(degree_v - i, degree_v_old - j) = bezier_alphas(i, j);
                }
            }

            // Initialize coefficients
            SizeType a = degree_v_old - 1;
            SizeType b = degree_v_old;
            int r = -1;
            IndexType knot_index = degree_v + 1;
            IndexType control_point_index = 1;
            double knot_v_old_a = knots_v_old[a];

            // Create new knot span vector
            for (IndexType i = 0; i < degree_v; ++i) {
                rKnotsVRefined[i] = knot_v_old_a;
            }

            // Create new node vector
            for (IndexType m = 0; m < nb_cp_u; ++m) {
                IndexType cp_index_refined = NurbsUtilities::GetVectorIndexFromMatrixIndices(
                    nb_cp_u, nb_cp_v_refined, m, 0);
                IndexType cp_index_old = NurbsUtilities::GetVectorIndexFromMatrixIndices(
                    nb_cp_u, nb_cp_v_old, m, 0);

                const array_1d<double, 3> cp_coordinates = rGeometry[cp_index_old] * weights_old[cp_index_old];

                rPointsRefined(cp_index_refined) = Kratos::make_intrusive<NodeType>(0, cp_coordinates);
                rWeightsRefined[cp_index_refined] = weights_old[cp_index_old];
            }

            // Initilaize first Bézier segment
            for (IndexType i = 0; i < degree_v_old + 1; ++i) {
                for (IndexType m = 0; m < nb_cp_u; ++m) {
                    IndexType cp_index_bpts = NurbsUtilities::GetVectorIndexFromMatrixIndices(
                        nb_cp_u, (degree_v_old + 1), m, i);
                    IndexType cp_index_old = NurbsUtilities::GetVectorIndexFromMatrixIndices(
                        nb_cp_u, nb_cp_v_old, m, i);

                    const array_1d<double, 3> cp_coordinates = rGeometry[cp_index_old] * weights_old[cp_index_old];

                    bezier_points(cp_index_bpts) = Kratos::make_intrusive<NodeType>(0, cp_coordinates);
                    bezier_points_weights[cp_index_bpts] = weights_old[cp_index_old];
                }
            }

            while (b < nb_knots_v_old)
            {
                IndexType i = b;
                while (b < (nb_knots_v_old - 1) && knots_v_old[b] == knots_v_old[b + 1])
                {
                    b++;
                }
                if (b + 1 == nb_knots_v_old)
                {
                    b++;
                } 
                IndexType mult = b - i + 1;
                double knot_v_old_b = knots_v_old[i];
                int r_old = r;
                r = degree_v_old - mult;

                IndexType left_bezier, right_bezier;
                if (r_old > 0)
                {
                    left_bezier = (r_old + 2) / 2; 
                }
                else
                {
                    left_bezier = 1;
                }
                if (r > 0)
                {
                    right_bezier = degree_v - ((r + 1) / 2);  
                }
                else
                {
                    right_bezier = degree_v;
                }
                
                // Insert knot to get Bezier segment
                if (r > 0)
                {
                    Vector alphas = ZeroVector(degree_v_old - 1);
                    for (IndexType k = degree_v_old; k > mult; --k)
                    {
                        alphas[k - mult - 1] = (knot_v_old_b - knot_v_old_a)/(knots_v_old[a + k] - knot_v_old_a); 
                    }

                    for (IndexType j = 1; j < static_cast<IndexType>(r + 1); ++j) 
                    {
                        int save = r - j;
                        IndexType s = mult + j;

                        for (IndexType k = degree_v_old; k >= s; --k)
                        {
                            for (IndexType m = 0; m < nb_cp_u; ++m) {
                                IndexType cp_index_bpts_after = NurbsUtilities::GetVectorIndexFromMatrixIndices(
                                    nb_cp_u, (degree_v_old + 1), m, k);
                                IndexType cp_index_bpts_before = NurbsUtilities::GetVectorIndexFromMatrixIndices(
                                    nb_cp_u, (degree_v_old + 1), m, k - 1);

                                const array_1d<double, 3> cp_coordinates = alphas[k - s] * bezier_points[cp_index_bpts_after] + (1 - alphas[k - s]) * bezier_points[cp_index_bpts_before];

                                bezier_points(cp_index_bpts_after) = Kratos::make_intrusive<NodeType>(0, cp_coordinates);
                                bezier_points_weights[cp_index_bpts_after] = alphas[k - s] * bezier_points_weights[cp_index_bpts_after] + (1 - alphas[k - s]) * bezier_points_weights[cp_index_bpts_before];
                            }
                        }

                        for (IndexType m = 0; m < nb_cp_u; ++m) {
                            IndexType cp_index_bpts = NurbsUtilities::GetVectorIndexFromMatrixIndices(
                                nb_cp_u, (degree_v_old + 1), m, degree_v_old);
                            IndexType cp_index_nextbpts = NurbsUtilities::GetVectorIndexFromMatrixIndices(
                                nb_cp_u, (degree_v_old - 1), m, save);

                            next_bezier_points(cp_index_nextbpts) = bezier_points(cp_index_bpts);
                            next_bezier_points_weights[cp_index_nextbpts] = bezier_points_weights[cp_index_bpts];
                        }
                    }
                }

                // Degree elevate Bezier
                for (IndexType i = left_bezier; i < degree_v + 1; ++i)
                {
                    for (IndexType m = 0; m < nb_cp_u; ++m) {
                        IndexType cp_index_ebpts = NurbsUtilities::GetVectorIndexFromMatrixIndices(
                            nb_cp_u, (degree_v + 1), m, i);

                        const array_1d<double, 3> cp_coordinates = ZeroVector(3);

                        elevate_bezier_points(cp_index_ebpts) = Kratos::make_intrusive<NodeType>(0, cp_coordinates);
                        elevate_bezier_points_weights[cp_index_ebpts] = 0.0;
                    }

                    SizeType min_degree = std::min(degree_v_old, i);
                    int index = std::max(0, static_cast<int>(i - rDegreeVToElevate));

                    for (IndexType j = index; j < min_degree + 1; ++j)
                    {
                        for (IndexType m = 0; m < nb_cp_u; ++m) {
                            IndexType cp_index_bpts = NurbsUtilities::GetVectorIndexFromMatrixIndices(
                                nb_cp_u, (degree_v_old + 1), m, j);
                            IndexType cp_index_etbpts = NurbsUtilities::GetVectorIndexFromMatrixIndices(
                                nb_cp_u, (degree_v + 1), m, i);

                            const array_1d<double, 3> cp_coordinates = elevate_bezier_points[cp_index_etbpts] + bezier_alphas(i, j) * bezier_points[cp_index_bpts];

                            elevate_bezier_points(cp_index_etbpts) = Kratos::make_intrusive<NodeType>(0, cp_coordinates);
                            elevate_bezier_points_weights[cp_index_etbpts] = elevate_bezier_points_weights[cp_index_etbpts] + bezier_alphas(i, j) * bezier_points_weights[cp_index_bpts];
                        }
                    }
                }

                // Knot removal 
                if (r_old > 1)
                {
                    IndexType first = knot_index - 2;
                    IndexType last = knot_index;

                    double beta = (knot_v_old_b - rKnotsVRefined[knot_index - 2]) / (knot_v_old_b - knot_v_old_a);

                    for (IndexType t = 1; t < static_cast<IndexType>(r_old); ++t)
                    {
                        IndexType i = first;
                        IndexType j = last;
                        IndexType k = j - knot_index + 1;

                        while (j - i > t)
                        {
                            if (i < control_point_index)
                            {
                                double alpha = (knot_v_old_b - rKnotsVRefined[i - 1]) / (knot_v_old_a - rKnotsVRefined[i - 1]);
                                for (IndexType m = 0; m < nb_cp_u; ++m) {
                                    IndexType cp_index_refined = NurbsUtilities::GetVectorIndexFromMatrixIndices(
                                        nb_cp_u, nb_cp_v_refined, m, i);
                                    IndexType cp_index_refined_before = NurbsUtilities::GetVectorIndexFromMatrixIndices(
                                        nb_cp_u, nb_cp_v_refined, m, i - 1);

                                    const array_1d<double, 3> cp_coordinates = alpha * rPointsRefined[cp_index_refined] + (1.0 - alpha) * rPointsRefined[cp_index_refined_before];

                                    rPointsRefined(cp_index_refined) = Kratos::make_intrusive<NodeType>(0, cp_coordinates);
                                    rWeightsRefined[cp_index_refined] = rWeightsRefined[cp_index_refined] * alpha + rWeightsRefined[cp_index_refined_before] * (1 - alpha);
                                }
                            }
                            if (j >= left_bezier)
                            {
                                if ((j - t) <= (knot_index - degree_v + r_old))
                                {
                                    double gamma = (knot_v_old_b - rKnotsVRefined[j - t - 1]) / (knot_v_old_b - knot_v_old_a);
                                    for (IndexType m = 0; m < nb_cp_u; ++m) {
                                        IndexType cp_index_etbpts = NurbsUtilities::GetVectorIndexFromMatrixIndices(
                                            nb_cp_u, (degree_v + 1), m, k);
                                        IndexType cp_index_etbpts_after = NurbsUtilities::GetVectorIndexFromMatrixIndices(
                                            nb_cp_u, (degree_v + 1), m, k + 1);

                                        const array_1d<double, 3> cp_coordinates = gamma * elevate_bezier_points[cp_index_etbpts] + (1.0 - gamma) * elevate_bezier_points[cp_index_etbpts_after];

                                        elevate_bezier_points(cp_index_etbpts) = Kratos::make_intrusive<NodeType>(0, cp_coordinates);
                                        elevate_bezier_points_weights[cp_index_etbpts] = gamma * elevate_bezier_points_weights[cp_index_etbpts] + (1.0 - gamma) * elevate_bezier_points_weights[cp_index_etbpts_after];
                                    }

                                }
                                else
                                {
                                    for (IndexType m = 0; m < nb_cp_u; ++m) {
                                        IndexType cp_index_etbpts = NurbsUtilities::GetVectorIndexFromMatrixIndices(
                                            nb_cp_u, (degree_v + 1), m, k);
                                        IndexType cp_index_etbpts_after = NurbsUtilities::GetVectorIndexFromMatrixIndices(
                                            nb_cp_u, (degree_v + 1), m, k + 1);

                                        const array_1d<double, 3> cp_coordinates = beta * elevate_bezier_points[cp_index_etbpts] + (1.0 - beta) * elevate_bezier_points[cp_index_etbpts_after];

                                        elevate_bezier_points(cp_index_etbpts) = Kratos::make_intrusive<NodeType>(0, cp_coordinates);
                                        elevate_bezier_points_weights[cp_index_etbpts] = beta * elevate_bezier_points_weights[cp_index_etbpts] + (1.0 - beta) * elevate_bezier_points_weights[cp_index_etbpts_after];
                                    }
                                }
                            }
                            ++i;
                            j = j -1;
                            k = k -1;
                        }
                        --first;
                        ++last;
                    }
                } 

                // Create next knot span vector
                if ((a + 1) != degree_v_old) 
                {
                    for (IndexType i = 0; i < (degree_v - r_old); ++i)
                    {
                        rKnotsVRefined[knot_index - 1] = knot_v_old_a;
                        knot_index = knot_index + 1;
                    }
                }

                // Create next node vector
                for (IndexType j = left_bezier; j < right_bezier + 1; ++j)
                {
                    for (IndexType m = 0; m < nb_cp_u; ++m) {
                        IndexType cp_index = NurbsUtilities::GetVectorIndexFromMatrixIndices(
                            nb_cp_u, nb_cp_v_refined, m, control_point_index);
                        IndexType cp_index_etbpts = NurbsUtilities::GetVectorIndexFromMatrixIndices(
                            nb_cp_u, (degree_v + 1), m, j);

                        rPointsRefined(cp_index) = elevate_bezier_points(cp_index_etbpts);
                        rWeightsRefined[cp_index] = elevate_bezier_points_weights[cp_index_etbpts];
                    }
                    control_point_index = control_point_index + 1;
                }

                // Setup for the next pass through loop
                if (b < nb_knots_v_old)
                {
                    for (IndexType j = 0; j < static_cast<IndexType>(r); ++j)
                    {
                        for (IndexType m = 0; m < nb_cp_u; ++m) {
                            IndexType cp_index_btps = NurbsUtilities::GetVectorIndexFromMatrixIndices(
                                nb_cp_u, (degree_v_old + 1), m, j);
                            IndexType cp_index_nextbpts = NurbsUtilities::GetVectorIndexFromMatrixIndices(
                                nb_cp_u, (degree_v_old - 1), m, j);

                            bezier_points(cp_index_btps) = next_bezier_points(cp_index_nextbpts);
                            bezier_points_weights[cp_index_btps] = next_bezier_points_weights[cp_index_nextbpts];
                        }
                    }
                    for (IndexType j = r; j < degree_v_old + 1; ++j)
                    {
                        for (IndexType m = 0; m < nb_cp_u; ++m) {
                            IndexType cp_index_bpts = NurbsUtilities::GetVectorIndexFromMatrixIndices(
                                nb_cp_u, (degree_v_old + 1), m, j);
                            IndexType cp_index_old = NurbsUtilities::GetVectorIndexFromMatrixIndices(
                                nb_cp_u, nb_cp_v_old, m, (b - degree_v_old + j + 1));

                            const array_1d<double, 3> cp_coordinates = rGeometry[cp_index_old] * weights_old[cp_index_old];

                            bezier_points(cp_index_bpts) = Kratos::make_intrusive<NodeType>(0, cp_coordinates);
                            bezier_points_weights[cp_index_bpts] = weights_old[cp_index_old];
                        }
                    }

                    a = b;
                    b = b + 1;
                    knot_v_old_a = knot_v_old_b;
                }
                else
                {
                    for (IndexType i = 0; i < degree_v; ++i)
                    {
                        rKnotsVRefined[knot_index - 1 + i] = knot_v_old_b;
                    }
                }
            }
            
            for (IndexType i = 0; i < nb_cp_v_refined * nb_cp_u; ++i) {
                rPointsRefined(i)->Coordinates() = rPointsRefined(i)->Coordinates() / rWeightsRefined[i];
            }
        }
        else {
            KRATOS_WARNING("::NurbsSurfaceRefinementUtilities::DegreeElevationV") << "No elevation applied as degree is zero. "
                << std::endl;
        }
    }

    ///@}

    void NurbsSurfaceRefinementUtilities::SortAndFilter(
        std::vector<double>& rKnotsToInsert,
        const Vector& rKnotsOld)
    {
        std::sort(rKnotsToInsert.begin(), rKnotsToInsert.end());

        const double lower_bound = std::min(rKnotsOld[0], rKnotsOld[rKnotsOld.size() - 1]);
        const double upper_bound = std::max(rKnotsOld[0], rKnotsOld[rKnotsOld.size() - 1]);

        auto start = std::lower_bound(rKnotsToInsert.begin(), rKnotsToInsert.end(), lower_bound);
        auto end = std::upper_bound(rKnotsToInsert.begin(), rKnotsToInsert.end(), upper_bound);

        rKnotsToInsert = std::vector<double>(start, end);
    }

    //template void NurbsSurfaceRefinementUtilities::KnotRefinementU<
    //    NurbsSurfaceGeometry<2, PointerVector<Node<3>>>>(
    //        NurbsSurfaceGeometry<2, PointerVector<Node<3>>>& rGeometry,
    //        std::vector<double>& rKnotsUToInsert,
    //        PointerVector<NodeType>& rPointsRefined,
    //        Vector& rKnotsURefined,
    //        Vector& rWeightsRefined);
    //template void NurbsSurfaceRefinementUtilities::KnotRefinementU<
    //    NurbsSurfaceGeometry<3, PointerVector<Node<3>>>>(
    //        NurbsSurfaceGeometry<3, PointerVector<Node<3>>>& rGeometry,
    //        std::vector<double>& rKnotsUToInsert,
    //        PointerVector<NodeType>& rPointsRefined,
    //        Vector& rKnotsURefined,
    //        Vector& rWeightsRefined);
    //template void NurbsSurfaceRefinementUtilities::KnotRefinementV<
    //    NurbsSurfaceGeometry<2, PointerVector<Node<3>>>>(
    //        NurbsSurfaceGeometry<2, PointerVector<Node<3>>>& rGeometry,
    //        std::vector<double>& rKnotsUToInsert,
    //        PointerVector<NodeType>& rPointsRefined,
    //        Vector& rKnotsURefined,
    //        Vector& rWeightsRefined);
    //template void NurbsSurfaceRefinementUtilities::KnotRefinementV<
    //    NurbsSurfaceGeometry<3, PointerVector<Node<3>>>>(
    //        NurbsSurfaceGeometry<3, PointerVector<Node<3>>>& rGeometry,
    //        std::vector<double>& rKnotsUToInsert,
    //        PointerVector<NodeType>& rPointsRefined,
    //        Vector& rKnotsURefined,
    //        Vector& rWeightsRefined);

} // End namespace kratos<|MERGE_RESOLUTION|>--- conflicted
+++ resolved
@@ -20,10 +20,8 @@
     ///@name Operations
     ///@{
 
-<<<<<<< HEAD
-    //template<class TNurbsSurfaceGeometryType>
     //void NurbsSurfaceRefinementUtilities::KnotRefinementU(
-    //    TNurbsSurfaceGeometryType& rGeometry,
+    //    NurbsSurfaceGeometryType& rGeometry,
     //    std::vector<double>& rKnotsUToInsert,
     //    PointerVector<NodeType>& rPointsRefined,
     //    Vector& rKnotsURefined,
@@ -32,7 +30,6 @@
     //    const Vector& knots_u_old = rGeometry.KnotsU();
 
     //    SortAndFilter(rKnotsUToInsert, knots_u_old);
-    //    KRATOS_WATCH(rKnotsUToInsert)
     //    if (rKnotsUToInsert.size() > 0) {
     //        const SizeType nb_knots_u_to_insert = rKnotsUToInsert.size();
 
@@ -185,9 +182,8 @@
     //    }
     //}
 
-    //template<class TNurbsSurfaceGeometryType>
     //void NurbsSurfaceRefinementUtilities::KnotRefinementV(
-    //    TNurbsSurfaceGeometryType& rGeometry,
+    //    NurbsSurfaceGeometryType& rGeometry,
     //    std::vector<double>& rKnotsVToInsert,
     //    PointerVector<NodeType>& rPointsRefined,
     //    Vector& rKnotsVRefined,
@@ -196,7 +192,6 @@
     //    const Vector& knots_v_old = rGeometry.KnotsV();
 
     //    SortAndFilter(rKnotsVToInsert, knots_v_old);
-    //    KRATOS_WATCH(knots_v_old)
     //    if (rKnotsVToInsert.size() > 0) {
     //        const SizeType nb_knots_v_to_insert = rKnotsVToInsert.size();
 
@@ -346,329 +341,6 @@
     //            << "Possible errors: knots to insert are not within the range of knot_vector_v: " << knots_v_old << std::endl;
     //    }
     //}
-=======
-    void NurbsSurfaceRefinementUtilities::KnotRefinementU(
-        NurbsSurfaceGeometryType& rGeometry,
-        std::vector<double>& rKnotsUToInsert,
-        PointerVector<NodeType>& rPointsRefined,
-        Vector& rKnotsURefined,
-        Vector& rWeightsRefined)
-    {
-        const Vector& knots_u_old = rGeometry.KnotsU();
-
-        SortAndFilter(rKnotsUToInsert, knots_u_old);
-        if (rKnotsUToInsert.size() > 0) {
-            const SizeType nb_knots_u_to_insert = rKnotsUToInsert.size();
-
-            const SizeType degree_u = rGeometry.PolynomialDegree(0);
-
-            const SizeType nb_cp_u_old = rGeometry.PointsNumberInDirection(0);
-            const SizeType nb_cp_v = rGeometry.PointsNumberInDirection(1);
-
-            Vector weights_old = rGeometry.Weights();
-            if (weights_old.size() != rGeometry.size()) {
-                weights_old.resize(rGeometry.size());
-                std::fill(weights_old.begin(), weights_old.end(), 1.0);
-            }
-
-            const SizeType nb_knots_u_old = knots_u_old.size();
-
-            const SizeType a = NurbsUtilities::GetUpperSpan(degree_u, knots_u_old, knots_u_old[0]);
-            const SizeType b = NurbsUtilities::GetUpperSpan(degree_u, knots_u_old, knots_u_old[knots_u_old.size() - 1]);
-
-            const SizeType nb_cp_u_refined = nb_cp_u_old + nb_knots_u_to_insert;
-            const SizeType nb_knots_u_refined = nb_knots_u_old + nb_knots_u_to_insert;
-
-            // Resize reference variables
-            if (rKnotsURefined.size() != nb_knots_u_refined) {
-                rKnotsURefined.resize(nb_knots_u_refined);
-            }
-            rKnotsURefined = ZeroVector(nb_knots_u_refined);
-            if (rWeightsRefined.size() != nb_cp_u_refined * nb_cp_v) {
-                rWeightsRefined.resize(nb_cp_u_refined * nb_cp_v);
-            }
-            rWeightsRefined = ZeroVector(nb_cp_u_refined * nb_cp_v);
-            if (rPointsRefined.size() != nb_cp_u_refined * nb_cp_v) {
-                rPointsRefined.resize(nb_cp_u_refined * nb_cp_v);
-            }
-
-            // Create new node vector
-            for (IndexType i = 0; i < a - degree_u + 2; ++i) {
-                for (IndexType m = 0; m < nb_cp_v; ++m) {
-                    IndexType cp_index_refined = NurbsUtilities::GetVectorIndexFromMatrixIndices(
-                        nb_cp_u_refined, nb_cp_v, i, m);
-                    IndexType cp_index_old = NurbsUtilities::GetVectorIndexFromMatrixIndices(
-                        nb_cp_u_old, nb_cp_v, i, m);
-
-                    const array_1d<double, 3> cp_coordinates = rGeometry[cp_index_old] * weights_old[cp_index_old];
-
-                    rPointsRefined(cp_index_refined) = Kratos::make_intrusive<NodeType>(0, cp_coordinates);
-                    rWeightsRefined[cp_index_refined] = weights_old[cp_index_old];
-                }
-            }
-
-            for (IndexType i = b; i < nb_cp_u_old; ++i) {
-                for (IndexType m = 0; m < nb_cp_v; ++m) {
-                    IndexType cp_index_refined = NurbsUtilities::GetVectorIndexFromMatrixIndices(
-                        nb_cp_u_refined, nb_cp_v, i + nb_knots_u_to_insert, m);
-                    IndexType cp_index_old = NurbsUtilities::GetVectorIndexFromMatrixIndices(
-                        nb_cp_u_old, nb_cp_v, i, m);
-
-                    const array_1d<double, 3> cp_coordinates = rGeometry[cp_index_old] * weights_old[cp_index_old];
-
-                    rPointsRefined(cp_index_refined) = Kratos::make_intrusive<NodeType>(0, cp_coordinates);
-                    rWeightsRefined[cp_index_refined] = weights_old[cp_index_old];
-                }
-            }
-
-            // Create new knot span vector
-            for (IndexType i = 0; i < a + 1; ++i) {
-                rKnotsURefined[i] = knots_u_old[i];
-            }
-            for (IndexType i = b + degree_u - 1; i < nb_knots_u_old; ++i) {
-                rKnotsURefined[i + nb_knots_u_to_insert] = knots_u_old[i];
-            }
-
-            const IndexType r = nb_knots_u_to_insert - 1;
-
-            IndexType i = b + 2 + degree_u - 1;
-            IndexType k = b + 2 + degree_u + r;
-
-            for (int j = r; j >= 0; --j) {
-                while (rKnotsUToInsert[j] <= knots_u_old[i - 1] && i > a + 1) {
-                    for (IndexType m = 0; m < nb_cp_v; ++m) {
-                        IndexType cp_index_refined = NurbsUtilities::GetVectorIndexFromMatrixIndices(
-                            nb_cp_u_refined, nb_cp_v, k - degree_u - 1, m);
-                        IndexType cp_index_old = NurbsUtilities::GetVectorIndexFromMatrixIndices(
-                            nb_cp_u_old, nb_cp_v, i - degree_u - 1, m);
-
-                        const array_1d<double, 3> cp_coordinates = rGeometry[cp_index_old] * weights_old[cp_index_old];
-
-                        rPointsRefined(cp_index_refined) = Kratos::make_intrusive<NodeType>(0, cp_coordinates);
-                        rWeightsRefined[cp_index_refined] = weights_old[cp_index_old];
-                    }
-
-                    rKnotsURefined[k - 1] = knots_u_old[i - 1];
-
-                    k -= 1;
-                    i -= 1;
-                }
-
-                for (IndexType m = 0; m < nb_cp_v; m++) {
-                    IndexType cp_index_refined_before = NurbsUtilities::GetVectorIndexFromMatrixIndices(
-                        nb_cp_u_refined, nb_cp_v, k - degree_u, m);
-                    IndexType cp_index_refined_after = NurbsUtilities::GetVectorIndexFromMatrixIndices(
-                        nb_cp_u_refined, nb_cp_v, k - degree_u - 1, m);
-
-                    rPointsRefined(cp_index_refined_after) = rPointsRefined(cp_index_refined_before);
-                    rWeightsRefined[cp_index_refined_after] = rWeightsRefined[cp_index_refined_before];
-                }
-
-                for (IndexType l = 1; l < degree_u + 1; ++l) {
-                    const IndexType index = k - degree_u + l;
-                    auto alpha = rKnotsURefined[k + l - 1] - rKnotsUToInsert[j];
-
-                    if (std::abs(alpha) < 1e-7) {
-                        for (IndexType m = 0; m < nb_cp_v; ++m) {
-                            IndexType cp_index_refined_before = NurbsUtilities::GetVectorIndexFromMatrixIndices(
-                                nb_cp_u_refined, nb_cp_v, index, m);
-                            IndexType cp_index_refined_after = NurbsUtilities::GetVectorIndexFromMatrixIndices(
-                                nb_cp_u_refined, nb_cp_v, index - 1, m);
-
-                            rPointsRefined(cp_index_refined_after) = rPointsRefined(cp_index_refined_before);
-                            rWeightsRefined[cp_index_refined_after] = rWeightsRefined[cp_index_refined_before];
-                        }
-                    }
-                    else {
-                        alpha = alpha / (rKnotsURefined[k + l - 1] - knots_u_old[i + l - degree_u - 1]);
-                        for (IndexType m = 0; m < nb_cp_v; ++m) {
-                            IndexType cp_index_refined_before = NurbsUtilities::GetVectorIndexFromMatrixIndices(
-                                nb_cp_u_refined, nb_cp_v, index, m);
-                            IndexType cp_index_refined_after = NurbsUtilities::GetVectorIndexFromMatrixIndices(
-                                nb_cp_u_refined, nb_cp_v, index - 1, m);
-
-                            const array_1d<double, 3> cp_coordinates = alpha * rPointsRefined[cp_index_refined_after] + (1.0 - alpha) * rPointsRefined[cp_index_refined_before];
-
-                            rPointsRefined(cp_index_refined_after) = Kratos::make_intrusive<NodeType>(0, cp_coordinates);
-                            rWeightsRefined[cp_index_refined_after] = rWeightsRefined[cp_index_refined_after] * alpha + rWeightsRefined[cp_index_refined_before] * (1 - alpha);
-                        }
-                    }
-                }
-                rKnotsURefined[k - 1] = rKnotsUToInsert[j];
-
-                k -= 1;
-            }
-
-            for (IndexType i = 0; i < nb_cp_u_refined * nb_cp_v; ++i) {
-                rPointsRefined(i)->Coordinates() = rPointsRefined(i)->Coordinates() / rWeightsRefined[i];
-            }
-        }
-        else {
-            KRATOS_WARNING("::NurbsSurfaceRefinementUtilities::KnotRefinementU") << "No refinement applied as knot vector is empty. "
-                << "Possible errors: knots to insert are not within the range of knot_vector_u: " << knots_u_old << std::endl;
-        }
-    }
-
-    void NurbsSurfaceRefinementUtilities::KnotRefinementV(
-        NurbsSurfaceGeometryType& rGeometry,
-        std::vector<double>& rKnotsVToInsert,
-        PointerVector<NodeType>& rPointsRefined,
-        Vector& rKnotsVRefined,
-        Vector& rWeightsRefined)
-    {
-        const Vector& knots_v_old = rGeometry.KnotsV();
-
-        SortAndFilter(rKnotsVToInsert, knots_v_old);
-        if (rKnotsVToInsert.size() > 0) {
-            const SizeType nb_knots_v_to_insert = rKnotsVToInsert.size();
-
-            const SizeType degree_v = rGeometry.PolynomialDegree(1);
-
-            const SizeType nb_cp_u = rGeometry.PointsNumberInDirection(0);
-            const SizeType nb_cp_v_old = rGeometry.PointsNumberInDirection(1);
-
-            Vector weights_old = rGeometry.Weights();
-            if (weights_old.size() != rGeometry.size()) {
-                weights_old.resize(rGeometry.size());
-                std::fill(weights_old.begin(), weights_old.end(), 1.0);
-            }
-
-            const SizeType nb_knots_v_old = knots_v_old.size();
-
-            const SizeType a = NurbsUtilities::GetUpperSpan(degree_v, knots_v_old, knots_v_old[0]);
-            const SizeType b = NurbsUtilities::GetUpperSpan(degree_v, knots_v_old, knots_v_old[knots_v_old.size() - 1]);
-
-            const SizeType nb_cp_v_refined = nb_cp_v_old + nb_knots_v_to_insert;
-            const SizeType nb_knots_v_refined = nb_knots_v_old + nb_knots_v_to_insert;
-
-            // Resize reference variables
-            if (rKnotsVRefined.size() != nb_knots_v_refined) {
-                rKnotsVRefined.resize(nb_knots_v_refined);
-            }
-            rKnotsVRefined = ZeroVector(nb_knots_v_refined);
-            if (rWeightsRefined.size() != nb_cp_v_refined * nb_cp_u) {
-                rWeightsRefined.resize(nb_cp_v_refined * nb_cp_u);
-            }
-            rWeightsRefined = ZeroVector(nb_cp_v_refined * nb_cp_u);
-            if (rPointsRefined.size() != nb_cp_v_refined * nb_cp_u) {
-                rPointsRefined.resize(nb_cp_v_refined * nb_cp_u);
-            }
-
-            for (IndexType i = 0; i < a - degree_v + 2; ++i) {
-                for (IndexType m = 0; m < nb_cp_u; ++m) {
-                    IndexType cp_index_refined = NurbsUtilities::GetVectorIndexFromMatrixIndices(
-                        nb_cp_u, nb_cp_v_refined, m, i);
-                    IndexType cp_index_old = NurbsUtilities::GetVectorIndexFromMatrixIndices(
-                        nb_cp_u, nb_cp_v_old, m, i);
-
-                    const array_1d<double, 3> cp_coordinates = rGeometry[cp_index_old] * weights_old[cp_index_old];
-
-                    rPointsRefined(cp_index_refined) = Kratos::make_intrusive<NodeType>(0, cp_coordinates);
-                    rWeightsRefined[cp_index_refined] = weights_old[cp_index_old];
-                }
-            }
-
-            for (IndexType i = b; i < nb_cp_v_old; ++i) {
-                for (IndexType m = 0; m < nb_cp_u; ++m) {
-                    IndexType cp_index_refined = NurbsUtilities::GetVectorIndexFromMatrixIndices(
-                        nb_cp_u, nb_cp_v_refined, m, i + nb_knots_v_to_insert);
-                    IndexType cp_index_old = NurbsUtilities::GetVectorIndexFromMatrixIndices(
-                        nb_cp_u, nb_cp_v_old, m, i);
-
-                    const array_1d<double, 3> cp_coordinates = rGeometry[cp_index_old] * weights_old[cp_index_old];
-
-                    rPointsRefined(cp_index_refined) = Kratos::make_intrusive<NodeType>(0, cp_coordinates);
-                    rWeightsRefined[cp_index_refined] = weights_old[cp_index_old];
-                }
-            }
-
-            // Create new knot span vector
-            for (IndexType i = 0; i < a + 1; i++) {
-                rKnotsVRefined[i] = knots_v_old[i];
-            }
-            for (IndexType i = b + degree_v - 1; i < nb_knots_v_old; i++) {
-                rKnotsVRefined[i + nb_knots_v_to_insert] = knots_v_old[i];
-            }
-
-            const IndexType r = nb_knots_v_to_insert - 1;
-
-            IndexType i = b + 2 + degree_v - 1;
-            IndexType k = b + 2 + degree_v + r;
-
-            for (int j = r; j >= 0; --j) {
-                while ((rKnotsVToInsert[j] <= knots_v_old[i - 1]) && (i > a + 1)) {
-                    for (IndexType m = 0; m < nb_cp_u; ++m) {
-                        IndexType cp_index_refined = NurbsUtilities::GetVectorIndexFromMatrixIndices(
-                            nb_cp_u, nb_cp_v_refined, m, k - degree_v - 1);
-                        IndexType cp_index_old = NurbsUtilities::GetVectorIndexFromMatrixIndices(
-                            nb_cp_u, nb_cp_v_old, m, i - degree_v - 1);
-
-                        const array_1d<double, 3> cp_coordinates = rGeometry[cp_index_old] * weights_old[cp_index_old];
-
-                        rPointsRefined(cp_index_refined) = Kratos::make_intrusive<NodeType>(0, cp_coordinates);
-                        rWeightsRefined[cp_index_refined] = weights_old[cp_index_old];
-                    }
-                    rKnotsVRefined[k - 1] = knots_v_old[i - 1];
-
-                    k -= 1;
-                    i -= 1;
-                }
-
-                for (IndexType m = 0; m < nb_cp_u; m++) {
-                    IndexType cp_index_refined_before = NurbsUtilities::GetVectorIndexFromMatrixIndices(
-                        nb_cp_u, nb_cp_v_refined, m, k - degree_v);
-                    IndexType cp_index_refined_after = NurbsUtilities::GetVectorIndexFromMatrixIndices(
-                        nb_cp_u, nb_cp_v_refined, m, k - degree_v - 1);
-
-                    rPointsRefined(cp_index_refined_after) = rPointsRefined(cp_index_refined_before);
-                    rWeightsRefined[cp_index_refined_after] = rWeightsRefined[cp_index_refined_before];
-                }
-
-                for (IndexType l = 1; l < degree_v + 1; l++) {
-                    const IndexType index = k - degree_v + l;
-                    auto alpha = rKnotsVRefined[k + l - 1] - rKnotsVToInsert[j];
-
-                    if (std::abs(alpha) < 1e-7) {
-                        for (IndexType m = 0; m < nb_cp_u; ++m) {
-                            IndexType cp_index_refined_before = NurbsUtilities::GetVectorIndexFromMatrixIndices(
-                                nb_cp_u, nb_cp_v_refined, m, index);
-                            IndexType cp_index_refined_after = NurbsUtilities::GetVectorIndexFromMatrixIndices(
-                                nb_cp_u, nb_cp_v_refined, m, index - 1);
-
-                            rPointsRefined(cp_index_refined_after) = rPointsRefined(cp_index_refined_before);
-                            rWeightsRefined[cp_index_refined_after] = rWeightsRefined[cp_index_refined_before];
-                        }
-                    }
-                    else {
-                        alpha = alpha / (rKnotsVRefined[k + l - 1] - knots_v_old[i + l - degree_v - 1]);
-                        for (IndexType m = 0; m < nb_cp_u; ++m) {
-                            IndexType cp_index_refined_before = NurbsUtilities::GetVectorIndexFromMatrixIndices(
-                                nb_cp_u, nb_cp_v_refined, m, index);
-                            IndexType cp_index_refined_after = NurbsUtilities::GetVectorIndexFromMatrixIndices(
-                                nb_cp_u, nb_cp_v_refined, m, index - 1);
-
-                            const array_1d<double, 3> cp_coordinates = alpha * rPointsRefined[cp_index_refined_after] + (1.0 - alpha) * rPointsRefined[cp_index_refined_before];
-
-                            rPointsRefined(cp_index_refined_after) = Kratos::make_intrusive<NodeType>(0, cp_coordinates);
-                            rWeightsRefined[cp_index_refined_after] = rWeightsRefined[cp_index_refined_after] * alpha + rWeightsRefined[cp_index_refined_before] * (1 - alpha);
-                        }
-                    }
-                }
-                rKnotsVRefined[k - 1] = rKnotsVToInsert[j];
-
-                k -= 1;
-            }
-
-            for (IndexType i = 0; i < nb_cp_v_refined * nb_cp_u; ++i) {
-                rPointsRefined(i)->Coordinates() = rPointsRefined(i)->Coordinates() / rWeightsRefined[i];
-            }
-        }
-        else {
-            KRATOS_WARNING("::NurbsSurfaceRefinementUtilities::KnotRefinementV") << "No refinement applied as knot vector is empty. "
-                << "Possible errors: knots to insert are not within the range of knot_vector_v: " << knots_v_old << std::endl;
-        }
-    }
->>>>>>> 6c1557ed
 
     void NurbsSurfaceRefinementUtilities::DegreeElevationU(
         NurbsSurfaceGeometryType& rGeometry,
@@ -1451,33 +1123,4 @@
         rKnotsToInsert = std::vector<double>(start, end);
     }
 
-    //template void NurbsSurfaceRefinementUtilities::KnotRefinementU<
-    //    NurbsSurfaceGeometry<2, PointerVector<Node<3>>>>(
-    //        NurbsSurfaceGeometry<2, PointerVector<Node<3>>>& rGeometry,
-    //        std::vector<double>& rKnotsUToInsert,
-    //        PointerVector<NodeType>& rPointsRefined,
-    //        Vector& rKnotsURefined,
-    //        Vector& rWeightsRefined);
-    //template void NurbsSurfaceRefinementUtilities::KnotRefinementU<
-    //    NurbsSurfaceGeometry<3, PointerVector<Node<3>>>>(
-    //        NurbsSurfaceGeometry<3, PointerVector<Node<3>>>& rGeometry,
-    //        std::vector<double>& rKnotsUToInsert,
-    //        PointerVector<NodeType>& rPointsRefined,
-    //        Vector& rKnotsURefined,
-    //        Vector& rWeightsRefined);
-    //template void NurbsSurfaceRefinementUtilities::KnotRefinementV<
-    //    NurbsSurfaceGeometry<2, PointerVector<Node<3>>>>(
-    //        NurbsSurfaceGeometry<2, PointerVector<Node<3>>>& rGeometry,
-    //        std::vector<double>& rKnotsUToInsert,
-    //        PointerVector<NodeType>& rPointsRefined,
-    //        Vector& rKnotsURefined,
-    //        Vector& rWeightsRefined);
-    //template void NurbsSurfaceRefinementUtilities::KnotRefinementV<
-    //    NurbsSurfaceGeometry<3, PointerVector<Node<3>>>>(
-    //        NurbsSurfaceGeometry<3, PointerVector<Node<3>>>& rGeometry,
-    //        std::vector<double>& rKnotsUToInsert,
-    //        PointerVector<NodeType>& rPointsRefined,
-    //        Vector& rKnotsURefined,
-    //        Vector& rWeightsRefined);
-
 } // End namespace kratos