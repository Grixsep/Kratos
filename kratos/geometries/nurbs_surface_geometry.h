//    |  /           |
//    ' /   __| _` | __|  _ \   __|
//    . \  |   (   | |   (   |\__ `
//   _|\_\_|  \__,_|\__|\___/ ____/
//                   Multi-Physics
//
//  License:         BSD License
//                   Kratos default license: kratos/license.txt
//
//  Main authors:    Thomas Oberbichler
//
//  Ported from the ANurbs library (https://github.com/oberbichler/ANurbs)
//

#if !defined(KRATOS_NURBS_SURFACE_GEOMETRY_H_INCLUDED )
#define  KRATOS_NURBS_SURFACE_GEOMETRY_H_INCLUDED

// System includes

// External includes

// Project includes
#include "geometries/geometry.h"

#include "geometries/nurbs_shape_function_utilities/nurbs_surface_shape_functions.h"
#include "geometries/nurbs_shape_function_utilities/nurbs_interval.h"
#include "geometries/nurbs_shape_function_utilities/nurbs_utilities.h"

#include "utilities/quadrature_points_utility.h"

#include "integration/integration_point_utilities.h"

namespace Kratos {

template <int TWorkingSpaceDimension, class TContainerPointType>
class NurbsSurfaceGeometry : public Geometry<typename TContainerPointType::value_type>
{
public:
    ///@name Type Definitions
    ///@{

    typedef typename TContainerPointType::value_type NodeType;

    typedef Geometry<NodeType> BaseType;
    typedef NurbsSurfaceGeometry<TWorkingSpaceDimension, TContainerPointType> GeometryType;

    typedef typename BaseType::IndexType IndexType;
    typedef typename BaseType::SizeType SizeType;

    typedef typename BaseType::CoordinatesArrayType CoordinatesArrayType;
    typedef typename BaseType::PointsArrayType PointsArrayType;
    typedef typename BaseType::GeometriesArrayType GeometriesArrayType;
    typedef typename BaseType::IntegrationPointsArrayType IntegrationPointsArrayType;

    // using base class functionalities.
    using BaseType::CreateQuadraturePointGeometries;
    using BaseType::pGetPoint;
    using BaseType::GetPoint;

    /// Counted pointer of NurbsSurfaceGeometry
    KRATOS_CLASS_POINTER_DEFINITION(NurbsSurfaceGeometry);
    ///@}
    ///@name Life Cycle
    ///@{

    /// Conctructor for B-Spline surfaces
    NurbsSurfaceGeometry(
        const PointsArrayType& rThisPoints,
        const SizeType PolynomialDegreeU,
        const SizeType PolynomialDegreeV,
        const Vector& rKnotsU,
        const Vector& rKnotsV)
        : BaseType(rThisPoints, &msGeometryData)
        , mPolynomialDegreeU(PolynomialDegreeU)
        , mPolynomialDegreeV(PolynomialDegreeV)
        , mKnotsU(rKnotsU)
        , mKnotsV(rKnotsV)
    {
        CheckAndFitKnotVectors();
    }

    /// Conctructor for NURBS surfaces
    NurbsSurfaceGeometry(
        const PointsArrayType& rThisPoints,
        const SizeType PolynomialDegreeU,
        const SizeType PolynomialDegreeV,
        const Vector& rKnotsU,
        const Vector& rKnotsV,
        const Vector& rWeights)
        : BaseType(rThisPoints, &msGeometryData)
        , mPolynomialDegreeU(PolynomialDegreeU)
        , mPolynomialDegreeV(PolynomialDegreeV)
        , mKnotsU(rKnotsU)
        , mKnotsV(rKnotsV)
        , mWeights(rWeights)
    {
        CheckAndFitKnotVectors();

        KRATOS_ERROR_IF(rWeights.size() != rThisPoints.size())
            << "Number of control points and weights do not match!" << std::endl;
    }

    explicit NurbsSurfaceGeometry(const PointsArrayType& ThisPoints)
        : BaseType(ThisPoints, &msGeometryData)
    {
    }

    /// Copy constructor.
    NurbsSurfaceGeometry(NurbsSurfaceGeometry<TWorkingSpaceDimension, TContainerPointType> const& rOther)
        : BaseType(rOther)
        , mPolynomialDegreeU(rOther.mPolynomialDegreeU)
        , mPolynomialDegreeV(rOther.mPolynomialDegreeV)
        , mKnotsU(rOther.mKnotsU)
        , mKnotsV(rOther.mKnotsV)
        , mWeights(rOther.mWeights)
    {
    }

    /// Copy constructor from a geometry with different point type.
    template<class TOtherContainerPointType> NurbsSurfaceGeometry(
        NurbsSurfaceGeometry<TWorkingSpaceDimension, TOtherContainerPointType> const& rOther)
        : BaseType(rOther, &msGeometryData)
        , mPolynomialDegreeU(rOther.mPolynomialDegreeU)
        , mPolynomialDegreeV(rOther.mPolynomialDegreeV)
        , mKnotsU(rOther.mKnotsU)
        , mKnotsV(rOther.mKnotsV)
        , mWeights(rOther.mWeights)
    {
    }

    /// Destructor.
    ~NurbsSurfaceGeometry() override = default;

    ///@}
    ///@name Operators
    ///@{

    /**
     * Assignment operator.
     *
     * @note This operator don't copy the points and this
     * geometry shares points with given source geometry. It's
     * obvious that any change to this geometry's point affect
     * source geometry's points too.
     *
     * @see Clone
     * @see ClonePoints
     */
    NurbsSurfaceGeometry& operator=(const NurbsSurfaceGeometry& rOther)
    {
        BaseType::operator=(rOther);
        mPolynomialDegreeU = rOther.mPolynomialDegreeU;
        mPolynomialDegreeV = rOther.mPolynomialDegreeV;
        mKnotsU = rOther.mKnotsU;
        mKnotsV = rOther.mKnotsV;
        mWeights = rOther.mWeights;
        return *this;
    }

    /**
     * @brief Assignment operator for geometries with different point type.
     *
     * @note This operator don't copy the points and this
     * geometry shares points with given source geometry. It's
     * obvious that any change to this geometry's point affect
     * source geometry's points too.
     *
     * @see Clone
     * @see ClonePoints
     */
    template<class TOtherContainerPointType>
    NurbsSurfaceGeometry& operator=(
        NurbsSurfaceGeometry<TWorkingSpaceDimension, TOtherContainerPointType> const & rOther)
    {
        BaseType::operator=(rOther);
        mPolynomialDegreeU = rOther.mPolynomialDegreeU;
        mPolynomialDegreeV = rOther.mPolynomialDegreeV;
        mKnotsU = rOther.mKnotsU;
        mKnotsV = rOther.mKnotsV;
        mWeights = rOther.mWeights;
        return *this;
    }

    ///@}
    ///@name Operations
    ///@{

    typename BaseType::Pointer Create(
        PointsArrayType const& ThisPoints) const override
    {
        return Kratos::make_shared<NurbsSurfaceGeometry>(ThisPoints);
    }

    ///@}
<<<<<<< HEAD
    ///@name Mathematical Informations
    ///@{

    /// Return polynomial degree of the surface in direction 0 or 1
    SizeType PolynomialDegree(IndexType LocalDirectionIndex) const override
    {
        KRATOS_DEBUG_ERROR_IF(LocalDirectionIndex > 1)
            << "Trying to access polynomial degree in direction " << LocalDirectionIndex
            << " from NurbsSurfaceGeometry #" << this->Id() << ". Nurbs surfaces have only two directions."
            << std::endl;

        if (LocalDirectionIndex == 0)
            return mPolynomialDegreeU;
        else
            return mPolynomialDegreeV;
=======
    ///@name Information
    ///@{

    /// Returns number of points per direction.
    SizeType PointsNumberInDirection(IndexType LocalDirectionIndex) const override
    {
        if (LocalDirectionIndex == 0) {
            return this->NumberOfControlPointsU();
        }
        else if (LocalDirectionIndex == 1) {
            return this->NumberOfControlPointsV();
        }
        KRATOS_ERROR << "Possible direction index in NurbsSurfaceGeometry reaches from 0-1. Given direction index: "
            << LocalDirectionIndex << std::endl;
>>>>>>> 2691b8ec
    }

    ///@}
    ///@name Get and Set functions
    ///@{

    /* @return returns the polynomial degree 'p' in u direction. */
    SizeType PolynomialDegreeU() const
    {
        return mPolynomialDegreeU;
    }

    /* @return returns the polynomial degree 'p' in u direction. */
    SizeType PolynomialDegreeV() const
    {
        return mPolynomialDegreeV;
    }

    /* Get Knot vector in u-direction. This vector is defined to have
    a multiplicity of p at the beginning and end (NOT: p + 1).
    @return knot vector. */
    const Vector& KnotsU() const
    {
        return mKnotsU;
    }

    /* Get Knot vector in v-direction. This vector is defined to have
    a multiplicity of p at the beginning and end (NOT: p + 1).
    @return knot vector. */
    const Vector& KnotsV() const
    {
        return mKnotsV;
    }

    /* @return Gives the size of the knot vector in u-direction.
    */
    SizeType NumberOfKnotsU() const
    {
        return mKnotsU.size();
    }

    /* @return Gives the size of the knot vector in v-direction.
    */
    SizeType NumberOfKnotsV() const
    {
        return mKnotsV.size();
    }

    /* Checks if shape functions are rational or not.
    @return true if NURBS, false if B-Splines only (all weights are considered as 1) */
    bool IsRational() const
    {
        return mWeights.size() != 0;
    }

    /* Get Weights vector. All values are 1.0 for B-Splines, for NURBS those can be unequal 1.0.
    @return weights vector.
    */
    const Vector& Weights() const
    {
        return mWeights;
    }

    SizeType NumberOfControlPointsU() const
    {
        return NumberOfKnotsU() - PolynomialDegreeU() + 1;
    }

    SizeType NumberOfControlPointsV() const
    {
        return NumberOfKnotsV() - PolynomialDegreeV() + 1;
    }

    /// Returns the number of spans in DirectionIndex=0:U and DirectionIndex=1:V (which are larger than 0).
    SizeType NumberOfKnotSpans(IndexType DirectionIndex) const
    {
        SizeType knot_span_counter = 0;
        if (DirectionIndex == 0) {
            for (IndexType i = 0; i < mKnotsU.size() - 1; i++) {
                if (std::abs(mKnotsU[i] - mKnotsU[i + 1]) > 1e-6) {
                    knot_span_counter++;
                }
            }
        }
        else if (DirectionIndex == 1) {
            for (IndexType i = 0; i < mKnotsV.size() - 1; i++) {
                if (std::abs(mKnotsV[i] - mKnotsV[i + 1]) > 1e-6) {
                    knot_span_counter++;
                }
            }
        } else {
            KRATOS_ERROR << "NurbsSurfaceGeometry::NumberOfKnotSpans: Direction index: "
                << DirectionIndex << " not available. Options are: 0 and 1." << std::endl;
        }
        return knot_span_counter;
    }

    /* @brief Provides all knot spans within direction u.
     * @param return vector of span intervals.
     * @param index of direction: 0: U; 1: V.
     */
    void Spans(std::vector<double>& rSpans, IndexType DirectionIndex) const
    {
        rSpans.resize(this->NumberOfKnotSpans(DirectionIndex) + 1);

        if (DirectionIndex == 0) {
            rSpans[0] = mKnotsU[0];

            IndexType counter = 1;
            for (IndexType i = 0; i < mKnotsU.size() - 1; i++) {
                if (std::abs(mKnotsU[i] - mKnotsU[i + 1]) > 1e-6) {
                    rSpans[counter] = mKnotsU[i + 1];
                    counter++;
                }
            }
        }
        else if (DirectionIndex == 1) {
            rSpans[0] = mKnotsV[0];

            IndexType counter = 1;
            for (IndexType i = 0; i < mKnotsV.size() - 1; i++) {
                if (std::abs(mKnotsV[i] - mKnotsV[i + 1]) > 1e-6) {
                    rSpans[counter] = mKnotsV[i + 1];
                    counter++;
                }
            }
        } else {
            KRATOS_ERROR << "NurbsSurfaceGeometry::Spans: Direction index: "
                << DirectionIndex << " not available. Options are: 0 and 1." << std::endl;
        }
    }

    /* Provides the natural boundaries of the NURBS/B-Spline surface.
    @return domain interval.
    */
    NurbsInterval DomainIntervalU() const
    {
        return NurbsInterval(
            mKnotsU[mPolynomialDegreeU - 1],
            mKnotsU[NumberOfKnotsU() - mPolynomialDegreeU]);
    }

    /* Provides the natural boundaries of the NURBS/B-Spline surface.
    @return domain interval.
    */
    NurbsInterval DomainIntervalV() const
    {
        return NurbsInterval(
            mKnotsV[mPolynomialDegreeV - 1],
            mKnotsV[NumberOfKnotsV() - mPolynomialDegreeV]);
    }

    /* Provides all knot span intervals of the surface in u-direction.
    @return vector of knot span intervals.
    */
    std::vector<NurbsInterval> KnotSpanIntervalsU() const
    {
        const SizeType first_span = mPolynomialDegreeU - 1;
        const SizeType last_span = NumberOfKnotsU() - mPolynomialDegreeU - 1;

        const SizeType number_of_spans = last_span - first_span + 1;

        std::vector<NurbsInterval> result(number_of_spans);

        for (IndexType i = 0; i < number_of_spans; i++) {
            const double t0 = mKnotsU[first_span + i];
            const double t1 = mKnotsU[first_span + i + 1];

            result[i] = NurbsInterval(t0, t1);
        }

        return result;
    }

    /* Provides all knot span intervals of the surface in u-direction.
    @return vector of knot span intervals.
    */
    std::vector<NurbsInterval> KnotSpanIntervalsV() const
    {
        const SizeType first_span = mPolynomialDegreeV - 1;
        const SizeType last_span = NumberOfKnotsV() - mPolynomialDegreeV - 1;

        const SizeType number_of_spans = last_span - first_span + 1;

        std::vector<NurbsInterval> result(number_of_spans);

        for (IndexType i = 0; i < number_of_spans; i++) {
            const double t0 = mKnotsV[first_span + i];
            const double t1 = mKnotsV[first_span + i + 1];

            result[i] = NurbsInterval(t0, t1);
        }

        return result;
    }

    ///@}
    ///@name Integration Points
    ///@{

    /* Creates integration points according to the polynomial degrees.
     * @param return integration points.
     */
    void CreateIntegrationPoints(
        IntegrationPointsArrayType& rIntegrationPoints) const override
    {
        const SizeType points_in_u = PolynomialDegreeU() + 1;
        const SizeType points_in_v = PolynomialDegreeV() + 1;

        CreateIntegrationPoints(
            rIntegrationPoints, points_in_u, points_in_v);
    }

    /* Creates integration points according to the input parameter.
     * @param return integration points.
     * @param points in u direction per span.
     * @param points in v direction per span.
     */
    void CreateIntegrationPoints(
        IntegrationPointsArrayType& rIntegrationPoints,
        SizeType NumPointsPerSpanU,
        SizeType NumPointsPerSpanV) const
    {
        auto knot_span_intervals_u = KnotSpanIntervalsU();
        auto knot_span_intervals_v = KnotSpanIntervalsV();

        const SizeType number_of_integration_points =
            knot_span_intervals_u.size() * knot_span_intervals_v.size()
            * NumPointsPerSpanU * NumPointsPerSpanV;

        if (rIntegrationPoints.size() != number_of_integration_points) {
            rIntegrationPoints.resize(number_of_integration_points);
        }

        typename IntegrationPointsArrayType::iterator integration_point_iterator = rIntegrationPoints.begin();

        for (IndexType i = 0; i < knot_span_intervals_u.size(); ++i) {
            for (IndexType j = 0; j < knot_span_intervals_v.size(); ++j) {
                IntegrationPointUtilities::IntegrationPoints2D(
                    integration_point_iterator,
                    NumPointsPerSpanU, NumPointsPerSpanV,
                    knot_span_intervals_u[i].GetT0(), knot_span_intervals_u[i].GetT1(),
                    knot_span_intervals_v[j].GetT0(), knot_span_intervals_v[j].GetT1());
            }
        }
    }

    ///@}
    ///@name Operations
    ///@{

    /* @brief creates a list of quadrature point geometries
     *        from a list of integration points.
     *
     * @param rResultGeometries list of quadrature point geometries.
     * @param rIntegrationPoints list of provided integration points.
     * @param NumberOfShapeFunctionDerivatives the number of evaluated
     *        derivatives of shape functions at the quadrature point geometries.
     *
     * @see quadrature_point_geometry.h
     */
    void CreateQuadraturePointGeometries(
        GeometriesArrayType& rResultGeometries,
        IndexType NumberOfShapeFunctionDerivatives,
        const IntegrationPointsArrayType& rIntegrationPoints) override
    {
        // shape function container.
        NurbsSurfaceShapeFunction shape_function_container(
            mPolynomialDegreeU, mPolynomialDegreeV, NumberOfShapeFunctionDerivatives);

        // Resize containers.
        if (rResultGeometries.size() != rIntegrationPoints.size())
            rResultGeometries.resize(rIntegrationPoints.size());

        auto default_method = this->GetDefaultIntegrationMethod();
        SizeType num_nonzero_cps = shape_function_container.NumberOfNonzeroControlPoints();

        Matrix N(1, num_nonzero_cps);
        DenseVector<Matrix> shape_function_derivatives(NumberOfShapeFunctionDerivatives - 1);
        for (IndexType i = 0; i < NumberOfShapeFunctionDerivatives - 1; i++) {
            shape_function_derivatives[i].resize(num_nonzero_cps, i + 2);
        }

        for (IndexType i = 0; i < rIntegrationPoints.size(); ++i)
        {
            if (IsRational()) {
                shape_function_container.ComputeNurbsShapeFunctionValues(
                    mKnotsU, mKnotsV, mWeights, rIntegrationPoints[i][0], rIntegrationPoints[i][1]);
            }
            else {
                shape_function_container.ComputeBSplineShapeFunctionValues(
                    mKnotsU, mKnotsV, rIntegrationPoints[i][0], rIntegrationPoints[i][1]);
            }

            /// Get List of Control Points
            PointsArrayType nonzero_control_points(num_nonzero_cps);
            auto cp_indices = shape_function_container.ControlPointIndices(
                NumberOfControlPointsU(), NumberOfControlPointsV());
            for (IndexType j = 0; j < num_nonzero_cps; j++) {
                nonzero_control_points(j) = pGetPoint(cp_indices[j]);
            }
            /// Get Shape Functions N
            if (NumberOfShapeFunctionDerivatives >= 0) {
                for (IndexType j = 0; j < num_nonzero_cps; j++) {
                    N(0, j) = shape_function_container(j, 0);
                }
            }

            /// Get Shape Function Derivatives DN_De, ...
            if (NumberOfShapeFunctionDerivatives > 0) {
                IndexType shape_derivative_index = 1;
                for (IndexType n = 0; n < NumberOfShapeFunctionDerivatives - 1; n++) {
                    for (IndexType k = 0; k < n + 2; k++) {
                        for (IndexType j = 0; j < num_nonzero_cps; j++) {
                            shape_function_derivatives[n](j, k) = shape_function_container(j, shape_derivative_index + k);
                        }
                    }
                    shape_derivative_index += n + 2;
                }
            }

            GeometryShapeFunctionContainer<GeometryData::IntegrationMethod> data_container(
                default_method, rIntegrationPoints[i],
                N, shape_function_derivatives);

            rResultGeometries(i) = CreateQuadraturePointsUtility<NodeType>::CreateQuadraturePoint(
                this->WorkingSpaceDimension(), 2, data_container, nonzero_control_points);
        }
    }

    ///@}
    ///@name Operations
    ///@{

    /** This method maps from dimension space to working space.
    * @param rResult array_1d<double, 3> with the coordinates in working space
    * @param LocalCoordinates The local coordinates in dimension space,
                              here only the first 2 entries are taken into account.
    * @return array_1d<double, 3> with the coordinates in working space
    * @see PointLocalCoordinates
    */
    CoordinatesArrayType& GlobalCoordinates(
        CoordinatesArrayType& rResult,
        const CoordinatesArrayType& rLocalCoordinates
    ) const override
    {
        NurbsSurfaceShapeFunction shape_function_container(mPolynomialDegreeU, mPolynomialDegreeV, 0);

        if (IsRational()) {
            shape_function_container.ComputeNurbsShapeFunctionValues(
                mKnotsU, mKnotsV, mWeights, rLocalCoordinates[0], rLocalCoordinates[1]);
        }
        else {
            shape_function_container.ComputeBSplineShapeFunctionValues(
                mKnotsU, mKnotsV, rLocalCoordinates[0], rLocalCoordinates[1]);
        }

        noalias(rResult) = ZeroVector(3);
        for (IndexType u = 0; u <= PolynomialDegreeU(); u++) {
            for (IndexType v = 0; v <= PolynomialDegreeV(); v++) {
                IndexType cp_index_u = shape_function_container.GetFirstNonzeroControlPointU() + u;
                IndexType cp_index_v = shape_function_container.GetFirstNonzeroControlPointV() + v;

                const IndexType index = NurbsUtilities::GetVectorIndexFromMatrixIndices(
                    NumberOfControlPointsU(), NumberOfControlPointsV(), cp_index_u, cp_index_v);

                rResult += (*this)[index] * shape_function_container(u, v, 0);
            }
        }

        return rResult;
    }

    /** This method maps from local space to working space and computes the
    *   number of derivatives at the local space parameter in the dimension of the object.
    * @param LocalCoordinates The local coordinates in dimension space
    * @param Derivative Number of computed derivatives
    * @return std::vector<array_1d<double, 3>> with the coordinates in working space
    * @see PointLocalCoordinates
    */
    void GlobalSpaceDerivatives(
        std::vector<CoordinatesArrayType>& rGlobalSpaceDerivatives,
        const CoordinatesArrayType& rLocalCoordinates,
        const SizeType DerivativeOrder) const override
    {
        NurbsSurfaceShapeFunction shape_function_container(mPolynomialDegreeU, mPolynomialDegreeV, DerivativeOrder);

        if (IsRational()) {
            shape_function_container.ComputeNurbsShapeFunctionValues(
                mKnotsU, mKnotsV, mWeights, rLocalCoordinates[0], rLocalCoordinates[1]);
        }
        else {
            shape_function_container.ComputeBSplineShapeFunctionValues(
                mKnotsU, mKnotsV, rLocalCoordinates[0], rLocalCoordinates[1]);
        }

        if (rGlobalSpaceDerivatives.size() != shape_function_container.NumberOfShapeFunctionRows()) {
            rGlobalSpaceDerivatives.resize(shape_function_container.NumberOfShapeFunctionRows());
        }

        for (IndexType shape_function_row_i = 0;
            shape_function_row_i < shape_function_container.NumberOfShapeFunctionRows();
            shape_function_row_i++) {
            for (IndexType u = 0; u <= PolynomialDegreeU(); u++) {
                for (IndexType v = 0; v <= PolynomialDegreeV(); v++) {
                    IndexType cp_index_u = shape_function_container.GetFirstNonzeroControlPointU() + u;
                    IndexType cp_index_v = shape_function_container.GetFirstNonzeroControlPointV() + v;

                    const IndexType index = NurbsUtilities::GetVectorIndexFromMatrixIndices(
                        NumberOfControlPointsU(), NumberOfControlPointsV(), cp_index_u, cp_index_v);

                    if (u == 0 && v==0)
                        rGlobalSpaceDerivatives[shape_function_row_i] =
                        (*this)[index] * shape_function_container(u, v, shape_function_row_i);
                    else
                        rGlobalSpaceDerivatives[shape_function_row_i] +=
                        (*this)[index] * shape_function_container(u, v, shape_function_row_i);
                }
            }
        }
    }

    ///@}
    ///@name Shape Function
    ///@{

    Vector& ShapeFunctionsValues(
        Vector &rResult,
        const CoordinatesArrayType& rCoordinates) const override
    {
        NurbsSurfaceShapeFunction shape_function_container(mPolynomialDegreeU, mPolynomialDegreeV, 0);

        if (IsRational()) {
            shape_function_container.ComputeNurbsShapeFunctionValues(mKnotsU, mKnotsV, mWeights, rCoordinates[0], rCoordinates[1]);
        }
        else {
            shape_function_container.ComputeBSplineShapeFunctionValues(mKnotsU, mKnotsV, rCoordinates[0], rCoordinates[1]);
        }

        if (rResult.size() != shape_function_container.NumberOfNonzeroControlPoints())
            rResult.resize(shape_function_container.NumberOfNonzeroControlPoints());

        for (IndexType i = 0; i < shape_function_container.NumberOfNonzeroControlPoints(); i++) {
            rResult[i] = shape_function_container(i, 0);
        }

        return rResult;
    }

    Matrix& ShapeFunctionsLocalGradients(
        Matrix& rResult,
        const CoordinatesArrayType& rCoordinates) const override
    {
        NurbsSurfaceShapeFunction shape_function_container(mPolynomialDegreeU, mPolynomialDegreeV, 0);

        if (IsRational()) {
            shape_function_container.ComputeNurbsShapeFunctionValues(mKnotsU, mKnotsV, mWeights, rCoordinates[0], rCoordinates[1]);
        }
        else {
            shape_function_container.ComputeBSplineShapeFunctionValues(mKnotsU, mKnotsV, rCoordinates[0], rCoordinates[1]);
        }

        if (rResult.size1() != 2
            && rResult.size2() != shape_function_container.NumberOfNonzeroControlPoints())
            rResult.resize(2, shape_function_container.NumberOfNonzeroControlPoints());

        for (IndexType i = 0; i < shape_function_container.NumberOfNonzeroControlPoints(); i++) {
            rResult(0, i) = shape_function_container(i, 1);
            rResult(1, i) = shape_function_container(i, 2);
        }

        return rResult;
    }

    ///@}
    ///@name Information
    ///@{
    std::string Info() const override
    {
        return std::to_string(TWorkingSpaceDimension) + " dimensional nurbs surface.";
    }

    void PrintInfo(std::ostream& rOStream) const override
    {
        rOStream << TWorkingSpaceDimension << " dimensional nurbs surface.";
    }

    void PrintData(std::ostream& rOStream) const override
    {
    }
    ///@}

private:
    ///@name Private Static Member Variables
    ///@{

    static const GeometryData msGeometryData;

    static const GeometryDimension msGeometryDimension;

    ///@}
    ///@name Private Member Variables
    ///@{

    SizeType mPolynomialDegreeU;
    SizeType mPolynomialDegreeV;
    Vector mKnotsU;
    Vector mKnotsV;
    Vector mWeights;

    ///@}
    ///@name Private Operations
    ///@{

    /*
    * @brief Checks if the knot vector is coinciding with the number of
    *        control points and the polynomial degree. If the knot vectors
    *        have a multiplicity of p+1 in the beginning, it is reduced to p.
    */
    void CheckAndFitKnotVectors()
    {
        SizeType num_control_points = this->size();

        if (num_control_points !=
            (NurbsUtilities::GetNumberOfControlPoints(mPolynomialDegreeU, mKnotsU.size())
                * NurbsUtilities::GetNumberOfControlPoints(mPolynomialDegreeV, mKnotsV.size()))) {
            if (num_control_points ==
                (NurbsUtilities::GetNumberOfControlPoints(mPolynomialDegreeU, mKnotsU.size() - 2)
                    * NurbsUtilities::GetNumberOfControlPoints(mPolynomialDegreeV, mKnotsV.size() - 2))) {
                Vector KnotsU = ZeroVector(mKnotsU.size() - 2);
                for (SizeType i = 0; i < mKnotsU.size() - 2; ++i) {
                    KnotsU[i] = mKnotsU[i + 1];
                }
                mKnotsU = KnotsU;

                Vector KnotsV = ZeroVector(mKnotsV.size() - 2);
                for (SizeType i = 0; i < mKnotsV.size() - 2; ++i) {
                    KnotsV[i] = mKnotsV[i + 1];
                }
                mKnotsV = KnotsV;
            } else {
                KRATOS_ERROR
                    << "Number of controls points and polynomial degrees and number of knots do not match! " << std::endl
                    << " P: " << mPolynomialDegreeU << ", Q: " << mPolynomialDegreeV
                    << ", number of knots u: " << mKnotsU.size() << ", number of knots v: " << mKnotsV.size()
                    << ", number of control points: " << num_control_points << std::endl
                    << "Following condition must be achieved: ControlPoints.size() = (KnotsU.size() - P + 1) * (KnotsV.size() - Q + 1)"
                    << std::endl;
            }
        }
    }

    ///@}
    ///@name Private Serialization
    ///@{

    friend class Serializer;

    void save(Serializer& rSerializer) const override
    {
        KRATOS_SERIALIZE_SAVE_BASE_CLASS(rSerializer, BaseType);
        rSerializer.save("PolynomialDegreeU", mPolynomialDegreeU);
        rSerializer.save("PolynomialDegreeV", mPolynomialDegreeV);
        rSerializer.save("KnotsU", mKnotsU);
        rSerializer.save("KnotsV", mKnotsV);
        rSerializer.save("Weights", mWeights);
    }

    void load(Serializer& rSerializer) override
    {
        KRATOS_SERIALIZE_LOAD_BASE_CLASS(rSerializer, BaseType);
        rSerializer.load("PolynomialDegreeU", mPolynomialDegreeU);
        rSerializer.load("PolynomialDegreeV", mPolynomialDegreeV);
        rSerializer.load("KnotsU", mKnotsU);
        rSerializer.load("KnotsV", mKnotsV);
        rSerializer.load("Weights", mWeights);
    }

    NurbsSurfaceGeometry() : BaseType(PointsArrayType(), &msGeometryData) {};

    ///@}

}; // class NurbsSurfaceGeometry

template<int TWorkingSpaceDimension, class TPointType>
const GeometryData NurbsSurfaceGeometry<TWorkingSpaceDimension, TPointType>::msGeometryData(
    &msGeometryDimension,
    GeometryData::GI_GAUSS_1,
    {}, {}, {});

template<int TWorkingSpaceDimension, class TPointType>
const GeometryDimension NurbsSurfaceGeometry<TWorkingSpaceDimension, TPointType>::msGeometryDimension(
    2, TWorkingSpaceDimension, 2);

} // namespace Kratos

#endif // KRATOS_NURBS_SURFACE_GEOMETRY_H_INCLUDED defined<|MERGE_RESOLUTION|>--- conflicted
+++ resolved
@@ -192,7 +192,23 @@
     }
 
     ///@}
-<<<<<<< HEAD
+    ///@name Geometrical Information
+    ///@{
+
+    /// Returns number of points per direction.
+    SizeType PointsNumberInDirection(IndexType LocalDirectionIndex) const override
+    {
+        if (LocalDirectionIndex == 0) {
+            return this->NumberOfControlPointsU();
+        }
+        else if (LocalDirectionIndex == 1) {
+            return this->NumberOfControlPointsV();
+        }
+        KRATOS_ERROR << "Possible direction index in NurbsSurfaceGeometry reaches from 0-1. Given direction index: "
+            << LocalDirectionIndex << std::endl;
+    }
+
+    ///@}
     ///@name Mathematical Informations
     ///@{
 
@@ -204,26 +220,12 @@
             << " from NurbsSurfaceGeometry #" << this->Id() << ". Nurbs surfaces have only two directions."
             << std::endl;
 
-        if (LocalDirectionIndex == 0)
+        if (LocalDirectionIndex == 0) {
             return mPolynomialDegreeU;
-        else
+        }
+        else {
             return mPolynomialDegreeV;
-=======
-    ///@name Information
-    ///@{
-
-    /// Returns number of points per direction.
-    SizeType PointsNumberInDirection(IndexType LocalDirectionIndex) const override
-    {
-        if (LocalDirectionIndex == 0) {
-            return this->NumberOfControlPointsU();
-        }
-        else if (LocalDirectionIndex == 1) {
-            return this->NumberOfControlPointsV();
-        }
-        KRATOS_ERROR << "Possible direction index in NurbsSurfaceGeometry reaches from 0-1. Given direction index: "
-            << LocalDirectionIndex << std::endl;
->>>>>>> 2691b8ec
+        }
     }
 
     ///@}
