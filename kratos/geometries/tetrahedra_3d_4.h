//    |  /           |
//    ' /   __| _` | __|  _ \   __|
//    . \  |   (   | |   (   |\__ `
//   _|\_\_|  \__,_|\__|\___/ ____/
//                   Multi-Physics
//
//  License:		 BSD License
//					 Kratos default license: kratos/license.txt
//
//  Main authors:    Riccardo Rossi
//                   Janosch Stascheit
//                   Felix Nagel
//  contributors:    Hoang Giang Bui
//                   Josep Maria Carbonell
//

#if !defined(KRATOS_TETRAHEDRA_3D_4_H_INCLUDED )
#define  KRATOS_TETRAHEDRA_3D_4_H_INCLUDED

// System includes

// External includes

// Project includes
#include "geometries/triangle_3d_3.h"
#include "integration/tetrahedron_gauss_legendre_integration_points.h"
#include "geometries/plane.h"

namespace Kratos
{
/**
 * @class Tetrahedra3D4
 * @ingroup KratosCore
 * @brief A four node tetrahedra geometry with linear shape functions
 * @details The node ordering corresponds with:
 *                             v
 *                            .
 *                          ,/
 *                         /
 *                      2
 *                    ,/|`\
 *                  ,/  |  `\
 *                ,/    '.   `\
 *              ,/       |     `\
 *            ,/         |       `\
 *           0-----------'.--------1 --> u
 *            `\.         |      ,/
 *               `\.      |    ,/
 *                  `\.   '. ,/
 *                     `\. |/
 *                        `3
 *                           `\.
 *                              ` w
 * @author Riccardo Rossi
 * @author Janosch Stascheit
 * @author Felix Nagel
 */
template<class TPointType> class Tetrahedra3D4 : public Geometry<TPointType>
{
public:
    /**
     * Type Definitions
     */

    /**
     * Geometry as base class.
     */
    typedef Geometry<TPointType> BaseType;

    /**
     * Type of edge and face geometries
     */
    typedef Line3D2<TPointType> EdgeType;
    typedef Triangle3D3<TPointType> FaceType;

    /**
     * Pointer definition of Tetrahedra3D4
     */
    KRATOS_CLASS_POINTER_DEFINITION(Tetrahedra3D4);

    /**
     * Integration methods implemented in geometry.
     */
    typedef GeometryData::IntegrationMethod IntegrationMethod;

    /**
     * A Vector of counted pointers to Geometries. Used for
     * returning edges of the geometry.
     */
    typedef typename BaseType::GeometriesArrayType GeometriesArrayType;

    /**
     * Redefinition of template parameter TPointType.
     */
    typedef TPointType PointType;

    /**
     * Type used for indexing in geometry class.std::size_t used for indexing
     * point or integration point access methods and also all other
     * methods which need point or integration point index.
     */
    typedef typename BaseType::IndexType IndexType;


    /**
     * This typed used to return size or dimension in
     * geometry. Dimension, WorkingDimension, PointsNumber and
     * ... return this type as their results.
     */
    typedef typename BaseType::SizeType SizeType;

    /**
     * Array of counted pointers to point. This type used to hold
     * geometry's points.
     */
    typedef typename BaseType::PointsArrayType PointsArrayType;

    /**
     * This type used for representing an integration point in
     * geometry. This integration point is a point with an
     * additional weight component.
     */
    typedef typename BaseType::IntegrationPointType IntegrationPointType;

    /**
     * A Vector of IntegrationPointType which used to hold
     * integration points related to an integration
     * method. IntegrationPoints functions used this type to return
     * their results.
     */
    typedef typename BaseType::IntegrationPointsArrayType IntegrationPointsArrayType;

    /**
     * A Vector of IntegrationPointsArrayType which used to hold
     * integration points related to different integration method
     * implemented in geometry.
     */
    typedef typename BaseType::IntegrationPointsContainerType IntegrationPointsContainerType;

    /**
     * A third order tensor used as shape functions' values
     * container.
     */
    typedef typename BaseType::ShapeFunctionsValuesContainerType
    ShapeFunctionsValuesContainerType;

    /**
     * A fourth order tensor used as shape functions' local
     * gradients container in geometry.
     */
    typedef typename BaseType::ShapeFunctionsLocalGradientsContainerType
    ShapeFunctionsLocalGradientsContainerType;

    /**
     * A third order tensor to hold jacobian matrices evaluated at
     * integration points. Jacobian and InverseOfJacobian functions
     * return this type as their result.
     */
    typedef typename BaseType::JacobiansType JacobiansType;

    /**
     * A third order tensor to hold shape functions' local
     * gradients. ShapefunctionsLocalGradients function return this
     * type as its result.
     */
    typedef typename BaseType::ShapeFunctionsGradientsType ShapeFunctionsGradientsType;

    /**
     * A third order tensor to hold shape functions' local second derivatives.
     * ShapefunctionsLocalGradients function return this
     * type as its result.
     */
    typedef typename BaseType::ShapeFunctionsSecondDerivativesType
    ShapeFunctionsSecondDerivativesType;

    /**
     * Type of the normal vector used for normal to edges in geomety.
     */
    typedef typename BaseType::NormalType NormalType;

    /**
     * Type of coordinates array
     */
    typedef typename BaseType::CoordinatesArrayType CoordinatesArrayType;

    /**
     * Type of Matrix
     */
    typedef Matrix MatrixType;

    /**
     * Life Cycle
     */
    Tetrahedra3D4( typename PointType::Pointer pPoint1,
                   typename PointType::Pointer pPoint2,
                   typename PointType::Pointer pPoint3,
                   typename PointType::Pointer pPoint4 )
        : BaseType(PointsArrayType(), &msGeometryData)
    {
        this->Points().reserve(4);
        this->Points().push_back(pPoint1);
        this->Points().push_back(pPoint2);
        this->Points().push_back(pPoint3);
        this->Points().push_back(pPoint4);
    }

    explicit Tetrahedra3D4( const PointsArrayType& ThisPoints)
        : BaseType(ThisPoints, &msGeometryData)
    {
        KRATOS_ERROR_IF( this->PointsNumber() != 4 ) << "Invalid points number. Expected 4, given " << this->PointsNumber() << std::endl;
    }

    /// Constructor with Geometry Id
    explicit Tetrahedra3D4(
        const IndexType GeometryId,
        const PointsArrayType& rThisPoints
    ) : BaseType(GeometryId, rThisPoints, &msGeometryData)
    {
        KRATOS_ERROR_IF( this->PointsNumber() != 4 ) << "Invalid points number. Expected 4, given " << this->PointsNumber() << std::endl;
    }

    /// Constructor with Geometry Name
    explicit Tetrahedra3D4(
        const std::string& rGeometryName,
        const PointsArrayType& rThisPoints
    ) : BaseType( rGeometryName, rThisPoints, &msGeometryData )
    {
        KRATOS_ERROR_IF(this->PointsNumber() != 4) << "Invalid points number. Expected 4, given " << this->PointsNumber() << std::endl;
    }

    /**
     * Copy constructor.
     * Construct this geometry as a copy of given geometry.
     *
     * @note This copy constructor don't copy the points and new
     * geometry shares points with given source geometry. It's
     * obvious that any change to this new geometry's point affect
     * source geometry's points too.
     */
    Tetrahedra3D4(Tetrahedra3D4 const& rOther)
        : BaseType(rOther)
    {
    }

    /**
     * Copy constructor from a geometry with other point type.
     * Construct this geometry as a copy of given geometry which
     * has different type of points. The given goemetry's
     * TOtherPointType* must be implicity convertible to this
     * geometry PointType.
     *
     * @note This copy constructor don't copy the points and new
     * geometry shares points with given source geometry. It's
     * obvious that any change to this new geometry's point affect
     * source geometry's points too.
     */
    template<class TOtherPointType> explicit Tetrahedra3D4(Tetrahedra3D4<TOtherPointType> const& rOther)
        : BaseType(rOther)
    {
    }

    /// Destructor. Does nothing!!!
    ~Tetrahedra3D4() override {}

    GeometryData::KratosGeometryFamily GetGeometryFamily() const override
    {
        return GeometryData::KratosGeometryFamily::Kratos_Tetrahedra;
    }
    GeometryData::KratosGeometryType GetGeometryType() const override
    {
        return GeometryData::KratosGeometryType::Kratos_Tetrahedra3D4;
    }

    /**
     * Operators
     */

    /**
     * Assignment operator.
     *
     * @note This operator don't copy the points and this
     * geometry shares points with given source geometry. It's
     * obvious that any change to this geometry's point affect
     * source geometry's points too.
     *
     * @see Clone
     * @see ClonePoints
     */
    Tetrahedra3D4& operator=(const Tetrahedra3D4& rOther)
    {
        BaseType::operator=(rOther);
        return *this;
    }

    /**
     * Assignment operator for geometries with different point type.
     *
     * @note This operator don't copy the points and this
     * geometry shares points with given source geometry. It's
     * obvious that any change to this geometry's point affect
     * source geometry's points too.
     *
     * @see Clone
     * @see ClonePoints
     */
    template<class TOtherPointType>
    Tetrahedra3D4& operator=(Tetrahedra3D4<TOtherPointType> const & rOther)
    {
        BaseType::operator=(rOther);

        return *this;
    }

    ///@}
    ///@name Operations
    ///@{

    /**
     * @brief Creates a new geometry pointer
     * @param rThisPoints the nodes of the new geometry
     * @return Pointer to the new geometry
     */
    typename BaseType::Pointer Create(
        PointsArrayType const& rThisPoints
    ) const override
    {
        return typename BaseType::Pointer(new Tetrahedra3D4(rThisPoints));
    }

    /**
     * @brief It creates a new geometry pointer
     * @param NewId the ID of the new geometry
     * @param rThisPoints the nodes of the new geometry
     * @return a Pointer to the new geometry
     */
    typename BaseType::Pointer Create(
        const IndexType NewGeometryId,
        PointsArrayType const& rThisPoints
    ) const override
    {
        return typename BaseType::Pointer( new Tetrahedra3D4( NewGeometryId, rThisPoints ) );
    }

    /**
     * @brief Creates a new geometry pointer
     * @param rGeometry reference to an existing geometry
     * @return Pointer to the new geometry
     */
    typename BaseType::Pointer Create(
        const BaseType& rGeometry
    ) const override
    {
        auto p_geometry = typename BaseType::Pointer( new Tetrahedra3D4( rGeometry.Points() ) );
        p_geometry->SetData(rGeometry.GetData());
        return p_geometry;
    }

    /**
     * @brief Creates a new geometry pointer
     * @param NewGeometryId the ID of the new geometry
     * @param rGeometry reference to an existing geometry
     * @return Pointer to the new geometry
     */
    typename BaseType::Pointer Create(
        const IndexType NewGeometryId,
        const BaseType& rGeometry
    ) const override
    {
        auto p_geometry = typename BaseType::Pointer( new Tetrahedra3D4( NewGeometryId, rGeometry.Points() ) );
        p_geometry->SetData(rGeometry.GetData());
        return p_geometry;
    }

    /**
     * @brief Lumping factors for the calculation of the lumped mass matrix
     * @param rResult Vector containing the lumping factors
     * @param LumpingMethod The lumping method considered. The three methods available are:
     *      - The row sum method
     *      - Diagonal scaling
     *      - Evaluation of M using a quadrature involving only the nodal points and thus automatically yielding a diagonal matrix for standard element shape function
     */
    Vector& LumpingFactors(
        Vector& rResult,
        const typename BaseType::LumpingMethods LumpingMethod = BaseType::LumpingMethods::ROW_SUM
        )  const override
    {
        if(rResult.size() != 4)
            rResult.resize(4, false);
        std::fill(rResult.begin(), rResult.end(), 1.00 / 4.00);
        return rResult;
    }

    /**
     * Informations
     */

    /**
     * This method calculates and returns Length or charactereistic
     * length of this geometry depending on it's dimension. For one
     * dimensional geometry for example Line it returns length of it
     * and for the other geometries it gives Characteristic length
     * otherwise.
     *
     * @return double value contains length or Characteristic
     * length
     * @see Area()
     * @see Volume()
     * @see DomainSize()
     *
     * :TODO: might be necessary to reimplement
     */
    double Length() const override
    {
        constexpr double factor = 2.0396489026555;       // (12/sqrt(2)) ^ 1/3);
        return  factor * std::cbrt(std::fabs(Volume())); // sqrt(fabs( DeterminantOfJacobian(PointType())));
    }

    /**
     * This method calculates and returns area or surface area of
     * this geometry depending to it's dimension. For one dimensional
     * geometry it returns zero, for two dimensional it gives area
     * and for three dimensional geometries it gives surface area.
     *
     *
     * @return double value contains area or surface area.
     * @see Length()
     * @see Volume()
     * @see DomainSize()
     *
     * :TODO: might be necessary to reimplement
     */
    double Area() const override
    {
        return this->Volume();
    }

    /** This method calculates and returns the volume of this geometry.
     * This method calculates and returns the volume of this geometry.
     *
     * This method uses the V = (A x B) * C / 6 formula.
     *
     * @return double value contains length, area or volume.
     *
     * @see Length()
     * @see Area()
     * @see Volume()
     *
     * :TODO: might be necessary to reimplement
     */
    double Volume() const override {
        //Closed formula for the linear tetrahedra
        const double onesixth = 1.0/6.0;

        const CoordinatesArrayType& rP0 = this->Points()[0].Coordinates();
        const CoordinatesArrayType& rP1 = this->Points()[1].Coordinates();
        const CoordinatesArrayType& rP2 = this->Points()[2].Coordinates();
        const CoordinatesArrayType& rP3 = this->Points()[3].Coordinates();

        const double x10 = rP1[0] - rP0[0];
        const double y10 = rP1[1] - rP0[1];
        const double z10 = rP1[2] - rP0[2];

        const double x20 = rP2[0] - rP0[0];
        const double y20 = rP2[1] - rP0[1];
        const double z20 = rP2[2] - rP0[2];

        const double x30 = rP3[0] - rP0[0];
        const double y30 = rP3[1] - rP0[1];
        const double z30 = rP3[2] - rP0[2];

        const double detJ = x10 * y20 * z30 - x10 * y30 * z20 + y10 * z20 * x30 - y10 * x20 * z30 + z10 * x20 * y30 - z10 * y20 * x30;
        return detJ*onesixth;
    }

    double DomainSize() const override {
      return Volume();
    }

    /** This method calculates and returns the minimum edge length of the geometry.
     *
     * @return double value with the minimum edge length
     *
     * @see MaxEdgeLength()
     * @see AverageEdgeLength()
     */
    double MinEdgeLength() const override {
      const auto a = this->GetPoint(0) - this->GetPoint(1);
      const auto b = this->GetPoint(1) - this->GetPoint(2);
      const auto c = this->GetPoint(2) - this->GetPoint(0);
      const auto d = this->GetPoint(3) - this->GetPoint(0);
      const auto e = this->GetPoint(3) - this->GetPoint(1);
      const auto f = this->GetPoint(3) - this->GetPoint(2);

      const double sa = (a[0]*a[0])+(a[1]*a[1])+(a[2]*a[2]);
      const double sb = (b[0]*b[0])+(b[1]*b[1])+(b[2]*b[2]);
      const double sc = (c[0]*c[0])+(c[1]*c[1])+(c[2]*c[2]);
      const double sd = (d[0]*d[0])+(d[1]*d[1])+(d[2]*d[2]);
      const double se = (e[0]*e[0])+(e[1]*e[1])+(e[2]*e[2]);
      const double sf = (f[0]*f[0])+(f[1]*f[1])+(f[2]*f[2]);

      return CalculateMinEdgeLength(sa, sb, sc, sd, se, sf);
    }

    /** This method calculates and returns the maximum edge
     * length of the geometry
     *
     * @return double value with the maximum edge length
     *
     * @see MinEdgeLength()
     * @see AverageEdgeLength()
     */
    double MaxEdgeLength() const override {
      const auto a = this->GetPoint(0) - this->GetPoint(1);
      const auto b = this->GetPoint(1) - this->GetPoint(2);
      const auto c = this->GetPoint(2) - this->GetPoint(0);
      const auto d = this->GetPoint(3) - this->GetPoint(0);
      const auto e = this->GetPoint(3) - this->GetPoint(1);
      const auto f = this->GetPoint(3) - this->GetPoint(2);

      const double sa = (a[0]*a[0])+(a[1]*a[1])+(a[2]*a[2]);
      const double sb = (b[0]*b[0])+(b[1]*b[1])+(b[2]*b[2]);
      const double sc = (c[0]*c[0])+(c[1]*c[1])+(c[2]*c[2]);
      const double sd = (d[0]*d[0])+(d[1]*d[1])+(d[2]*d[2]);
      const double se = (e[0]*e[0])+(e[1]*e[1])+(e[2]*e[2]);
      const double sf = (f[0]*f[0])+(f[1]*f[1])+(f[2]*f[2]);

      return CalculateMaxEdgeLength(sa, sb, sc, sd, se, sf);
    }

    /** This method calculates and returns the average edge length of the geometry
     *
     * @return double value with the average edge length
     *
     * @see MinEdgeLength()
     * @see MaxEdgeLength()
     */
    double AverageEdgeLength() const override {
      return CalculateAvgEdgeLength(
        MathUtils<double>::Norm3(this->GetPoint(0)-this->GetPoint(1)),
        MathUtils<double>::Norm3(this->GetPoint(1)-this->GetPoint(2)),
        MathUtils<double>::Norm3(this->GetPoint(2)-this->GetPoint(0)),
        MathUtils<double>::Norm3(this->GetPoint(3)-this->GetPoint(0)),
        MathUtils<double>::Norm3(this->GetPoint(3)-this->GetPoint(1)),
        MathUtils<double>::Norm3(this->GetPoint(3)-this->GetPoint(2))
      );
    }

    /** This method calculates the circumradius of the geometry
     *
     * @return The circumradius of the geometry
     */
    double Circumradius() const override {
      //    | s10 y10 z10 |           | s10 x10 z10 |           | s10 x10 y10 |           | x10 y10 z10 |
      // MX | s20 y20 z20 |        MY | s20 x20 z20 |        MZ | s20 x20 y20 |        AL | x20 y20 z20 |
      //    | s30 y30 z30 |           | s30 x30 z30 |           | s30 x30 y30 |           | x30 y30 z30 |

      const CoordinatesArrayType& rP0 = this->Points()[0].Coordinates();
      const CoordinatesArrayType& rP1 = this->Points()[1].Coordinates();
      const CoordinatesArrayType& rP2 = this->Points()[2].Coordinates();
      const CoordinatesArrayType& rP3 = this->Points()[3].Coordinates();

      const double aDot = rP0[0] * rP0[0] + rP0[1] * rP0[1] + rP0[2] * rP0[2];
      const double bDot = rP1[0] * rP1[0] + rP1[1] * rP1[1] + rP1[2] * rP1[2];
      const double cDot = rP2[0] * rP2[0] + rP2[1] * rP2[1] + rP2[2] * rP2[2];
      const double dDot = rP3[0] * rP3[0] + rP3[1] * rP3[1] + rP3[2] * rP3[2];

      // Build the simplified matrices
      const double s10 = aDot - dDot;
      const double x10 = rP0[0] - rP3[0];
      const double y10 = rP0[1] - rP3[1];
      const double z10 = rP0[2] - rP3[2];

      const double s20 = bDot - dDot;
      const double x20 = rP1[0] - rP3[0];
      const double y20 = rP1[1] - rP3[1];
      const double z20 = rP1[2] - rP3[2];

      const double s30 = cDot - dDot;
      const double x30 = rP2[0] - rP3[0];
      const double y30 = rP2[1] - rP3[1];
      const double z30 = rP2[2] - rP3[2];

      const double detJMX = s10 * y20 * z30 + y10 * z20 * s30 + z10 * s20 * y30 - s30 * y20 * z10 - y30 * z20 * s10 - z30 * s20 * y10;
      const double detJMY = s10 * x20 * z30 + x10 * z20 * s30 + z10 * s20 * x30 - s30 * x20 * z10 - x30 * z20 * s10 - z30 * s20 * x10;
      const double detJMZ = s10 * x20 * y30 + x10 * y20 * s30 + y10 * s20 * x30 - s30 * x20 * y10 - x30 * y20 * s10 - y30 * s20 * x10;
      const double detJAL = x10 * y20 * z30 + y10 * z20 * x30 + z10 * x20 * y30 - x30 * y20 * z10 - y30 * z20 * x10 - z30 * x20 * y10;

      return std::sqrt( (detJMX*detJMX + detJMY*detJMY + detJMZ*detJMZ)) / (2*std::abs(detJAL));
    }

    /** This method calculates the inradius of the
     * geometry
     *
     * @return The inradius of the geometry
     */
    double Inradius() const override {
      //    | x10 y10 z10 |
      // AL | x20 y20 z20 |
      //    | x30 y30 z30 |

      const CoordinatesArrayType& rP0 = this->Points()[0].Coordinates();
      const CoordinatesArrayType& rP1 = this->Points()[1].Coordinates();
      const CoordinatesArrayType& rP2 = this->Points()[2].Coordinates();
      const CoordinatesArrayType& rP3 = this->Points()[3].Coordinates();

      array_1d<double, 3> c012, c013, c023, c123;

      MathUtils<double>::CrossProduct(c012, rP2-rP0, rP1-rP0);
      MathUtils<double>::CrossProduct(c013, rP3-rP0, rP1-rP0);
      MathUtils<double>::CrossProduct(c023, rP3-rP0, rP2-rP0);
      MathUtils<double>::CrossProduct(c123, rP3-rP1, rP2-rP1);

      const double n012 = std::sqrt(c012[0]*c012[0] + c012[1]*c012[1] + c012[2]*c012[2]);
      const double n013 = std::sqrt(c013[0]*c013[0] + c013[1]*c013[1] + c013[2]*c013[2]);
      const double n023 = std::sqrt(c023[0]*c023[0] + c023[1]*c023[1] + c023[2]*c023[2]);
      const double n123 = std::sqrt(c123[0]*c123[0] + c123[1]*c123[1] + c123[2]*c123[2]);

      // Build the simplified matrices
      const double x10 = rP0[0] - rP3[0];
      const double y10 = rP0[1] - rP3[1];
      const double z10 = rP0[2] - rP3[2];

      const double x20 = rP1[0] - rP3[0];
      const double y20 = rP1[1] - rP3[1];
      const double z20 = rP1[2] - rP3[2];

      const double x30 = rP2[0] - rP3[0];
      const double y30 = rP2[1] - rP3[1];
      const double z30 = rP2[2] - rP3[2];

      const double detJAL = x10 * y20 * z30 + y10 * z20 * x30 + z10 * x20 * y30 - x30 * y20 * z10 - y30 * z20 * x10 - z30 * x20 * y10;

      return std::abs(detJAL) / (n012 + n013 + n023 + n123);
    }

    /// Quality functions

    /** Calculates the inradius to circumradius quality metric.
     * Calculates the inradius to circumradius quality metric.
     * This metric is bounded by the interval (0,1) being:
     *  1 -> Optimal value
     *  0 -> Worst value
     *
     * \f$ \frac{r}{\rho} \f$
     *
     * @return The inradius to circumradius quality metric.
     */
    double InradiusToCircumradiusQuality() const override {
      constexpr double normFactor = 3.0;

      return normFactor * Inradius() / Circumradius();
    };

    /** Calculates the inradius to longest edge quality metric.
     * Calculates the inradius to longest edge quality metric.
     * This metric is bounded by the interval (0,1) being:
     *  1 -> Optimal value
     *  0 -> Worst value
     *
     * \f$ \frac{r}{L} \f$
     *
     * @return The inradius to longest edge quality metric.
     */
    double InradiusToLongestEdgeQuality() const override {
      constexpr double normFactor = 4.89897982161;

      const auto a = this->GetPoint(0) - this->GetPoint(1);
      const auto b = this->GetPoint(1) - this->GetPoint(2);
      const auto c = this->GetPoint(2) - this->GetPoint(0);
      const auto d = this->GetPoint(3) - this->GetPoint(0);
      const auto e = this->GetPoint(3) - this->GetPoint(1);
      const auto f = this->GetPoint(3) - this->GetPoint(2);

      const double sa = (a[0]*a[0])+(a[1]*a[1])+(a[2]*a[2]);
      const double sb = (b[0]*b[0])+(b[1]*b[1])+(b[2]*b[2]);
      const double sc = (c[0]*c[0])+(c[1]*c[1])+(c[2]*c[2]);
      const double sd = (d[0]*d[0])+(d[1]*d[1])+(d[2]*d[2]);
      const double se = (e[0]*e[0])+(e[1]*e[1])+(e[2]*e[2]);
      const double sf = (f[0]*f[0])+(f[1]*f[1])+(f[2]*f[2]);

      return normFactor * Inradius() / CalculateMaxEdgeLength(sa,sb,sc,sd,se,sf);
    }

    /** Calculates the shortest to longest edge quality metric.
     * Calculates the shortest to longest edge quality metric.
     * This metric is bounded by the interval (0,1) being:
     *  1 -> Optimal value
     *  0 -> Worst value
     *
     * \f$ \frac{l}{L} \f$
     *
     * @return [description]
     */
    double ShortestToLongestEdgeQuality() const override {
      const auto a = this->GetPoint(0) - this->GetPoint(1);
      const auto b = this->GetPoint(1) - this->GetPoint(2);
      const auto c = this->GetPoint(2) - this->GetPoint(0);
      const auto d = this->GetPoint(3) - this->GetPoint(0);
      const auto e = this->GetPoint(3) - this->GetPoint(1);
      const auto f = this->GetPoint(3) - this->GetPoint(2);

      const double sa = (a[0]*a[0])+(a[1]*a[1])+(a[2]*a[2]);
      const double sb = (b[0]*b[0])+(b[1]*b[1])+(b[2]*b[2]);
      const double sc = (c[0]*c[0])+(c[1]*c[1])+(c[2]*c[2]);
      const double sd = (d[0]*d[0])+(d[1]*d[1])+(d[2]*d[2]);
      const double se = (e[0]*e[0])+(e[1]*e[1])+(e[2]*e[2]);
      const double sf = (f[0]*f[0])+(f[1]*f[1])+(f[2]*f[2]);

      return CalculateMinEdgeLength(sa,sb,sc,sd,se,sf) / CalculateMaxEdgeLength(sa,sb,sc,sd,se,sf);
    }

    /** Calculates the Regularity quality metric.
     * Calculates the Regularity quality metric.
     *  1 -> Optimal value
     *  0 -> Worst value
     *
     * \f$ \frac{4r}{H} \f$
     *
     * @return regularity quality.
     */
    double RegularityQuality() const override {
      KRATOS_ERROR << "Method 'RegularityQuality' is not yet implemented for Tetrahedra3D4" << std::endl;
      return 0.0;
    }

    /** Calculates the volume to surface area quality metric.
     * Calculates the volume to surface area quality metric.
     *  1 -> Optimal value
     *  0 -> Worst value
     *
     * \f$ \frac{V^4}{(\sum{A_{i}^{2}})^{3}} \f$
     *
     * @return volume to surface quality.
     */
    double VolumeToSurfaceAreaQuality() const override {
      KRATOS_ERROR << "Method 'VolumeToSurfaceAreaQuality' is not yet implemented for Tetrahedra3D4" << std::endl;
      return 0.0;
    }

    /** Calculates the Volume to edge length quaility metric.
     * Calculates the Volume to edge length quaility metric.
     *  1 -> Optimal value
     *  0 -> Worst value
     *
     * \f$ \frac{V^{2/3}}{\sum{l_{i}^{2}}} \f$
     *
     * @return Volume to edge length quality.
     */
    double VolumeToEdgeLengthQuality() const override {
      constexpr double normFactor = 12.0;

      const auto a = this->GetPoint(0) - this->GetPoint(1);
      const auto b = this->GetPoint(1) - this->GetPoint(2);
      const auto c = this->GetPoint(2) - this->GetPoint(0);
      const auto d = this->GetPoint(3) - this->GetPoint(0);
      const auto e = this->GetPoint(3) - this->GetPoint(1);
      const auto f = this->GetPoint(3) - this->GetPoint(2);

      const double sa = (a[0]*a[0]) + (a[1]*a[1]) + (a[2]*a[2]);
      const double sb = (b[0]*b[0]) + (b[1]*b[1]) + (b[2]*b[2]);
      const double sc = (c[0]*c[0]) + (c[1]*c[1]) + (c[2]*c[2]);
      const double sd = (d[0]*d[0]) + (d[1]*d[1]) + (d[2]*d[2]);
      const double se = (e[0]*e[0]) + (e[1]*e[1]) + (e[2]*e[2]);
      const double sf = (f[0]*f[0]) + (f[1]*f[1]) + (f[2]*f[2]);

      const double vol = Volume();

      return std::abs(normFactor * std::pow(9 * vol * vol, 1.0 / 3.0) / (sa + sb + sc + sd + se + sf)) * (vol < 0 ? -1 : 1);
    }

    /** Calculates the volume to average edge lenght quality metric.
     * Calculates the volume to average edge lenght quality metric.
     *  1 -> Optimal value
     *  0 -> Worst value
     *
     * \f$ \frac{V}{\frac{1}{6}\sum{l_i}} \f$
     *
     * @return [description]
     */
    double VolumeToAverageEdgeLength() const override {
      constexpr double normFactor = 6.0 * 1.41421356237309504880;

      return normFactor * Volume() / std::pow(AverageEdgeLength(), 3);
    }

    /** Calculates the volume to average edge length quality metric.
     * Calculates the volume to average edge length quality metric.
     * The average edge lenght is calculated using the RMS.
     * This metric is bounded by the interval (0,1) being:
     *  1 -> Optimal value
     *  0 -> Worst value
     *
     * \f$ \frac{V}{\sqrt{\frac{1}{6}\sum{A_{i}^{2}}}} \f$
     *
     * @return [description]
     */
    double VolumeToRMSEdgeLength() const override {
      constexpr double normFactor = 6.0 * 1.41421356237309504880;

      const auto a = this->GetPoint(0) - this->GetPoint(1);
      const auto b = this->GetPoint(1) - this->GetPoint(2);
      const auto c = this->GetPoint(2) - this->GetPoint(0);
      const auto d = this->GetPoint(3) - this->GetPoint(0);
      const auto e = this->GetPoint(3) - this->GetPoint(1);
      const auto f = this->GetPoint(3) - this->GetPoint(2);

      const double sa = (a[0]*a[0])+(a[1]*a[1])+(a[2]*a[2]);
      const double sb = (b[0]*b[0])+(b[1]*b[1])+(b[2]*b[2]);
      const double sc = (c[0]*c[0])+(c[1]*c[1])+(c[2]*c[2]);
      const double sd = (d[0]*d[0])+(d[1]*d[1])+(d[2]*d[2]);
      const double se = (e[0]*e[0])+(e[1]*e[1])+(e[2]*e[2]);
      const double sf = (f[0]*f[0])+(f[1]*f[1])+(f[2]*f[2]);

      return normFactor * Volume() / std::pow(std::sqrt(1.0/6.0 * (sa + sb + sc + sd + se + sf)), 3.0);
    }


    /** Calculates the min dihedral angle quality metric.
     * Calculates the min dihedral angle quality metric.
     * The min dihedral angle is min angle between two faces of the element
     * In radians
     * @return [description]
     */
    double MinDihedralAngle() const override {
      Vector dihedral_angles(6);
      ComputeDihedralAngles(dihedral_angles);
      double min_dihedral_angle = 1000.0;
      for (unsigned int i = 0; i < 6; i++) {
         if (dihedral_angles[i]<min_dihedral_angle)  min_dihedral_angle=dihedral_angles[i];
      }
      return min_dihedral_angle;
    }

    /** Calculates the max dihedral angle quality metric.
     * Calculates the max dihedral angle quality metric.
     * The max dihedral angle is max angle between two faces of the element
     * In radians
     * @return [description]
     */
    double MaxDihedralAngle() const override {
        Vector dihedral_angles(6);
        ComputeDihedralAngles(dihedral_angles);
        double max_dihedral_angle = -1000.0;
        for (unsigned int i = 0; i < 6; i++) {
            if (dihedral_angles[i] > max_dihedral_angle)  max_dihedral_angle = dihedral_angles[i];
        }
        return max_dihedral_angle;
    }



    /** Calculates the min solid angle quality metric.
     * Calculates the min solid angle quality metric.
     * The min solid angle  [stereoradians] is the lowest solid angle "seen" from any of the 4 nodes of the geometry
     * In stereo radians
     * @return [description]
     */
    double MinSolidAngle() const override {
      Vector solid_angles(4);
      ComputeSolidAngles(solid_angles);
      double min_solid_angle = 1000.0;
      for (unsigned int i = 0; i < 4; i++) {
        if (solid_angles[i]<min_solid_angle) min_solid_angle = solid_angles[i];
      }
      return min_solid_angle;

    }


    /** Implements the calculus of the 4 solid angles of the tetra
     *Implements the calculus of the 4 solid angles of the tetra
     *
     * @return   The solid angles of the geometry
    */
    inline void ComputeSolidAngles(Vector& rSolidAngles) const override
    {
      if(rSolidAngles.size() != 4)
          rSolidAngles.resize(4, false);

      Vector dihedral_angles(6);
      ComputeDihedralAngles(dihedral_angles);

      rSolidAngles[0] = dihedral_angles[0] + dihedral_angles[1] + dihedral_angles[2]  - Globals::Pi;
      rSolidAngles[1] = dihedral_angles[0] + dihedral_angles[3] + dihedral_angles[4]  - Globals::Pi;
      rSolidAngles[2] = dihedral_angles[2] + dihedral_angles[4] + dihedral_angles[5]  - Globals::Pi;
      rSolidAngles[3] = dihedral_angles[1] + dihedral_angles[3] + dihedral_angles[5]  - Globals::Pi;
    }


    /** Implements the calculus of the 6 diheadral angles of the tetra
     *Implements the calculus of the 6 diheadral angles of the tetra
     *
     * @return   The dihedral angles of the geometry
    */
    inline void ComputeDihedralAngles(Vector& rDihedralAngles) const override
    {
      if(rDihedralAngles.size() != 6)
          rDihedralAngles.resize(6, false);

      BoundedMatrix<double, 4, 3 > coords;
      for (unsigned int i = 0; i < 4; i++) {
          const array_1d<double, 3 > & xyz = this->GetPoint(i);
          for (unsigned int j = 0; j < 3; j++)
              coords(i, j) = xyz[j];
      }
      //we have to check 6 different angles (one per edge)
      //to get an easy-to-read algorithm, we find the angles by creating the normal planes to each face and then find the angles between them
      //to do so, we create a list of 3 nodes per angle. face1 is defined with nodes 0,1,2a , and face2 is defined with nodes 0,1,2b
      const int node0[]  = {0, 0, 0, 1, 1, 2};
      const int node1[]  = {1, 3, 2, 3, 2, 3};
      const int node2a[] = {2, 1, 1, 0, 0, 0};
      const int node2b[] = {3, 2, 3, 2, 3, 1};

      array_1d<double,3> edge1,edge2a,edge2b,normal1,normal2;

      //now we only loop through the six edges to see which one has the lowest angle
      for (unsigned int i = 0; i < 6; i++) {
        //first we find the edges
        for (unsigned int j = 0; j < 3; ++j) {
            edge1[j]  = coords(node1[i],j)  - coords(node0[i],j) ;
            edge2a[j] = coords(node2a[i],j) - coords(node0[i],j) ;
            edge2b[j] = coords(node2b[i],j) - coords(node0[i],j) ;
        }
        //now we find the normals to the planes
        MathUtils<double>::CrossProduct(normal1,edge1,edge2a);
        MathUtils<double>::CrossProduct(normal2,edge1,edge2b);
        normal1 /= std::sqrt(normal1[0]*normal1[0] + normal1[1]*normal1[1] + normal1[2]*normal1[2]);
        normal2 /= std::sqrt(normal2[0]*normal2[0] + normal2[1]*normal2[1] + normal2[2]*normal2[2]);

        //and finally the cos of the angle:
        const double angle_cos = (  normal1[0]*normal2[0] + normal1[1]*normal2[1] + normal1[2]*normal2[2] );
        rDihedralAngles[i] = std::acos(angle_cos);
      }
    }

    /**
    * Returns a matrix of the local coordinates of all points
    * @param rResult a Matrix that will be overwritten by the results
    * @return the coordinates of all points of the current geometry
    */
    Matrix& PointsLocalCoordinates( Matrix& rResult ) const override
    {
        if(rResult.size1()!= 4 || rResult.size2()!= 3)
            rResult.resize(4, 3, false);

        rResult(0,0)=0.0;
        rResult(0,1)=0.0;
        rResult(0,2)=0.0;
        rResult(1,0)=1.0;
        rResult(1,1)=0.0;
        rResult(1,2)=0.0;
        rResult(2,0)=0.0;
        rResult(2,1)=1.0;
        rResult(2,2)=0.0;
        rResult(3,0)=0.0;
        rResult(3,1)=0.0;
        rResult(3,2)=1.0;

        return rResult;
    }

    /**
     * @brief Returns the local coordinates of a given arbitrary point
     * @details Based on https://www.colorado.edu/engineering/CAS/courses.d/AFEM.d/AFEM.Ch09.d/AFEM.Ch09.pdf. Section 9.1.6
     * @param rResult The vector containing the local coordinates of the point
     * @param rPoint The point in global coordinates
     * @return The vector containing the local coordinates of the point
     */
    CoordinatesArrayType& PointLocalCoordinates(
        CoordinatesArrayType& rResult,
        const CoordinatesArrayType& rPoint
        ) const override
    {
        // Compute RHS
        array_1d<double,4> X;
        X[0] = 1.0;
        X[1] = rPoint[0];
        X[2] = rPoint[1];
        X[3] = rPoint[2];

        // Auxiliar coordinates
        const double x1 = this->GetPoint( 0 ).X();
        const double x2 = this->GetPoint( 1 ).X();
        const double x3 = this->GetPoint( 2 ).X();
        const double x4 = this->GetPoint( 3 ).X();
        const double y1 = this->GetPoint( 0 ).Y();
        const double y2 = this->GetPoint( 1 ).Y();
        const double y3 = this->GetPoint( 2 ).Y();
        const double y4 = this->GetPoint( 3 ).Y();
        const double z1 = this->GetPoint( 0 ).Z();
        const double z2 = this->GetPoint( 1 ).Z();
        const double z3 = this->GetPoint( 2 ).Z();
        const double z4 = this->GetPoint( 3 ).Z();

        // Auxiliar diff
        const double x12 = x1 - x2;
        const double x13 = x1 - x3;
        const double x14 = x1 - x4;
        const double x21 = x2 - x1;
        const double x24 = x2 - x4;
        const double x31 = x3 - x1;
        const double x32 = x3 - x2;
        const double x34 = x3 - x4;
        const double x42 = x4 - x2;
        const double x43 = x4 - x3;
        const double y12 = y1 - y2;
        const double y13 = y1 - y3;
        const double y14 = y1 - y4;
        const double y21 = y2 - y1;
        const double y24 = y2 - y4;
        const double y31 = y3 - y1;
        const double y32 = y3 - y2;
        const double y34 = y3 - y4;
        const double y42 = y4 - y2;
        const double y43 = y4 - y3;
        const double z12 = z1 - z2;
        const double z13 = z1 - z3;
        const double z14 = z1 - z4;
        const double z21 = z2 - z1;
        const double z24 = z2 - z4;
        const double z31 = z3 - z1;
        const double z32 = z3 - z2;
        const double z34 = z3 - z4;
        const double z42 = z4 - z2;
        const double z43 = z4 - z3;

        // Compute LHS
        BoundedMatrix<double, 4,4> invJ;
        const double aux_volume = 1.0/(6.0*this->Volume());
        invJ(0,0) = aux_volume * (x2*(y3*z4-y4*z3)+x3*(y4*z2-y2*z4)+x4*(y2*z3-y3*z2));
        invJ(1,0) = aux_volume * (x1*(y4*z3-y3*z4)+x3*(y1*z4-y4*z1)+x4*(y3*z1-y1*z3));
        invJ(2,0) = aux_volume * (x1*(y2*z4-y4*z2)+x2*(y4*z1-y1*z4)+x4*(y1*z2-y2*z1));
        invJ(3,0) = aux_volume * (x1*(y3*z2-y2*z3)+x2*(y1*z3-y3*z1)+x3*(y2*z1-y1*z2));
        invJ(0,1) = aux_volume * (y42*z32 - y32*z42);
        invJ(1,1) = aux_volume * (y31*z43 - y34*z13);
        invJ(2,1) = aux_volume * (y24*z14 - y14*z24);
        invJ(3,1) = aux_volume * (y13*z21 - y12*z31);
        invJ(0,2) = aux_volume * (x32*z42 - x42*z32);
        invJ(1,2) = aux_volume * (x43*z31 - x13*z34);
        invJ(2,2) = aux_volume * (x14*z24 - x24*z14);
        invJ(3,2) = aux_volume * (x21*z13 - x31*z12);
        invJ(0,3) = aux_volume * (x42*y32 - x32*y42);
        invJ(1,3) = aux_volume * (x31*y43 - x34*y13);
        invJ(2,3) = aux_volume * (x24*y14 - x14*y24);
        invJ(3,3) = aux_volume * (x13*y21 - x12*y31);

        const array_1d<double,4> result = prod(invJ, X);

        if (rResult.size() != 3)
            rResult.resize(3, false);

        rResult[0] = result[1];
        rResult[1] = result[2];
        rResult[2] = result[3];

        return rResult;
    }

    /**
     * Returns whether given arbitrary point is inside the Geometry and the respective
     * local point for the given global point
     * @param rPoint The point to be checked if is inside o note in global coordinates
     * @param rResult The local coordinates of the point
     * @param Tolerance The  tolerance that will be considered to check if the point is inside or not
     * @return True if the point is inside, false otherwise
     */
    bool IsInside(
        const CoordinatesArrayType& rPoint,
        CoordinatesArrayType& rResult,
        const double Tolerance = std::numeric_limits<double>::epsilon()
        ) const override
    {
        this->PointLocalCoordinates( rResult, rPoint );

        if( rResult[0] >= 0.0-Tolerance ) {
            if( rResult[1] >= 0.0-Tolerance ) {
                if( rResult[2] >= 0.0-Tolerance ) {
                    if( (rResult[0] + rResult[1] + rResult[2]) <= (1.0+Tolerance)) {
                        return true;
                    }
                }
            }
        }

        return false;
    }

    ///@}
    ///@name Edge
    ///@{

    /**
     * @brief This method gives you number of all edges of this geometry.
     * @details For example, for a hexahedron, this would be 12
     * @return SizeType containes number of this geometry edges.
     * @see EdgesNumber()
     * @see Edges()
     * @see GenerateEdges()
     * @see FacesNumber()
     * @see Faces()
     * @see GenerateFaces()
     */
    SizeType EdgesNumber() const override
    {
        return 6;
    }

    /**
     * @brief This method gives you all edges of this geometry.
     * @details This method will gives you all the edges with one dimension less than this geometry.
     * For example a triangle would return three lines as its edges or a tetrahedral would return four triangle as its edges but won't return its six edge lines by this method.
     * @return GeometriesArrayType containes this geometry edges.
     * @see EdgesNumber()
     * @see Edge()
     */
    GeometriesArrayType GenerateEdges() const override
    {
        GeometriesArrayType edges = GeometriesArrayType();
        typedef typename Geometry<TPointType>::Pointer EdgePointerType;
        edges.push_back( EdgePointerType(new EdgeType(
                                             this->pGetPoint(0),
                                             this->pGetPoint(1))) );
        edges.push_back( EdgePointerType(new EdgeType(
                                             this->pGetPoint(1),
                                             this->pGetPoint(2))) );
        edges.push_back( EdgePointerType(new EdgeType(
                                             this->pGetPoint(2),
                                             this->pGetPoint(0))) );
        edges.push_back( EdgePointerType(new EdgeType(
                                             this->pGetPoint(0),
                                             this->pGetPoint(3))) );
        edges.push_back( EdgePointerType(new EdgeType(
                                             this->pGetPoint(1),
                                             this->pGetPoint(3))) );
        edges.push_back( EdgePointerType(new EdgeType(
                                             this->pGetPoint(2),
                                             this->pGetPoint(3))) );

        return edges;
    }

    ///@}
    ///@name Face
    ///@{

    /**
     * @brief Returns the number of faces of the current geometry.
     * @details This is only implemented for 3D geometries, since 2D geometries only have edges but no faces
     * @see EdgesNumber
     * @see Edges
     * @see Faces
     */
    SizeType FacesNumber() const override
    {
        return 4;
    }

    /**
     * @brief Returns all faces of the current geometry.
     * @details This is only implemented for 3D geometries, since 2D geometries only have edges but no faces
     * @return GeometriesArrayType containes this geometry faces.
     * @see EdgesNumber
     * @see GenerateEdges
     * @see FacesNumber
     */
    GeometriesArrayType GenerateFaces() const override
    {
        GeometriesArrayType faces = GeometriesArrayType();
        typedef typename Geometry<TPointType>::Pointer FacePointerType;
        faces.push_back( FacePointerType(new FaceType(
                                             this->pGetPoint(2),
                                             this->pGetPoint(3),
                                             this->pGetPoint(1))) );
        faces.push_back( FacePointerType(new FaceType(
                                             this->pGetPoint(0),
                                             this->pGetPoint(3),
                                             this->pGetPoint(2))) );
        faces.push_back( FacePointerType(new FaceType(
                                             this->pGetPoint(0),
                                             this->pGetPoint(1),
                                             this->pGetPoint(3))) );
        faces.push_back( FacePointerType(new FaceType(
                                             this->pGetPoint(0),
                                             this->pGetPoint(2),
                                             this->pGetPoint(1))) );
        return faces;
    }

    //Connectivities of faces required
    void NumberNodesInFaces (DenseVector<unsigned int>& NumberNodesInFaces) const override
    {
        NumberNodesInFaces.resize(4, false);
        // Linear Tetrahedra have elements of 3 nodes as faces
        NumberNodesInFaces[0]=3;
        NumberNodesInFaces[1]=3;
        NumberNodesInFaces[2]=3;
        NumberNodesInFaces[3]=3;

    }


    void NodesInFaces (DenseMatrix<unsigned int>& NodesInFaces) const override
    {
        // faces in columns
      if(NodesInFaces.size1() != 4 || NodesInFaces.size2() != 4)
        NodesInFaces.resize(4, 4, false);

      //face 1
      NodesInFaces(0,0)=0;//contrary node to the face
      NodesInFaces(1,0)=1;
      NodesInFaces(2,0)=2;
      NodesInFaces(3,0)=3;
      //face 2
      NodesInFaces(0,1)=1;//contrary node to the face
      NodesInFaces(1,1)=2;
      NodesInFaces(2,1)=0;
      NodesInFaces(3,1)=3;
      //face 3
      NodesInFaces(0,2)=2;//contrary node to the face
      NodesInFaces(1,2)=0;
      NodesInFaces(2,2)=1;
      NodesInFaces(3,2)=3;
      //face 4
      NodesInFaces(0,3)=3;//contrary node to the face
      NodesInFaces(1,3)=0;
      NodesInFaces(2,3)=2;
      NodesInFaces(3,3)=1;

    }

    /**
     * Shape Function
     */

    /**
     * Calculates the value of a given shape function at a given point.
     *
     * @param ShapeFunctionIndex The number of the desired shape function
     * @param rPoint the given point in local coordinates at which the
     * value of the shape function is calculated
     *
     * @return the value of the shape function at the given point
     */
    double ShapeFunctionValue( IndexType ShapeFunctionIndex,
                                       const CoordinatesArrayType& rPoint) const override
    {
        switch( ShapeFunctionIndex )
        {
        case 0:
            return( 1.0-(rPoint[0]+rPoint[1]+rPoint[2]) );
        case 1:
            return( rPoint[0] );
        case 2:
            return( rPoint[1] );
        case 3:
            return( rPoint[2] );
        default:
            KRATOS_ERROR << "Wrong index of shape function!" << *this << std::endl;
        }
        return 0;
    }

    /** This method gives all non-zero shape functions values
    evaluated at the rCoordinates provided

    \note There is no control if the return vector is empty or not!

    @return Vector of values of shape functions \f$ F_{i} \f$
    where i is the shape function index (for NURBS it is the index
    of the local enumeration in the element).

    @see ShapeFunctionValue
    @see ShapeFunctionsLocalGradients
    @see ShapeFunctionLocalGradient
    */
    Vector& ShapeFunctionsValues (Vector &rResult, const CoordinatesArrayType& rCoordinates) const override
    {
      if(rResult.size() != 4) rResult.resize(4,false);
      rResult[0] =  1.0-(rCoordinates[0]+rCoordinates[1]+rCoordinates[2]);
      rResult[1] =  rCoordinates[0] ;
      rResult[2] =  rCoordinates[1] ;
      rResult[3] =  rCoordinates[2] ;

        return rResult;
    }

    /**
     * Calculates the gradients in terms of local coordinateds
     * of all shape functions in a given point.
     *
     * @param rPoint the current point at which the gradients are calculated
     * @return the gradients of all shape functions
     * \f$ \frac{\partial N^i}{\partial \xi_j} \f$
     */
    Matrix& ShapeFunctionsLocalGradients( Matrix& rResult, const CoordinatesArrayType& rPoint ) const override
    {
        if(rResult.size1() != this->PointsNumber() || rResult.size2() != this->LocalSpaceDimension())
            rResult.resize(this->PointsNumber(),this->LocalSpaceDimension(),false);

        CalculateShapeFunctionsLocalGradients(rResult, rPoint);

        return rResult;
    }

    /**
     * Calculates the Gradients of the shape functions.
     * Calculates the gradients of the shape functions with regard to the global
     * coordinates in all
     * integration points (\f$ \frac{\partial N^i}{\partial X_j} \f$)
     *
     * @param rResult a container which takes the calculated gradients
     * @param ThisMethod the given IntegrationMethod
     * @return the gradients of all shape functions with regard to the global coordinates
     *
     * KLUDGE: method call only works with explicit JacobiansType rather than creating
     * JacobiansType within argument list
     *
     * :TODO: TESTING!!!
     */
    void ShapeFunctionsIntegrationPointsGradients(
        ShapeFunctionsGradientsType& rResult,
        IntegrationMethod ThisMethod) const override
    {
        const unsigned int integration_points_number =
            msGeometryData.IntegrationPointsNumber(ThisMethod);
        KRATOS_ERROR_IF(integration_points_number == 0) << "This integration method is not supported" << *this << std::endl;

        BoundedMatrix<double,4,3> DN_DX;
        const double x10 = this->Points()[1].X() - this->Points()[0].X();
        const double y10 = this->Points()[1].Y() - this->Points()[0].Y();
        const double z10 = this->Points()[1].Z() - this->Points()[0].Z();

        const double x20 = this->Points()[2].X() - this->Points()[0].X();
        const double y20 = this->Points()[2].Y() - this->Points()[0].Y();
        const double z20 = this->Points()[2].Z() - this->Points()[0].Z();

        const double x30 = this->Points()[3].X() - this->Points()[0].X();
        const double y30 = this->Points()[3].Y() - this->Points()[0].Y();
        const double z30 = this->Points()[3].Z() - this->Points()[0].Z();

        const double detJ = x10 * y20 * z30 - x10 * y30 * z20 + y10 * z20 * x30 - y10 * x20 * z30 + z10 * x20 * y30 - z10 * y20 * x30;

        DN_DX(0,0) = -y20 * z30 + y30 * z20 + y10 * z30 - z10 * y30 - y10 * z20 + z10 * y20;
        DN_DX(0,1) = -z20 * x30 + x20 * z30 - x10 * z30 + z10 * x30 + x10 * z20 - z10 * x20;
        DN_DX(0,2) = -x20 * y30 + y20 * x30 + x10 * y30 - y10 * x30 - x10 * y20 + y10 * x20;
        DN_DX(1,0) = y20 * z30 - y30 * z20;
        DN_DX(1,1) = z20 * x30 - x20 * z30;
        DN_DX(1,2) = x20 * y30 - y20 * x30;
        DN_DX(2,0) = -y10 * z30 + z10 * y30;
        DN_DX(2,1) = x10 * z30 - z10 * x30;
        DN_DX(2,2) = -x10 * y30 + y10 * x30;
        DN_DX(3,0) = y10 * z20 - z10 * y20;
        DN_DX(3,1) = -x10 * z20 + z10 * x20;
        DN_DX(3,2) = x10 * y20 - y10 * x20;

        DN_DX /= detJ;
        if(rResult.size() != integration_points_number) {
            rResult.resize(integration_points_number,false);
        }

        for(unsigned int i=0; i<integration_points_number; i++)
            rResult[i] = DN_DX;
    }


    void ShapeFunctionsIntegrationPointsGradients(
        ShapeFunctionsGradientsType& rResult
        , Vector& determinants_of_jacobian
        , IntegrationMethod ThisMethod) const override
    {
        const unsigned int integration_points_number =
            msGeometryData.IntegrationPointsNumber(ThisMethod);
        KRATOS_ERROR_IF(integration_points_number == 0) << "This integration method is not supported" << *this << std::endl;

        BoundedMatrix<double,4,3> DN_DX;
        const double x10 = this->Points()[1].X() - this->Points()[0].X();
        const double y10 = this->Points()[1].Y() - this->Points()[0].Y();
        const double z10 = this->Points()[1].Z() - this->Points()[0].Z();

        const double x20 = this->Points()[2].X() - this->Points()[0].X();
        const double y20 = this->Points()[2].Y() - this->Points()[0].Y();
        const double z20 = this->Points()[2].Z() - this->Points()[0].Z();

        const double x30 = this->Points()[3].X() - this->Points()[0].X();
        const double y30 = this->Points()[3].Y() - this->Points()[0].Y();
        const double z30 = this->Points()[3].Z() - this->Points()[0].Z();

        const double detJ = x10 * y20 * z30 - x10 * y30 * z20 + y10 * z20 * x30 - y10 * x20 * z30 + z10 * x20 * y30 - z10 * y20 * x30;

        DN_DX(0,0) = -y20 * z30 + y30 * z20 + y10 * z30 - z10 * y30 - y10 * z20 + z10 * y20;
        DN_DX(0,1) = -z20 * x30 + x20 * z30 - x10 * z30 + z10 * x30 + x10 * z20 - z10 * x20;
        DN_DX(0,2) = -x20 * y30 + y20 * x30 + x10 * y30 - y10 * x30 - x10 * y20 + y10 * x20;
        DN_DX(1,0) = y20 * z30 - y30 * z20;
        DN_DX(1,1) = z20 * x30 - x20 * z30;
        DN_DX(1,2) = x20 * y30 - y20 * x30;
        DN_DX(2,0) = -y10 * z30 + z10 * y30;
        DN_DX(2,1) = x10 * z30 - z10 * x30;
        DN_DX(2,2) = -x10 * y30 + y10 * x30;
        DN_DX(3,0) = y10 * z20 - z10 * y20;
        DN_DX(3,1) = -x10 * z20 + z10 * x20;
        DN_DX(3,2) = x10 * y20 - y10 * x20;

        DN_DX /= detJ;

        if(determinants_of_jacobian.size() != integration_points_number )
            determinants_of_jacobian.resize(integration_points_number,false);

        for(unsigned int i=0; i<integration_points_number; i++)
            determinants_of_jacobian[i] = detJ;

        // Volume = detJ*0.1666666666666666666667;

        // Workaround by riccardo
        if(rResult.size() != integration_points_number) {
            rResult.resize(integration_points_number,false);
        }
        for(unsigned int i=0; i<integration_points_number; i++)
                rResult[i] = DN_DX;
    }

    /**
     * returns the second order derivatives of all shape functions
     * in given arbitrary points
     * @param rResult a third order tensor which contains the second derivatives
     * @param rPoint the given point the second order derivatives are calculated in
     */
    ShapeFunctionsSecondDerivativesType& ShapeFunctionsSecondDerivatives( ShapeFunctionsSecondDerivativesType& rResult, const CoordinatesArrayType& rPoint ) const override
    {
        if ( rResult.size() != this->PointsNumber() )
        {
            // KLUDGE: While there is a bug in ublas vector resize, I have to put this beside resizing!!
            ShapeFunctionsGradientsType temp( this->PointsNumber() );
            rResult.swap( temp );
        }

        for ( unsigned int i = 0; i < this->PointsNumber(); i++ )
        {
<<<<<<< HEAD
            rResult[i].resize( 3, 3, false );
            noalias( rResult[i] ) = ZeroMatrix( 3, 3 );
        }

        rResult[0]( 0, 0 ) = 0.0;
        rResult[0]( 0, 1 ) = 0.0;
        rResult[0]( 0, 2 ) = 0.0;
        rResult[0]( 1, 0 ) = 0.0;
        rResult[0]( 1, 1 ) = 0.0;
        rResult[0]( 1, 2 ) = 0.0;
        rResult[0]( 2, 0 ) = 0.0;
        rResult[0]( 2, 1 ) = 0.0;
        rResult[0]( 2, 2 ) = 0.0;


        rResult[1]( 0, 0 ) = 0.0;
        rResult[1]( 0, 1 ) = 0.0;
        rResult[1]( 0, 2 ) = 0.0;
        rResult[1]( 1, 0 ) = 0.0;
        rResult[1]( 1, 1 ) = 0.0;
        rResult[1]( 1, 2 ) = 0.0;
        rResult[1]( 2, 0 ) = 0.0;
        rResult[1]( 2, 1 ) = 0.0;
        rResult[1]( 2, 2 ) = 0.0;

        rResult[2]( 0, 0 ) = 0.0;
        rResult[2]( 0, 1 ) = 0.0;
        rResult[2]( 0, 2 ) = 0.0;
        rResult[2]( 1, 0 ) = 0.0;
        rResult[2]( 1, 1 ) = 0.0;
        rResult[2]( 1, 2 ) = 0.0;
        rResult[2]( 2, 0 ) = 0.0;
        rResult[2]( 2, 1 ) = 0.0;
        rResult[2]( 2, 2 ) = 0.0;

        rResult[3]( 0, 0 ) = 0.0;
        rResult[3]( 0, 1 ) = 0.0;
        rResult[3]( 0, 2 ) = 0.0;
        rResult[3]( 1, 0 ) = 0.0;
        rResult[3]( 1, 1 ) = 0.0;
        rResult[3]( 1, 2 ) = 0.0;
        rResult[3]( 2, 0 ) = 0.0;
        rResult[3]( 2, 1 ) = 0.0;
        rResult[3]( 2, 2 ) = 0.0;

        return rResult;
    }

=======
            rResult[i] = ZeroMatrix(3,3);
        }

        return rResult;
    }
>>>>>>> 4f8358bb

    /**
     * @brief Test if this geometry intersects with other geometry
     * @param  ThisGeometry Geometry to intersect with
     * @return True if the geometries intersect, False in any other case.
     * @details We always check the intersection from the higher LocalSpaceDimension to the lower one
     */
    bool HasIntersection( const BaseType& rThisGeometry) const override
    {
        if (rThisGeometry.LocalSpaceDimension() < this->LocalSpaceDimension()) {
            // Check the intersection of each face against the intersecting object
            const auto faces = this->GenerateFaces();
            for (auto& face : faces) {
                if (face.HasIntersection(rThisGeometry)) {
                    return true;
                }
            }
            // Let check the second geometry is inside.
            // Considering there are no intersection, if one point is inside all of it is inside.
            array_1d<double, 3> local_point;
            return this->IsInside(rThisGeometry.GetPoint(0), local_point);
        }
        // Both geometries are 3D
        array_1d<Plane, 4>  plane;
        std::vector<BaseType> intersections;

        GetPlanes(plane);
        intersections.push_back(rThisGeometry);
        for (unsigned int i = 0; i < 4; ++i) {
            std::vector<BaseType> inside;
            for (unsigned int j = 0; j < intersections.size(); ++j) {
                SplitAndDecompose(intersections[j], plane[i], inside);
            }
            intersections = inside;
        }
        return bool (intersections.size() > 0);
    }


    bool HasIntersection(const Point& rLowPoint, const Point& rHighPoint) const override
    {
        using Triangle3D3Type = Triangle3D3<TPointType>;
        // Check if faces have intersection
        if(Triangle3D3Type(this->pGetPoint(0),this->pGetPoint(2), this->pGetPoint(1)).HasIntersection(rLowPoint, rHighPoint))
            return true;
        if(Triangle3D3Type(this->pGetPoint(0),this->pGetPoint(3), this->pGetPoint(2)).HasIntersection(rLowPoint, rHighPoint))
            return true;
        if(Triangle3D3Type(this->pGetPoint(0),this->pGetPoint(1), this->pGetPoint(3)).HasIntersection(rLowPoint, rHighPoint))
            return true;
        if(Triangle3D3Type(this->pGetPoint(2),this->pGetPoint(3), this->pGetPoint(1)).HasIntersection(rLowPoint, rHighPoint))
            return true;

        // if there are no faces intersecting the box then or the box is inside the tetrahedron or it does not have intersection
        CoordinatesArrayType local_coordinates;
        return IsInside(rLowPoint,local_coordinates);
    }


    void SplitAndDecompose(
        const BaseType& tetra, Plane& plane,
        std::vector<BaseType>& inside) const
    {

        // Determine on which side of the plane the points of the tetrahedron lie.
        int i = 0;
        int positive = 0, negative = 0, zero = 0;
        array_1d<double,4> C;
        array_1d<int,4>  pos, neg, zer;

        noalias(C)   = ZeroVector(4);

        pos[0] = 0;
        neg[0] = 0;
        zer[0] = 0;
        pos[1] = 0;
        neg[1] = 0;
        zer[1] = 0;
        pos[2] = 0;
        neg[2] = 0;
        zer[2] = 0;
        pos[3] = 0;
        neg[3] = 0;
        zer[3] = 0;

        for (i = 0; i < 4; ++i) {
            const array_1d<double,3>& p = tetra[i].Coordinates();
            C[i] = plane.DistanceTo(p);
            if (C[i] > 0.00)
                pos[positive++] = i;
            else if (C[i] < 0.00)
                neg[negative++] = i;
            else
                zer[zero++] = i;
        }

        // For a split to occur, one of the c_i must be positive and one must
        // be negative.
        if (negative == 0) {
            // Tetrahedron is completely on the positive side of plane, full clip.
            return;
        }

        if (positive == 0) {
            // Tetrahedron is completely on the negative side of plane.
            inside.push_back(tetra);
            return;
        }

        double w0, w1, invCDiff;
        array_1d<array_1d<double, 3 >, 4> intp;
        array_1d<array_1d<double, 3 >, 4> V;

        if (positive == 3) {
            // +++-
            for (i = 0; i < positive; ++i) {
                invCDiff = 1.00/(C[pos[i]] - C[neg[0]]);
                w0        = -C[neg[0]]*invCDiff;
                w1        = +C[pos[i]]*invCDiff;
                V[pos[i]] = w0*tetra[pos[i]].Coordinates() +  w1*tetra[neg[0]].Coordinates();
            }
            inside.push_back(tetra);
        } else if (positive == 2) {
            if (negative == 2) {
                // ++--
                for (i = 0; i < positive; ++i) {
                    invCDiff = (1.00)/(C[pos[i]] - C[neg[0]]);
                    w0 = -C[neg[0]]*invCDiff;
                    w1 = +C[pos[i]]*invCDiff;
                    intp[i] = w0*tetra[pos[i]].Coordinates() + w1*tetra[neg[0]].Coordinates();
                }
                for (i = 0; i < negative; ++i) {
                    invCDiff = (1.00)/(C[pos[i]] - C[neg[1]]);
                    w0 = -C[neg[1]]*invCDiff;
                    w1 = +C[pos[i]]*invCDiff;
                    intp[i+2] = w0*tetra[pos[i]].Coordinates() + w1*tetra[neg[1]].Coordinates();
                }

                V[pos[0]] = intp[2];
                V[pos[1]] = intp[1];
                inside.push_back(tetra);
            } else {
                // ++-0
                for (i = 0; i < positive; ++i) {
                    invCDiff = (1.00)/(C[pos[i]] - C[neg[0]]);
                    w0 = -C[neg[0]]*invCDiff;
                    w1 = +C[pos[i]]*invCDiff;
                    V[pos[i]] = w0*tetra[pos[i]].Coordinates() + w1*tetra[neg[0]].Coordinates();
                }
                inside.push_back(tetra);
            }
        } else if (positive == 1) {
            if (negative == 3) {
                // +---
                for (i = 0; i < negative; ++i) {
                    invCDiff = (1.00)/(C[pos[0]] - C[neg[i]]);
                    w0       = -C[neg[i]]*invCDiff;
                    w1       = +C[pos[0]]*invCDiff;
                    intp[i]  = w0*tetra[pos[0]] + w1*tetra[neg[i]];
                }

                V[pos[0]] = intp[0];
                inside.push_back(tetra);
            } else if (negative == 2) {
                // +--0
                for (i = 0; i < negative; ++i) {
                    invCDiff = (1.00)/(C[pos[0]] - C[neg[i]]);
                    w0 = -C[neg[i]]*invCDiff;
                    w1 = +C[pos[0]]*invCDiff;
                    intp[i] = w0*tetra[pos[0]] + w1*tetra[neg[i]];
                }

                V[pos[0]] = intp[0];
                inside.push_back(tetra);
            } else {
                // +-00
                invCDiff        = (1.00)/(C[pos[0]] - C[neg[0]]);
                w0              = -C[neg[0]]*invCDiff;
                w1              = +C[pos[0]]*invCDiff;
                V[pos[0]]       = w0*tetra[pos[0]] + w1*tetra[neg[0]];
                inside.push_back(tetra);
            }
        }
    }


    void GetPlanes(array_1d<Plane, 4>& plane) const
    {
        const BaseType& geom_1 = *this;
        const array_1d<double, 3> edge10 = geom_1[1].Coordinates() - geom_1[0].Coordinates();
        const array_1d<double, 3> edge20 = geom_1[2].Coordinates() - geom_1[0].Coordinates();
        const array_1d<double, 3> edge30 = geom_1[3].Coordinates() - geom_1[0].Coordinates();
        const array_1d<double, 3> edge21 = geom_1[2].Coordinates() - geom_1[1].Coordinates();
        const array_1d<double, 3> edge31 = geom_1[3].Coordinates() - geom_1[1].Coordinates();

        MathUtils<double>::UnitCrossProduct(plane[0].mNormal, edge10, edge20);  // <v0,v2,v1>
        MathUtils<double>::UnitCrossProduct(plane[1].mNormal, edge30, edge10);  // <v0,v1,v3>
        MathUtils<double>::UnitCrossProduct(plane[2].mNormal, edge20, edge30);  // <v0,v3,v2>
        MathUtils<double>::UnitCrossProduct(plane[3].mNormal, edge31, edge21);  // <v1,v2,v3>

        const double det = inner_prod(edge10, plane[3].mNormal);
        if (det < 0.00) {
            // The normals are inner pointing, reverse their directions.
            for (unsigned int i = 0; i < 4; ++i) {
                plane[i].mNormal = -plane[i].mNormal;
            }
        }

        for (unsigned int i = 0; i < 4; ++i) {
            plane[i].mConstant = inner_prod(geom_1[i].Coordinates(), plane[i].mNormal);
        }
    }

    /**
     * Input and output
     */

    /**
     * Turn back information as a string.
     *
     * @return String contains information about this geometry.
     * @see PrintData()
     * @see PrintInfo()
     */
    std::string Info() const override
    {
        return "3 dimensional tetrahedra with four nodes in 3D space";
    }

    /**
     * Print information about this object.
     *
     * @param rOStream Stream to print into it.
     * @see PrintData()
     * @see Info()
     */
    void PrintInfo(std::ostream& rOStream) const override
    {
        rOStream << "3 dimensional tetrahedra with four nodes in 3D space";
    }

    /**
     * Print geometry's data into given stream.
     * Prints it's points by the order they stored in the geometry
     * and then center point of geometry.
     *
     * @param rOStream Stream to print into it.
     * @see PrintInfo()
     * @see Info()
     */
    void PrintData(std::ostream& rOStream) const override
    {
        BaseType::PrintData(rOStream);
        std::cout << std::endl;
        rOStream << "    in Tetrahedra3D4 PrintData\t : " << std::endl;
        Matrix jacobian(3,3);
        this->Jacobian(jacobian, PointType());
        rOStream << "    Jacobian in the origin\t : " << jacobian;
    }

protected:

    /**
     * there are no protected class members
     */

private:
    ///@name Static Member Variables
    ///@{

    static const GeometryData msGeometryData;

    static const GeometryDimension msGeometryDimension;


    ///@}
    ///@name Serialization
    ///@{

    friend class Serializer;

    void save(Serializer& rSerializer) const override
    {
        KRATOS_SERIALIZE_SAVE_BASE_CLASS(rSerializer, BaseType );
    }

    void load(Serializer& rSerializer) override
    {
        KRATOS_SERIALIZE_LOAD_BASE_CLASS(rSerializer, BaseType );
    }

    // serialization needs the default constructor
    Tetrahedra3D4(): BaseType(PointsArrayType(), &msGeometryData) {}

    /**
     * Private Operations
     */

    /**
     * Calculates the gradients in terms of local coordinateds
     * of all shape functions in a given point.
     *
     * @param rPoint the current point at which the gradients are calculated
     * @return the gradients of all shape functions
     * \f$ \frac{\partial N^i}{\partial \xi_j} \f$
     */

    static Matrix& CalculateShapeFunctionsLocalGradients( Matrix& rResult, const CoordinatesArrayType& rPoint )
    {
        rResult(0,0) = -1.0;
        rResult(0,1) = -1.0;
        rResult(0,2) = -1.0;
        rResult(1,0) =  1.0;
        rResult(1,1) =  0.0;
        rResult(1,2) =  0.0;
        rResult(2,0) =  0.0;
        rResult(2,1) =  1.0;
        rResult(2,2) =  0.0;
        rResult(3,0) =  0.0;
        rResult(3,1) =  0.0;
        rResult(3,2) =  1.0;
        return rResult;
    }

    /**
     * Calculates the values of all shape function in all integration points.
     * Integration points are expected to be given in local coordinates
     *
     * @param ThisMethod the current integration method
     * @return the matrix of values of every shape function in each integration point
     *
     */
    static Matrix CalculateShapeFunctionsIntegrationPointsValues(
        typename BaseType::IntegrationMethod ThisMethod)
    {
        IntegrationPointsContainerType all_integration_points =
            AllIntegrationPoints();
        IntegrationPointsArrayType integration_points = all_integration_points[static_cast<int>(ThisMethod)];
        //number of integration points
        const int integration_points_number = integration_points.size();
        //number of nodes in current geometry
        const int points_number = 4;
        //setting up return matrix
        Matrix shape_function_values(integration_points_number, points_number );
        //loop over all integration points
        for(int pnt = 0; pnt < integration_points_number; pnt++)
        {
            shape_function_values(pnt,0) = ( 1.0
                                             -integration_points[pnt].X()
                                             -integration_points[pnt].Y()
                                             -integration_points[pnt].Z() );
            shape_function_values(pnt,1) = integration_points[pnt].X();
            shape_function_values(pnt,2) = integration_points[pnt].Y();
            shape_function_values(pnt,3) = integration_points[pnt].Z();
        }
        return shape_function_values;
    }

    /**
     * Calculates the local gradients of all shape functions in all integration points.
     * Integration points are expected to be given in local coordinates
     *
     * @param ThisMethod the current integration method
     * @return the vector of the gradients of all shape functions
     * in each integration point
     *
     */
    static ShapeFunctionsGradientsType
    CalculateShapeFunctionsIntegrationPointsLocalGradients(
        typename BaseType::IntegrationMethod ThisMethod)
    {
        IntegrationPointsContainerType all_integration_points =
            AllIntegrationPoints();
        IntegrationPointsArrayType integration_points = all_integration_points[static_cast<int>(ThisMethod)];
        //number of integration points
        const int integration_points_number = integration_points.size();
        ShapeFunctionsGradientsType d_shape_f_values(integration_points_number);
        //initialising container
        //loop over all integration points
        for( int pnt=0; pnt<integration_points_number; pnt++ )
        {
            Matrix result = ZeroMatrix(4,3);
            result(0,0) = -1.0;
            result(0,1) = -1.0;
            result(0,2) = -1.0;
            result(1,0) =  1.0;
            result(1,1) =  0.0;
            result(1,2) =  0.0;
            result(2,0) =  0.0;
            result(2,1) =  1.0;
            result(2,2) =  0.0;
            result(3,0) =  0.0;
            result(3,1) =  0.0;
            result(3,2) =  1.0;
            d_shape_f_values[pnt] = result;
        }
        return d_shape_f_values;
    }

    static const IntegrationPointsContainerType AllIntegrationPoints()
    {
        IntegrationPointsContainerType integration_points =
        {
            {
                Quadrature<TetrahedronGaussLegendreIntegrationPoints1,
                3, IntegrationPoint<3> >::GenerateIntegrationPoints(),
                Quadrature<TetrahedronGaussLegendreIntegrationPoints2,
                3, IntegrationPoint<3> >::GenerateIntegrationPoints(),
                Quadrature<TetrahedronGaussLegendreIntegrationPoints3,
                3, IntegrationPoint<3> >::GenerateIntegrationPoints(),
                Quadrature<TetrahedronGaussLegendreIntegrationPoints4,
                3, IntegrationPoint<3> >::GenerateIntegrationPoints(),
                Quadrature<TetrahedronGaussLegendreIntegrationPoints5,
                3, IntegrationPoint<3> >::GenerateIntegrationPoints(),
            }
        };
        return integration_points;
    }

    static const ShapeFunctionsValuesContainerType AllShapeFunctionsValues()
    {
        ShapeFunctionsValuesContainerType shape_functions_values =
        {
            {
                Tetrahedra3D4<TPointType>::CalculateShapeFunctionsIntegrationPointsValues(
                    GeometryData::IntegrationMethod::GI_GAUSS_1),
                Tetrahedra3D4<TPointType>::CalculateShapeFunctionsIntegrationPointsValues(
                    GeometryData::IntegrationMethod::GI_GAUSS_2),
                Tetrahedra3D4<TPointType>::CalculateShapeFunctionsIntegrationPointsValues(
                    GeometryData::IntegrationMethod::GI_GAUSS_3),
                Tetrahedra3D4<TPointType>::CalculateShapeFunctionsIntegrationPointsValues(
                    GeometryData::IntegrationMethod::GI_GAUSS_4),
                Tetrahedra3D4<TPointType>::CalculateShapeFunctionsIntegrationPointsValues(
                    GeometryData::IntegrationMethod::GI_GAUSS_5)
            }
        };
        return shape_functions_values;
    }

    static const ShapeFunctionsLocalGradientsContainerType
    AllShapeFunctionsLocalGradients()
    {
        ShapeFunctionsLocalGradientsContainerType shape_functions_local_gradients =
        {
            {
                Tetrahedra3D4<TPointType>::CalculateShapeFunctionsIntegrationPointsLocalGradients(
                    GeometryData::IntegrationMethod::GI_GAUSS_1),
                Tetrahedra3D4<TPointType>::CalculateShapeFunctionsIntegrationPointsLocalGradients(
                    GeometryData::IntegrationMethod::GI_GAUSS_2),
                Tetrahedra3D4<TPointType>::CalculateShapeFunctionsIntegrationPointsLocalGradients(
                    GeometryData::IntegrationMethod::GI_GAUSS_3),
                Tetrahedra3D4<TPointType>::CalculateShapeFunctionsIntegrationPointsLocalGradients(
                    GeometryData::IntegrationMethod::GI_GAUSS_4),
                Tetrahedra3D4<TPointType>::CalculateShapeFunctionsIntegrationPointsLocalGradients(
                    GeometryData::IntegrationMethod::GI_GAUSS_5)
            }
        };
        return shape_functions_local_gradients;
    }

    /** Implements the calculus of the minimum edge length
     * Implements the calculus of the minimum edge length given the length of the geometry edges.
     *
     * @param  a Length of the edge a
     * @param  b Length of the edge b
     * @param  c Length of the edge c
     * @param  d Length of the edge d
     * @param  e Length of the edge e
     * @param  f Length of the edge f
     *
     * @return   The minimum edge length of the geometry with edges a,b,c,d,e,f
     */
    inline double CalculateMinEdgeLength(double sa, double sb, double sc, double sd, double se, double sf) const {
      return std::sqrt(std::min({sa, sb, sc, sd, se, sf}));
    }

    /** Implements the calculus of the maximum edge length
     * Implements the calculus of the maximum edge length given the length of the geometry edges.
     *
     * @param  a Length of the edge a
     * @param  b Length of the edge b
     * @param  c Length of the edge c
     * @param  d Length of the edge d
     * @param  e Length of the edge e
     * @param  f Length of the edge f
     *
     * @return   The maximum edge length of the geometry with edges a,b,c,d,e,f
     */
    inline double CalculateMaxEdgeLength(double sa, double sb, double sc, double sd, double se, double sf) const {
      return std::sqrt(std::max({sa, sb, sc, sd, se, sf}));
    }

    /** Implements the calculus of the average edge length
     * Implements the calculus of the average edge length given the length of the geometry edges.
     *
     * @param  a Length of the edge a
     * @param  b Length of the edge b
     * @param  c Length of the edge c
     * @param  d Length of the edge d
     * @param  e Length of the edge e
     * @param  f Length of the edge f
     *
     * @return   The average edge length of the geometry with edges a,b,c,d,e,f
     */
    inline double CalculateAvgEdgeLength(double a, double b, double c, double d, double e, double f) const {
      return (a + b + c + d + e + f) * 1.0/6.0;
    }

    /** Implements the calculus of the circumradius
     * Implements the calculus of the circumradius given the length of the geometry edges.
     *
     * @param  a Length of the edge a
     * @param  b Length of the edge b
     * @param  c Length of the edge c
     * @param  d Length of the edge d
     * @param  e Length of the edge e
     * @param  f Length of the edge f
     *
     * @return   The circumradius of the geometry with edges a,b,c
     */
    inline double CalculateCircumradius(double a, double b, double c, double d, double e, double f) const {
      KRATOS_ERROR << "Circumradius function hasn't been implemented yet" << std::endl;
      return 0.0;
    }

    /** Implements the calculus of the inradius
     * Implements the calculus of the inradius given the length of the geometry edges.
     *
     * @param  a Length of the edge a
     * @param  b Length of the edge b
     * @param  c Length of the edge c
     * @param  d Length of the edge d
     * @param  e Length of the edge e
     * @param  f Length of the edge f
     *
     * @return   The inradius of the geometry with edges a,b,c
     */
    inline double CalculateInradius(double a, double b, double c, double d, double e, double f) const {
      KRATOS_ERROR << "Inradius function hasn't been implemented yet" << std::endl;
      return 0.0;
    }


    /**
     * Private Friends
     */

    template<class TOtherPointType> friend class Tetrahedra3D4;


    /**
     * Un accessible methods
     */


};// Class Tetrahedra3D4


/**
 * Input and output
 */

/**
 * input stream function
 */
template<class TPointType> inline std::istream& operator >> (
    std::istream& rIStream, Tetrahedra3D4<TPointType>& rThis);

/**
 * output stream function
 */
template<class TPointType> inline std::ostream& operator << (
    std::ostream& rOStream, const Tetrahedra3D4<TPointType>& rThis)
{
    rThis.PrintInfo(rOStream);
    rOStream << std::endl;
    rThis.PrintData(rOStream);

    return rOStream;
}


template<class TPointType> const
GeometryData Tetrahedra3D4<TPointType>::msGeometryData(
    &msGeometryDimension,
    GeometryData::IntegrationMethod::GI_GAUSS_1,
    Tetrahedra3D4<TPointType>::AllIntegrationPoints(),
    Tetrahedra3D4<TPointType>::AllShapeFunctionsValues(),
    AllShapeFunctionsLocalGradients()
);

template<class TPointType>
const GeometryDimension Tetrahedra3D4<TPointType>::msGeometryDimension(3, 3);

}// namespace Kratos.

#endif // KRATOS_TETRAHEDRA_3D_4_H_INCLUDED  defined<|MERGE_RESOLUTION|>--- conflicted
+++ resolved
@@ -1435,62 +1435,11 @@
 
         for ( unsigned int i = 0; i < this->PointsNumber(); i++ )
         {
-<<<<<<< HEAD
-            rResult[i].resize( 3, 3, false );
-            noalias( rResult[i] ) = ZeroMatrix( 3, 3 );
-        }
-
-        rResult[0]( 0, 0 ) = 0.0;
-        rResult[0]( 0, 1 ) = 0.0;
-        rResult[0]( 0, 2 ) = 0.0;
-        rResult[0]( 1, 0 ) = 0.0;
-        rResult[0]( 1, 1 ) = 0.0;
-        rResult[0]( 1, 2 ) = 0.0;
-        rResult[0]( 2, 0 ) = 0.0;
-        rResult[0]( 2, 1 ) = 0.0;
-        rResult[0]( 2, 2 ) = 0.0;
-
-
-        rResult[1]( 0, 0 ) = 0.0;
-        rResult[1]( 0, 1 ) = 0.0;
-        rResult[1]( 0, 2 ) = 0.0;
-        rResult[1]( 1, 0 ) = 0.0;
-        rResult[1]( 1, 1 ) = 0.0;
-        rResult[1]( 1, 2 ) = 0.0;
-        rResult[1]( 2, 0 ) = 0.0;
-        rResult[1]( 2, 1 ) = 0.0;
-        rResult[1]( 2, 2 ) = 0.0;
-
-        rResult[2]( 0, 0 ) = 0.0;
-        rResult[2]( 0, 1 ) = 0.0;
-        rResult[2]( 0, 2 ) = 0.0;
-        rResult[2]( 1, 0 ) = 0.0;
-        rResult[2]( 1, 1 ) = 0.0;
-        rResult[2]( 1, 2 ) = 0.0;
-        rResult[2]( 2, 0 ) = 0.0;
-        rResult[2]( 2, 1 ) = 0.0;
-        rResult[2]( 2, 2 ) = 0.0;
-
-        rResult[3]( 0, 0 ) = 0.0;
-        rResult[3]( 0, 1 ) = 0.0;
-        rResult[3]( 0, 2 ) = 0.0;
-        rResult[3]( 1, 0 ) = 0.0;
-        rResult[3]( 1, 1 ) = 0.0;
-        rResult[3]( 1, 2 ) = 0.0;
-        rResult[3]( 2, 0 ) = 0.0;
-        rResult[3]( 2, 1 ) = 0.0;
-        rResult[3]( 2, 2 ) = 0.0;
-
-        return rResult;
-    }
-
-=======
             rResult[i] = ZeroMatrix(3,3);
         }
 
         return rResult;
     }
->>>>>>> 4f8358bb
 
     /**
      * @brief Test if this geometry intersects with other geometry
