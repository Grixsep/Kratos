--- conflicted
+++ resolved
@@ -927,12 +927,7 @@
 	  rDampingMatrix.resize(0, 0, false);
     }
 
-<<<<<<< HEAD
-
-     /**
-=======
-    /**
->>>>>>> d42c1c72
+    /**
      * Calculate the transposed gradient of the condition's residual w.r.t. design variable.
      */
     virtual void CalculateSensitivityMatrix(const Variable<double>& rDesignVariable,
@@ -940,11 +935,7 @@
                                             const ProcessInfo& rCurrentProcessInfo)
     {
         if (rOutput.size1() != 0)
-<<<<<<< HEAD
-	        rOutput.resize(0, 0, false);
-=======
             rOutput.resize(0, 0, false);
->>>>>>> d42c1c72
     }
 
     /**
@@ -954,18 +945,10 @@
                                             Matrix& rOutput,
                                             const ProcessInfo& rCurrentProcessInfo)
     {
-<<<<<<< HEAD
-         if (rOutput.size1() != 0)
-	        rOutput.resize(0, 0, false);
-    }
-
-
-=======
         if (rOutput.size1() != 0)
             rOutput.resize(0, 0, false);
     }
 
->>>>>>> d42c1c72
     //METHODS TO BE CLEANED: DEPRECATED end
 
     ///@}
