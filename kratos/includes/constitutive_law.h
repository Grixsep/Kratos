--- conflicted
+++ resolved
@@ -972,11 +972,7 @@
     virtual void InitializeMaterialResponseCauchy (Parameters& rValues);
 
     /**
-<<<<<<< HEAD
-     * @brief If the CL requires to initialize the material response, called by the element in InitializeSolutionStep.
-=======
      * @brief If the CL requires to finalize the material response, called by the element in FinalizeSolutionStep.
->>>>>>> e6f6d848
      */
     virtual bool RequiresFinalizeMaterialResponse()
     {
