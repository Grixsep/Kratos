--- conflicted
+++ resolved
@@ -981,13 +981,8 @@
                                             Matrix& rOutput,
                                             const ProcessInfo& rCurrentProcessInfo)
     {
-<<<<<<< HEAD
-         if (rOutput.size1() != 0)
-	        rOutput.resize(0, 0, false);
-=======
         if (rOutput.size1() != 0)
             rOutput.resize(0, 0, false);
->>>>>>> d42c1c72
     }
 
     /**
@@ -997,13 +992,8 @@
                                             Matrix& rOutput,
                                             const ProcessInfo& rCurrentProcessInfo)
     {
-<<<<<<< HEAD
-         if (rOutput.size1() != 0)
-	        rOutput.resize(0, 0, false);
-=======
         if (rOutput.size1() != 0)
             rOutput.resize(0, 0, false);
->>>>>>> d42c1c72
     }
 
 
