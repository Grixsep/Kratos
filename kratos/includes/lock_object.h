--- conflicted
+++ resolved
@@ -100,22 +100,12 @@
 #endif
 		}
 
-<<<<<<< HEAD
-    inline int TestLock() const
-    {
-      // returns successful lock if openMP is not present
-#ifdef KRATOS_SMP_OPENMP
-      return omp_test_lock(&mLock);
-#endif
-      return 1;
-=======
     inline bool TestLock() const
     {
 #ifdef KRATOS_SMP_OPENMP
       return omp_test_lock(&mLock);
 #endif
       return true;
->>>>>>> 6a50135f
     }
 
       ///@}
