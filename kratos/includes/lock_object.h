--- conflicted
+++ resolved
@@ -122,19 +122,7 @@
         return true;
     }
 
-<<<<<<< HEAD
-    inline bool try_lock() const
-    {
-#ifdef KRATOS_SMP_OPENMP
-      return omp_test_lock(&mLock);
-#endif
-      return true;
-    }
-
-      ///@}
-=======
     ///@}
->>>>>>> 6b9a1422
 
 private:
     ///@name Member Variables
