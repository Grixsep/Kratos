//    |  /           |
//    ' /   __| _` | __|  _ \   __|
//    . \  |   (   | |   (   |\__ `
//   _|\_\_|  \__,_|\__|\___/ ____/
//                   Multi-Physics
//
//  License:		 BSD License
//					 Kratos default license: kratos/license.txt
//
//  Main authors:    Pooyan Dadvand
//
//

#pragma once

// System includes
#include <string>
#include <iostream>
#include <sstream>
#include <cstddef>

// External includes

// Project includes
#include "includes/define.h"
#include "includes/serializer.h"
#include "includes/process_info.h"
#include "containers/data_value_container.h"
#include "includes/mesh.h"
#include "containers/geometry_container.h"
#include "includes/element.h"
#include "includes/condition.h"
#include "includes/communicator.h"
#include "includes/table.h"
#include "containers/pointer_vector_map.h"
#include "containers/pointer_hash_map_set.h"
#include "input_output/logger.h"
#include "includes/kratos_flags.h"
#include "includes/master_slave_constraint.h"
#include "containers/variable.h"
#include "containers/variable_data.h"

namespace Kratos
{

///@name Kratos Globals
///@{

///@}
///@name Type Definitions
///@{

///@}
///@name  Enum's
///@{

///@}
///@name  Functions
///@{

///@}
///@name Kratos Classes
///@{

//forward declaring Model to be avoid cross references
class Model;

/**
* @class ModelPart
* @ingroup KratosCore
* @brief This class aims to manage meshes for multi-physics simulations
* @author Pooyan Dadvand
* @author Riccardo Rossi
*/
class KRATOS_API(KRATOS_CORE) ModelPart final
    : public DataValueContainer, public Flags
{
    class GetModelPartName
    {
    public:
        std::string const& operator()(const ModelPart& rModelPart) const
        {
            return rModelPart.Name();
        }
    };
public:
    ///@name  Enum's
    ///@{

    enum OwnershipType
    {
        Kratos_All,
        Kratos_Local,
        Kratos_Ghost,
        Kratos_Ownership_Size
    };

    ///@}
    ///@name Type Definitions
    ///@{

    /// Pointer definition of ModelPart
    //KRATOS_CLASS_POINTER_DEFINITION(ModelPart); //INTENTIONALLY REMOVING DEFINITION - DO NOT UNCOMMENT

    typedef std::size_t IndexType;

    typedef std::size_t SizeType;

    typedef Dof<double> DofType;
    typedef std::vector< DofType::Pointer > DofsVectorType;
    typedef Variable<double> DoubleVariableType;
    typedef Matrix MatrixType;
    typedef Vector VectorType;

    typedef PointerVectorSet<DofType> DofsArrayType;

    typedef Node < 3 > NodeType;
    typedef Geometry<NodeType> GeometryType;
    typedef Properties PropertiesType;
    typedef Element ElementType;
    typedef Condition ConditionType;

    typedef Mesh<NodeType, PropertiesType, ElementType, ConditionType> MeshType;

    typedef PointerVector<MeshType> MeshesContainerType;

    /// Nodes container. Which is a vector set of nodes with their Id's as key.
    typedef MeshType::NodesContainerType NodesContainerType;

    /** Iterator over the nodes. This iterator is an indirect
        iterator over Node::Pointer which turn back a reference to
        node by * operator and not a pointer for more convenient
        usage. */
    typedef MeshType::NodeIterator NodeIterator;

    /** Const iterator over the nodes. This iterator is an indirect
        iterator over Node::Pointer which turn back a reference to
        node by * operator and not a pointer for more convenient
        usage. */
    typedef MeshType::NodeConstantIterator NodeConstantIterator;

    /** Iterator over the properties. This iterator is an indirect
        iterator over Properties::Pointer which turn back a reference to
        properties by * operator and not a pointer for more convenient
        usage. */

    /// Properties container. Which is a vector set of Properties with their Id's as key.
    typedef MeshType::PropertiesContainerType PropertiesContainerType;

    /** Iterator over the Properties. This iterator is an indirect
        iterator over Node::Pointer which turn back a reference to
        node by * operator and not a pointer for more convenient
        usage. */
    typedef MeshType::PropertiesIterator PropertiesIterator;

    /** Const iterator over the Properties. This iterator is an indirect
        iterator over Properties::Pointer which turn back a reference to
        Properties by * operator and not a pointer for more convenient
        usage. */
    typedef MeshType::PropertiesConstantIterator PropertiesConstantIterator;

    /** Iterator over the properties. This iterator is an indirect
        iterator over Properties::Pointer which turn back a reference to
        properties by * operator and not a pointer for more convenient
        usage. */

    /// Element container. A vector set of Elements with their Id's as key.
    typedef MeshType::ElementsContainerType ElementsContainerType;

    /** Iterator over the Elements. This iterator is an indirect
        iterator over Elements::Pointer which turn back a reference to
        Element by * operator and not a pointer for more convenient
        usage. */
    typedef MeshType::ElementIterator ElementIterator;

    /** Const iterator over the Elements. This iterator is an indirect
        iterator over Elements::Pointer which turn back a reference to
        Element by * operator and not a pointer for more convenient
        usage. */
    typedef MeshType::ElementConstantIterator ElementConstantIterator;

    /// Condintions container. A vector set of Conditions with their Id's as key.
    typedef MeshType::ConditionsContainerType ConditionsContainerType;

    /** Iterator over the Conditions. This iterator is an indirect
       iterator over Conditions::Pointer which turn back a reference to
       Condition by * operator and not a pointer for more convenient
       usage. */
    typedef MeshType::ConditionIterator ConditionIterator;

    /** Const iterator over the Conditions. This iterator is an indirect
        iterator over Conditions::Pointer which turn back a reference to
        Condition by * operator and not a pointer for more convenient
        usage. */
    typedef MeshType::ConditionConstantIterator ConditionConstantIterator;

    /// Defining a table with double argument and result type as table type.
    typedef Table<double,double> TableType;

    /// The container of the tables. A vector map of the tables.
    typedef PointerVectorMap<SizeType, TableType> TablesContainerType;

    /** Iterator over the Tables. This iterator is an indirect
    iterator over Tables::Pointer which turn back a reference to
    Table by * operator and not a pointer for more convenient
    usage. */
    typedef TablesContainerType::iterator TableIterator;

    /** Const iterator over the Tables. This iterator is an indirect
    iterator over Tables::Pointer which turn back a reference to
    Table by * operator and not a pointer for more convenient
    usage. */
    typedef TablesContainerType::const_iterator TableConstantIterator;
    /**
     *
     */
    /// The container of the constraints
    typedef MeshType::MasterSlaveConstraintType MasterSlaveConstraintType;
    typedef MeshType::MasterSlaveConstraintContainerType MasterSlaveConstraintContainerType;

    /** Iterator over the constraints. This iterator is an indirect
    iterator over MasterSlaveConstraint::Pointer which turn back a reference to
    MasterSlaveConstraint by * operator and not a pointer for more convenient
    usage. */
    typedef MeshType::MasterSlaveConstraintIteratorType MasterSlaveConstraintIteratorType;

    /** Const iterator over the constraints. This iterator is an indirect
    iterator over MasterSlaveConstraint::Pointer which turn back a reference to
    Table by * operator and not a pointer for more convenient
    usage. */
    typedef MeshType::MasterSlaveConstraintConstantIteratorType MasterSlaveConstraintConstantIteratorType;

    /// The Geometry Container.
    /**
    * Contains all geometries, which can be adressed by specific identifiers.
    */
    typedef GeometryContainer<GeometryType> GeometryContainerType;

    /// Geometry Iterator
    typedef typename GeometryContainerType::GeometryIterator GeometryIterator;

    /// Const Geometry Iterator
    typedef typename GeometryContainerType::GeometryConstantIterator GeometryConstantIterator;

    /// Geometry Hash Map Container. Stores with hash of Ids to corresponding geometries.
    typedef typename GeometryContainerType::GeometriesMapType GeometriesMapType;

    /// The container of the sub model parts. A hash table is used.
    /**
    */
    typedef PointerHashMapSet<ModelPart, std::hash< std::string >, GetModelPartName, Kratos::shared_ptr<ModelPart> >  SubModelPartsContainerType;

    /// Iterator over the sub model parts of this model part.
    /**	Note that this iterator only iterates over the next level of
    	sub model parts and does not go through the hierarchy of the
    	sub model parts
    */
    typedef SubModelPartsContainerType::iterator SubModelPartIterator;

    /// Constant iterator over the sub model parts of this model part.
    /**	Note that this iterator only iterates over the next level of
    	sub model parts and does not go through the hierarchy of the
    	sub model parts
    */
    typedef SubModelPartsContainerType::const_iterator SubModelPartConstantIterator;

    ///@}
    ///@name Flags
    ///@{

    KRATOS_DEFINE_LOCAL_FLAG(ALL_ENTITIES);
    KRATOS_DEFINE_LOCAL_FLAG(OVERWRITE_ENTITIES);

    ///@}
    ///@name Life Cycle
    ///@{


    /// Destructor.
    ~ModelPart() override;

    ///@}
    ///@name Operators
    ///@{

    /// Assignment operator.
    ModelPart & operator=(ModelPart const& rOther) = delete;

    /// Function to wipe a modelpart clean,
    /// However, variables list, buffer size and process info is preserved
    void Clear();

    /// Function to wipe a model part clean
    /// Variables list, buffer size are not preserved
    void Reset();

    ///@}
    ///@name Solution Steps
    ///@{

    IndexType CreateSolutionStep();

    IndexType CloneSolutionStep();

    // commented due to a bug, Pooyan.
    //       IndexType CreateTimeStep()
    // 	{
    // 	  IndexType new_index = CreateSolutionStep();
    // 	  mProcessInfo.SetAsTimeStepInfo();

    // 	  return new_index;
    // 	}

    IndexType CloneTimeStep();

    IndexType CreateTimeStep(double NewTime);

    IndexType CloneTimeStep(double NewTime);

    void OverwriteSolutionStepData(IndexType SourceSolutionStepIndex, IndexType DestinationSourceSolutionStepIndex);

    //this function returns the "Owner" Model
    Model& GetModel()
    {
        return mrModel;
    }

    const Model& GetModel() const
    {
        return mrModel;
    }

    ///ATTENTION: this function does not touch the coordinates of the nodes.
    ///It just resets the database values to the values at the beginning of the time step
    void ReduceTimeStep(ModelPart& rModelPart, double NewTime);

    ///@}
    ///@name Nodes
    ///@{

    SizeType NumberOfNodes(IndexType ThisIndex = 0) const
    {
        return GetMesh(ThisIndex).NumberOfNodes();
    }

    /** Inserts a node in the current mesh.
     */
    void AddNode(NodeType::Pointer pNewNode, IndexType ThisIndex = 0);

    /** Inserts a list of nodes in a submodelpart provided their Id. Does nothing if applied to the top model part
     */
    void AddNodes(std::vector<IndexType> const& NodeIds, IndexType ThisIndex = 0);

    /** Inserts a list of pointers to nodes
     */
    template<class TIteratorType >
    void AddNodes(TIteratorType nodes_begin,  TIteratorType nodes_end, IndexType ThisIndex = 0)
    {
        KRATOS_TRY
        ModelPart::NodesContainerType  aux;
        ModelPart::NodesContainerType  aux_root; //they may not exist in the root
        ModelPart* root_model_part = &this->GetRootModelPart();

        for(TIteratorType it = nodes_begin; it!=nodes_end; it++)
        {
            auto it_found = root_model_part->Nodes().find(it->Id());
            if(it_found == root_model_part->NodesEnd()) //node does not exist in the top model part
            {
                aux_root.push_back( *(it.base()) ); //node does not exist
                aux.push_back( *(it.base()) );
            }
            else //if it does exist verify it is the same node
            {
                if(&(*it_found) != &(*it))//check if the pointee coincides
                    KRATOS_ERROR << "attempting to add a new node with Id :" << it_found->Id() << ", unfortunately a (different) node with the same Id already exists" << std::endl;
                else
                    aux.push_back( *(it.base()) );
            }
        }

        //now add to the root model part
        for(auto it = aux_root.begin(); it!=aux_root.end(); it++)
            root_model_part->Nodes().push_back( *(it.base()) );
        root_model_part->Nodes().Unique();

        //add to all of the leaves

        ModelPart* current_part = this;
        while(current_part->IsSubModelPart())
        {
            for(auto it = aux.begin(); it!=aux.end(); it++)
                current_part->Nodes().push_back( *(it.base()) );

            current_part->Nodes().Unique();

            current_part = &(current_part->GetParentModelPart());
        }

        KRATOS_CATCH("")
    }

    /** Inserts a node in the current mesh.
     */
    NodeType::Pointer CreateNewNode(int Id, double x, double y, double z, VariablesList::Pointer pNewVariablesList, IndexType ThisIndex = 0);

    NodeType::Pointer CreateNewNode(IndexType Id, double x, double y, double z, IndexType ThisIndex = 0);

    NodeType::Pointer CreateNewNode(IndexType Id, double x, double y, double z, double* pThisData, IndexType ThisIndex = 0);

    NodeType::Pointer CreateNewNode(IndexType NodeId, NodeType const& rSourceNode, IndexType ThisIndex = 0);

    void AssignNode(NodeType::Pointer pThisNode, IndexType ThisIndex = 0);

    /** Returns if the Node corresponding to it's identifier exists */
    bool HasNode(IndexType NodeId, IndexType ThisIndex = 0) const
    {
        return GetMesh(ThisIndex).HasNode(NodeId);
    }

    /** Returns the Node::Pointer  corresponding to it's identifier */
    NodeType::Pointer pGetNode(IndexType NodeId, IndexType ThisIndex = 0)
    {
        return GetMesh(ThisIndex).pGetNode(NodeId);
    }

    /** Returns the Node::Pointer corresponding to it's identifier */
    const NodeType::Pointer pGetNode(const IndexType NodeId, const IndexType ThisIndex = 0) const
    {
        return GetMesh(ThisIndex).pGetNode(NodeId);
    }

    /** Returns a reference node corresponding to it's identifier */
    NodeType& GetNode(IndexType NodeId, IndexType ThisIndex = 0)
    {
        return GetMesh(ThisIndex).GetNode(NodeId);
    }

    const NodeType& GetNode(IndexType NodeId, IndexType ThisIndex = 0) const
    {
        return GetMesh(ThisIndex).GetNode(NodeId);
    }

    /** Remove the node with given Id from mesh with ThisIndex in this modelpart and all its subs.
    */
    void RemoveNode(IndexType NodeId, IndexType ThisIndex = 0);

    /** Remove given node from mesh with ThisIndex in this modelpart and all its subs.
    */
    void RemoveNode(NodeType& ThisNode, IndexType ThisIndex = 0);

    /** Remove given node from mesh with ThisIndex in this modelpart and all its subs.
    */
    void RemoveNode(NodeType::Pointer pThisNode, IndexType ThisIndex = 0);

    /** Remove the node with given Id from mesh with ThisIndex in parents and children.
    */
    void RemoveNodeFromAllLevels(IndexType NodeId, IndexType ThisIndex = 0);

    /** Remove given node from current mesh with ThisIndex in parents and children.
    */
    void RemoveNodeFromAllLevels(NodeType& ThisNode, IndexType ThisIndex = 0);

    /** Remove given node from current mesh with ThisIndex in parents and children.
    */
    void RemoveNodeFromAllLevels(NodeType::Pointer pThisNode, IndexType ThisIndex = 0);

    /** erases all nodes identified by "IdentifierFlag" by removing the pointer.
     * Pointers are erased from this level downwards
     * nodes will be automatically destructured
     * when no pointer is left to them
     */
    void RemoveNodes(Flags IdentifierFlag = TO_ERASE);

    /** erases all nodes identified by "IdentifierFlag" by removing the pointer.
     * Pointers will be erase from all levels
     * nodes will be automatically destructured
     * when no pointer is left to them
     */
    void RemoveNodesFromAllLevels(Flags IdentifierFlag = TO_ERASE);

    /** this function gives back the "root" model part, that is the model_part that has no father (non-const version)*/
    ModelPart& GetRootModelPart();

    /** this function gives back the "root" model part, that is the model_part that has no father (const version)*/
    const ModelPart& GetRootModelPart() const;

    NodeIterator NodesBegin(IndexType ThisIndex = 0)
    {
        return GetMesh(ThisIndex).NodesBegin();
    }

    NodeConstantIterator NodesBegin(IndexType ThisIndex = 0) const
    {
        return GetMesh(ThisIndex).NodesBegin();
    }

    NodeIterator NodesEnd(IndexType ThisIndex = 0)
    {
        return GetMesh(ThisIndex).NodesEnd();
    }

    NodeConstantIterator NodesEnd(IndexType ThisIndex = 0) const
    {
        return GetMesh(ThisIndex).NodesEnd();
    }

    NodesContainerType& Nodes(IndexType ThisIndex = 0)
    {
        return GetMesh(ThisIndex).Nodes();
    }

    const NodesContainerType& Nodes(IndexType ThisIndex = 0) const
    {
        return GetMesh(ThisIndex).Nodes();
    }

    NodesContainerType::Pointer pNodes(IndexType ThisIndex = 0)
    {
        return GetMesh(ThisIndex).pNodes();
    }

    void SetNodes(NodesContainerType::Pointer pOtherNodes, IndexType ThisIndex = 0)
    {
        GetMesh(ThisIndex).SetNodes(pOtherNodes);
    }

    NodesContainerType::ContainerType& NodesArray(IndexType ThisIndex = 0)
    {
        return GetMesh(ThisIndex).NodesArray();
    }

    void AddNodalSolutionStepVariable(VariableData const& ThisVariable)
    {
        if (!HasNodalSolutionStepVariable(ThisVariable)) {
            // This error prevents memory leaks if variables are being added to a non-empty modelpart
            KRATOS_ERROR_IF((this->GetRootModelPart()).Nodes().size() != 0)
                << "Attempting to add the variable \"" << ThisVariable.Name()
                << "\" to the model part with name \"" << this->Name() << "\" which is not empty" << std::endl;

            mpVariablesList->Add(ThisVariable);
        }
    }

    bool HasNodalSolutionStepVariable(VariableData const& ThisVariable) const
    {
        return mpVariablesList->Has(ThisVariable);
    }

    VariablesList& GetNodalSolutionStepVariablesList()
    {
        return *mpVariablesList;
    }

    VariablesList const& GetNodalSolutionStepVariablesList() const
    {
        return *mpVariablesList;
    }

    VariablesList::Pointer pGetNodalSolutionStepVariablesList() const
    {
        return mpVariablesList;
    }

    void SetNodalSolutionStepVariablesList();

    void SetNodalSolutionStepVariablesList(VariablesList::Pointer pNewVariablesList)
    {
        mpVariablesList = pNewVariablesList;
    }

    SizeType GetNodalSolutionStepDataSize()
    {
        return mpVariablesList->DataSize();
    }

    SizeType GetNodalSolutionStepTotalDataSize()
    {
        return mpVariablesList->DataSize() * mBufferSize;
    }

    ///@}
    ///@name Tables
    ///@{

    SizeType NumberOfTables() const
    {
        return mTables.size();
    }

    /** Inserts a Table
     */
    void AddTable(IndexType TableId, TableType::Pointer pNewTable);

    /** Returns the Table::Pointer  corresponding to it's identifier */
    TableType::Pointer pGetTable(IndexType TableId)
    {
        return mTables(TableId);
    }

    /** Returns a reference to Table corresponding to the identifier */
    TableType& GetTable(IndexType TableId)
    {
        return mTables[TableId];
    }

    /** Remove the Table with given Id from current mesh in this modelpart and all its subs.
    */
    void RemoveTable(IndexType TableId);

    /** Remove the Table with given Id from current mesh in parents, itself and all children.
    */
    void RemoveTableFromAllLevels(IndexType TableId);


    TableIterator TablesBegin()
    {
        return mTables.begin();
    }

    TableConstantIterator TablesBegin() const
    {
        return mTables.begin();
    }

    TableIterator TablesEnd()
    {
        return mTables.end();
    }

    TableConstantIterator TablesEnd() const
    {
        return mTables.end();
    }

    TablesContainerType& Tables()
    {
        return mTables;
    }

    TablesContainerType::ContainerType& TablesArray()
    {
        return mTables.GetContainer();
    }

    ///@}
    ///@name MasterSlaveConstraints
    ///@{

    SizeType NumberOfMasterSlaveConstraints(IndexType ThisIndex = 0) const
    {
        return GetMesh(ThisIndex).NumberOfMasterSlaveConstraints();
    }

    MasterSlaveConstraintContainerType& MasterSlaveConstraints(IndexType ThisIndex = 0)
    {
        return GetMesh(ThisIndex).MasterSlaveConstraints();
    }

    const MasterSlaveConstraintContainerType& MasterSlaveConstraints(IndexType ThisIndex = 0) const
    {
        return GetMesh(ThisIndex).MasterSlaveConstraints();
    }

    MasterSlaveConstraintConstantIteratorType  MasterSlaveConstraintsBegin(IndexType ThisIndex = 0) const
    {
        return GetMesh(ThisIndex).MasterSlaveConstraintsBegin();
    }

    MasterSlaveConstraintConstantIteratorType  MasterSlaveConstraintsEnd(IndexType ThisIndex = 0) const
    {
        return GetMesh(ThisIndex).MasterSlaveConstraintsEnd();
    }

    MasterSlaveConstraintIteratorType  MasterSlaveConstraintsBegin(IndexType ThisIndex = 0)
    {
        return GetMesh(ThisIndex).MasterSlaveConstraintsBegin();
    }

    MasterSlaveConstraintIteratorType  MasterSlaveConstraintsEnd(IndexType ThisIndex = 0)
    {
        return GetMesh(ThisIndex).MasterSlaveConstraintsEnd();
    }

    /** Inserts a master-slave constraint in the current modelpart.
     */
    void AddMasterSlaveConstraint(MasterSlaveConstraintType::Pointer pNewMasterSlaveConstraint, IndexType ThisIndex = 0);

    /** Inserts a list of master-slave constraints to a submodelpart provided their Id. Does nothing if applied to the top model part
     */
    void AddMasterSlaveConstraints(std::vector<IndexType> const& MasterSlaveConstraintIds, IndexType ThisIndex = 0);

    /** Inserts a list of pointers to Master-Slave constraints
     */
    template<class TIteratorType >
    void AddMasterSlaveConstraints(TIteratorType constraints_begin,  TIteratorType constraints_end, IndexType ThisIndex = 0)
    {
        KRATOS_TRY
        ModelPart::MasterSlaveConstraintContainerType  aux;
        ModelPart::MasterSlaveConstraintContainerType  aux_root;
        ModelPart* root_model_part = &this->GetRootModelPart();

        for(TIteratorType it = constraints_begin; it!=constraints_end; it++)
        {
            auto it_found = root_model_part->MasterSlaveConstraints().find(it->Id());
            if(it_found == root_model_part->MasterSlaveConstraintsEnd()) //node does not exist in the top model part
            {
                aux_root.push_back( *(it.base()) );
                aux.push_back( *(it.base()) );
            }
            else //if it does exist verify it is the same node
            {
                if(&(*it_found) != &(*it))//check if the pointee coincides
                    KRATOS_ERROR << "attempting to add a new master-slave constraint with Id :" << it_found->Id() << ", unfortunately a (different) master-slave constraint with the same Id already exists" << std::endl;
                else
                    aux.push_back( *(it.base()) );
            }
        }

        for(auto it = aux_root.begin(); it!=aux_root.end(); it++)
                root_model_part->MasterSlaveConstraints().push_back( *(it.base()) );
        root_model_part->MasterSlaveConstraints().Unique();

        //add to all of the leaves

        ModelPart* current_part = this;
        while(current_part->IsSubModelPart())
        {
            for(auto it = aux.begin(); it!=aux.end(); it++)
                current_part->MasterSlaveConstraints().push_back( *(it.base()) );

            current_part->MasterSlaveConstraints().Unique();

            current_part = &(current_part->GetParentModelPart());
        }

        KRATOS_CATCH("")
    }

    /**
     * @brief Creates a new master-slave constraint in the current modelpart.
     * @todo Replace these 3 functions by one that perfectly forwards arguments, then just define these 3 interfaces on the pybind side
     */
    MasterSlaveConstraint::Pointer CreateNewMasterSlaveConstraint(const std::string& ConstraintName,
                                                                                    IndexType Id,
                                                                                    DofsVectorType& rMasterDofsVector,
                                                                                    DofsVectorType& rSlaveDofsVector,
                                                                                    const MatrixType& RelationMatrix,
                                                                                    const VectorType& ConstantVector,
                                                                                    IndexType ThisIndex = 0);

    MasterSlaveConstraint::Pointer CreateNewMasterSlaveConstraint(const std::string& ConstraintName,
                                                                                    IndexType Id,
                                                                                    NodeType& rMasterNode,
                                                                                    const DoubleVariableType& rMasterVariable,
                                                                                    NodeType& rSlaveNode,
                                                                                    const DoubleVariableType& rSlaveVariable,
                                                                                    const double Weight,
                                                                                    const double Constant,
                                                                                    IndexType ThisIndex = 0);

    /**
     * @brief Remove the master-slave constraint with given Id from mesh with ThisIndex in this modelpart and all its subs.
     */
    void RemoveMasterSlaveConstraint(IndexType MasterSlaveConstraintId, IndexType ThisIndex = 0);

    /**
     * @brief Remove given master-slave constraint from mesh with ThisIndex in this modelpart and all its subs.
     */
    void RemoveMasterSlaveConstraint(MasterSlaveConstraintType& ThisMasterSlaveConstraint, IndexType ThisIndex = 0);

    /**
     * @brief Remove the master-slave constraint with given Id from mesh with ThisIndex in parents, itself and children.
     */
    void RemoveMasterSlaveConstraintFromAllLevels(IndexType MasterSlaveConstraintId, IndexType ThisIndex = 0);

    /**
     * @brief Remove given master-slave constraint from mesh with ThisIndex in parents, itself and children.
     */
    void RemoveMasterSlaveConstraintFromAllLevels(MasterSlaveConstraintType& ThisMasterSlaveConstraint, IndexType ThisIndex = 0);

    /**
     * @brief It erases all constraints identified by "IdentifierFlag" by removing the pointer.
     * @details Pointers are erased from this level downwards nodes will be automatically destructured when no pointer is left to them
     * @param IdentifierFlag The flag that identifies the constraints to remove
     */
    void RemoveMasterSlaveConstraints(Flags IdentifierFlag = TO_ERASE);

    /**
     * @brief It erases all constraints identified by "IdentifierFlag" by removing the pointer.
     * @details Pointers will be erase from all levels nodes will be automatically destructured when no pointer is left to them
     * @param IdentifierFlag The flag that identifies the constraints to remove
     */
    void RemoveMasterSlaveConstraintsFromAllLevels(Flags IdentifierFlag = TO_ERASE);

    /** Returns the MasterSlaveConstraint::Pointer  corresponding to it's identifier */
    MasterSlaveConstraintType::Pointer pGetMasterSlaveConstraint(IndexType ConstraintId, IndexType ThisIndex = 0);

    /** Returns a reference MasterSlaveConstraint corresponding to it's identifier */
    MasterSlaveConstraintType& GetMasterSlaveConstraint(IndexType MasterSlaveConstraintId, IndexType ThisIndex = 0);
    /** Returns a const reference MasterSlaveConstraint corresponding to it's identifier */
    const MasterSlaveConstraintType& GetMasterSlaveConstraint(IndexType MasterSlaveConstraintId, IndexType ThisIndex = 0) const ;

    ///@}
    ///@name Properties
    ///@{

    /**
     * @brief Returns the number of properties of the mesh
     * @param ThisIndex The index identifying the mesh
     * @return The number of properties of the mesh
     */
    SizeType NumberOfProperties(IndexType ThisIndex = 0) const;

    /**
     * @brief Inserts a properties in the current mesh.
     * @param pNewProperties The new property pointer to be added
     * @param ThisIndex The index identifying the mesh
     */
    void AddProperties(PropertiesType::Pointer pNewProperties, IndexType ThisIndex = 0);

    /**
     * @brief Returns if the Properties corresponding to it's identifier exists
     * @param PropertiesId The id identifying the property
     * @param ThisIndex The index identifying the mesh
     * @return True if the properties exist, false otherwise
     */
    bool HasProperties(IndexType PropertiesId, IndexType MeshIndex = 0) const;

    /**
     * @brief Returns if the Properties corresponding to it's identifier exists in any of the model parts
     * @param PropertiesId The id identifying the property
     * @param ThisIndex The index identifying the mesh
     * @return True if the properties exist, false otherwise
     */
    bool RecursivelyHasProperties(IndexType PropertiesId, IndexType MeshIndex = 0) const;

    /**
     * @brief Creates a new property in the current mesh
     * @details If the property is already existing it will crash
     * @param PropertiesId The Id of the new property
     * @param MeshIndex The Id of the mesh (0 by default)
     * @return The new created properties
     */
    PropertiesType::Pointer CreateNewProperties(IndexType PropertiesId, IndexType MeshIndex = 0);

    /**
     * @brief Returns the Properties::Pointer  corresponding to it's identifier
     * @details If the property is not existing it will return a warning
     * @param PropertiesId The Id of the new property
     * @param MeshIndex The Id of the mesh (0 by default)
     * @return The desired properties (pointer)
     */
    PropertiesType::Pointer pGetProperties(IndexType PropertiesId, IndexType MeshIndex = 0);

    /**
     * @brief Returns the Properties::Pointer  corresponding to it's identifier (const version)
     * @details If the property is not existing it will return a warning
     * @param PropertiesId The Id of the new property
     * @param MeshIndex The Id of the mesh (0 by default)
     * @return The desired properties (pointer)
     */
    const PropertiesType::Pointer pGetProperties(IndexType PropertiesId, IndexType MeshIndex = 0) const;

    /**
     * @brief Returns the Properties::Pointer  corresponding to it's identifier
     * @details If the property is not existing it will return a warning
     * @param PropertiesId The Id of the new property
     * @param MeshIndex The Id of the mesh (0 by default)
     * @return The desired properties (reference)
     */
    PropertiesType& GetProperties(IndexType PropertiesId, IndexType MeshIndex = 0);

    /**
     * @brief Returns the Properties::Pointer  corresponding to it's identifier (const version)
     * @details If the property is not existing it will return a warning
     * @param PropertiesId The Id of the new property
     * @param MeshIndex The Id of the mesh (0 by default)
     * @return The desired properties (reference)
     */
    const PropertiesType& GetProperties(IndexType PropertiesId, IndexType MeshIndex = 0) const;

    /**
     * @brief Returns if the sub Properties corresponding to it's address exists
     * @param rAddress The text that indicates the structure of subproperties to iterate and found the property of interest
     * @param ThisIndex The index identifying the mesh
     * @return True if the properties exist, false otherwise
     */
    bool HasProperties(
        const std::string& rAddress,
        IndexType MeshIndex = 0
        ) const;

    /**
     * @brief Returns the sub Properties::Pointer  corresponding to it's address
     * @details If the property is not existing it will return a warning
     * @param rAddress The text that indicates the structure of subproperties to iterate and found the property of interest
     * @param MeshIndex The Id of the mesh (0 by default)
     * @return The desired properties (pointer)
     */
    PropertiesType::Pointer pGetProperties(
        const std::string& rAddress,
        IndexType MeshIndex = 0
        );

    /**
     * @brief Returns the sub Properties::Pointer  corresponding to it's address (const version)
     * @details If the property is not existing it will return a warning
     * @param rAddress The text that indicates the structure of subproperties to iterate and found the property of interest
     * @param MeshIndex The Id of the mesh (0 by default)
     * @return The desired properties (pointer)
     */
    const PropertiesType::Pointer pGetProperties(
        const std::string& rAddress,
        IndexType MeshIndex = 0
        ) const;

    /**
     * @brief Returns the sub Properties::Pointer  corresponding to it's address
     * @details If the property is not existing it will return a warning
     * @param rAddress The text that indicates the structure of subproperties to iterate and found the property of interest
     * @param MeshIndex The Id of the mesh (0 by default)
     * @return The desired properties (reference)
     */
    PropertiesType& GetProperties(
        const std::string& rAddress,
        IndexType MeshIndex = 0
        );

    /**
     * @brief Returns the sub Properties::Pointer corresponding to it's address (const version)
     * @details If the property is not existing it will return a warning
     * @param rAddress The text that indicates the structure of subproperties to iterate and found the property of interest
     * @param MeshIndex The Id of the mesh (0 by default)
     * @return The desired properties (reference)
     */
    const PropertiesType& GetProperties(
        const std::string& rAddress,
        IndexType MeshIndex = 0
        ) const;

    /** Remove the Properties with given Id from mesh with ThisIndex in this modelpart and all its subs.
    */
    void RemoveProperties(IndexType PropertiesId, IndexType ThisIndex = 0);

    /** Remove given Properties from mesh with ThisIndex in this modelpart and all its subs.
    */
    void RemoveProperties(PropertiesType& ThisProperties, IndexType ThisIndex = 0);

    /** Remove given Properties from mesh with ThisIndex in this modelpart and all its subs.
    */
    void RemoveProperties(PropertiesType::Pointer pThisProperties, IndexType ThisIndex = 0);

    /** Remove the Properties with given Id from mesh with ThisIndex in parents, itself and children.
    */
    void RemovePropertiesFromAllLevels(IndexType PropertiesId, IndexType ThisIndex = 0);

    /** Remove given Properties from mesh with ThisIndex in parents, itself and children.
    */
    void RemovePropertiesFromAllLevels(PropertiesType& ThisProperties, IndexType ThisIndex = 0);

    /** Remove given Properties from mesh with ThisIndex in parents, itself and children.
    */
    void RemovePropertiesFromAllLevels(PropertiesType::Pointer pThisProperties, IndexType ThisIndex = 0);

    PropertiesIterator PropertiesBegin(IndexType ThisIndex = 0)
    {
        return GetMesh(ThisIndex).PropertiesBegin();
    }

    PropertiesConstantIterator PropertiesBegin(IndexType ThisIndex = 0) const
    {
        return GetMesh(ThisIndex).PropertiesBegin();
    }

    PropertiesIterator PropertiesEnd(IndexType ThisIndex = 0)
    {
        return GetMesh(ThisIndex).PropertiesEnd();
    }

    PropertiesConstantIterator PropertiesEnd(IndexType ThisIndex = 0) const
    {
        return GetMesh(ThisIndex).PropertiesEnd();
    }

    /**
     * temporarily renamed Properties() function because the declaration of Properties()
     * here violates the declaration of Properties() in properties.h
     * (janosch, in agreement with pooyan)
     */
    PropertiesContainerType& rProperties(IndexType ThisIndex = 0)
    {
        return GetMesh(ThisIndex).Properties();
    }

    PropertiesContainerType::Pointer pProperties(IndexType ThisIndex = 0)
    {
        return GetMesh(ThisIndex).pProperties();
    }

    void SetProperties(PropertiesContainerType::Pointer pOtherProperties, IndexType ThisIndex = 0)
    {
        GetMesh(ThisIndex).SetProperties(pOtherProperties);
    }

    PropertiesContainerType::ContainerType& PropertiesArray(IndexType ThisIndex = 0)
    {
        return GetMesh(ThisIndex).PropertiesArray();
    }

    ///@}
    ///@name Elements
    ///@{

    SizeType NumberOfElements(IndexType ThisIndex = 0) const
    {
        return GetMesh(ThisIndex).NumberOfElements();
    }

    /** Inserts a element in the current mesh.
     */
    void AddElement(ElementType::Pointer pNewElement, IndexType ThisIndex = 0);

    /** Inserts a list of elements to a submodelpart provided their Id. Does nothing if applied to the top model part
     */
    void AddElements(std::vector<IndexType> const& ElementIds, IndexType ThisIndex = 0);

    /** Inserts a list of pointers to elements
     */
    template<class TIteratorType >
    void AddElements(TIteratorType elements_begin,  TIteratorType elements_end, IndexType ThisIndex = 0)
    {
        KRATOS_TRY
        ModelPart::ElementsContainerType  aux;
        ModelPart::ElementsContainerType  aux_root;
        ModelPart* root_model_part = &this->GetRootModelPart();

        for(TIteratorType it = elements_begin; it!=elements_end; it++)
        {
            auto it_found = root_model_part->Elements().find(it->Id());
            if(it_found == root_model_part->ElementsEnd()) //node does not exist in the top model part
            {
                aux_root.push_back( *(it.base()) );
                aux.push_back( *(it.base()) );
            }
            else //if it does exist verify it is the same node
            {
                if(&(*it_found) != &(*it))//check if the pointee coincides
                    KRATOS_ERROR << "attempting to add a new element with Id :" << it_found->Id() << ", unfortunately a (different) element with the same Id already exists" << std::endl;
                else
                    aux.push_back( *(it.base()) );
            }
        }

        for(auto it = aux_root.begin(); it!=aux_root.end(); it++)
                root_model_part->Elements().push_back( *(it.base()) );
        root_model_part->Elements().Unique();

        //add to all of the leaves

        ModelPart* current_part = this;
        while(current_part->IsSubModelPart())
        {
            for(auto it = aux.begin(); it!=aux.end(); it++)
                current_part->Elements().push_back( *(it.base()) );

            current_part->Elements().Unique();

            current_part = &(current_part->GetParentModelPart());
        }

        KRATOS_CATCH("")
    }

    /// Creates new element with a node ids list.
    ElementType::Pointer CreateNewElement(std::string ElementName,
        IndexType Id, std::vector<IndexType> ElementNodeIds,
        PropertiesType::Pointer pProperties, IndexType ThisIndex = 0);

    /// Creates new element with a nodes list.
    ElementType::Pointer CreateNewElement(std::string ElementName,
        IndexType Id, Geometry< Node < 3 > >::PointsArrayType pElementNodes,
        PropertiesType::Pointer pProperties, IndexType ThisIndex = 0);

    /// Creates new element with pointer to geometry.
    ElementType::Pointer CreateNewElement(std::string ElementName,
        IndexType Id, typename GeometryType::Pointer pGeometry,
        PropertiesType::Pointer pProperties, IndexType ThisIndex = 0);

    /** Returns if the Element corresponding to it's identifier exists */
    bool HasElement(IndexType ElementId, IndexType ThisIndex = 0) const
    {
        return GetMesh(ThisIndex).HasElement(ElementId);
    }

    /** Returns the Element::Pointer  corresponding to it's identifier */
    ElementType::Pointer pGetElement(IndexType ElementId, IndexType ThisIndex = 0)
    {
        return GetMesh(ThisIndex).pGetElement(ElementId);
    }

    /** Returns the Element::Pointer  corresponding to it's identifier */
    const ElementType::Pointer pGetElement(const IndexType ElementId, const IndexType ThisIndex = 0) const
    {
        return GetMesh(ThisIndex).pGetElement(ElementId);
    }

    /** Returns a reference element corresponding to it's identifier */
    ElementType& GetElement(IndexType ElementId, IndexType ThisIndex = 0)
    {
        return GetMesh(ThisIndex).GetElement(ElementId);
    }

    const ElementType& GetElement(IndexType ElementId, IndexType ThisIndex = 0) const
    {
        return GetMesh(ThisIndex).GetElement(ElementId);
    }

    /** Remove the element with given Id from mesh with ThisIndex in this modelpart and all its subs.
    */
    void RemoveElement(IndexType ElementId, IndexType ThisIndex = 0);

    /** Remove given element from mesh with ThisIndex in this modelpart and all its subs.
    */
    void RemoveElement(ElementType& ThisElement, IndexType ThisIndex = 0);

    /** Remove given element from mesh with ThisIndex in this modelpart and all its subs.
    */
    void RemoveElement(ElementType::Pointer pThisElement, IndexType ThisIndex = 0);

    /** Remove the element with given Id from mesh with ThisIndex in parents, itself and children.
    */
    void RemoveElementFromAllLevels(IndexType ElementId, IndexType ThisIndex = 0);

    /** Remove given element from mesh with ThisIndex in parents, itself and children.
    */
    void RemoveElementFromAllLevels(ElementType& ThisElement, IndexType ThisIndex = 0);

    /** Remove given element from mesh with ThisIndex in parents, itself and children.
    */
    void RemoveElementFromAllLevels(ElementType::Pointer pThisElement, IndexType ThisIndex = 0);

    /** erases all elements identified by "IdentifierFlag" by removing the pointer.
         * Pointers are erased from this level downwards
         * nodes will be automatically destructured
         * when no pointer is left to them
         */
    void RemoveElements(Flags IdentifierFlag = TO_ERASE);

    /** erases all elements identified by "IdentifierFlag" by removing the pointer.
     * Pointers will be erase from all levels
     * nodes will be automatically destructured
     * when no pointer is left to them
     */
    void RemoveElementsFromAllLevels(Flags IdentifierFlag = TO_ERASE);

    ElementIterator ElementsBegin(IndexType ThisIndex = 0)
    {
        return GetMesh(ThisIndex).ElementsBegin();
    }

    ElementConstantIterator ElementsBegin(IndexType ThisIndex = 0) const
    {
        return GetMesh(ThisIndex).ElementsBegin();
    }

    ElementIterator ElementsEnd(IndexType ThisIndex = 0)
    {
        return GetMesh(ThisIndex).ElementsEnd();
    }

    ElementConstantIterator ElementsEnd(IndexType ThisIndex = 0) const
    {
        return GetMesh(ThisIndex).ElementsEnd();
    }

    ElementsContainerType& Elements(IndexType ThisIndex = 0)
    {
        return GetMesh(ThisIndex).Elements();
    }

    const ElementsContainerType& Elements(IndexType ThisIndex = 0) const
    {
        return GetMesh(ThisIndex).Elements();
    }

    ElementsContainerType::Pointer pElements(IndexType ThisIndex = 0)
    {
        return GetMesh(ThisIndex).pElements();
    }

    void SetElements(ElementsContainerType::Pointer pOtherElements, IndexType ThisIndex = 0)
    {
        GetMesh(ThisIndex).SetElements(pOtherElements);
    }

    ElementsContainerType::ContainerType& ElementsArray(IndexType ThisIndex = 0)
    {
        return GetMesh(ThisIndex).ElementsArray();
    }

    ///@}
    ///@name Conditions
    ///@{

    SizeType NumberOfConditions(IndexType ThisIndex = 0) const
    {
        return GetMesh(ThisIndex).NumberOfConditions();
    }

    /** Inserts a condition in the current mesh.
     */
    void AddCondition(ConditionType::Pointer pNewCondition, IndexType ThisIndex = 0);

    /** Inserts a list of conditions to a submodelpart provided their Id. Does nothing if applied to the top model part
     */
    void AddConditions(std::vector<IndexType> const& ConditionIds, IndexType ThisIndex = 0);

    /** Inserts a list of pointers to nodes
     */
    template<class TIteratorType >
    void AddConditions(TIteratorType conditions_begin,  TIteratorType conditions_end, IndexType ThisIndex = 0)
    {
        KRATOS_TRY
        ModelPart::ConditionsContainerType  aux;
        ModelPart::ConditionsContainerType  aux_root;
        ModelPart* root_model_part = &this->GetRootModelPart();

        for(TIteratorType it = conditions_begin; it!=conditions_end; it++)
        {
            auto it_found = root_model_part->Conditions().find(it->Id());
            if(it_found == root_model_part->ConditionsEnd()) //node does not exist in the top model part
            {
                aux.push_back( *(it.base()) );
                aux_root.push_back( *(it.base()) );
            }
            else //if it does exist verify it is the same node
            {
                if(&(*it_found) != &(*it))//check if the pointee coincides
                    KRATOS_ERROR << "attempting to add a new Condition with Id :" << it_found->Id() << ", unfortunately a (different) Condition with the same Id already exists" << std::endl;
                else
                    aux.push_back( *(it.base()) );
            }
        }

        //now add to the root model part
        for(auto it = aux_root.begin(); it!=aux_root.end(); it++)
                root_model_part->Conditions().push_back( *(it.base()) );
        root_model_part->Conditions().Unique();

        //add to all of the leaves

        ModelPart* current_part = this;
        while(current_part->IsSubModelPart())
        {
            for(auto it = aux.begin(); it!=aux.end(); it++)
                current_part->Conditions().push_back( *(it.base()) );

            current_part->Conditions().Unique();

            current_part = &(current_part->GetParentModelPart());
        }

        KRATOS_CATCH("")
    }

    /// Creates new condition with a node ids list.
    ConditionType::Pointer CreateNewCondition(std::string ConditionName,
            IndexType Id, std::vector<IndexType> ConditionNodeIds,
            PropertiesType::Pointer pProperties, IndexType ThisIndex = 0);

    /// Creates new condition with a nodes list.
    ConditionType::Pointer CreateNewCondition(std::string ConditionName,
            IndexType Id, Geometry< Node < 3 > >::PointsArrayType pConditionNodes,
            PropertiesType::Pointer pProperties, IndexType ThisIndex = 0);

    /// Creates new condtion with pointer to geometry.
    ConditionType::Pointer CreateNewCondition(std::string ConditionName,
            IndexType Id, typename GeometryType::Pointer pGeometry,
            PropertiesType::Pointer pProperties, IndexType ThisIndex = 0);

    /** Returns if the Condition corresponding to it's identifier exists */
    bool HasCondition(IndexType ConditionId, IndexType ThisIndex = 0) const
    {
        return GetMesh(ThisIndex).HasCondition(ConditionId);
    }

    /** Returns the Condition::Pointer  corresponding to it's identifier */
    ConditionType::Pointer pGetCondition(IndexType ConditionId, IndexType ThisIndex = 0)
    {
        return GetMesh(ThisIndex).pGetCondition(ConditionId);
    }

    /** Returns the Condition::Pointer  corresponding to it's identifier */
    const ConditionType::Pointer pGetCondition(const IndexType ConditionId, const IndexType ThisIndex = 0) const
    {
        return GetMesh(ThisIndex).pGetCondition(ConditionId);
    }

    /** Returns a reference condition corresponding to it's identifier */
    ConditionType& GetCondition(IndexType ConditionId, IndexType ThisIndex = 0)
    {
        return GetMesh(ThisIndex).GetCondition(ConditionId);
    }

    const ConditionType& GetCondition(IndexType ConditionId, IndexType ThisIndex = 0) const
    {
        return GetMesh(ThisIndex).GetCondition(ConditionId);
    }

    /**  Remove the condition with given Id from mesh with ThisIndex in this modelpart and all its subs.
    */
    void RemoveCondition(IndexType ConditionId, IndexType ThisIndex = 0);

    /** Remove given condition from mesh with ThisIndex in this modelpart and all its subs.
    */
    void RemoveCondition(ConditionType& ThisCondition, IndexType ThisIndex = 0);

    /** Remove given condition from mesh with ThisIndex in this modelpart and all its subs.
    */
    void RemoveCondition(ConditionType::Pointer pThisCondition, IndexType ThisIndex = 0);

    /**  Remove the condition with given Id from mesh with ThisIndex in parents, itself and children.
    */
    void RemoveConditionFromAllLevels(IndexType ConditionId, IndexType ThisIndex = 0);

    /** Remove given condition from mesh with ThisIndex in parents, itself and children.
    */
    void RemoveConditionFromAllLevels(ConditionType& ThisCondition, IndexType ThisIndex = 0);

    /** Remove given condition from mesh with ThisIndex in parents, itself and children.
    */
    void RemoveConditionFromAllLevels(ConditionType::Pointer pThisCondition, IndexType ThisIndex = 0);

    /** erases all elements identified by "IdentifierFlag" by removing the pointer.
    * Pointers are erased from this level downwards
    * nodes will be automatically destructured
    * when no pointer is left to them
    */
    void RemoveConditions(Flags IdentifierFlag = TO_ERASE);

    /** erases all elements identified by "IdentifierFlag" by removing the pointer.
     * Pointers will be erase from all levels
     * nodes will be automatically destructured
     * when no pointer is left to them
     */
    void RemoveConditionsFromAllLevels(Flags IdentifierFlag = TO_ERASE);

    ConditionIterator ConditionsBegin(IndexType ThisIndex = 0)
    {
        return GetMesh(ThisIndex).ConditionsBegin();
    }

    ConditionConstantIterator ConditionsBegin(IndexType ThisIndex = 0) const
    {
        return GetMesh(ThisIndex).ConditionsBegin();
    }

    ConditionIterator ConditionsEnd(IndexType ThisIndex = 0)
    {
        return GetMesh(ThisIndex).ConditionsEnd();
    }

    ConditionConstantIterator ConditionsEnd(IndexType ThisIndex = 0) const
    {
        return GetMesh(ThisIndex).ConditionsEnd();
    }

    ConditionsContainerType& Conditions(IndexType ThisIndex = 0)
    {
        return GetMesh(ThisIndex).Conditions();
    }

    const ConditionsContainerType& Conditions(IndexType ThisIndex = 0) const
    {
        return GetMesh(ThisIndex).Conditions();
    }

    ConditionsContainerType::Pointer pConditions(IndexType ThisIndex = 0)
    {
        return GetMesh(ThisIndex).pConditions();
    }

    void SetConditions(ConditionsContainerType::Pointer pOtherConditions, IndexType ThisIndex = 0)
    {
        GetMesh(ThisIndex).SetConditions(pOtherConditions);
    }

    ConditionsContainerType::ContainerType& ConditionsArray(IndexType ThisIndex = 0)
    {
        return GetMesh(ThisIndex).ConditionsArray();
    }

    ///@}
    ///@name Geometry Container
    ///@{

    SizeType NumberOfGeometries() const
    {
        return mGeometries.NumberOfGeometries();
    }

    /**
     * @brief Inserts a geometry in the current model part.
     * @param rGeometryTypeName The type of the geometry to be added, must be registered.
     * @param rGeometryNodeIds The node ids to create the geometry.
     */
    GeometryType::Pointer CreateNewGeometry(
        const std::string& rGeometryTypeName,
        const std::vector<IndexType>& rGeometryNodeIds
        );

    /**
     * @brief Inserts a geometry in the current model part.
     * @param rGeometryTypeName The type of the geometry to be added, must be registered.
     * @param pGeometryNodes The nodes array to create the geometry.
     */
    GeometryType::Pointer CreateNewGeometry(
        const std::string& rGeometryTypeName,
        GeometryType::PointsArrayType pGeometryNodes
        );

    /**
     * @brief Inserts a geometry in the current model part.
     * @param rGeometryTypeName The type of the geometry to be added, must be registered.
     * @param pGeometry The pointer to an existing geometry.
     */
    GeometryType::Pointer CreateNewGeometry(
        const std::string& rGeometryTypeName,
        GeometryType::Pointer pGeometry
        );

    /**
     * @brief Inserts a geometry in the current model part.
     * @param rGeometryTypeName The type of the geometry to be added, must be registered.
     * @param GeometryId of the new geometry added.
     * @param rGeometryNodeIds The node ids to create the geometry.
     */
    GeometryType::Pointer CreateNewGeometry(
        const std::string& rGeometryTypeName,
        const IndexType GeometryId,
        const std::vector<IndexType>& rGeometryNodeIds
        );

    /**
     * @brief Inserts a geometry in the current model part.
     * @param rGeometryTypeName The type of the geometry to be added, must be registered.
     * @param GeometryId of the new geometry added.
     * @param pGeometryNodes The nodes array to create the geometry.
     */
    GeometryType::Pointer CreateNewGeometry(
        const std::string& rGeometryTypeName,
        const IndexType GeometryId,
        GeometryType::PointsArrayType pGeometryNodes
        );

    /**
     * @brief Inserts a geometry in the current model part.
     * @param rGeometryTypeName The type of the geometry to be added, must be registered.
     * @param GeometryId of the new geometry added.
     * @param pGeometry The pointer to an existing geometry.
     */
    GeometryType::Pointer CreateNewGeometry(
        const std::string& rGeometryTypeName,
        const IndexType GeometryId,
        GeometryType::Pointer pGeometry
        );

    /**
     * @brief Inserts a geometry in the current model part.
     * @param rGeometryTypeName The type of the geometry to be added, must be registered.
     * @param rGeometryIdentifierName the identifier id of this geometry. Must be identical.
     * @param rGeometryNodeIds The node ids to create the geometry.
     */
    GeometryType::Pointer CreateNewGeometry(
        const std::string& rGeometryTypeName,
        const std::string& rGeometryIdentifierName,
        const std::vector<IndexType>& rGeometryNodeIds
        );

    /**
     * @brief Inserts a geometry in the current model part.
     * @param rGeometryTypeName The type of the geometry to be added. Must be registered.
     * @param rGeometryIdentifierName the identifier id of this geometry. Must be identical.
     * @param pGeometryNodes The nodes array to create the geometry.
     */
    GeometryType::Pointer CreateNewGeometry(
        const std::string& rGeometryTypeName,
        const std::string& rGeometryIdentifierName,
        GeometryType::PointsArrayType pGeometryNodes
        );

        /**
     * @brief Inserts a geometry in the current model part.
     * @param rGeometryTypeName The type of the geometry to be added. Must be registered.
     * @param rGeometryIdentifierName the identifier id of this geometry. Must be identical.
     * @param pGeometry The pointer to an existing geometry.
     */
    GeometryType::Pointer CreateNewGeometry(
        const std::string& rGeometryTypeName,
        const std::string& rGeometryIdentifierName,
        GeometryType::Pointer pGeometry
        );

    /// Adds a geometry to the geometry container.
    void AddGeometry(typename GeometryType::Pointer pNewGeometry);

    /// Inserts a list of geometries to a submodelpart provided their Id. Does nothing if applied to the top model part
    void AddGeometries(std::vector<IndexType> const& GeometriesIds);

    /// Inserts a list of geometries to a submodelpart provided their iterators
    template<class TIteratorType >
    void AddGeometries(TIteratorType GeometryBegin,  TIteratorType GeometriesEnd, IndexType ThisIndex = 0)
    {
        KRATOS_TRY
        std::vector<GeometryType::Pointer> aux, aux_root;
        ModelPart* p_root_model_part = &this->GetRootModelPart();

        for(TIteratorType it = GeometryBegin; it!=GeometriesEnd; it++) {
            auto it_found = p_root_model_part->Geometries().find(it->Id());
            if(it_found == p_root_model_part->GeometriesEnd()) { // Geometry does not exist in the top model part
                aux_root.push_back( it.operator->() );
                aux.push_back( it.operator->() );
            } else { // If it does exist verify it is the same geometry
                if(&(*it_found) != &(*it)) { // Check if the pointee coincides
                    KRATOS_ERROR << "Attempting to add a new geometry with Id :" << it_found->Id() << ", unfortunately a (different) element with the same Id already exists" << std::endl;
                } else {
                    aux.push_back( it.operator->() );
                }
            }
        }

        // Add to root model part
        for(auto& p_geom : aux_root) {
            p_root_model_part->AddGeometry(p_geom);
        }

        // Add to all of the leaves
        ModelPart* p_current_part = this;
        while(p_current_part->IsSubModelPart()) {
            for(auto& p_geom : aux) {
                p_current_part->AddGeometry(p_geom);
            }

            p_current_part = &(p_current_part->GetParentModelPart());
        }

        KRATOS_CATCH("")
    }

    /// Returns the Geometry::Pointer corresponding to the Id
    typename GeometryType::Pointer pGetGeometry(IndexType GeometryId) {
        return mGeometries.pGetGeometry(GeometryId);
    }

    /// Returns the const Geometry::Pointer corresponding to the Id
    const typename GeometryType::Pointer pGetGeometry(IndexType GeometryId) const {
        return mGeometries.pGetGeometry(GeometryId);
    }

    /// Returns the Geometry::Pointer corresponding to the name
    typename GeometryType::Pointer pGetGeometry(std::string GeometryName) {
        return mGeometries.pGetGeometry(GeometryName);
    }

    /// Returns the Geometry::Pointer corresponding to the name
    const typename GeometryType::Pointer pGetGeometry(std::string GeometryName) const {
        return mGeometries.pGetGeometry(GeometryName);
    }

    /// Returns a reference geometry corresponding to the id
    GeometryType& GetGeometry(IndexType GeometryId) {
        return mGeometries.GetGeometry(GeometryId);
    }

    /// Returns a const reference geometry corresponding to the id
    const GeometryType& GetGeometry(IndexType GeometryId) const {
        return mGeometries.GetGeometry(GeometryId);
    }

    /// Returns a reference geometry corresponding to the name
    GeometryType& GetGeometry(std::string GeometryName) {
        return mGeometries.GetGeometry(GeometryName);
    }

    /// Returns a const reference geometry corresponding to the name
    const GeometryType& GetGeometry(std::string GeometryName) const {
        return mGeometries.GetGeometry(GeometryName);
    }


    /// Checks if has geometry by id.
    bool HasGeometry(IndexType GeometryId) const {
        return mGeometries.HasGeometry(GeometryId);
    }

    /// Checks if has geometry by name.
    bool HasGeometry(std::string GeometryName) const {
        return mGeometries.HasGeometry(GeometryName);
    }


    /// Removes a geometry by id.
    void RemoveGeometry(IndexType GeometryId);

    /// Removes a geometry by name.
    void RemoveGeometry(std::string GeometryName);

    /// Removes a geometry by id from all root and sub model parts.
    void RemoveGeometryFromAllLevels(IndexType GeometryId);

    /// Removes a geometry by name from all root and sub model parts.
    void RemoveGeometryFromAllLevels(std::string GeometryName);


    /// Begin geometry iterator
    GeometryIterator GeometriesBegin() {
        return mGeometries.GeometriesBegin();
    }

    /// Begin geometry const iterator
    GeometryConstantIterator GeometriesBegin() const {
        return mGeometries.GeometriesBegin();
    }

    /// End geometry iterator
    GeometryIterator GeometriesEnd() {
        return mGeometries.GeometriesEnd();
    }

    /// End geometry const iterator
    GeometryConstantIterator GeometriesEnd() const {
        return mGeometries.GeometriesEnd();
    }


    /// Get geometry map containe
    GeometriesMapType& Geometries()
    {
        return mGeometries.Geometries();
    }

    /// Get geometry map containe
    const GeometriesMapType& Geometries() const
    {
        return mGeometries.Geometries();
    }

    ///@}
    ///@name Sub model parts
    ///@{

    SizeType NumberOfSubModelParts() const
    {
        return mSubModelParts.size();
    }

    /** Creates a new sub model part with given name.
    Does nothing if a sub model part with the same name exist.
    */
    ModelPart& CreateSubModelPart(std::string const& NewSubModelPartName);

    /** Returns a reference to the sub_model part with given string name
    	Throws if it does not exist.
    */
    ModelPart& GetSubModelPart(std::string const& SubModelPartName);

    /** Returns a reference to the sub_model part with given string name
    	Throws if it does not exist.
    */
    const ModelPart& GetSubModelPart(std::string const& SubModelPartName) const;

    /** Returns a raw pointer to the sub_model part with given string name
    	Throws if it does not exist.
    */
    ModelPart* pGetSubModelPart(std::string const& SubModelPartName);

    /** Remove a sub modelpart with given name.
    */
    void RemoveSubModelPart(std::string const& ThisSubModelPartName);

    /** Remove given sub model part.
    */
    void RemoveSubModelPart(ModelPart& ThisSubModelPart);

    SubModelPartIterator SubModelPartsBegin()
    {
        return mSubModelParts.begin();
    }

    SubModelPartConstantIterator SubModelPartsBegin() const
    {
        return mSubModelParts.begin();
    }

    SubModelPartIterator SubModelPartsEnd()
    {
        return mSubModelParts.end();
    }

    SubModelPartConstantIterator SubModelPartsEnd() const
    {
        return mSubModelParts.end();
    }

    SubModelPartsContainerType& SubModelParts()
    {
        return mSubModelParts;
    }

    const SubModelPartsContainerType& SubModelParts() const
    {
        return mSubModelParts;
    }

    /** Returns a reference to the Parent ModelPart
     * Returns a reference to itself if it is not a SubModelPart
    */
    ModelPart& GetParentModelPart();

    /** Returns a reference to the Parent ModelPart (const version)
     * Returns a reference to itself if it is not a SubModelPart
    */
    const ModelPart& GetParentModelPart() const;

    /** Returns whether this ModelPart has a SubModelPart with a given name
    */
    bool HasSubModelPart(std::string const& ThisSubModelPartName) const;

    ///@}
    ///@name Access
    ///@{

    ProcessInfo& GetProcessInfo()
    {
        return *mpProcessInfo;
    }

    ProcessInfo const& GetProcessInfo() const
    {
        return *mpProcessInfo;
    }

    ProcessInfo::Pointer pGetProcessInfo()
    {
        return mpProcessInfo;
    }

    const ProcessInfo::Pointer pGetProcessInfo() const
    {
        return mpProcessInfo;
    }

    void SetProcessInfo(ProcessInfo::Pointer pNewProcessInfo)
    {
        mpProcessInfo = pNewProcessInfo;
    }

    void SetProcessInfo(ProcessInfo& NewProcessInfo)
    {
        *mpProcessInfo = NewProcessInfo;
    }

    SizeType NumberOfMeshes()
    {
        return mMeshes.size();
    }

    MeshType::Pointer pGetMesh(IndexType ThisIndex = 0)
    {
        return mMeshes(ThisIndex);
    }

    const MeshType::Pointer pGetMesh(IndexType ThisIndex = 0) const
    {
        return mMeshes(ThisIndex);
    }

    MeshType& GetMesh(IndexType ThisIndex = 0)
    {
        return mMeshes[ThisIndex];
    }

    MeshType const& GetMesh(IndexType ThisIndex = 0) const
    {
        return mMeshes[ThisIndex];
    }

    MeshesContainerType& GetMeshes()
    {
        return mMeshes;
    }

    MeshesContainerType const& GetMeshes() const
    {
        return mMeshes;
    }

    std::string& Name()
    {
        return mName;
    }

    std::string const& Name() const
    {
        return mName;
    }

    Communicator& GetCommunicator()
    {
        return *mpCommunicator;
    }

    Communicator const& GetCommunicator() const
    {
        return *mpCommunicator;
    }

    Communicator::Pointer pGetCommunicator()
    {
        return mpCommunicator;
    }

    void SetCommunicator(Communicator::Pointer pNewCommunicator)
    {
        mpCommunicator = pNewCommunicator;
    }

    ///@}
    ///@name Operations
    ///@{

    /**
     * @brief This method returns the full name of the model part (including the parents model parts)
     * @details This is evaluated in a recursive way
     * @return The full name of the model part
     */
    std::string FullName() const
    {
        std::string full_name = this->Name();
        if (this->IsSubModelPart()) {
            full_name = this->GetParentModelPart().FullName() + "." + full_name;
        }
        return full_name;
    }

    /**
     * @brief This method returns the names of submodelparts
     * @return A vector containing the list of submodelparts names
     */
    std::vector<std::string> GetSubModelPartNames() const;

    /**
     * @brief This method sets the suffer size of the model part database
     * @details Must be called on root model part, otherwise error is thrown
     * @param NewBufferSize The new buffer size to be set
     */
    void SetBufferSize(IndexType NewBufferSize);

    /**
     * @brief This method gets the suffer size of the model part database
     * @return mBufferSize The buffer size
     */
    IndexType GetBufferSize() const
    {
        return mBufferSize;
    }

    /// run input validation
    virtual int Check() const;

    ///@}
    ///@name Access
    ///@{


    ///@}
    ///@name Inquiry
    ///@{

    bool IsSubModelPart() const
    {
        return (mpParentModelPart != NULL);
    }

    bool IsDistributed() const
    {
        return mpCommunicator->IsDistributed();
    }

    ///@}
    ///@name Input and output
    ///@{

    /// Turn back information as a string.
    std::string Info() const override;

    /// Print information about this object.
    void PrintInfo(std::ostream& rOStream) const override;

    /// Print object's data.
    void PrintData(std::ostream& rOStream) const override;

    /// Print information about this object.
    virtual void PrintInfo(std::ostream& rOStream, std::string const& PrefixString) const;

    /// Print object's data.
    virtual void PrintData(std::ostream& rOStream, std::string const& PrefixString) const;


    ///@}
    ///@name Friends
    ///@{


    ///@}

private:

    friend class Model;

    /// Default constructor.
    ModelPart(VariablesList::Pointer pVariableList, Model& rOwnerModel);

    /// Constructor with name
    ModelPart(std::string const& NewName,VariablesList::Pointer pVariableList, Model& rOwnerModel);

    /// Constructor with name and bufferSize
    ModelPart(std::string const& NewName, IndexType NewBufferSize,VariablesList::Pointer pVariableList, Model& rOwnerModel);

    /// Copy constructor.
    ModelPart(ModelPart const& rOther) = delete;


    ///@name Static Member Variables
    ///@{


    ///@}
    ///@name Member Variables
    ///@{

    std::string mName; /// The name of the model part

    IndexType mBufferSize; /// The buffers size of the database

    ProcessInfo::Pointer mpProcessInfo; /// The process info instance

    TablesContainerType mTables; /// The tables contained on the model part

    MeshesContainerType mMeshes; /// The container of all meshes

    GeometryContainerType mGeometries; /// The container of geometries

    VariablesList::Pointer mpVariablesList; /// The variable list

    Communicator::Pointer mpCommunicator; /// The communicator

    ModelPart* mpParentModelPart = NULL; /// The parent model part of the current model part

    SubModelPartsContainerType mSubModelParts; /// The container of the submodelparts

    Model& mrModel; /// The model which contains this model part

    ///@}
    ///@name Private Operators
    ///@{


    ///@}
    ///@name Private Operations
    ///@{

    /**
     * @brief This method trims a string in the different components to access recursively to any subproperty
     * @param rStringName The given name to be trimmed
     * @return The list of indexes
     */
    std::vector<IndexType> TrimComponentName(const std::string& rStringName) const
    {
        std::vector<IndexType> list_indexes;

        std::stringstream ss(rStringName);
        for (std::string index_string; std::getline(ss, index_string, '.'); ) {
            list_indexes.push_back(std::stoi(index_string));
        }

        KRATOS_ERROR_IF(list_indexes.size() == 0) << "Properties:: Empty list of indexes when reading suproperties" << std::endl;

        return list_indexes;
    }

    /**
     * @brief This method sets the suffer size of the submodelparts belonging to the current model part (recursively)
     * @param NewBufferSize The new buffer size to be set
     */
    void SetBufferSizeSubModelParts(IndexType NewBufferSize);


    void SetParentModelPart(ModelPart* pParentModelPart)
    {
        mpParentModelPart = pParentModelPart;
    }

    template <typename TEntitiesContainerType>
    void AddEntities(TEntitiesContainerType const& Source, TEntitiesContainerType& rDestination, Flags Options)
    {
        //if (Options->Is(ALL_ENTITIES))
        //{
        //	if(Options->Is())
        //}
    }

    ///@}
    ///@name Serialization
    ///@{

    friend class Serializer;

    void save(Serializer& rSerializer) const override;

    void load(Serializer& rSerializer) override;

    ///@}
    ///@name Private  Access
    ///@{


    ///@}
    ///@name Private Inquiry
    ///@{


    ///@}
    ///@name Un accessible methods
    ///@{


    ///@}

}; // Class ModelPart

///@}

///@name Type Definitions
///@{


///@}
///@name Input and output
///@{


/// input stream function
KRATOS_API(KRATOS_CORE) inline std::istream & operator >>(std::istream& rIStream,
        ModelPart& rThis)
{
    return rIStream;
}
/// output stream function
KRATOS_API(KRATOS_CORE) inline std::ostream & operator <<(std::ostream& rOStream,
        const ModelPart& rThis)
{
    rThis.PrintInfo(rOStream);
    rOStream << std::endl;
    rThis.PrintData(rOStream);

    return rOStream;
}

///@}

<<<<<<< HEAD

=======
>>>>>>> 7513e418
} // namespace Kratos.<|MERGE_RESOLUTION|>--- conflicted
+++ resolved
@@ -2069,8 +2069,4 @@
 
 ///@}
 
-<<<<<<< HEAD
-
-=======
->>>>>>> 7513e418
-} // namespace Kratos.+} // namespace Kratos