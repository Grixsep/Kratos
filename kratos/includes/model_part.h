//    |  /           |
//    ' /   __| _` | __|  _ \   __|
//    . \  |   (   | |   (   |\__ `
//   _|\_\_|  \__,_|\__|\___/ ____/
//                   Multi-Physics
//
//  License:		 BSD License
//					 Kratos default license: kratos/license.txt
//
//  Main authors:    Pooyan Dadvand
//
//

#if !defined(KRATOS_MODEL_PART_H_INCLUDED )
#define  KRATOS_MODEL_PART_H_INCLUDED

// System includes
#include <string>
#include <iostream>
#include <sstream>
#include <cstddef>

// External includes

// Project includes
#include "includes/define.h"
#include "includes/serializer.h"
#include "includes/process_info.h"
#include "containers/data_value_container.h"
#include "includes/mesh.h"
#include "containers/geometry_container.h"
#include "includes/element.h"
#include "includes/condition.h"
#include "includes/communicator.h"
#include "includes/table.h"
#include "containers/pointer_vector_map.h"
#include "containers/pointer_hash_map_set.h"
#include "input_output/logger.h"
#include "includes/kratos_flags.h"
#include "includes/master_slave_constraint.h"
#include "containers/variable.h"
#include "containers/variable_component.h"
#include "containers/vector_component_adaptor.h"
#include "containers/variable_data.h"

namespace Kratos
{

///@name Kratos Globals
///@{

///@}
///@name Type Definitions
///@{

///@}
///@name  Enum's
///@{

///@}
///@name  Functions
///@{

///@}
///@name Kratos Classes
///@{

//forward declaring Model to be avoid cross references
class Model;

/// ModelPart class.

/** Detail class definition.
 */
class KRATOS_API(KRATOS_CORE) ModelPart : public DataValueContainer, public Flags
{
    class GetModelPartName : public std::unary_function<const ModelPart* const, std::string>
    {
    public:
        std::string const& operator()(const ModelPart& rModelPart) const
        {
            return rModelPart.Name();
        }
    };
public:
    ///@name  Enum's
    ///@{

    enum OwnershipType
    {
        Kratos_All,
        Kratos_Local,
        Kratos_Ghost,
        Kratos_Ownership_Size
    };

    ///@}
    ///@name Type Definitions
    ///@{

    /// Pointer definition of ModelPart
    //KRATOS_CLASS_POINTER_DEFINITION(ModelPart); //INTENTIONALLY REMOVING DEFINITION - DO NOT UNCOMMENT

    typedef std::size_t IndexType;

    typedef std::size_t SizeType;

    typedef Dof<double> DofType;
    typedef std::vector< DofType::Pointer > DofsVectorType;
    typedef Kratos::Variable<double> DoubleVariableType;
    typedef Kratos::VariableComponent<Kratos::VectorComponentAdaptor<Kratos::array_1d<double, 3>>> VariableComponentType;
    typedef Matrix MatrixType;
    typedef Vector VectorType;

//     typedef PointerVectorSet<DofType, SetIdentityFunction<DofType> > DofsArrayType;
    typedef PointerVectorSet<DofType,
                SetIdentityFunction<DofType>,
                std::less<SetIdentityFunction<DofType>::result_type>,
                std::equal_to<SetIdentityFunction<DofType>::result_type>,
                DofType* > DofsArrayType;


    typedef Node < 3 > NodeType;
    typedef Geometry<NodeType> GeometryType;
    typedef Properties PropertiesType;
    typedef Element ElementType;
    typedef Condition ConditionType;

    typedef Mesh<NodeType, PropertiesType, ElementType, ConditionType> MeshType;

    typedef PointerVector<MeshType> MeshesContainerType;

    /// Nodes container. Which is a vector set of nodes with their Id's as key.
    typedef MeshType::NodesContainerType NodesContainerType;

    /** Iterator over the nodes. This iterator is an indirect
        iterator over Node::Pointer which turn back a reference to
        node by * operator and not a pointer for more convenient
        usage. */
    typedef MeshType::NodeIterator NodeIterator;

    /** Const iterator over the nodes. This iterator is an indirect
        iterator over Node::Pointer which turn back a reference to
        node by * operator and not a pointer for more convenient
        usage. */
    typedef MeshType::NodeConstantIterator NodeConstantIterator;

    /** Iterator over the properties. This iterator is an indirect
        iterator over Properties::Pointer which turn back a reference to
        properties by * operator and not a pointer for more convenient
        usage. */

    /// Properties container. Which is a vector set of Properties with their Id's as key.
    typedef MeshType::PropertiesContainerType PropertiesContainerType;

    /** Iterator over the Properties. This iterator is an indirect
        iterator over Node::Pointer which turn back a reference to
        node by * operator and not a pointer for more convenient
        usage. */
    typedef MeshType::PropertiesIterator PropertiesIterator;

    /** Const iterator over the Properties. This iterator is an indirect
        iterator over Properties::Pointer which turn back a reference to
        Properties by * operator and not a pointer for more convenient
        usage. */
    typedef MeshType::PropertiesConstantIterator PropertiesConstantIterator;

    /** Iterator over the properties. This iterator is an indirect
        iterator over Properties::Pointer which turn back a reference to
        properties by * operator and not a pointer for more convenient
        usage. */

    /// Element container. A vector set of Elements with their Id's as key.
    typedef MeshType::ElementsContainerType ElementsContainerType;

    /** Iterator over the Elements. This iterator is an indirect
        iterator over Elements::Pointer which turn back a reference to
        Element by * operator and not a pointer for more convenient
        usage. */
    typedef MeshType::ElementIterator ElementIterator;

    /** Const iterator over the Elements. This iterator is an indirect
        iterator over Elements::Pointer which turn back a reference to
        Element by * operator and not a pointer for more convenient
        usage. */
    typedef MeshType::ElementConstantIterator ElementConstantIterator;

    /// Condintions container. A vector set of Conditions with their Id's as key.
    typedef MeshType::ConditionsContainerType ConditionsContainerType;

    /** Iterator over the Conditions. This iterator is an indirect
       iterator over Conditions::Pointer which turn back a reference to
       Condition by * operator and not a pointer for more convenient
       usage. */
    typedef MeshType::ConditionIterator ConditionIterator;

    /** Const iterator over the Conditions. This iterator is an indirect
        iterator over Conditions::Pointer which turn back a reference to
        Condition by * operator and not a pointer for more convenient
        usage. */
    typedef MeshType::ConditionConstantIterator ConditionConstantIterator;

    /// Defining a table with double argument and result type as table type.
    typedef Table<double,double> TableType;

    /// The container of the tables. A vector map of the tables.
    typedef PointerVectorMap<SizeType, TableType> TablesContainerType;

    /** Iterator over the Tables. This iterator is an indirect
    iterator over Tables::Pointer which turn back a reference to
    Table by * operator and not a pointer for more convenient
    usage. */
    typedef TablesContainerType::iterator TableIterator;

    /** Const iterator over the Tables. This iterator is an indirect
    iterator over Tables::Pointer which turn back a reference to
    Table by * operator and not a pointer for more convenient
    usage. */
    typedef TablesContainerType::const_iterator TableConstantIterator;
    /**
     *
     */
    /// The container of the constraints
    typedef MeshType::MasterSlaveConstraintType MasterSlaveConstraintType;
    typedef MeshType::MasterSlaveConstraintContainerType MasterSlaveConstraintContainerType;

    /** Iterator over the constraints. This iterator is an indirect
    iterator over MasterSlaveConstraint::Pointer which turn back a reference to
    MasterSlaveConstraint by * operator and not a pointer for more convenient
    usage. */
    typedef MeshType::MasterSlaveConstraintIteratorType MasterSlaveConstraintIteratorType;

    /** Const iterator over the constraints. This iterator is an indirect
    iterator over MasterSlaveConstraint::Pointer which turn back a reference to
    Table by * operator and not a pointer for more convenient
    usage. */
    typedef MeshType::MasterSlaveConstraintConstantIteratorType MasterSlaveConstraintConstantIteratorType;

    /// The Geometry Container.
    /**
    * Contains all geometries, which can be adressed by specific identifiers.
    */
    typedef GeometryContainer<GeometryType> GeometryContainerType;

    /// Geometry Iterator
    typedef typename GeometryContainerType::GeometryIterator GeometryIterator;

    /// Const Geometry Iterator
    typedef typename GeometryContainerType::GeometryConstantIterator GeometryConstantIterator;

    /// Geometry Hash Map Container. Stores with hash of Ids to corresponding geometries.
    typedef typename GeometryContainerType::GeometriesMapType GeometriesMapType;

    /// The container of the sub model parts. A hash table is used.
    /**
    */
    typedef PointerHashMapSet<ModelPart, std::hash< std::string >, GetModelPartName, Kratos::shared_ptr<ModelPart> >  SubModelPartsContainerType;

    /// Iterator over the sub model parts of this model part.
    /**	Note that this iterator only iterates over the next level of
    	sub model parts and does not go through the hierarchy of the
    	sub model parts
    */
    typedef SubModelPartsContainerType::iterator SubModelPartIterator;

    /// Constant iterator over the sub model parts of this model part.
    /**	Note that this iterator only iterates over the next level of
    	sub model parts and does not go through the hierarchy of the
    	sub model parts
    */
    typedef SubModelPartsContainerType::const_iterator SubModelPartConstantIterator;

    ///@}
    ///@name Flags
    ///@{

    KRATOS_DEFINE_LOCAL_FLAG(ALL_ENTITIES);
    KRATOS_DEFINE_LOCAL_FLAG(OVERWRITE_ENTITIES);

    ///@}
    ///@name Life Cycle
    ///@{


    /// Destructor.
    ~ModelPart() override;

    ///@}
    ///@name Operators
    ///@{

    /// Assignment operator.
    ModelPart & operator=(ModelPart const& rOther) = delete;

    ///@}
    ///@name Solution Steps
    ///@{

    IndexType CreateSolutionStep();

    IndexType CloneSolutionStep();

    // commented due to a bug, Pooyan.
    //       IndexType CreateTimeStep()
    // 	{
    // 	  IndexType new_index = CreateSolutionStep();
    // 	  mProcessInfo.SetAsTimeStepInfo();

    // 	  return new_index;
    // 	}

    IndexType CloneTimeStep();

    IndexType CreateTimeStep(double NewTime);

    IndexType CloneTimeStep(double NewTime);

    void OverwriteSolutionStepData(IndexType SourceSolutionStepIndex, IndexType DestinationSourceSolutionStepIndex);

    //this function returns the "Owner" Model
    Model& GetModel()
    {
        return mrModel;
    }

    ///ATTENTION: this function does not touch the coordinates of the nodes.
    ///It just resets the database values to the values at the beginning of the time step
    void ReduceTimeStep(ModelPart& rModelPart, double NewTime);

    ///@}
    ///@name Nodes
    ///@{

    SizeType NumberOfNodes(IndexType ThisIndex = 0) const
    {
        return GetMesh(ThisIndex).NumberOfNodes();
    }

    /** Inserts a node in the current mesh.
     */
    void AddNode(NodeType::Pointer pNewNode, IndexType ThisIndex = 0);

    /** Inserts a list of nodes in a submodelpart provided their Id. Does nothing if applied to the top model part
     */
    void AddNodes(std::vector<IndexType> const& NodeIds, IndexType ThisIndex = 0);

    /** Inserts a list of pointers to nodes
     */
    template<class TIteratorType >
    void AddNodes(TIteratorType nodes_begin,  TIteratorType nodes_end, IndexType ThisIndex = 0)
    {
        KRATOS_TRY
        ModelPart::NodesContainerType  aux;
        ModelPart::NodesContainerType  aux_root; //they may not exist in the root
        ModelPart* root_model_part = &this->GetRootModelPart();

        for(TIteratorType it = nodes_begin; it!=nodes_end; it++)
        {
            auto it_found = root_model_part->Nodes().find(it->Id());
            if(it_found == root_model_part->NodesEnd()) //node does not exist in the top model part
            {
                aux_root.push_back( *(it.base()) ); //node does not exist
                aux.push_back( *(it.base()) );
            }
            else //if it does exist verify it is the same node
            {
                if(&(*it_found) != &(*it))//check if the pointee coincides
                    KRATOS_ERROR << "attempting to add a new node with Id :" << it_found->Id() << ", unfortunately a (different) node with the same Id already exists" << std::endl;
                else
                    aux.push_back( *(it.base()) );
            }
        }

        //now add to the root model part
        for(auto it = aux_root.begin(); it!=aux_root.end(); it++)
            root_model_part->Nodes().push_back( *(it.base()) );
        root_model_part->Nodes().Unique();

        //add to all of the leaves

        ModelPart* current_part = this;
        while(current_part->IsSubModelPart())
        {
            for(auto it = aux.begin(); it!=aux.end(); it++)
                current_part->Nodes().push_back( *(it.base()) );

            current_part->Nodes().Unique();

            current_part = current_part->GetParentModelPart();
        }

        KRATOS_CATCH("")
    }

    /** Inserts a node in the current mesh.
     */
    NodeType::Pointer CreateNewNode(int Id, double x, double y, double z, VariablesList::Pointer pNewVariablesList, IndexType ThisIndex = 0);

    NodeType::Pointer CreateNewNode(IndexType Id, double x, double y, double z, IndexType ThisIndex = 0);

    NodeType::Pointer CreateNewNode(IndexType Id, double x, double y, double z, double* pThisData, IndexType ThisIndex = 0);

    NodeType::Pointer CreateNewNode(IndexType NodeId, NodeType const& rSourceNode, IndexType ThisIndex = 0);

    void AssignNode(NodeType::Pointer pThisNode, IndexType ThisIndex = 0);

    /** Returns the Node::Pointer  corresponding to it's identifier */
    NodeType::Pointer pGetNode(IndexType NodeId, IndexType ThisIndex = 0)
    {
        return GetMesh(ThisIndex).pGetNode(NodeId);
    }

    /** Returns a reference node corresponding to it's identifier */
    NodeType& GetNode(IndexType NodeId, IndexType ThisIndex = 0)
    {
        return GetMesh(ThisIndex).GetNode(NodeId);
    }

    const NodeType& GetNode(IndexType NodeId, IndexType ThisIndex = 0) const
    {
        return GetMesh(ThisIndex).GetNode(NodeId);
    }

    /** Remove the node with given Id from mesh with ThisIndex in this modelpart and all its subs.
    */
    void RemoveNode(IndexType NodeId, IndexType ThisIndex = 0);

    /** Remove given node from mesh with ThisIndex in this modelpart and all its subs.
    */
    void RemoveNode(NodeType& ThisNode, IndexType ThisIndex = 0);

    /** Remove given node from mesh with ThisIndex in this modelpart and all its subs.
    */
    void RemoveNode(NodeType::Pointer pThisNode, IndexType ThisIndex = 0);

    /** Remove the node with given Id from mesh with ThisIndex in parents and children.
    */
    void RemoveNodeFromAllLevels(IndexType NodeId, IndexType ThisIndex = 0);

    /** Remove given node from current mesh with ThisIndex in parents and children.
    */
    void RemoveNodeFromAllLevels(NodeType& ThisNode, IndexType ThisIndex = 0);

    /** Remove given node from current mesh with ThisIndex in parents and children.
    */
    void RemoveNodeFromAllLevels(NodeType::Pointer pThisNode, IndexType ThisIndex = 0);

    /** erases all nodes identified by "IdentifierFlag" by removing the pointer.
     * Pointers are erased from this level downwards
     * nodes will be automatically destructured
     * when no pointer is left to them
     */
    void RemoveNodes(Flags IdentifierFlag = TO_ERASE);

    /** erases all nodes identified by "IdentifierFlag" by removing the pointer.
     * Pointers will be erase from all levels
     * nodes will be automatically destructured
     * when no pointer is left to them
     */
    void RemoveNodesFromAllLevels(Flags IdentifierFlag = TO_ERASE);

    /** this function gives back the "root" model part, that is the model_part that has no father */
    ModelPart& GetRootModelPart();

    NodeIterator NodesBegin(IndexType ThisIndex = 0)
    {
        return GetMesh(ThisIndex).NodesBegin();
    }

    NodeConstantIterator NodesBegin(IndexType ThisIndex = 0) const
    {
        return GetMesh(ThisIndex).NodesBegin();
    }

    NodeIterator NodesEnd(IndexType ThisIndex = 0)
    {
        return GetMesh(ThisIndex).NodesEnd();
    }

    NodeConstantIterator NodesEnd(IndexType ThisIndex = 0) const
    {
        return GetMesh(ThisIndex).NodesEnd();
    }

    NodesContainerType& Nodes(IndexType ThisIndex = 0)
    {
        return GetMesh(ThisIndex).Nodes();
    }

    const NodesContainerType& Nodes(IndexType ThisIndex = 0) const
    {
        return GetMesh(ThisIndex).Nodes();
    }

    NodesContainerType::Pointer pNodes(IndexType ThisIndex = 0)
    {
        return GetMesh(ThisIndex).pNodes();
    }

    void SetNodes(NodesContainerType::Pointer pOtherNodes, IndexType ThisIndex = 0)
    {
        GetMesh(ThisIndex).SetNodes(pOtherNodes);
    }

    NodesContainerType::ContainerType& NodesArray(IndexType ThisIndex = 0)
    {
        return GetMesh(ThisIndex).NodesArray();
    }

    template<class TDataType>
    void AddNodalSolutionStepVariable(Variable<TDataType> const& ThisVariable)
    {
        if (!HasNodalSolutionStepVariable(ThisVariable))
        {
            // This error prevents memory leaks if variables are being added to a non-empty modelpart
            KRATOS_ERROR_IF((this->GetRootModelPart()).Nodes().size() != 0)
                << "Attempting to add the variable \"" << ThisVariable.Name()
                << "\" to the model part with name \"" << this->Name() << "\" which is not empty" << std::endl;

            mpVariablesList->Add(ThisVariable);
        }
    }

    template<class TDataType>
    bool HasNodalSolutionStepVariable(Variable<TDataType> const& ThisVariable) const
    {
        return mpVariablesList->Has(ThisVariable);
    }

    VariablesList& GetNodalSolutionStepVariablesList()
    {
        return *mpVariablesList;
    }

    VariablesList const& GetNodalSolutionStepVariablesList() const
    {
        return *mpVariablesList;
    }

    VariablesList::Pointer pGetNodalSolutionStepVariablesList()
    {
        return mpVariablesList;
    }

    void SetNodalSolutionStepVariablesList();

    void SetNodalSolutionStepVariablesList(VariablesList::Pointer pNewVariablesList)
    {
        mpVariablesList = pNewVariablesList;
    }

    SizeType GetNodalSolutionStepDataSize()
    {
        return mpVariablesList->DataSize();
    }

    SizeType GetNodalSolutionStepTotalDataSize()
    {
        return mpVariablesList->DataSize() * mBufferSize;
    }

    ///@}
    ///@name Tables
    ///@{

    SizeType NumberOfTables() const
    {
        return mTables.size();
    }

    /** Inserts a Table
     */
    void AddTable(IndexType TableId, TableType::Pointer pNewTable);

    /** Returns the Table::Pointer  corresponding to it's identifier */
    TableType::Pointer pGetTable(IndexType TableId)
    {
        return mTables(TableId);
    }

    /** Returns a reference to Table corresponding to the identifier */
    TableType& GetTable(IndexType TableId)
    {
        return mTables[TableId];
    }

    /** Remove the Table with given Id from current mesh in this modelpart and all its subs.
    */
    void RemoveTable(IndexType TableId);

    /** Remove the Table with given Id from current mesh in parents, itself and all children.
    */
    void RemoveTableFromAllLevels(IndexType TableId);


    TableIterator TablesBegin()
    {
        return mTables.begin();
    }

    TableConstantIterator TablesBegin() const
    {
        return mTables.begin();
    }

    TableIterator TablesEnd()
    {
        return mTables.end();
    }

    TableConstantIterator TablesEnd() const
    {
        return mTables.end();
    }

    TablesContainerType& Tables()
    {
        return mTables;
    }

    TablesContainerType::ContainerType& TablesArray()
    {
        return mTables.GetContainer();
    }

    ///@}
    ///@name MasterSlaveConstraints
    ///@{

    SizeType NumberOfMasterSlaveConstraints(IndexType ThisIndex = 0) const
    {
        return GetMesh(ThisIndex).NumberOfMasterSlaveConstraints();
    }

    MasterSlaveConstraintContainerType& MasterSlaveConstraints(IndexType ThisIndex = 0)
    {
        return GetMesh(ThisIndex).MasterSlaveConstraints();
    }

    const MasterSlaveConstraintContainerType& MasterSlaveConstraints(IndexType ThisIndex = 0) const
    {
        return GetMesh(ThisIndex).MasterSlaveConstraints();
    }

    MasterSlaveConstraintConstantIteratorType  MasterSlaveConstraintsBegin(IndexType ThisIndex = 0) const
    {
        return GetMesh(ThisIndex).MasterSlaveConstraintsBegin();
    }

    MasterSlaveConstraintConstantIteratorType  MasterSlaveConstraintsEnd(IndexType ThisIndex = 0) const
    {
        return GetMesh(ThisIndex).MasterSlaveConstraintsEnd();
    }

    MasterSlaveConstraintIteratorType  MasterSlaveConstraintsBegin(IndexType ThisIndex = 0)
    {
        return GetMesh(ThisIndex).MasterSlaveConstraintsBegin();
    }

    MasterSlaveConstraintIteratorType  MasterSlaveConstraintsEnd(IndexType ThisIndex = 0)
    {
        return GetMesh(ThisIndex).MasterSlaveConstraintsEnd();
    }

    /** Inserts a master-slave constraint in the current modelpart.
     */
    void AddMasterSlaveConstraint(MasterSlaveConstraintType::Pointer pNewMasterSlaveConstraint, IndexType ThisIndex = 0);

    /** Inserts a list of master-slave constraints to a submodelpart provided their Id. Does nothing if applied to the top model part
     */
    void AddMasterSlaveConstraints(std::vector<IndexType> const& MasterSlaveConstraintIds, IndexType ThisIndex = 0);

    /** Inserts a list of pointers to Master-Slave constraints
     */
    template<class TIteratorType >
    void AddMasterSlaveConstraints(TIteratorType constraints_begin,  TIteratorType constraints_end, IndexType ThisIndex = 0)
    {
        KRATOS_TRY
        ModelPart::MasterSlaveConstraintContainerType  aux;
        ModelPart::MasterSlaveConstraintContainerType  aux_root;
        ModelPart* root_model_part = &this->GetRootModelPart();

        for(TIteratorType it = constraints_begin; it!=constraints_end; it++)
        {
            auto it_found = root_model_part->MasterSlaveConstraints().find(it->Id());
            if(it_found == root_model_part->MasterSlaveConstraintsEnd()) //node does not exist in the top model part
            {
                aux_root.push_back( *(it.base()) );
                aux.push_back( *(it.base()) );
            }
            else //if it does exist verify it is the same node
            {
                if(&(*it_found) != &(*it))//check if the pointee coincides
                    KRATOS_ERROR << "attempting to add a new master-slave constraint with Id :" << it_found->Id() << ", unfortunately a (different) master-slave constraint with the same Id already exists" << std::endl;
                else
                    aux.push_back( *(it.base()) );
            }
        }

        for(auto it = aux_root.begin(); it!=aux_root.end(); it++)
                root_model_part->MasterSlaveConstraints().push_back( *(it.base()) );
        root_model_part->MasterSlaveConstraints().Unique();

        //add to all of the leaves

        ModelPart* current_part = this;
        while(current_part->IsSubModelPart())
        {
            for(auto it = aux.begin(); it!=aux.end(); it++)
                current_part->MasterSlaveConstraints().push_back( *(it.base()) );

            current_part->MasterSlaveConstraints().Unique();

            current_part = current_part->GetParentModelPart();
        }

        KRATOS_CATCH("")
    }

    /**
     * @brief Creates a new master-slave constraint in the current modelpart.
     * @todo Replace these 3 functions by one that perfectly forwards arguments, then just define these 3 interfaces on the pybind side
     */
    MasterSlaveConstraint::Pointer CreateNewMasterSlaveConstraint(const std::string& ConstraintName,
                                                                                    IndexType Id,
                                                                                    DofsVectorType& rMasterDofsVector,
                                                                                    DofsVectorType& rSlaveDofsVector,
                                                                                    const MatrixType& RelationMatrix,
                                                                                    const VectorType& ConstantVector,
                                                                                    IndexType ThisIndex = 0);

    MasterSlaveConstraint::Pointer CreateNewMasterSlaveConstraint(const std::string& ConstraintName,
                                                                                    IndexType Id,
                                                                                    NodeType& rMasterNode,
                                                                                    const DoubleVariableType& rMasterVariable,
                                                                                    NodeType& rSlaveNode,
                                                                                    const DoubleVariableType& rSlaveVariable,
                                                                                    const double Weight,
                                                                                    const double Constant,
                                                                                    IndexType ThisIndex = 0);

    MasterSlaveConstraint::Pointer CreateNewMasterSlaveConstraint(const std::string& ConstraintName,
                                                                                    IndexType Id,
                                                                                    NodeType& rMasterNode,
                                                                                    const VariableComponentType& rMasterVariable,
                                                                                    NodeType& rSlaveNode,
                                                                                    const VariableComponentType& rSlaveVariable,
                                                                                    double Weight,
                                                                                    double Constant,
                                                                                    IndexType ThisIndex = 0);

    /**
     * @brief Remove the master-slave constraint with given Id from mesh with ThisIndex in this modelpart and all its subs.
     */
    void RemoveMasterSlaveConstraint(IndexType MasterSlaveConstraintId, IndexType ThisIndex = 0);

    /**
     * @brief Remove given master-slave constraint from mesh with ThisIndex in this modelpart and all its subs.
     */
    void RemoveMasterSlaveConstraint(MasterSlaveConstraintType& ThisMasterSlaveConstraint, IndexType ThisIndex = 0);

    /**
     * @brief Remove the master-slave constraint with given Id from mesh with ThisIndex in parents, itself and children.
     */
    void RemoveMasterSlaveConstraintFromAllLevels(IndexType MasterSlaveConstraintId, IndexType ThisIndex = 0);

    /**
     * @brief Remove given master-slave constraint from mesh with ThisIndex in parents, itself and children.
     */
    void RemoveMasterSlaveConstraintFromAllLevels(MasterSlaveConstraintType& ThisMasterSlaveConstraint, IndexType ThisIndex = 0);

    /**
     * @brief It erases all constraints identified by "IdentifierFlag" by removing the pointer.
     * @details Pointers are erased from this level downwards nodes will be automatically destructured when no pointer is left to them
     * @param IdentifierFlag The flag that identifies the constraints to remove
     */
    void RemoveMasterSlaveConstraints(Flags IdentifierFlag = TO_ERASE);

    /**
     * @brief It erases all constraints identified by "IdentifierFlag" by removing the pointer.
     * @details Pointers will be erase from all levels nodes will be automatically destructured when no pointer is left to them
     * @param IdentifierFlag The flag that identifies the constraints to remove
     */
    void RemoveMasterSlaveConstraintsFromAllLevels(Flags IdentifierFlag = TO_ERASE);

    /** Returns the MasterSlaveConstraint::Pointer  corresponding to it's identifier */
    MasterSlaveConstraintType::Pointer pGetMasterSlaveConstraint(IndexType ConstraintId, IndexType ThisIndex = 0);

    /** Returns a reference MasterSlaveConstraint corresponding to it's identifier */
    MasterSlaveConstraintType& GetMasterSlaveConstraint(IndexType MasterSlaveConstraintId, IndexType ThisIndex = 0);
    /** Returns a const reference MasterSlaveConstraint corresponding to it's identifier */
    const MasterSlaveConstraintType& GetMasterSlaveConstraint(IndexType MasterSlaveConstraintId, IndexType ThisIndex = 0) const ;

    ///@}
    ///@name Properties
    ///@{

    /**
     * @brief Returns the number of properties of the mesh
     * @param ThisIndex The index identifying the mesh
     * @return The number of properties of the mesh
     */
    SizeType NumberOfProperties(IndexType ThisIndex = 0) const;

    /**
     * @brief Inserts a properties in the current mesh.
     * @param pNewProperties The new property pointer to be added
     * @param ThisIndex The index identifying the mesh
     */
    void AddProperties(PropertiesType::Pointer pNewProperties, IndexType ThisIndex = 0);

    /**
     * @brief Returns if the Properties corresponding to it's identifier exists
     * @param PropertiesId The id identifying the property
     * @param ThisIndex The index identifying the mesh
     * @return True if the properties exist, false otherwise
     */
    bool HasProperties(IndexType PropertiesId, IndexType MeshIndex = 0) const;

    /**
     * @brief Returns if the Properties corresponding to it's identifier exists in any of the model parts
     * @param PropertiesId The id identifying the property
     * @param ThisIndex The index identifying the mesh
     * @return True if the properties exist, false otherwise
     */
    bool RecursivelyHasProperties(IndexType PropertiesId, IndexType MeshIndex = 0) const;

    /**
     * @brief Creates a new property in the current mesh
     * @details If the property is already existing it will crash
     * @param PropertiesId The Id of the new property
     * @param MeshIndex The Id of the mesh (0 by default)
     * @return The new created properties
     */
    PropertiesType::Pointer CreateNewProperties(IndexType PropertiesId, IndexType MeshIndex = 0);

    /**
     * @brief Returns the Properties::Pointer  corresponding to it's identifier
     * @details If the property is not existing it will return a warning
     * @param PropertiesId The Id of the new property
     * @param MeshIndex The Id of the mesh (0 by default)
     * @return The desired properties (pointer)
     */
    PropertiesType::Pointer pGetProperties(IndexType PropertiesId, IndexType MeshIndex = 0);

    /**
     * @brief Returns the Properties::Pointer  corresponding to it's identifier (const version)
     * @details If the property is not existing it will return a warning
     * @param PropertiesId The Id of the new property
     * @param MeshIndex The Id of the mesh (0 by default)
     * @return The desired properties (pointer)
     */
    PropertiesType::Pointer pGetProperties(IndexType PropertiesId, IndexType MeshIndex = 0) const;

    /**
     * @brief Returns the Properties::Pointer  corresponding to it's identifier
     * @details If the property is not existing it will return a warning
     * @param PropertiesId The Id of the new property
     * @param MeshIndex The Id of the mesh (0 by default)
     * @return The desired properties (reference)
     */
    PropertiesType& GetProperties(IndexType PropertiesId, IndexType MeshIndex = 0);

    /**
     * @brief Returns the Properties::Pointer  corresponding to it's identifier (const version)
     * @details If the property is not existing it will return a warning
     * @param PropertiesId The Id of the new property
     * @param MeshIndex The Id of the mesh (0 by default)
     * @return The desired properties (reference)
     */
    PropertiesType& GetProperties(IndexType PropertiesId, IndexType MeshIndex = 0) const;

    /**
     * @brief Returns if the sub Properties corresponding to it's address exists
     * @param rAddress The text that indicates the structure of subproperties to iterate and found the property of interest
     * @param ThisIndex The index identifying the mesh
     * @return True if the properties exist, false otherwise
     */
    bool HasProperties(
        const std::string& rAddress,
        IndexType MeshIndex = 0
        ) const;

    /**
     * @brief Returns the sub Properties::Pointer  corresponding to it's address
     * @details If the property is not existing it will return a warning
     * @param rAddress The text that indicates the structure of subproperties to iterate and found the property of interest
     * @param MeshIndex The Id of the mesh (0 by default)
     * @return The desired properties (pointer)
     */
    PropertiesType::Pointer pGetProperties(
        const std::string& rAddress,
        IndexType MeshIndex = 0
        );

    /**
     * @brief Returns the sub Properties::Pointer  corresponding to it's address (const version)
     * @details If the property is not existing it will return a warning
     * @param rAddress The text that indicates the structure of subproperties to iterate and found the property of interest
     * @param MeshIndex The Id of the mesh (0 by default)
     * @return The desired properties (pointer)
     */
    const PropertiesType::Pointer pGetProperties(
        const std::string& rAddress,
        IndexType MeshIndex = 0
        ) const;

    /**
     * @brief Returns the sub Properties::Pointer  corresponding to it's address
     * @details If the property is not existing it will return a warning
     * @param rAddress The text that indicates the structure of subproperties to iterate and found the property of interest
     * @param MeshIndex The Id of the mesh (0 by default)
     * @return The desired properties (reference)
     */
    PropertiesType& GetProperties(
        const std::string& rAddress,
        IndexType MeshIndex = 0
        );

    /**
     * @brief Returns the sub Properties::Pointer corresponding to it's address (const version)
     * @details If the property is not existing it will return a warning
     * @param rAddress The text that indicates the structure of subproperties to iterate and found the property of interest
     * @param MeshIndex The Id of the mesh (0 by default)
     * @return The desired properties (reference)
     */
    const PropertiesType& GetProperties(
        const std::string& rAddress,
        IndexType MeshIndex = 0
        ) const;

    /** Remove the Properties with given Id from mesh with ThisIndex in this modelpart and all its subs.
    */
    void RemoveProperties(IndexType PropertiesId, IndexType ThisIndex = 0);

    /** Remove given Properties from mesh with ThisIndex in this modelpart and all its subs.
    */
    void RemoveProperties(PropertiesType& ThisProperties, IndexType ThisIndex = 0);

    /** Remove given Properties from mesh with ThisIndex in this modelpart and all its subs.
    */
    void RemoveProperties(PropertiesType::Pointer pThisProperties, IndexType ThisIndex = 0);

    /** Remove the Properties with given Id from mesh with ThisIndex in parents, itself and children.
    */
    void RemovePropertiesFromAllLevels(IndexType PropertiesId, IndexType ThisIndex = 0);

    /** Remove given Properties from mesh with ThisIndex in parents, itself and children.
    */
    void RemovePropertiesFromAllLevels(PropertiesType& ThisProperties, IndexType ThisIndex = 0);

    /** Remove given Properties from mesh with ThisIndex in parents, itself and children.
    */
    void RemovePropertiesFromAllLevels(PropertiesType::Pointer pThisProperties, IndexType ThisIndex = 0);

    PropertiesIterator PropertiesBegin(IndexType ThisIndex = 0)
    {
        return GetMesh(ThisIndex).PropertiesBegin();
    }

    PropertiesConstantIterator PropertiesBegin(IndexType ThisIndex = 0) const
    {
        return GetMesh(ThisIndex).PropertiesBegin();
    }

    PropertiesIterator PropertiesEnd(IndexType ThisIndex = 0)
    {
        return GetMesh(ThisIndex).PropertiesEnd();
    }

    PropertiesConstantIterator PropertiesEnd(IndexType ThisIndex = 0) const
    {
        return GetMesh(ThisIndex).PropertiesEnd();
    }

    /**
     * temporarily renamed Properties() function because the declaration of Properties()
     * here violates the declaration of Properties() in properties.h
     * (janosch, in agreement with pooyan)
     */
    PropertiesContainerType& rProperties(IndexType ThisIndex = 0)
    {
        return GetMesh(ThisIndex).Properties();
    }

    PropertiesContainerType::Pointer pProperties(IndexType ThisIndex = 0)
    {
        return GetMesh(ThisIndex).pProperties();
    }

    void SetProperties(PropertiesContainerType::Pointer pOtherProperties, IndexType ThisIndex = 0)
    {
        GetMesh(ThisIndex).SetProperties(pOtherProperties);
    }

    PropertiesContainerType::ContainerType& PropertiesArray(IndexType ThisIndex = 0)
    {
        return GetMesh(ThisIndex).PropertiesArray();
    }

    ///@}
    ///@name Elements
    ///@{

    SizeType NumberOfElements(IndexType ThisIndex = 0) const
    {
        return GetMesh(ThisIndex).NumberOfElements();
    }

    /** Inserts a element in the current mesh.
     */
    void AddElement(ElementType::Pointer pNewElement, IndexType ThisIndex = 0);

    /** Inserts a list of elements to a submodelpart provided their Id. Does nothing if applied to the top model part
     */
    void AddElements(std::vector<IndexType> const& ElementIds, IndexType ThisIndex = 0);

    /** Inserts a list of pointers to nodes
     */
    template<class TIteratorType >
    void AddElements(TIteratorType elements_begin,  TIteratorType elements_end, IndexType ThisIndex = 0)
    {
        KRATOS_TRY
        ModelPart::ElementsContainerType  aux;
        ModelPart::ElementsContainerType  aux_root;
        ModelPart* root_model_part = &this->GetRootModelPart();

        for(TIteratorType it = elements_begin; it!=elements_end; it++)
        {
            auto it_found = root_model_part->Elements().find(it->Id());
            if(it_found == root_model_part->ElementsEnd()) //node does not exist in the top model part
            {
                aux_root.push_back( *(it.base()) );
                aux.push_back( *(it.base()) );
            }
            else //if it does exist verify it is the same node
            {
                if(&(*it_found) != &(*it))//check if the pointee coincides
                    KRATOS_ERROR << "attempting to add a new element with Id :" << it_found->Id() << ", unfortunately a (different) element with the same Id already exists" << std::endl;
                else
                    aux.push_back( *(it.base()) );
            }
        }

        for(auto it = aux_root.begin(); it!=aux_root.end(); it++)
                root_model_part->Elements().push_back( *(it.base()) );
        root_model_part->Elements().Unique();

        //add to all of the leaves

        ModelPart* current_part = this;
        while(current_part->IsSubModelPart())
        {
            for(auto it = aux.begin(); it!=aux.end(); it++)
                current_part->Elements().push_back( *(it.base()) );

            current_part->Elements().Unique();

            current_part = current_part->GetParentModelPart();
        }

        KRATOS_CATCH("")
    }

    /** Inserts an element in the current mesh.
     */
    ElementType::Pointer CreateNewElement(std::string ElementName, IndexType Id, std::vector<IndexType> ElementNodeIds, PropertiesType::Pointer pProperties, IndexType ThisIndex = 0);

    /** Inserts an element in the current mesh.
     */
    ElementType::Pointer CreateNewElement(std::string ElementName, IndexType Id, Geometry< Node < 3 > >::PointsArrayType pElementNodes, PropertiesType::Pointer pProperties, IndexType ThisIndex = 0);

    /** Returns the Element::Pointer  corresponding to it's identifier */
    ElementType::Pointer pGetElement(IndexType ElementId, IndexType ThisIndex = 0)
    {
        return GetMesh(ThisIndex).pGetElement(ElementId);
    }

    /** Returns a reference element corresponding to it's identifier */
    ElementType& GetElement(IndexType ElementId, IndexType ThisIndex = 0)
    {
        return GetMesh(ThisIndex).GetElement(ElementId);
    }

    const ElementType& GetElement(IndexType ElementId, IndexType ThisIndex = 0) const
    {
        return GetMesh(ThisIndex).GetElement(ElementId);
    }

    /** Remove the element with given Id from mesh with ThisIndex in this modelpart and all its subs.
    */
    void RemoveElement(IndexType ElementId, IndexType ThisIndex = 0);

    /** Remove given element from mesh with ThisIndex in this modelpart and all its subs.
    */
    void RemoveElement(ElementType& ThisElement, IndexType ThisIndex = 0);

    /** Remove given element from mesh with ThisIndex in this modelpart and all its subs.
    */
    void RemoveElement(ElementType::Pointer pThisElement, IndexType ThisIndex = 0);

    /** Remove the element with given Id from mesh with ThisIndex in parents, itself and children.
    */
    void RemoveElementFromAllLevels(IndexType ElementId, IndexType ThisIndex = 0);

    /** Remove given element from mesh with ThisIndex in parents, itself and children.
    */
    void RemoveElementFromAllLevels(ElementType& ThisElement, IndexType ThisIndex = 0);

    /** Remove given element from mesh with ThisIndex in parents, itself and children.
    */
    void RemoveElementFromAllLevels(ElementType::Pointer pThisElement, IndexType ThisIndex = 0);

    /** erases all elements identified by "IdentifierFlag" by removing the pointer.
         * Pointers are erased from this level downwards
         * nodes will be automatically destructured
         * when no pointer is left to them
         */
    void RemoveElements(Flags IdentifierFlag = TO_ERASE);

    /** erases all elements identified by "IdentifierFlag" by removing the pointer.
     * Pointers will be erase from all levels
     * nodes will be automatically destructured
     * when no pointer is left to them
     */
    void RemoveElementsFromAllLevels(Flags IdentifierFlag = TO_ERASE);

    ElementIterator ElementsBegin(IndexType ThisIndex = 0)
    {
        return GetMesh(ThisIndex).ElementsBegin();
    }

    ElementConstantIterator ElementsBegin(IndexType ThisIndex = 0) const
    {
        return GetMesh(ThisIndex).ElementsBegin();
    }

    ElementIterator ElementsEnd(IndexType ThisIndex = 0)
    {
        return GetMesh(ThisIndex).ElementsEnd();
    }

    ElementConstantIterator ElementsEnd(IndexType ThisIndex = 0) const
    {
        return GetMesh(ThisIndex).ElementsEnd();
    }

    ElementsContainerType& Elements(IndexType ThisIndex = 0)
    {
        return GetMesh(ThisIndex).Elements();
    }

    const ElementsContainerType& Elements(IndexType ThisIndex = 0) const
    {
        return GetMesh(ThisIndex).Elements();
    }

    ElementsContainerType::Pointer pElements(IndexType ThisIndex = 0)
    {
        return GetMesh(ThisIndex).pElements();
    }

    void SetElements(ElementsContainerType::Pointer pOtherElements, IndexType ThisIndex = 0)
    {
        GetMesh(ThisIndex).SetElements(pOtherElements);
    }

    ElementsContainerType::ContainerType& ElementsArray(IndexType ThisIndex = 0)
    {
        return GetMesh(ThisIndex).ElementsArray();
    }

    ///@}
    ///@name Conditions
    ///@{

    SizeType NumberOfConditions(IndexType ThisIndex = 0) const
    {
        return GetMesh(ThisIndex).NumberOfConditions();
    }

    /** Inserts a condition in the current mesh.
     */
    void AddCondition(ConditionType::Pointer pNewCondition, IndexType ThisIndex = 0);

    /** Inserts a list of conditions to a submodelpart provided their Id. Does nothing if applied to the top model part
     */
    void AddConditions(std::vector<IndexType> const& ConditionIds, IndexType ThisIndex = 0);

    /** Inserts a list of pointers to nodes
     */
    template<class TIteratorType >
    void AddConditions(TIteratorType conditions_begin,  TIteratorType conditions_end, IndexType ThisIndex = 0)
    {
        KRATOS_TRY
        ModelPart::ConditionsContainerType  aux;
        ModelPart::ConditionsContainerType  aux_root;
        ModelPart* root_model_part = &this->GetRootModelPart();

        for(TIteratorType it = conditions_begin; it!=conditions_end; it++)
        {
            auto it_found = root_model_part->Conditions().find(it->Id());
            if(it_found == root_model_part->ConditionsEnd()) //node does not exist in the top model part
            {
                aux.push_back( *(it.base()) );
                aux_root.push_back( *(it.base()) );
            }
            else //if it does exist verify it is the same node
            {
                if(&(*it_found) != &(*it))//check if the pointee coincides
                    KRATOS_ERROR << "attempting to add a new Condition with Id :" << it_found->Id() << ", unfortunately a (different) Condition with the same Id already exists" << std::endl;
                else
                    aux.push_back( *(it.base()) );
            }
        }

        //now add to the root model part
        for(auto it = aux_root.begin(); it!=aux_root.end(); it++)
                root_model_part->Conditions().push_back( *(it.base()) );
        root_model_part->Conditions().Unique();

        //add to all of the leaves

        ModelPart* current_part = this;
        while(current_part->IsSubModelPart())
        {
            for(auto it = aux.begin(); it!=aux.end(); it++)
                current_part->Conditions().push_back( *(it.base()) );

            current_part->Conditions().Unique();

            current_part = current_part->GetParentModelPart();
        }

        KRATOS_CATCH("")
    }

    /** Inserts a condition in the current mesh.
     */
    ConditionType::Pointer CreateNewCondition(std::string ConditionName,
            IndexType Id, std::vector<IndexType> ConditionNodeIds,
            PropertiesType::Pointer pProperties, IndexType ThisIndex = 0);

    /** Inserts a condition in the current mesh.
     */
    ConditionType::Pointer CreateNewCondition(std::string ConditionName,
            IndexType Id, Geometry< Node < 3 > >::PointsArrayType pConditionNodes,
            PropertiesType::Pointer pProperties, IndexType ThisIndex = 0);

    /** Returns the Condition::Pointer  corresponding to it's identifier */
    ConditionType::Pointer pGetCondition(IndexType ConditionId, IndexType ThisIndex = 0)
    {
        return GetMesh(ThisIndex).pGetCondition(ConditionId);
    }

    /** Returns a reference condition corresponding to it's identifier */
    ConditionType& GetCondition(IndexType ConditionId, IndexType ThisIndex = 0)
    {
        return GetMesh(ThisIndex).GetCondition(ConditionId);
    }

    const ConditionType& GetCondition(IndexType ConditionId, IndexType ThisIndex = 0) const
    {
        return GetMesh(ThisIndex).GetCondition(ConditionId);
    }

    /**  Remove the condition with given Id from mesh with ThisIndex in this modelpart and all its subs.
    */
    void RemoveCondition(IndexType ConditionId, IndexType ThisIndex = 0);

    /** Remove given condition from mesh with ThisIndex in this modelpart and all its subs.
    */
    void RemoveCondition(ConditionType& ThisCondition, IndexType ThisIndex = 0);

    /** Remove given condition from mesh with ThisIndex in this modelpart and all its subs.
    */
    void RemoveCondition(ConditionType::Pointer pThisCondition, IndexType ThisIndex = 0);

    /**  Remove the condition with given Id from mesh with ThisIndex in parents, itself and children.
    */
    void RemoveConditionFromAllLevels(IndexType ConditionId, IndexType ThisIndex = 0);

    /** Remove given condition from mesh with ThisIndex in parents, itself and children.
    */
    void RemoveConditionFromAllLevels(ConditionType& ThisCondition, IndexType ThisIndex = 0);

    /** Remove given condition from mesh with ThisIndex in parents, itself and children.
    */
    void RemoveConditionFromAllLevels(ConditionType::Pointer pThisCondition, IndexType ThisIndex = 0);

    /** erases all elements identified by "IdentifierFlag" by removing the pointer.
    * Pointers are erased from this level downwards
    * nodes will be automatically destructured
    * when no pointer is left to them
    */
    void RemoveConditions(Flags IdentifierFlag = TO_ERASE);

    /** erases all elements identified by "IdentifierFlag" by removing the pointer.
     * Pointers will be erase from all levels
     * nodes will be automatically destructured
     * when no pointer is left to them
     */
    void RemoveConditionsFromAllLevels(Flags IdentifierFlag = TO_ERASE);

    ConditionIterator ConditionsBegin(IndexType ThisIndex = 0)
    {
        return GetMesh(ThisIndex).ConditionsBegin();
    }

    ConditionConstantIterator ConditionsBegin(IndexType ThisIndex = 0) const
    {
        return GetMesh(ThisIndex).ConditionsBegin();
    }

    ConditionIterator ConditionsEnd(IndexType ThisIndex = 0)
    {
        return GetMesh(ThisIndex).ConditionsEnd();
    }

    ConditionConstantIterator ConditionsEnd(IndexType ThisIndex = 0) const
    {
        return GetMesh(ThisIndex).ConditionsEnd();
    }

    ConditionsContainerType& Conditions(IndexType ThisIndex = 0)
    {
        return GetMesh(ThisIndex).Conditions();
    }

    const ConditionsContainerType& Conditions(IndexType ThisIndex = 0) const
    {
        return GetMesh(ThisIndex).Conditions();
    }

    ConditionsContainerType::Pointer pConditions(IndexType ThisIndex = 0)
    {
        return GetMesh(ThisIndex).pConditions();
    }

    void SetConditions(ConditionsContainerType::Pointer pOtherConditions, IndexType ThisIndex = 0)
    {
        GetMesh(ThisIndex).SetConditions(pOtherConditions);
    }

    ConditionsContainerType::ContainerType& ConditionsArray(IndexType ThisIndex = 0)
    {
        return GetMesh(ThisIndex).ConditionsArray();
    }

    ///@}
    ///@name Geometry Container
    ///@{

    SizeType NumberOfGeometries() const
    {
        return mGeometries.NumberOfGeometries();
    }


    /// Adds a geometry to the geometry container.
    void AddGeometry(typename GeometryType::Pointer pNewGeometry);


    /// Returns the Geometry::Pointer corresponding to the Id
    typename GeometryType::Pointer pGetGeometry(IndexType GeometryId) {
        return mGeometries.pGetGeometry(GeometryId);
    }

    /// Returns the const Geometry::Pointer corresponding to the Id
    const typename GeometryType::Pointer pGetGeometry(IndexType GeometryId) const {
        return mGeometries.pGetGeometry(GeometryId);
    }

    /// Returns the Geometry::Pointer corresponding to the name
    typename GeometryType::Pointer pGetGeometry(std::string GeometryName) {
        return mGeometries.pGetGeometry(GeometryName);
    }

    /// Returns the Geometry::Pointer corresponding to the name
    const typename GeometryType::Pointer pGetGeometry(std::string GeometryName) const {
        return mGeometries.pGetGeometry(GeometryName);
    }

    /// Returns a reference geometry corresponding to the id
    GeometryType& GetGeometry(IndexType GeometryId) {
        return mGeometries.GetGeometry(GeometryId);
    }

    /// Returns a const reference geometry corresponding to the id
    const GeometryType& GetGeometry(IndexType GeometryId) const {
        return mGeometries.GetGeometry(GeometryId);
    }

    /// Returns a reference geometry corresponding to the name
    GeometryType& GetGeometry(std::string GeometryName) {
        return mGeometries.GetGeometry(GeometryName);
    }

    /// Returns a const reference geometry corresponding to the name
    const GeometryType& GetGeometry(std::string GeometryName) const {
        return mGeometries.GetGeometry(GeometryName);
    }


    /// Checks if has geometry by id.
    bool HasGeometry(IndexType GeometryId) const {
        return mGeometries.HasGeometry(GeometryId);
    }

    /// Checks if has geometry by name.
    bool HasGeometry(std::string GeometryName) const {
        return mGeometries.HasGeometry(GeometryName);
    }


    /// Removes a geometry by id.
    void RemoveGeometry(IndexType GeometryId);

    /// Removes a geometry by name.
    void RemoveGeometry(std::string GeometryName);

    /// Removes a geometry by id from all root and sub model parts.
    void RemoveGeometryFromAllLevels(IndexType GeometryId);

    /// Removes a geometry by name from all root and sub model parts.
    void RemoveGeometryFromAllLevels(std::string GeometryName);


    /// Begin geometry iterator
    GeometryIterator GeometriesBegin() {
        return mGeometries.GeometriesBegin();
    }

    /// Begin geometry const iterator
    GeometryConstantIterator GeometriesBegin() const {
        return mGeometries.GeometriesBegin();
    }

    /// End geometry iterator
    GeometryIterator GeometriesEnd() {
        return mGeometries.GeometriesEnd();
    }

    /// End geometry const iterator
    GeometryConstantIterator GeometriesEnd() const {
        return mGeometries.GeometriesEnd();
    }
<<<<<<< HEAD
=======


    /// Get geometry map containe
    GeometriesMapType& Geometries()
    {
        return mGeometries.Geometries();
    }

    /// Get geometry map containe
    const GeometriesMapType& Geometries() const
    {
        return mGeometries.Geometries();
    }
>>>>>>> f875638d

    ///@}
    ///@name Sub model parts
    ///@{

    SizeType NumberOfSubModelParts() const
    {
        return mSubModelParts.size();
    }

    /** Creates a new sub model part with given name.
    Does nothing if a sub model part with the same name exist.
    */
    ModelPart& CreateSubModelPart(std::string const& NewSubModelPartName);

    /** Returns a reference to the sub_model part with given string name
    	In debug gives an error if does not exist.
    */
    ModelPart& GetSubModelPart(std::string const& SubModelPartName)
    {
        SubModelPartIterator i = mSubModelParts.find(SubModelPartName);
        KRATOS_ERROR_IF(i == mSubModelParts.end()) << "There is no sub model part with name: \"" << SubModelPartName << "\" in model part\"" << Name() << "\"" << std::endl;

        return *i;
    }

    /** Returns a shared pointer to the sub_model part with given string name
    	In debug gives an error if does not exist.
    */
    ModelPart* pGetSubModelPart(std::string const& SubModelPartName)
    {
        SubModelPartIterator i = mSubModelParts.find(SubModelPartName);
        KRATOS_ERROR_IF(i == mSubModelParts.end()) << "There is no sub model part with name: \"" << SubModelPartName << "\" in model part\"" << Name() << "\"" << std::endl;

        return (i.base()->second).get();
    }

    /** Remove a sub modelpart with given name.
    */
    void RemoveSubModelPart(std::string const& ThisSubModelPartName);

    /** Remove given sub model part.
    */
    void RemoveSubModelPart(ModelPart& ThisSubModelPart);

    SubModelPartIterator SubModelPartsBegin()
    {
        return mSubModelParts.begin();
    }

    SubModelPartConstantIterator SubModelPartsBegin() const
    {
        return mSubModelParts.begin();
    }

    SubModelPartIterator SubModelPartsEnd()
    {
        return mSubModelParts.end();
    }

    SubModelPartConstantIterator SubModelPartsEnd() const
    {
        return mSubModelParts.end();
    }

    SubModelPartsContainerType& SubModelParts()
    {
        return mSubModelParts;
    }

    const SubModelPartsContainerType& SubModelParts() const
    {
        return mSubModelParts;
    }


    ModelPart* GetParentModelPart() const
    {
        if (IsSubModelPart()) {
            return mpParentModelPart;
        } else {
            return const_cast<ModelPart*>(this);
        }
    }

    bool HasSubModelPart(std::string const& ThisSubModelPartName) const
    {
        return (mSubModelParts.find(ThisSubModelPartName) != mSubModelParts.end());
    }

    ///@}
    ///@name Access
    ///@{

    ProcessInfo& GetProcessInfo()
    {
        return *mpProcessInfo;
    }

    ProcessInfo const& GetProcessInfo() const
    {
        return *mpProcessInfo;
    }

    ProcessInfo::Pointer pGetProcessInfo()
    {
        return mpProcessInfo;
    }

    const ProcessInfo::Pointer pGetProcessInfo() const
    {
        return mpProcessInfo;
    }

    void SetProcessInfo(ProcessInfo::Pointer pNewProcessInfo)
    {
        mpProcessInfo = pNewProcessInfo;
    }

    void SetProcessInfo(ProcessInfo& NewProcessInfo)
    {
        *mpProcessInfo = NewProcessInfo;
    }

    SizeType NumberOfMeshes()
    {
        return mMeshes.size();
    }

    MeshType::Pointer pGetMesh(IndexType ThisIndex = 0)
    {
        return mMeshes(ThisIndex);
    }

    const MeshType::Pointer pGetMesh(IndexType ThisIndex = 0) const
    {
        return mMeshes(ThisIndex);
    }

    MeshType& GetMesh(IndexType ThisIndex = 0)
    {
        return mMeshes[ThisIndex];
    }

    MeshType const& GetMesh(IndexType ThisIndex = 0) const
    {
        return mMeshes[ThisIndex];
    }

    MeshesContainerType& GetMeshes()
    {
        return mMeshes;
    }

    MeshesContainerType const& GetMeshes() const
    {
        return mMeshes;
    }

    std::string& Name()
    {
        return mName;
    }

    std::string const& Name() const
    {
        return mName;
    }

    Communicator& GetCommunicator()
    {
        return *mpCommunicator;
    }

    Communicator const& GetCommunicator() const
    {
        return *mpCommunicator;
    }

    Communicator::Pointer pGetCommunicator()
    {
        return mpCommunicator;
    }

    void SetCommunicator(Communicator::Pointer pNewCommunicator)
    {
        mpCommunicator = pNewCommunicator;
    }

    ///@}
    ///@name Operations
    ///@{

    /**
     * @brief This method returns the full name of the model part (including the parents model parts)
     * @details This is evaluated in a recursive way
     * @return The full name of the model part
     */
    std::string FullName() const
    {
        std::string full_name = this->Name();
        if (this->IsSubModelPart()) {
            full_name = this->GetParentModelPart()->FullName() + "." + full_name;
        }
        return full_name;
    }

    /**
     * @brief This method returns the name list of submodelparts
     * @return A vector conrtaining the list of submodelparts contained
     */
    std::vector<std::string> GetSubModelPartNames();

    /**
     * @brief This method sets the suffer size of the model part database
     * @details Must be called on root model part, otherwise error is thrown
     * @param NewBufferSize The new buffer size to be set
     */
    void SetBufferSize(IndexType NewBufferSize);

    /**
     * @brief This method gets the suffer size of the model part database
     * @return mBufferSize The buffer size
     */
    IndexType GetBufferSize() const
    {
        return mBufferSize;
    }

    /// run input validation
    virtual int Check( ProcessInfo& rCurrentProcessInfo ) const;

    ///@}
    ///@name Access
    ///@{


    ///@}
    ///@name Inquiry
    ///@{

    bool IsSubModelPart() const
    {
        return (mpParentModelPart != NULL);
    }

    bool IsDistributed() const
    {
        return mpCommunicator->IsDistributed();
    }

    ///@}
    ///@name Input and output
    ///@{

    /// Turn back information as a string.
    std::string Info() const override;

    /// Print information about this object.
    void PrintInfo(std::ostream& rOStream) const override;

    /// Print object's data.
    void PrintData(std::ostream& rOStream) const override;

    /// Print information about this object.
    virtual void PrintInfo(std::ostream& rOStream, std::string const& PrefixString) const;

    /// Print object's data.
    virtual void PrintData(std::ostream& rOStream, std::string const& PrefixString) const;


    ///@}
    ///@name Friends
    ///@{


    ///@}

private:

    friend class Model;

    /// Default constructor.
    ModelPart(VariablesList::Pointer pVariableList, Model& rOwnerModel);

    /// Constructor with name
    ModelPart(std::string const& NewName,VariablesList::Pointer pVariableList, Model& rOwnerModel);

    /// Constructor with name and bufferSize
    ModelPart(std::string const& NewName, IndexType NewBufferSize,VariablesList::Pointer pVariableList, Model& rOwnerModel);

    /// Copy constructor.
    ModelPart(ModelPart const& rOther) = delete;


    ///@name Static Member Variables
    ///@{


    ///@}
    ///@name Member Variables
    ///@{

    std::string mName; /// The name of the model part

    IndexType mBufferSize; /// The buffers size of the database

    ProcessInfo::Pointer mpProcessInfo; /// The process info instance

    TablesContainerType mTables; /// The tables contained on the model part

    MeshesContainerType mMeshes; /// The container of all meshes

    GeometryContainerType mGeometries; /// The container of geometries

    VariablesList::Pointer mpVariablesList; /// The variable list

    Communicator::Pointer mpCommunicator; /// The communicator

    ModelPart* mpParentModelPart = NULL; /// The parent model part of the current model part

    SubModelPartsContainerType mSubModelParts; /// The container of the submodelparts

    Model& mrModel; /// The model which contains this model part

    ///@}
    ///@name Private Operators
    ///@{


    ///@}
    ///@name Private Operations
    ///@{

    /**
     * @brief This method trims a string in the different components to access recursively to any subproperty
     * @param rStringName The given name to be trimmed
     * @return The list of indexes
     */
    std::vector<IndexType> TrimComponentName(const std::string& rStringName) const
    {
        std::vector<IndexType> list_indexes;

        std::stringstream ss(rStringName);
        for (std::string index_string; std::getline(ss, index_string, '.'); ) {
            list_indexes.push_back(std::stoi(index_string));
        }

        KRATOS_ERROR_IF(list_indexes.size() == 0) << "Properties:: Empty list of indexes when reading suproperties" << std::endl;

        return list_indexes;
    }

    /**
     * @brief This method sets the suffer size of the submodelparts belonging to the current model part (recursively)
     * @param NewBufferSize The new buffer size to be set
     */
    void SetBufferSizeSubModelParts(IndexType NewBufferSize);


    void SetParentModelPart(ModelPart* pParentModelPart)
    {
        mpParentModelPart = pParentModelPart;
    }

    template <typename TEntitiesContainerType>
    void AddEntities(TEntitiesContainerType const& Source, TEntitiesContainerType& rDestination, Flags Options)
    {
        //if (Options->Is(ALL_ENTITIES))
        //{
        //	if(Options->Is())
        //}
    }

    ///@}
    ///@name Serialization
    ///@{

    friend class Serializer;

    void save(Serializer& rSerializer) const override;

    void load(Serializer& rSerializer) override;

    ///@}
    ///@name Private  Access
    ///@{


    ///@}
    ///@name Private Inquiry
    ///@{


    ///@}
    ///@name Un accessible methods
    ///@{


    ///@}

}; // Class ModelPart

///@}

///@name Type Definitions
///@{


///@}
///@name Input and output
///@{


/// input stream function
KRATOS_API(KRATOS_CORE) inline std::istream & operator >>(std::istream& rIStream,
        ModelPart& rThis)
{
    return rIStream;
}
/// output stream function
KRATOS_API(KRATOS_CORE) inline std::ostream & operator <<(std::ostream& rOStream,
        const ModelPart& rThis)
{
    rThis.PrintInfo(rOStream);
    rOStream << std::endl;
    rThis.PrintData(rOStream);

    return rOStream;
}


///@}


} // namespace Kratos.

#endif // KRATOS_MODEL_PART_H_INCLUDED  defined<|MERGE_RESOLUTION|>--- conflicted
+++ resolved
@@ -1445,8 +1445,6 @@
     GeometryConstantIterator GeometriesEnd() const {
         return mGeometries.GeometriesEnd();
     }
-<<<<<<< HEAD
-=======
 
 
     /// Get geometry map containe
@@ -1460,7 +1458,6 @@
     {
         return mGeometries.Geometries();
     }
->>>>>>> f875638d
 
     ///@}
     ///@name Sub model parts
