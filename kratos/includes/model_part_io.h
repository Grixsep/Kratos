--- conflicted
+++ resolved
@@ -748,14 +748,6 @@
     template<class TVariableType, class TObjectsContainerType>
     void WriteDataBlock(const TObjectsContainerType& rThisObjectContainer, const VariableData* rVariable, const std::string& rObjectName);
 
-<<<<<<< HEAD
-    /**
-     * @brief Reads the geometries connectivities block from the input stream.
-     * @param rThisConnectivities Reference to the container where the connectivities will be stored.
-     * @return The number of geometries read.
-     */
-=======
->>>>>>> 90b0593e
     SizeType ReadGeometriesConnectivitiesBlock(ConnectivitiesContainerType& rThisConnectivities);
 
     /**
@@ -904,15 +896,6 @@
         ModelPart &rSubModelPart);
 
     /**
-<<<<<<< HEAD
-     * @brief Reads the master-slave constraints block of a submodelpart.
-     * @param rMainModelPart Reference to the main model part.
-     * @param rSubModelPart Reference to the submodelpart where the master-slave constraints will be added.
-     */
-    void ReadSubModelPartMasterSlaveConstraintsBlock(
-        ModelPart& rMainModelPart,
-        ModelPart& rSubModelPart
-=======
      * @brief Reads and processes the SubModelPartMasterSlaveConstraints block from the input stream.
      * @details This function reads geometry IDs from the input stream until it detects the end of the
      * "SubModelPartMasterSlaveConstraints" block. The read geometry IDs are stored in a vector,
@@ -926,7 +909,6 @@
      void ReadSubModelPartMasterSlaveConstraintsBlock(
         ModelPart &rMainModelPart,
         ModelPart &rSubModelPart
->>>>>>> 90b0593e
         );
 
     void DivideInputToPartitionsImpl(
