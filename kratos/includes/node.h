//    |  /           |
//    ' /   __| _` | __|  _ \   __|
//    . \  |   (   | |   (   |\__ `
//   _|\_\_|  \__,_|\__|\___/ ____/
//                   Multi-Physics
//
//  License:		 BSD License
//					 Kratos default license: kratos/license.txt
//
//  Main authors:    Pooyan Dadvand
//                   Riccardo Rossi
//


#if !defined(KRATOS_NODE_H_INCLUDED )
#define  KRATOS_NODE_H_INCLUDED

// System includes
#include <string>
#include <iostream>
#include <sstream>
#include <cstddef>


// External includes


// Project includes
#include "includes/define.h"
#include "geometries/point.h"
#include "includes/dof.h"
#include "containers/vector_map.h"
#include "containers/pointer_vector_set.h"
#include "containers/variables_list_data_value_container.h"
#include "utilities/indexed_object.h"
#include "containers/flags.h"

#include "containers/weak_pointer_vector.h"

#ifdef _OPENMP
#include "omp.h"
#endif


namespace Kratos
{

class Element;

///@name Kratos Globals
///@{

///@}
///@name Type Definitions
///@{

///@}
///@name  Enum's
///@{

///@}
///@name  Functions
///@{

///@}
///@name Kratos Classes
///@{

/// This class defines the node 
/** The node class from Kratos is defined in this class
*/
template<std::size_t TDimension, class TDofType = Dof<double> >
class Node : public Point<TDimension>,  public IndexedObject, public Flags
{
    class GetDofKey : public std::unary_function<TDofType, VariableData::KeyType>
    {
    public:
        VariableData::KeyType operator()(TDofType  const & This)
        {
            return This.GetVariable().Key();
        }
    };

public:
    ///@name Type Definitions
    ///@{

    /// Pointer definition of Node
    KRATOS_CLASS_POINTER_DEFINITION(Node);

    typedef Node<TDimension, TDofType> NodeType;

    typedef Point<TDimension> BaseType;

    typedef Point<TDimension> PointType;

    typedef TDofType DofType;

    typedef std::size_t IndexType;

    typedef typename std::size_t SizeType;

    //typedef Neighbours<NodeType, Element> NeighboursType;

    /** Element array type for neighbor elements. */
    //typedef typename NeighboursType::NeighbourElementsArrayType NeighbourElementsArrayType;

    /** Element array type for neighbor elements. */
    //typedef typename NeighboursType::NeighbourNodesArrayType NeighbourNodesArrayType;

    typedef PointerVectorSet<TDofType, GetDofKey> DofsContainerType;

    //typedef Buffer<std::vector<FixDataValueContainer> > SolutionStepsNodalDataContainerType;

//        typedef Buffer<std::vector<VariablesListDataValueContainer> > SolutionStepsNodalDataContainerType;
    typedef VariablesListDataValueContainer SolutionStepsNodalDataContainerType;

    typedef VariablesListDataValueContainer::BlockType BlockType;

    //typedef VectorMap<IndexType, NeighboursType > SolutionStepsNeighboursContainerType;

    typedef Variable<double> DoubleVariableType;

    ///@}
    ///@name Life Cycle
    ///@{

    /// Default constructor.
    Node()
        : BaseType()
        , IndexedObject(0)
        , Flags()
        , mDofs()
        , mData()
        , mSolutionStepsNodalData()
        , mInitialPosition()
#ifdef _OPENMP
        , mNodeLock()
#endif
    {

        CreateSolutionStepData();
// 	mDofs.SetMaxBufferSize(0);

#ifdef _OPENMP
        omp_init_lock(&mNodeLock);
#endif



    }

    Node(IndexType NewId )
        : BaseType()
        , IndexedObject(NewId)
        , Flags()
        , mDofs()
        , mData()
        , mSolutionStepsNodalData()
        , mInitialPosition()
#ifdef _OPENMP
        , mNodeLock()
#endif
    {
        KRATOS_ERROR <<  "Calling the default constructor for the node ... illegal operation!!" << std::endl;
        CreateSolutionStepData();

    }

    /// 1d constructor.
    Node(IndexType NewId, double const& NewX)
        : BaseType(NewX)
        , IndexedObject(NewId)
        , Flags()
        , mDofs()
        , mData()
        , mSolutionStepsNodalData()
        , mInitialPosition(NewX)
#ifdef _OPENMP
        , mNodeLock()
#endif
    {
#ifdef _OPENMP
        omp_init_lock(&mNodeLock);
#endif
        CreateSolutionStepData();

    }

    /// 2d constructor.
    Node(IndexType NewId, double const& NewX, double const& NewY)
        : BaseType(NewX, NewY)
        , IndexedObject(NewId)
        , Flags()
        , mDofs()
        , mData()
        , mSolutionStepsNodalData()
        , mInitialPosition(NewX, NewY)
#ifdef _OPENMP
        , mNodeLock()
#endif
    {
#ifdef _OPENMP
        omp_init_lock(&mNodeLock);
#endif
        CreateSolutionStepData();

    }

    /// 3d constructor.
    Node(IndexType NewId, double const& NewX, double const& NewY, double const& NewZ)
        : BaseType(NewX, NewY, NewZ)
        , IndexedObject(NewId)
        , Flags()
        , mDofs()
        , mData()
        , mSolutionStepsNodalData()
        , mInitialPosition(NewX, NewY, NewZ)
#ifdef _OPENMP
        , mNodeLock()
#endif
    {
        CreateSolutionStepData();
// 	mDofs.SetMaxBufferSize(0);

#ifdef _OPENMP
        omp_init_lock(&mNodeLock);
#endif


    }

    /// Point constructor.
    Node(IndexType NewId, PointType const& rThisPoint)
        : BaseType(rThisPoint)
        , IndexedObject(NewId)
        , Flags()
        , mDofs()
        , mData()
        , mSolutionStepsNodalData()
        , mInitialPosition(rThisPoint)
#ifdef _OPENMP
        , mNodeLock()
#endif
    {

        CreateSolutionStepData();
// 	mDofs.SetMaxBufferSize(0);

#ifdef _OPENMP
        omp_init_lock(&mNodeLock);
#endif


    }

    /** Copy constructor. Initialize this node with given node.*/
    Node(Node const& rOtherNode) = delete;

    /** Copy constructor from a node with different dimension.*/
    template<SizeType TOtherDimension>
    Node(Node<TOtherDimension> const& rOtherNode) = delete;

    /** Copy constructor from a point with different dimension.*/
    template<SizeType TOtherDimension>
    Node(IndexType NewId, Point<TOtherDimension> const& rThisPoint) = delete;


    /**
     * Constructor using coordinates stored in given array. Initialize
    this point with the coordinates in the array. */
    template<class TVectorType>
    Node(IndexType NewId, vector_expression<TVectorType> const&  rOtherCoordinates)
        : BaseType(rOtherCoordinates)
        , IndexedObject(NewId)
        , Flags()
        , mDofs()
        , mData()
        , mSolutionStepsNodalData()
        , mInitialPosition(rOtherCoordinates)
#ifdef _OPENMP
        , mNodeLock()
#endif
    {

        CreateSolutionStepData();
// 	mDofs.SetMaxBufferSize(0);

#ifdef _OPENMP
        omp_init_lock(&mNodeLock);
#endif

    }



    /** Constructor using coordinates stored in given std::vector. Initialize
    this point with the coordinates in the array. */
    Node(IndexType NewId, std::vector<double> const&  rOtherCoordinates)
        : BaseType(rOtherCoordinates)
        , IndexedObject(NewId)
        , Flags()
        , mDofs()
        , mData()
        , mSolutionStepsNodalData()
        , mInitialPosition()
#ifdef _OPENMP
        , mNodeLock()
#endif
    {
        CreateSolutionStepData();
// 	mDofs.SetMaxBufferSize(0);

#ifdef _OPENMP
        omp_init_lock(&mNodeLock);
#endif


    }

    /// 3d with variables list and data constructor.
    Node(IndexType NewId, double const& NewX, double const& NewY, double const& NewZ, VariablesList*  pVariablesList, BlockType const * ThisData, SizeType NewQueueSize = 1)
        : BaseType(NewX, NewY, NewZ)
        , IndexedObject(NewId)
        , Flags()
        , mDofs()
        , mData()
        , mSolutionStepsNodalData(pVariablesList,ThisData,NewQueueSize)
        , mInitialPosition(NewX, NewY, NewZ)
#ifdef _OPENMP
        , mNodeLock()
#endif
    {
// 	mDofs.SetMaxBufferSize(0);
#ifdef _OPENMP
        omp_init_lock(&mNodeLock);
#endif
    }

    typename Node<TDimension>::Pointer Clone()
    {
        Node<3>::Pointer pNewNode = boost::make_shared<Node<3> >( this->Id(), (*this)[0], (*this)[1], (*this)[2]);
        pNewNode->mSolutionStepsNodalData = this->mSolutionStepsNodalData;

        Node<3>::DofsContainerType& MyDoFs = (this)->GetDofs();
        for (typename DofsContainerType::const_iterator itDoF = MyDoFs.begin(); itDoF != MyDoFs.end(); itDoF++)
        {
            pNewNode->pAddDof(*itDoF);
        }

        pNewNode->mData = this->mData;
        pNewNode->mInitialPosition = this->mInitialPosition;

        pNewNode->Set(Flags(*this));
        //KRATOS_ERROR << "Must implement correctly the copy of the flags" << std::endl;
        return pNewNode;
    }

    /// Destructor.
    virtual ~Node()
    {
#ifdef _OPENMP
        omp_destroy_lock(&mNodeLock);
#endif
    }

    void SetId(IndexType NewId) override
    {
        IndexedObject::SetId(NewId);
        Node<3>::DofsContainerType& MyDoFs = (this)->GetDofs();
        for(Node<3>::DofsContainerType::iterator itDoF = MyDoFs.begin(); itDoF != MyDoFs.end(); itDoF++)
        {
            itDoF->SetId(NewId);
        }
    }

#ifdef _OPENMP
    omp_lock_t& GetLock()
    {
        return mNodeLock;
    }
#endif

    inline void SetLock()
    {
        //does nothing if openMP is not present
#ifdef _OPENMP
        omp_set_lock(&mNodeLock);
#endif
    }

    inline void UnSetLock()
    {
        //does nothing if openMP is not present
#ifdef _OPENMP
        omp_unset_lock(&mNodeLock);
#endif
    }

    ///@}
    ///@name Operators
    ///@{

    Node& operator=(const Node& rOther)
    {
        BaseType::operator=(rOther);

        // Deep copying the dofs
        for(typename DofsContainerType::const_iterator itDoF = rOther.mDofs.begin() ; itDoF != rOther.mDofs.end() ; itDoF++)
        {
            pAddDof(*itDoF);
        }

        mData = rOther.mData;
        mSolutionStepsNodalData = rOther.mSolutionStepsNodalData;
        mInitialPosition = rOther.mInitialPosition;

        return *this;
    }

    /// Assignment operator.
    template<SizeType TOtherDimension>
    Node& operator=(const Node<TOtherDimension>& rOther)
    {
        BaseType::operator=(rOther);
        Flags::operator =(rOther);
        IndexedObject::operator=(rOther);
        for(typename DofsContainerType::const_iterator itDoF = rOther.mDofs.begin() ; itDoF != rOther.mDofs.end() ; itDoF++)
        {
            pAddDof(*itDoF);
        }

        mData = rOther.mData;
        mSolutionStepsNodalData = rOther.mSolutionStepsNodalData;
        mInitialPosition = rOther.mInitialPosition;

        return *this;

    }

    bool operator==(const Node& rOther)
    {
        return PointType::operator ==(rOther);
    }

    template<class TVariableType> typename TVariableType::Type& operator()(const TVariableType& rThisVariable, IndexType SolutionStepIndex)
    {
        return GetSolutionStepValue(rThisVariable, SolutionStepIndex);
    }

    template<class TVariableType> typename TVariableType::Type& operator()(const TVariableType& rThisVariable)
    {
        return GetSolutionStepValue(rThisVariable);
    }

    template<class TDataType> TDataType& operator[](const Variable<TDataType>& rThisVariable)
    {
        return GetValue(rThisVariable);
    }

    template<class TDataType> const TDataType& operator[](const Variable<TDataType>& rThisVariable) const
    {
        return GetValue(rThisVariable);
    }

    template<class TAdaptorType> typename TAdaptorType::Type& operator[](const VariableComponent<TAdaptorType>& rThisVariable)
    {
        return GetValue(rThisVariable);
    }

    template<class TAdaptorType> const typename TAdaptorType::Type& operator[](const VariableComponent<TAdaptorType>& rThisVariable) const
    {
        return GetValue(rThisVariable);
    }

    double& operator[](IndexType ThisIndex)
    {
        return BaseType::operator[](ThisIndex);
    }

    double operator[](IndexType ThisIndex) const
    {
        return BaseType::operator[](ThisIndex);
    }

    ///@}
    ///@name Nodal Data
    ///@{

//       void CreateSolutionStepData(IndexType SolutionStepIndex = IndexType())
// 	{
// 	  if(mSolutionStepsNodalData->find(SolutionStepIndex) == mSolutionStepsNodalData->end())
// 	    mSolutionStepsNodalData->insert(SolutionStepIndex, DataValueContainer());

// 	}

//       void CloneSolutionStepNodalData(IndexType SolutionStepIndex, IndexType SourceSolutionStepIndex)
// 	{
// 	  SolutionStepsNodalDataContainerType::iterator i;
// 	  if(mSolutionStepsNodalData->find(SolutionStepIndex) == mSolutionStepsNodalData->end())
// 	    {
// 	      if((i = mSolutionStepsNodalData->find(SourceSolutionStepIndex)) == mSolutionStepsNodalData->end())
// 		mSolutionStepsNodalData->insert(SolutionStepIndex, DataValueContainer());
// 	      else
// 		mSolutionStepsNodalData->insert(SolutionStepIndex, *i);
// 	    }
// 	}

//       void CloneSolutionStepNodalData(IndexType SolutionStepIndex, DataValueContainer const &  SourceSolutionStepData)
// 	{
// 	  if(mSolutionStepsNodalData->find(SolutionStepIndex) == mSolutionStepsNodalData->end())
// 		mSolutionStepsNodalData->insert(SolutionStepIndex, SourceSolutionStepData);
// 	}

    void CreateSolutionStepData()
    {
        mSolutionStepsNodalData.PushFront();
// 	  VariablesListDataValueContainer temp(&Globals::DefaultVariablesList);
// 	  if(!mSolutionStepsNodalData.empty())
// 	      mSolutionStepsNodalData.push_front(temp);
// 	  else
// 	      mSolutionStepsNodalData.resize(1,temp);
// 	  mSolutionStepsNodalData->push_front(DataValueContainer());

    }

    void CloneSolutionStepData()
    {
        mSolutionStepsNodalData.CloneFront();
// 	  if(!mSolutionStepsNodalData.empty())
// 	      mSolutionStepsNodalData.push_front(mSolutionStepsNodalData[SourceSolutionStepIndex]);
    }

    void OverwriteSolutionStepData(IndexType SourceSolutionStepIndex, IndexType DestinationSourceSolutionStepIndex)
    {
        mSolutionStepsNodalData.AssignData(mSolutionStepsNodalData.Data(SourceSolutionStepIndex), DestinationSourceSolutionStepIndex);
    }

//       void CloneSolutionStepNodalData(VariablesListDataValueContainer const &  SourceSolutionStepData)
// 	{
// 	  if(!mSolutionStepsNodalData.empty())
//   	      mSolutionStepsNodalData.push_front(SourceSolutionStepData);
// 	}

//       void OverwriteSolutionStepNodalData(IndexType SolutionStepIndex, IndexType SourceSolutionStepIndex, IndexType OldSolutionStepIndex)
// 	{
// 	  SolutionStepsNodalDataContainerType::iterator i;
// 	  SolutionStepsNodalDataContainerType::iterator i_old;
// 	  if(mSolutionStepsNodalData.find(SolutionStepIndex) == mSolutionStepsNodalData.end())
// 	    {
// 	      if((i_old = mSolutionStepsNodalData.find(OldSolutionStepIndex)) == mSolutionStepsNodalData.end())
// 		{
// 		  if((i = mSolutionStepsNodalData.find(SourceSolutionStepIndex)) == mSolutionStepsNodalData.end())
// 		    mSolutionStepsNodalData.insert(SolutionStepIndex, DataValueContainer());
// 		  else
// 		    mSolutionStepsNodalData.insert(SolutionStepIndex, *i);
// 		}
// 	      else
// 		{
// 		  i_old.base()->first = SolutionStepIndex;
// 		  i_old.base()->second = *i;
// 		}
// 	    }
// 	}

//       void OverwriteSolutionStepNodalData(IndexType SolutionStepIndex, DataValueContainer const &  SourceSolutionStepData)
// 	{
// 	  if(mSolutionStepsNodalData.find(SolutionStepIndex) == mSolutionStepsNodalData.end())
// 	      if((i_old = mSolutionStepsNodalData.find(OldSolutionStepIndex)) == mSolutionStepsNodalData.end())
// 		mSolutionStepsNodalData.insert(SolutionStepIndex, SourceSolutionStepData);
// 	      else
// 		{
// 		  i_old.base()->first = SolutionStepIndex;
// 		  i_old.base()->second = SourceSolutionStepData;
// 		}
// 	}

//       void RemoveSolutionStepNodalData(IndexType SolutionStepIndex)
// 	{
// 	    mSolutionStepsNodalData.erase(SolutionStepIndex);
// 	}

    void ClearSolutionStepsData()
    {
        mSolutionStepsNodalData.Clear();
    }

    void SetSolutionStepVariablesList(VariablesList* pVariablesList)
    {
        mSolutionStepsNodalData.SetVariablesList(pVariablesList);
    }


//       DataValueContainer::Pointer pSolutionStepNodalData(IndexType SolutionStepIndex)
// 	{
// 	  SolutionStepsNodalDataContainerType::iterator i;
// 	  if((i = mSolutionStepsNodalData.find(SolutionStepIndex)) == mSolutionStepsNodalData.end())
// 	    KRATOS_ERROR <<  "Solution step index out of range.", *this);

// 	  return (i.base()->second);
// 	}

//       template<class TVariableType> typename TVariableType::Type& GetSolutionStepValue(const TVariableType& rThisVariable)
// 	{
// 	  if(mSolutionStepsNodalData.empty())
// 	     CreateSolutionStepData(0);

// 	  return mSolutionStepsNodalData.back().GetValue(rThisVariable);
// 	}

//       template<class TVariableType> typename TVariableType::Type& GetSolutionStepValue(const TVariableType& rThisVariable, IndexType SolutionStepIndex)
// 	{
// 	  SolutionStepsNodalDataContainerType::iterator i;
// 	  if((i = mSolutionStepsNodalData.find(SolutionStepIndex)) == mSolutionStepsNodalData.end())
// 	    KRATOS_ERROR <<  "Solution step index out of range.", *this);

// 	  return i->GetValue(rThisVariable);
// 	}

//       VariablesListDataValueContainer& SolutionStepNodalData()
// 	{
// 	  return mSolutionStepsNodalData;
// 	}

    VariablesListDataValueContainer& SolutionStepData()
    {
        return mSolutionStepsNodalData;
    }

    DataValueContainer& Data()
    {
        return mData;
    }

    template<class TVariableType> typename TVariableType::Type& GetSolutionStepValue(const TVariableType& rThisVariable)
    {
        return mSolutionStepsNodalData.GetValue(rThisVariable);
    }

    template<class TVariableType> typename TVariableType::Type const& GetSolutionStepValue(const TVariableType& rThisVariable) const
    {
        return mSolutionStepsNodalData.GetValue(rThisVariable);
    }

    template<class TVariableType> typename TVariableType::Type& GetSolutionStepValue(const TVariableType& rThisVariable, IndexType SolutionStepIndex)
    {
        return mSolutionStepsNodalData.GetValue(rThisVariable, SolutionStepIndex);
    }

    template<class TVariableType> typename TVariableType::Type const& GetSolutionStepValue(const TVariableType& rThisVariable, IndexType SolutionStepIndex) const
    {
        return mSolutionStepsNodalData.GetValue(rThisVariable, SolutionStepIndex);
    }


    template<class TDataType> bool SolutionStepsDataHas(const Variable<TDataType>& rThisVariable) const
    {
        return mSolutionStepsNodalData.Has(rThisVariable);
    }
    template<class TAdaptorType> bool SolutionStepsDataHas(const VariableComponent<TAdaptorType>& rThisVariable) const
    {
        return mSolutionStepsNodalData.Has(rThisVariable);
    }

    //*******************************************************************************************
    //By Riccardo
    //very similar to the one before BUT throws an error if the variable does not exist
    template<class TVariableType> typename TVariableType::Type& FastGetSolutionStepValue(const TVariableType& rThisVariable)
    {
        return mSolutionStepsNodalData.FastGetValue(rThisVariable);
    }

    template<class TVariableType> const typename TVariableType::Type& FastGetSolutionStepValue(const TVariableType& rThisVariable) const
    {
        return mSolutionStepsNodalData.FastGetValue(rThisVariable);
    }

    template<class TVariableType> typename TVariableType::Type& FastGetSolutionStepValue(const TVariableType& rThisVariable, IndexType SolutionStepIndex)
    {
        return mSolutionStepsNodalData.FastGetValue(rThisVariable, SolutionStepIndex);
    }

    template<class TVariableType> const typename TVariableType::Type& FastGetSolutionStepValue(const TVariableType& rThisVariable, IndexType SolutionStepIndex) const
    {
        return mSolutionStepsNodalData.FastGetValue(rThisVariable, SolutionStepIndex);
    }

    template<class TVariableType> typename TVariableType::Type& FastGetSolutionStepValue(const TVariableType& rThisVariable, IndexType SolutionStepIndex, IndexType ThisPosition)
    {
        return mSolutionStepsNodalData.FastGetValue(rThisVariable, SolutionStepIndex, ThisPosition);
    }

    template<class TVariableType> typename TVariableType::Type& FastGetCurrentSolutionStepValue(const TVariableType& rThisVariable, IndexType ThisPosition)
    {
        return mSolutionStepsNodalData.FastGetCurrentValue(rThisVariable, ThisPosition);
    }
//*******************************************************************************************

    template<class TVariableType> typename TVariableType::Type& GetValue(const TVariableType& rThisVariable)
    {
        return mData.GetValue(rThisVariable);
    }

    template<class TVariableType> typename TVariableType::Type const& GetValue(const TVariableType& rThisVariable) const
    {
        return mData.GetValue(rThisVariable);
    }

    template<class TVariableType> typename TVariableType::Type& GetValue(const TVariableType& rThisVariable, IndexType SolutionStepIndex)
    {
        if(!mData.Has(rThisVariable))
            return mSolutionStepsNodalData.GetValue(rThisVariable, SolutionStepIndex);

        return mData.GetValue(rThisVariable);
    }

    template<class TVariableType> typename TVariableType::Type const& GetValue(const TVariableType& rThisVariable, IndexType SolutionStepIndex) const
    {
        if(!mData.Has(rThisVariable))
            return mSolutionStepsNodalData.GetValue(rThisVariable, SolutionStepIndex);

        return mData.GetValue(rThisVariable);
    }

    template<class TVariableType>
    void SetValue(const TVariableType& rThisVariable, typename TVariableType::Type const& rValue)
    {
        mData.SetValue(rThisVariable, rValue);
    }

    template<class TDataType> bool Has(const Variable<TDataType>& rThisVariable) const
    {
        return mData.Has(rThisVariable);
    }
    template<class TAdaptorType> bool Has(const VariableComponent<TAdaptorType>& rThisVariable) const
    {
        return mData.Has(rThisVariable);
    }

//       template<class TVariableType> typename TVariableType::Type& GetValue(const TVariableType& rThisVariable, IndexType SolutionStepIndex)
// 	{
// 	  if(!mData.Has(rThisVariable))
// 	    {
// 	      SolutionStepsNodalDataContainerType::iterator i;
// 	      if((i = mSolutionStepsNodalData.find(SolutionStepIndex)) != mSolutionStepsNodalData.end())
// 		return i->GetValue(rThisVariable);
// 	    }

// 	  return mData.GetValue(rThisVariable);
// 	}

    ///@}
    ///@name Neighbours
    ///@{

    /*      void CreateSolutionStepNeighbours(IndexType SolutionStepIndex)
    	{
    	  if(mSolutionStepsNeighbours.find(SolutionStepIndex) == mSolutionStepsNeighbours.end())
    	    mSolutionStepsNeighbours.insert(SolutionStepIndex, typename NeighboursType::Pointer(new NeighboursType()));
    	}

          void CreateSolutionStepNeighbours(IndexType SolutionStepIndex, IndexType SourceSolutionStepIndex)
    	{
    	  typename SolutionStepsNeighboursContainerType::iterator i;
    	  if(mSolutionStepsNeighbours.find(SolutionStepIndex) == mSolutionStepsNeighbours.end())
    	    {
    	      if((i = mSolutionStepsNeighbours.find(SourceSolutionStepIndex)) == mSolutionStepsNeighbours.end())
    		mSolutionStepsNeighbours.insert(SolutionStepIndex, typename NeighboursType::Pointer(new NeighboursType));
    	      else
    		mSolutionStepsNeighbours.insert(SolutionStepIndex, *i);
    	    }
    	}

          void CreateSolutionStepNeighbours(IndexType SolutionStepIndex, NeighboursType const &  SourceSolutionStepData)
    	{
    	  if(mSolutionStepsNeighbours.find(SolutionStepIndex) == mSolutionStepsNeighbours.end())
    		mSolutionStepsNeighbours.insert(SolutionStepIndex, SourceSolutionStepData);
    	}

          void RemoveSolutionStepNeighbours(IndexType SolutionStepIndex)
    	{
    	    mSolutionStepsNeighbours.erase(SolutionStepIndex);
    	}

          void ClearSolutionStepsNeighbours()
    	{
    	    mSolutionStepsNeighbours.clear();
    	}


          typename NeighboursType::Pointer pSolutionStepNeighbours(IndexType SolutionStepIndex)
    	{
    	  typename SolutionStepsNeighboursContainerType::iterator i;
    	  if((i = mSolutionStepsNeighbours.find(SolutionStepIndex)) == mSolutionStepsNeighbours.end())
    	    KRATOS_ERROR <<  "Solution step index out of range." << std::endl;

    	  return *(i.base());
    	}

          NeighboursType& SolutionStepNeighbours(IndexType SolutionStepIndex)
    	{
    	  return *pSolutionStepNeighbours(SolutionStepIndex);
    	}

          NeighbourElementsArrayType& NeighbourElements(IndexType SolutionStepIndex)
    	{return SolutionStepNeighbours(SolutionStepIndex).NeighbourElements();}

          NeighbourNodesArrayType& NeighbourNodes(IndexType SolutionStepIndex)
    	{return SolutionStepNeighbours(SolutionStepIndex).NeighbourNodes();}
      */

    ///@}
    ///@name Operations
    ///@{

    template<class TVariableType>
    inline void Fix(const TVariableType& rDofVariable)
    {
        typename DofsContainerType::iterator itDoF = mDofs.find(rDofVariable);
        if(itDoF != mDofs.end())
        {
            itDoF->FixDof();
        }
        else
        {
#ifdef KRATOS_DEBUG
            if(OpenMPUtils::IsInParallel() != 0)
            {
                KRATOS_ERROR << "attempting to Fix the variable: " << rDofVariable << " within a parallel region. This is not permitted. Create the Dof first by pAddDof" << std::endl;
            }
#endif
            pAddDof(rDofVariable)->FixDof();
        }
    }

    template<class TVariableType>
    inline void Free(const TVariableType& rDofVariable)
    {
        typename DofsContainerType::iterator itDoF = mDofs.find(rDofVariable);
        if(itDoF != mDofs.end())
        {
            itDoF->FreeDof();
        }
        else
        {
#ifdef KRATOS_DEBUG
            if(OpenMPUtils::IsInParallel() != 0)
            {
                KRATOS_ERROR << "attempting to Fix the variable: " << rDofVariable << " within a parallel region. This is not permitted. Create the Dof first by pAddDof" << std::endl;
            }
#endif
            pAddDof(rDofVariable)->FreeDof();
        }
    }

    IndexType GetBufferSize()
    {
        return mSolutionStepsNodalData.QueueSize();
    }

    void SetBufferSize(IndexType NewBufferSize)
    {
        mSolutionStepsNodalData.Resize(NewBufferSize);
    }

    ///@}
    ///@name Access
    ///@{

    const PointType& GetInitialPosition() const
    {
        return mInitialPosition;
    }
    PointType& GetInitialPosition()
    {
        return mInitialPosition;
    }

    double& X0()
    {
        return mInitialPosition.X();
    }
    double& Y0()
    {
        return mInitialPosition.Y();
    }
    double& Z0()
    {
        return mInitialPosition.Z();
    }

    double X0() const
    {
        return mInitialPosition.X();
    }
    double Y0() const
    {
        return mInitialPosition.Y();
    }
    double Z0() const
    {
        return mInitialPosition.Z();
    }

    void SetInitialPosition(const PointType& NewInitialPosition)
    {
        mInitialPosition.X() = NewInitialPosition.X();
        mInitialPosition.Y() = NewInitialPosition.Y();
        mInitialPosition.Z() = NewInitialPosition.Z();
    }

    void SetInitialPosition(double X,double Y, double Z)
    {
        mInitialPosition.X() = X;
        mInitialPosition.Y() = Y;
        mInitialPosition.Z() = Z;
    }

    VariablesList * pGetVariablesList()
    {
        return mSolutionStepsNodalData.pGetVariablesList();
    }


    /// TODO: remove this function when removing data_file_io object.
//        IndexType& DepricatedIdAccess()
//        {
//            return BaseType::DepricatedIdAccess();
//        }

    ///@}
    ///@name Dofs
    ///@{

    //advanced functions by Riccardo
    template<class TVariableType>
    inline unsigned int GetDofPosition(TVariableType const& rDofVariable)
    {
        typename DofsContainerType::iterator it=mDofs.find(rDofVariable.Key());
        return it - mDofs.begin();
    }

    template<class TVariableType>
    inline DofType& GetDof(TVariableType const& rDofVariable, int pos)
    {
        typename DofsContainerType::iterator itBegin = mDofs.begin();
        typename DofsContainerType::iterator itEnd = mDofs.end();
        typename DofsContainerType::iterator it;
        //if the guess is exact return the guess
        if(pos < itEnd-itBegin)
        {
            it = itBegin + pos;
            if( (it)->GetVariable() == rDofVariable)
            {
                return *it;
            }
        }

        // Otherwise do a find
        it = mDofs.find(rDofVariable.Key());
        if ( it!= mDofs.end() )
        {
            return *it;
        }

        std::stringstream buffer;
        buffer << "Not existant DOF in node #" << Id() << " for variable : " << rDofVariable.Name();
        KRATOS_ERROR <<  buffer.str() << std::endl;
    }

    /** returns the Dof asociated with variable  */
    template<class TVariableType>
    inline DofType& GetDof(TVariableType const& rDofVariable)
    {
        typename DofsContainerType::iterator it=mDofs.find(rDofVariable.Key());
        if ( it!= mDofs.end() )
        {
            return *it;
        }

        std::stringstream buffer;
        buffer << "Not existant DOF in node #" << Id() << " for variable : " << rDofVariable.Name();
        KRATOS_ERROR <<  buffer.str() << std::endl;

    }

    /** returns all of the Dofs  */
    DofsContainerType& GetDofs()
    {
        return mDofs;
    }

    /** returns a counted pointer to the Dof asociated with variable  */
    template<class TVariableType>
    inline typename DofType::Pointer pGetDof(TVariableType const& rDofVariable)
    {
        typename DofsContainerType::iterator it=mDofs.find(rDofVariable.Key());
        if ( it!= mDofs.end() )
        {
            return *(it.base());
        }

        std::stringstream buffer;
        buffer << "Not existant DOF in node #" << Id() << " for variable : " << rDofVariable.Name();
        KRATOS_ERROR <<  buffer.str() << std::endl;

    }

    /** adds a Dof to the node and return new added dof or existed one. */
    template<class TVariableType>
    inline typename DofType::Pointer pAddDof(TVariableType const& rDofVariable)
    {
        KRATOS_TRY_LEVEL_3
        
#ifdef KRATOS_DEBUG
<<<<<<< HEAD
        if(rDofVariable.Key() == 0) KRATOS_ERROR << "Variable  " << rDofVariable << " has key zero key when adding Dof for node " << this->Id() << std::endl;
=======
        if(rDofVariable.Key() == 0) 
        {
            KRATOS_ERROR << "Variable  " << rDofVariable << " has key zero key when adding Dof for node " << this->Id() << std::endl;
        }
>>>>>>> 2d51c866
#endif

        typename DofsContainerType::iterator itDoF = mDofs.find(rDofVariable);
        if(itDoF != mDofs.end())
            return *(itDoF.base());

        typename DofType::Pointer pNewDoF =  boost::make_shared<DofType>(Id(), &mSolutionStepsNodalData, rDofVariable);
        mDofs.insert(mDofs.begin(), pNewDoF);

//         if(!mDofs.IsSorted())
        mDofs.Sort();

        return pNewDoF;

        KRATOS_CATCH_LEVEL_3(*this);

    }

    /** adds a Dof to the node and return new added dof or existed one. */
    inline typename DofType::Pointer pAddDof(DofType const& SourceDof)
    {
        KRATOS_TRY_LEVEL_3
        
<<<<<<< HEAD

=======
>>>>>>> 2d51c866


        typename DofsContainerType::iterator itDoF = mDofs.find(SourceDof.GetVariable());
        if(itDoF != mDofs.end())
        {
            if(itDoF->GetReaction() != SourceDof.GetReaction())
            {
                *itDoF = SourceDof;
                itDoF->SetId(Id());
                itDoF->SetSolutionStepsData(&mSolutionStepsNodalData);
            }
            return *(itDoF.base());
        }

        typename DofType::Pointer pNewDoF =  boost::make_shared<DofType>(SourceDof);
        mDofs.insert(mDofs.begin(), pNewDoF);

        pNewDoF->SetId(Id());

        pNewDoF->SetSolutionStepsData(&mSolutionStepsNodalData);

        mDofs.Sort();

        return pNewDoF;

        KRATOS_CATCH_LEVEL_3(*this);

    }

    /** adds a Dof to the node and return new added dof or existed one. */
    template<class TVariableType, class TReactionType>
    inline typename DofType::Pointer pAddDof(TVariableType const& rDofVariable, TReactionType const& rDofReaction)
    {
        KRATOS_TRY_LEVEL_3
        
#ifdef KRATOS_DEBUG
<<<<<<< HEAD
        if(rDofVariable.Key() == 0) KRATOS_ERROR << "Variable  " << rDofVariable << " has key zero key when adding Dof for node " << this->Id() << std::endl;
        if(rDofReaction.Key() == 0) KRATOS_ERROR << "Reaction  " << rDofReaction << " has key zero when adding reactions for node " << this->Id() << std::endl;
=======
        if(rDofVariable.Key() == 0) 
        {
            KRATOS_ERROR << "Variable  " << rDofVariable << " has key zero key when adding Dof for node " << this->Id() << std::endl;
        }
        if(rDofReaction.Key() == 0) 
        {
            KRATOS_ERROR << "Reaction  " << rDofReaction << " has key zero when adding reactions for node " << this->Id() << std::endl;
        }
>>>>>>> 2d51c866
#endif

        typename DofsContainerType::iterator itDoF = mDofs.find(rDofVariable);
        if(itDoF != mDofs.end())
        {
            itDoF->SetReaction(rDofReaction);
            return *(itDoF.base());
        }

        typename DofType::Pointer pNewDoF =  boost::make_shared<DofType>(Id(), &mSolutionStepsNodalData, rDofVariable, rDofReaction);
        mDofs.insert(mDofs.begin(), pNewDoF);

//         if(!mDofs.IsSorted())
        mDofs.Sort();

        return pNewDoF;

        KRATOS_CATCH_LEVEL_3(*this);

    }

    /** adds a Dof to the node and return new added dof or existed one. */
    template<class TVariableType>
    inline DofType& AddDof(TVariableType const& rDofVariable)
    {
        KRATOS_TRY_LEVEL_3
        
#ifdef KRATOS_DEBUG
<<<<<<< HEAD
        if(rDofVariable.Key() == 0) KRATOS_ERROR << "Variable  " << rDofVariable << " has key zero key when adding Dof for node " << this->Id() << std::endl;
#endif

        typename DofsContainerType::iterator i_dof = mDofs.find(rDofVariable);
        if(i_dof != mDofs.end())
        {
            return *i_dof;
        }
            
        
            

        typename DofType::Pointer p_new_dof =  boost::make_shared<DofType>(Id(), &mSolutionStepsNodalData, rDofVariable);
        mDofs.insert(mDofs.begin(), p_new_dof);
=======
        if(rDofVariable.Key() == 0)
        {
            KRATOS_ERROR << "Variable  " << rDofVariable << " has key zero key when adding Dof for node " << this->Id() << std::endl;
        }
#endif

        typename DofsContainerType::iterator itDoF = mDofs.find(rDofVariable);
        if(itDoF != mDofs.end())
        {
            return *itDoF;
        }
            
        typename DofType::Pointer pNewDoF =  boost::make_shared<DofType>(Id(), &mSolutionStepsNodalData, rDofVariable);
        mDofs.insert(mDofs.begin(), pNewDoF);
>>>>>>> 2d51c866

//         if(!mDofs.IsSorted())
        mDofs.Sort();

        return *pNewDoF;

        KRATOS_CATCH_LEVEL_3(*this);

    }

    /** adds a Dof to the node and return new added dof or existed one. */
    template<class TVariableType, class TReactionType>
    inline DofType& AddDof(TVariableType const& rDofVariable, TReactionType const& rDofReaction)
    {
        KRATOS_TRY_LEVEL_3
        
#ifdef KRATOS_DEBUG
<<<<<<< HEAD
        if(rDofVariable.Key() == 0) KRATOS_ERROR << "Variable  " << rDofVariable << " has key zero key when adding Dof for node " << this->Id() << std::endl;
        if(rDofReaction.Key() == 0) KRATOS_ERROR << "Reaction  " << rDofReaction << " has key zero when adding reactions for node " << this->Id() << std::endl;
#endif

        typename DofsContainerType::iterator i_dof = mDofs.find(rDofVariable);
        if(i_dof != mDofs.end())
        {
            i_dof->SetReaction(rDofReaction);
            return *i_dof;
=======
        if(rDofVariable.Key() == 0) 
        {
            KRATOS_ERROR << "Variable  " << rDofVariable << " has key zero key when adding Dof for node " << this->Id() << std::endl;
        }
        if(rDofReaction.Key() == 0) 
        {
            KRATOS_ERROR << "Reaction  " << rDofReaction << " has key zero when adding reactions for node " << this->Id() << std::endl;
        }
#endif

        typename DofsContainerType::iterator itDoF = mDofs.find(rDofVariable);
        if(itDoF != mDofs.end())
        {
            itDoF->SetReaction(rDofReaction);
            return *itDoF;
>>>>>>> 2d51c866
        }

        typename DofType::Pointer pNewDoF =  boost::make_shared<DofType>(Id(), &mSolutionStepsNodalData, rDofVariable, rDofReaction);
        mDofs.insert(mDofs.begin(), pNewDoF);

//         if(!mDofs.IsSorted())
        mDofs.Sort();

        return *pNewDoF;

        KRATOS_CATCH_LEVEL_3(*this);

    }

    ///@}
    ///@name Inquiry
    ///@{

    /** Return true if the dof of freedom is present on the node */
    inline bool HasDofFor(const VariableData& rDofVariable) const
    {
        return (mDofs.find(rDofVariable) != mDofs.end());
    }

    inline  bool IsFixed(const VariableData& rDofVariable) const
    {
        typename DofsContainerType::const_iterator i;
        return (((i= mDofs.find(rDofVariable)) == mDofs.end()) ? false : i->IsFixed());
    }


    ///@}
    ///@name Input and output
    ///@{

    /// Turn back information as a string.
    virtual std::string Info() const override
    {
        std::stringstream buffer;
        buffer << "Node #" << Id();
        return buffer.str();
    }

    /// Print information about this object.
    virtual void PrintInfo(std::ostream& rOStream) const override
    {
        rOStream << Info();
    }

    /// Print object's data.
    virtual void PrintData(std::ostream& rOStream) const override
    {
        BaseType::PrintData(rOStream);
        if(!mDofs.empty())
            rOStream << std::endl << "    Dofs :" << std::endl;
        for(typename DofsContainerType::const_iterator i = mDofs.begin() ; i != mDofs.end() ; i++)
            rOStream << "        " << i->Info() << std::endl;
// 	  rOStream << "        " << "solution steps  : " << *mSolutionStepsNodalData;
// 	  rOStream << "        " << "solution steps capacity : " << mSolutionStepsNodalData.GetContainer().capacity();
    }


    ///@}
    ///@name Friends
    ///@{


    ///@}

protected:
    ///@name Protected static Member Variables
    ///@{


    ///@}
    ///@name Protected member Variables
    ///@{



    ///@}
    ///@name Protected Operators
    ///@{


    ///@}
    ///@name Protected Operations
    ///@{


    ///@}
    ///@name Protected  Access
    ///@{


    ///@}
    ///@name Protected Inquiry
    ///@{


    ///@}
    ///@name Protected LifeCycle
    ///@{


    ///@}

private:
    ///@name Static Member Variables
    ///@{

    ///@}
    ///@name Member Variables
    ///@{

    /** storage for the dof of the node */
    DofsContainerType  mDofs;

    /** A pointer to data related to this node. */
    DataValueContainer mData;

    SolutionStepsNodalDataContainerType mSolutionStepsNodalData;

    //SolutionStepsNeighboursContainerType mSolutionStepsNeighbours;

    ///Initial Position of the node
    PointType mInitialPosition;

#ifdef _OPENMP
    omp_lock_t mNodeLock;
#endif

    ///@}
    ///@name Private Operators
    ///@{



    ///@}
    ///@name Private Operations
    ///@{

    ///@}
    ///@name Serialization
    ///@{

    friend class Serializer;

    virtual void save(Serializer& rSerializer) const override
    {
// 	  int size = rSerializer.GetBuffer().end() - rSerializer.GetBuffer().begin();
// 	  KRATOS_WATCH(rSerializer.GetBuffer().end() - rSerializer.GetBuffer().begin());
        KRATOS_SERIALIZE_SAVE_BASE_CLASS(rSerializer, Point<TDimension> );
        KRATOS_SERIALIZE_SAVE_BASE_CLASS(rSerializer, IndexedObject );
        KRATOS_SERIALIZE_SAVE_BASE_CLASS(rSerializer, Flags );
        rSerializer.save("Data", mData);
        const SolutionStepsNodalDataContainerType* pSolutionStepsNodalData = &mSolutionStepsNodalData;
        // I'm saving it as pointer so the dofs pointers will point to it as stored pointer. Pooyan.
        rSerializer.save("Solution Steps Nodal Data", pSolutionStepsNodalData);
        rSerializer.save("Initial Position", mInitialPosition);
        rSerializer.save("Data", mDofs);

// 	  KRATOS_WATCH((rSerializer.GetBuffer().end() - rSerializer.GetBuffer().begin())-size);
    }

    virtual void load(Serializer& rSerializer) override
    {
// 	  int size = rSerializer.GetBuffer().end() - rSerializer.GetBuffer().begin();
// 	  KRATOS_WATCH(rSerializer.GetBuffer().end() - rSerializer.GetBuffer().begin());
        KRATOS_SERIALIZE_LOAD_BASE_CLASS(rSerializer, Point<TDimension> );
        KRATOS_SERIALIZE_LOAD_BASE_CLASS(rSerializer, IndexedObject );
        KRATOS_SERIALIZE_LOAD_BASE_CLASS(rSerializer, Flags );
        rSerializer.load("Data", mData);
        SolutionStepsNodalDataContainerType* pSolutionStepsNodalData = &mSolutionStepsNodalData;
        rSerializer.load("Solution Steps Nodal Data", pSolutionStepsNodalData);
        rSerializer.load("Initial Position", mInitialPosition);
        rSerializer.load("Data", mDofs);
// 	  KRATOS_WATCH(size- (rSerializer.GetBuffer().end() - rSerializer.GetBuffer().begin()));
    }

    ///@}
    ///@name Private  Access
    ///@{


    ///@}
    ///@name Private Inquiry
    ///@{


    ///@}
    ///@name Un accessible methods
    ///@{


    ///@}

}; // Class Node

///@}

// template class KRATOS_API(KRATOS_CORE) KratosComponents<Node<3,double> >;
// template class KRATOS_API(KRATOS_CORE) KratosComponents<Node<3,double>::Pointer >;

///@name Type Definitions
///@{


///@}
///@name Input and output
///@{


/// input stream function
template<std::size_t TDimension, class TDofType>
inline std::istream& operator >> (std::istream& rIStream,
                                  Node<TDimension, TDofType>& rThis);

/// output stream function
template<std::size_t TDimension, class TDofType>
inline std::ostream& operator << (std::ostream& rOStream,
                                  const Node<TDimension, TDofType>& rThis)
{
    rThis.PrintInfo(rOStream);
    rOStream << " : ";
    rThis.PrintData(rOStream);

    return rOStream;
}
///@}

//*********************************************************************************
//*********************************************************************************
//*********************************************************************************
//definition of the NEIGHBOUR_NODES variable
//*********************************************************************************
//*********************************************************************************
//*********************************************************************************

#undef  KRATOS_EXPORT_MACRO
#define KRATOS_EXPORT_MACRO KRATOS_API

KRATOS_DEFINE_VARIABLE(WeakPointerVector<Node<3> >, NEIGHBOUR_NODES)
KRATOS_DEFINE_VARIABLE(WeakPointerVector<Node<3> >, FATHER_NODES)

#undef  KRATOS_EXPORT_MACRO
#define KRATOS_EXPORT_MACRO KRATOS_NO_EXPORT


//     namespace Globals
//     {
// 	extern Node<3> DefaultNode3;
//     }



}  // namespace Kratos.

#endif // KRATOS_NODE_H_INCLUDED  defined
<|MERGE_RESOLUTION|>--- conflicted
+++ resolved
@@ -1,1461 +1,51 @@
-//    |  /           |
-//    ' /   __| _` | __|  _ \   __|
-//    . \  |   (   | |   (   |\__ `
-//   _|\_\_|  \__,_|\__|\___/ ____/
-//                   Multi-Physics
-//
-//  License:		 BSD License
-//					 Kratos default license: kratos/license.txt
-//
-//  Main authors:    Pooyan Dadvand
-//                   Riccardo Rossi
-//
 
-
-#if !defined(KRATOS_NODE_H_INCLUDED )
-#define  KRATOS_NODE_H_INCLUDED
-
-// System includes
-#include <string>
-#include <iostream>
-#include <sstream>
-#include <cstddef>
-
-
-// External includes
-
-
-// Project includes
-#include "includes/define.h"
-#include "geometries/point.h"
-#include "includes/dof.h"
-#include "containers/vector_map.h"
-#include "containers/pointer_vector_set.h"
-#include "containers/variables_list_data_value_container.h"
-#include "utilities/indexed_object.h"
-#include "containers/flags.h"
-
-#include "containers/weak_pointer_vector.h"
-
-#ifdef _OPENMP
-#include "omp.h"
-#endif
-
-
-namespace Kratos
-{
-
-class Element;
-
-///@name Kratos Globals
-///@{
-
-///@}
-///@name Type Definitions
-///@{
-
-///@}
-///@name  Enum's
-///@{
-
-///@}
-///@name  Functions
-///@{
-
-///@}
-///@name Kratos Classes
-///@{
-
-/// This class defines the node 
-/** The node class from Kratos is defined in this class
-*/
-template<std::size_t TDimension, class TDofType = Dof<double> >
-class Node : public Point<TDimension>,  public IndexedObject, public Flags
-{
-    class GetDofKey : public std::unary_function<TDofType, VariableData::KeyType>
-    {
-    public:
-        VariableData::KeyType operator()(TDofType  const & This)
-        {
-            return This.GetVariable().Key();
-        }
-    };
-
-public:
-    ///@name Type Definitions
-    ///@{
-
-    /// Pointer definition of Node
-    KRATOS_CLASS_POINTER_DEFINITION(Node);
-
-    typedef Node<TDimension, TDofType> NodeType;
-
-    typedef Point<TDimension> BaseType;
-
-    typedef Point<TDimension> PointType;
-
-    typedef TDofType DofType;
-
-    typedef std::size_t IndexType;
-
-    typedef typename std::size_t SizeType;
-
-    //typedef Neighbours<NodeType, Element> NeighboursType;
-
-    /** Element array type for neighbor elements. */
-    //typedef typename NeighboursType::NeighbourElementsArrayType NeighbourElementsArrayType;
-
-    /** Element array type for neighbor elements. */
-    //typedef typename NeighboursType::NeighbourNodesArrayType NeighbourNodesArrayType;
-
-    typedef PointerVectorSet<TDofType, GetDofKey> DofsContainerType;
-
-    //typedef Buffer<std::vector<FixDataValueContainer> > SolutionStepsNodalDataContainerType;
-
-//        typedef Buffer<std::vector<VariablesListDataValueContainer> > SolutionStepsNodalDataContainerType;
-    typedef VariablesListDataValueContainer SolutionStepsNodalDataContainerType;
-
-    typedef VariablesListDataValueContainer::BlockType BlockType;
-
-    //typedef VectorMap<IndexType, NeighboursType > SolutionStepsNeighboursContainerType;
-
-    typedef Variable<double> DoubleVariableType;
-
-    ///@}
-    ///@name Life Cycle
-    ///@{
-
-    /// Default constructor.
-    Node()
-        : BaseType()
-        , IndexedObject(0)
-        , Flags()
-        , mDofs()
-        , mData()
-        , mSolutionStepsNodalData()
-        , mInitialPosition()
-#ifdef _OPENMP
-        , mNodeLock()
-#endif
-    {
-
-        CreateSolutionStepData();
-// 	mDofs.SetMaxBufferSize(0);
-
-#ifdef _OPENMP
-        omp_init_lock(&mNodeLock);
-#endif
-
-
-
-    }
-
-    Node(IndexType NewId )
-        : BaseType()
-        , IndexedObject(NewId)
-        , Flags()
-        , mDofs()
-        , mData()
-        , mSolutionStepsNodalData()
-        , mInitialPosition()
-#ifdef _OPENMP
-        , mNodeLock()
-#endif
-    {
-        KRATOS_ERROR <<  "Calling the default constructor for the node ... illegal operation!!" << std::endl;
-        CreateSolutionStepData();
-
-    }
-
-    /// 1d constructor.
-    Node(IndexType NewId, double const& NewX)
-        : BaseType(NewX)
-        , IndexedObject(NewId)
-        , Flags()
-        , mDofs()
-        , mData()
-        , mSolutionStepsNodalData()
-        , mInitialPosition(NewX)
-#ifdef _OPENMP
-        , mNodeLock()
-#endif
-    {
-#ifdef _OPENMP
-        omp_init_lock(&mNodeLock);
-#endif
-        CreateSolutionStepData();
-
-    }
-
-    /// 2d constructor.
-    Node(IndexType NewId, double const& NewX, double const& NewY)
-        : BaseType(NewX, NewY)
-        , IndexedObject(NewId)
-        , Flags()
-        , mDofs()
-        , mData()
-        , mSolutionStepsNodalData()
-        , mInitialPosition(NewX, NewY)
-#ifdef _OPENMP
-        , mNodeLock()
-#endif
-    {
-#ifdef _OPENMP
-        omp_init_lock(&mNodeLock);
-#endif
-        CreateSolutionStepData();
-
-    }
-
-    /// 3d constructor.
-    Node(IndexType NewId, double const& NewX, double const& NewY, double const& NewZ)
-        : BaseType(NewX, NewY, NewZ)
-        , IndexedObject(NewId)
-        , Flags()
-        , mDofs()
-        , mData()
-        , mSolutionStepsNodalData()
-        , mInitialPosition(NewX, NewY, NewZ)
-#ifdef _OPENMP
-        , mNodeLock()
-#endif
-    {
-        CreateSolutionStepData();
-// 	mDofs.SetMaxBufferSize(0);
-
-#ifdef _OPENMP
-        omp_init_lock(&mNodeLock);
-#endif
-
-
-    }
-
-    /// Point constructor.
-    Node(IndexType NewId, PointType const& rThisPoint)
-        : BaseType(rThisPoint)
-        , IndexedObject(NewId)
-        , Flags()
-        , mDofs()
-        , mData()
-        , mSolutionStepsNodalData()
-        , mInitialPosition(rThisPoint)
-#ifdef _OPENMP
-        , mNodeLock()
-#endif
-    {
-
-        CreateSolutionStepData();
-// 	mDofs.SetMaxBufferSize(0);
-
-#ifdef _OPENMP
-        omp_init_lock(&mNodeLock);
-#endif
-
-
-    }
-
-    /** Copy constructor. Initialize this node with given node.*/
-    Node(Node const& rOtherNode) = delete;
-
-    /** Copy constructor from a node with different dimension.*/
-    template<SizeType TOtherDimension>
-    Node(Node<TOtherDimension> const& rOtherNode) = delete;
-
-    /** Copy constructor from a point with different dimension.*/
-    template<SizeType TOtherDimension>
-    Node(IndexType NewId, Point<TOtherDimension> const& rThisPoint) = delete;
-
-
-    /**
-     * Constructor using coordinates stored in given array. Initialize
-    this point with the coordinates in the array. */
-    template<class TVectorType>
-    Node(IndexType NewId, vector_expression<TVectorType> const&  rOtherCoordinates)
-        : BaseType(rOtherCoordinates)
-        , IndexedObject(NewId)
-        , Flags()
-        , mDofs()
-        , mData()
-        , mSolutionStepsNodalData()
-        , mInitialPosition(rOtherCoordinates)
-#ifdef _OPENMP
-        , mNodeLock()
-#endif
-    {
-
-        CreateSolutionStepData();
-// 	mDofs.SetMaxBufferSize(0);
-
-#ifdef _OPENMP
-        omp_init_lock(&mNodeLock);
-#endif
-
-    }
-
-
-
-    /** Constructor using coordinates stored in given std::vector. Initialize
-    this point with the coordinates in the array. */
-    Node(IndexType NewId, std::vector<double> const&  rOtherCoordinates)
-        : BaseType(rOtherCoordinates)
-        , IndexedObject(NewId)
-        , Flags()
-        , mDofs()
-        , mData()
-        , mSolutionStepsNodalData()
-        , mInitialPosition()
-#ifdef _OPENMP
-        , mNodeLock()
-#endif
-    {
-        CreateSolutionStepData();
-// 	mDofs.SetMaxBufferSize(0);
-
-#ifdef _OPENMP
-        omp_init_lock(&mNodeLock);
-#endif
-
-
-    }
-
-    /// 3d with variables list and data constructor.
-    Node(IndexType NewId, double const& NewX, double const& NewY, double const& NewZ, VariablesList*  pVariablesList, BlockType const * ThisData, SizeType NewQueueSize = 1)
-        : BaseType(NewX, NewY, NewZ)
-        , IndexedObject(NewId)
-        , Flags()
-        , mDofs()
-        , mData()
-        , mSolutionStepsNodalData(pVariablesList,ThisData,NewQueueSize)
-        , mInitialPosition(NewX, NewY, NewZ)
-#ifdef _OPENMP
-        , mNodeLock()
-#endif
-    {
-// 	mDofs.SetMaxBufferSize(0);
-#ifdef _OPENMP
-        omp_init_lock(&mNodeLock);
-#endif
-    }
-
-    typename Node<TDimension>::Pointer Clone()
-    {
-        Node<3>::Pointer pNewNode = boost::make_shared<Node<3> >( this->Id(), (*this)[0], (*this)[1], (*this)[2]);
-        pNewNode->mSolutionStepsNodalData = this->mSolutionStepsNodalData;
-
-        Node<3>::DofsContainerType& MyDoFs = (this)->GetDofs();
-        for (typename DofsContainerType::const_iterator itDoF = MyDoFs.begin(); itDoF != MyDoFs.end(); itDoF++)
-        {
-            pNewNode->pAddDof(*itDoF);
-        }
-
-        pNewNode->mData = this->mData;
-        pNewNode->mInitialPosition = this->mInitialPosition;
-
-        pNewNode->Set(Flags(*this));
-        //KRATOS_ERROR << "Must implement correctly the copy of the flags" << std::endl;
-        return pNewNode;
-    }
-
-    /// Destructor.
-    virtual ~Node()
-    {
-#ifdef _OPENMP
-        omp_destroy_lock(&mNodeLock);
-#endif
-    }
-
-    void SetId(IndexType NewId) override
-    {
-        IndexedObject::SetId(NewId);
-        Node<3>::DofsContainerType& MyDoFs = (this)->GetDofs();
-        for(Node<3>::DofsContainerType::iterator itDoF = MyDoFs.begin(); itDoF != MyDoFs.end(); itDoF++)
-        {
-            itDoF->SetId(NewId);
-        }
-    }
-
-#ifdef _OPENMP
-    omp_lock_t& GetLock()
-    {
-        return mNodeLock;
-    }
-#endif
-
-    inline void SetLock()
-    {
-        //does nothing if openMP is not present
-#ifdef _OPENMP
-        omp_set_lock(&mNodeLock);
-#endif
-    }
-
-    inline void UnSetLock()
-    {
-        //does nothing if openMP is not present
-#ifdef _OPENMP
-        omp_unset_lock(&mNodeLock);
-#endif
-    }
-
-    ///@}
-    ///@name Operators
-    ///@{
-
-    Node& operator=(const Node& rOther)
-    {
-        BaseType::operator=(rOther);
-
-        // Deep copying the dofs
-        for(typename DofsContainerType::const_iterator itDoF = rOther.mDofs.begin() ; itDoF != rOther.mDofs.end() ; itDoF++)
-        {
-            pAddDof(*itDoF);
-        }
-
-        mData = rOther.mData;
-        mSolutionStepsNodalData = rOther.mSolutionStepsNodalData;
-        mInitialPosition = rOther.mInitialPosition;
-
-        return *this;
-    }
-
-    /// Assignment operator.
-    template<SizeType TOtherDimension>
-    Node& operator=(const Node<TOtherDimension>& rOther)
-    {
-        BaseType::operator=(rOther);
-        Flags::operator =(rOther);
-        IndexedObject::operator=(rOther);
-        for(typename DofsContainerType::const_iterator itDoF = rOther.mDofs.begin() ; itDoF != rOther.mDofs.end() ; itDoF++)
-        {
-            pAddDof(*itDoF);
-        }
-
-        mData = rOther.mData;
-        mSolutionStepsNodalData = rOther.mSolutionStepsNodalData;
-        mInitialPosition = rOther.mInitialPosition;
-
-        return *this;
-
-    }
-
-    bool operator==(const Node& rOther)
-    {
-        return PointType::operator ==(rOther);
-    }
-
-    template<class TVariableType> typename TVariableType::Type& operator()(const TVariableType& rThisVariable, IndexType SolutionStepIndex)
-    {
-        return GetSolutionStepValue(rThisVariable, SolutionStepIndex);
-    }
-
-    template<class TVariableType> typename TVariableType::Type& operator()(const TVariableType& rThisVariable)
-    {
-        return GetSolutionStepValue(rThisVariable);
-    }
-
-    template<class TDataType> TDataType& operator[](const Variable<TDataType>& rThisVariable)
-    {
-        return GetValue(rThisVariable);
-    }
-
-    template<class TDataType> const TDataType& operator[](const Variable<TDataType>& rThisVariable) const
-    {
-        return GetValue(rThisVariable);
-    }
-
-    template<class TAdaptorType> typename TAdaptorType::Type& operator[](const VariableComponent<TAdaptorType>& rThisVariable)
-    {
-        return GetValue(rThisVariable);
-    }
-
-    template<class TAdaptorType> const typename TAdaptorType::Type& operator[](const VariableComponent<TAdaptorType>& rThisVariable) const
-    {
-        return GetValue(rThisVariable);
-    }
-
-    double& operator[](IndexType ThisIndex)
-    {
-        return BaseType::operator[](ThisIndex);
-    }
-
-    double operator[](IndexType ThisIndex) const
-    {
-        return BaseType::operator[](ThisIndex);
-    }
-
-    ///@}
-    ///@name Nodal Data
-    ///@{
-
-//       void CreateSolutionStepData(IndexType SolutionStepIndex = IndexType())
-// 	{
-// 	  if(mSolutionStepsNodalData->find(SolutionStepIndex) == mSolutionStepsNodalData->end())
-// 	    mSolutionStepsNodalData->insert(SolutionStepIndex, DataValueContainer());
-
-// 	}
-
-//       void CloneSolutionStepNodalData(IndexType SolutionStepIndex, IndexType SourceSolutionStepIndex)
-// 	{
-// 	  SolutionStepsNodalDataContainerType::iterator i;
-// 	  if(mSolutionStepsNodalData->find(SolutionStepIndex) == mSolutionStepsNodalData->end())
-// 	    {
-// 	      if((i = mSolutionStepsNodalData->find(SourceSolutionStepIndex)) == mSolutionStepsNodalData->end())
-// 		mSolutionStepsNodalData->insert(SolutionStepIndex, DataValueContainer());
-// 	      else
-// 		mSolutionStepsNodalData->insert(SolutionStepIndex, *i);
-// 	    }
-// 	}
-
-//       void CloneSolutionStepNodalData(IndexType SolutionStepIndex, DataValueContainer const &  SourceSolutionStepData)
-// 	{
-// 	  if(mSolutionStepsNodalData->find(SolutionStepIndex) == mSolutionStepsNodalData->end())
-// 		mSolutionStepsNodalData->insert(SolutionStepIndex, SourceSolutionStepData);
-// 	}
-
-    void CreateSolutionStepData()
-    {
-        mSolutionStepsNodalData.PushFront();
-// 	  VariablesListDataValueContainer temp(&Globals::DefaultVariablesList);
-// 	  if(!mSolutionStepsNodalData.empty())
-// 	      mSolutionStepsNodalData.push_front(temp);
-// 	  else
-// 	      mSolutionStepsNodalData.resize(1,temp);
-// 	  mSolutionStepsNodalData->push_front(DataValueContainer());
-
-    }
-
-    void CloneSolutionStepData()
-    {
-        mSolutionStepsNodalData.CloneFront();
-// 	  if(!mSolutionStepsNodalData.empty())
-// 	      mSolutionStepsNodalData.push_front(mSolutionStepsNodalData[SourceSolutionStepIndex]);
-    }
-
-    void OverwriteSolutionStepData(IndexType SourceSolutionStepIndex, IndexType DestinationSourceSolutionStepIndex)
-    {
-        mSolutionStepsNodalData.AssignData(mSolutionStepsNodalData.Data(SourceSolutionStepIndex), DestinationSourceSolutionStepIndex);
-    }
-
-//       void CloneSolutionStepNodalData(VariablesListDataValueContainer const &  SourceSolutionStepData)
-// 	{
-// 	  if(!mSolutionStepsNodalData.empty())
-//   	      mSolutionStepsNodalData.push_front(SourceSolutionStepData);
-// 	}
-
-//       void OverwriteSolutionStepNodalData(IndexType SolutionStepIndex, IndexType SourceSolutionStepIndex, IndexType OldSolutionStepIndex)
-// 	{
-// 	  SolutionStepsNodalDataContainerType::iterator i;
-// 	  SolutionStepsNodalDataContainerType::iterator i_old;
-// 	  if(mSolutionStepsNodalData.find(SolutionStepIndex) == mSolutionStepsNodalData.end())
-// 	    {
-// 	      if((i_old = mSolutionStepsNodalData.find(OldSolutionStepIndex)) == mSolutionStepsNodalData.end())
-// 		{
-// 		  if((i = mSolutionStepsNodalData.find(SourceSolutionStepIndex)) == mSolutionStepsNodalData.end())
-// 		    mSolutionStepsNodalData.insert(SolutionStepIndex, DataValueContainer());
-// 		  else
-// 		    mSolutionStepsNodalData.insert(SolutionStepIndex, *i);
-// 		}
-// 	      else
-// 		{
-// 		  i_old.base()->first = SolutionStepIndex;
-// 		  i_old.base()->second = *i;
-// 		}
-// 	    }
-// 	}
-
-//       void OverwriteSolutionStepNodalData(IndexType SolutionStepIndex, DataValueContainer const &  SourceSolutionStepData)
-// 	{
-// 	  if(mSolutionStepsNodalData.find(SolutionStepIndex) == mSolutionStepsNodalData.end())
-// 	      if((i_old = mSolutionStepsNodalData.find(OldSolutionStepIndex)) == mSolutionStepsNodalData.end())
-// 		mSolutionStepsNodalData.insert(SolutionStepIndex, SourceSolutionStepData);
-// 	      else
-// 		{
-// 		  i_old.base()->first = SolutionStepIndex;
-// 		  i_old.base()->second = SourceSolutionStepData;
-// 		}
-// 	}
-
-//       void RemoveSolutionStepNodalData(IndexType SolutionStepIndex)
-// 	{
-// 	    mSolutionStepsNodalData.erase(SolutionStepIndex);
-// 	}
-
-    void ClearSolutionStepsData()
-    {
-        mSolutionStepsNodalData.Clear();
-    }
-
-    void SetSolutionStepVariablesList(VariablesList* pVariablesList)
-    {
-        mSolutionStepsNodalData.SetVariablesList(pVariablesList);
-    }
-
-
-//       DataValueContainer::Pointer pSolutionStepNodalData(IndexType SolutionStepIndex)
-// 	{
-// 	  SolutionStepsNodalDataContainerType::iterator i;
-// 	  if((i = mSolutionStepsNodalData.find(SolutionStepIndex)) == mSolutionStepsNodalData.end())
-// 	    KRATOS_ERROR <<  "Solution step index out of range.", *this);
-
-// 	  return (i.base()->second);
-// 	}
-
-//       template<class TVariableType> typename TVariableType::Type& GetSolutionStepValue(const TVariableType& rThisVariable)
-// 	{
-// 	  if(mSolutionStepsNodalData.empty())
-// 	     CreateSolutionStepData(0);
-
-// 	  return mSolutionStepsNodalData.back().GetValue(rThisVariable);
-// 	}
-
-//       template<class TVariableType> typename TVariableType::Type& GetSolutionStepValue(const TVariableType& rThisVariable, IndexType SolutionStepIndex)
-// 	{
-// 	  SolutionStepsNodalDataContainerType::iterator i;
-// 	  if((i = mSolutionStepsNodalData.find(SolutionStepIndex)) == mSolutionStepsNodalData.end())
-// 	    KRATOS_ERROR <<  "Solution step index out of range.", *this);
-
-// 	  return i->GetValue(rThisVariable);
-// 	}
-
-//       VariablesListDataValueContainer& SolutionStepNodalData()
-// 	{
-// 	  return mSolutionStepsNodalData;
-// 	}
-
-    VariablesListDataValueContainer& SolutionStepData()
-    {
-        return mSolutionStepsNodalData;
-    }
-
-    DataValueContainer& Data()
-    {
-        return mData;
-    }
-
-    template<class TVariableType> typename TVariableType::Type& GetSolutionStepValue(const TVariableType& rThisVariable)
-    {
-        return mSolutionStepsNodalData.GetValue(rThisVariable);
-    }
-
-    template<class TVariableType> typename TVariableType::Type const& GetSolutionStepValue(const TVariableType& rThisVariable) const
-    {
-        return mSolutionStepsNodalData.GetValue(rThisVariable);
-    }
-
-    template<class TVariableType> typename TVariableType::Type& GetSolutionStepValue(const TVariableType& rThisVariable, IndexType SolutionStepIndex)
-    {
-        return mSolutionStepsNodalData.GetValue(rThisVariable, SolutionStepIndex);
-    }
-
-    template<class TVariableType> typename TVariableType::Type const& GetSolutionStepValue(const TVariableType& rThisVariable, IndexType SolutionStepIndex) const
-    {
-        return mSolutionStepsNodalData.GetValue(rThisVariable, SolutionStepIndex);
-    }
-
-
-    template<class TDataType> bool SolutionStepsDataHas(const Variable<TDataType>& rThisVariable) const
-    {
-        return mSolutionStepsNodalData.Has(rThisVariable);
-    }
-    template<class TAdaptorType> bool SolutionStepsDataHas(const VariableComponent<TAdaptorType>& rThisVariable) const
-    {
-        return mSolutionStepsNodalData.Has(rThisVariable);
-    }
-
-    //*******************************************************************************************
-    //By Riccardo
-    //very similar to the one before BUT throws an error if the variable does not exist
-    template<class TVariableType> typename TVariableType::Type& FastGetSolutionStepValue(const TVariableType& rThisVariable)
-    {
-        return mSolutionStepsNodalData.FastGetValue(rThisVariable);
-    }
-
-    template<class TVariableType> const typename TVariableType::Type& FastGetSolutionStepValue(const TVariableType& rThisVariable) const
-    {
-        return mSolutionStepsNodalData.FastGetValue(rThisVariable);
-    }
-
-    template<class TVariableType> typename TVariableType::Type& FastGetSolutionStepValue(const TVariableType& rThisVariable, IndexType SolutionStepIndex)
-    {
-        return mSolutionStepsNodalData.FastGetValue(rThisVariable, SolutionStepIndex);
-    }
-
-    template<class TVariableType> const typename TVariableType::Type& FastGetSolutionStepValue(const TVariableType& rThisVariable, IndexType SolutionStepIndex) const
-    {
-        return mSolutionStepsNodalData.FastGetValue(rThisVariable, SolutionStepIndex);
-    }
-
-    template<class TVariableType> typename TVariableType::Type& FastGetSolutionStepValue(const TVariableType& rThisVariable, IndexType SolutionStepIndex, IndexType ThisPosition)
-    {
-        return mSolutionStepsNodalData.FastGetValue(rThisVariable, SolutionStepIndex, ThisPosition);
-    }
-
-    template<class TVariableType> typename TVariableType::Type& FastGetCurrentSolutionStepValue(const TVariableType& rThisVariable, IndexType ThisPosition)
-    {
-        return mSolutionStepsNodalData.FastGetCurrentValue(rThisVariable, ThisPosition);
-    }
-//*******************************************************************************************
-
-    template<class TVariableType> typename TVariableType::Type& GetValue(const TVariableType& rThisVariable)
-    {
-        return mData.GetValue(rThisVariable);
-    }
-
-    template<class TVariableType> typename TVariableType::Type const& GetValue(const TVariableType& rThisVariable) const
-    {
-        return mData.GetValue(rThisVariable);
-    }
-
-    template<class TVariableType> typename TVariableType::Type& GetValue(const TVariableType& rThisVariable, IndexType SolutionStepIndex)
-    {
-        if(!mData.Has(rThisVariable))
-            return mSolutionStepsNodalData.GetValue(rThisVariable, SolutionStepIndex);
-
-        return mData.GetValue(rThisVariable);
-    }
-
-    template<class TVariableType> typename TVariableType::Type const& GetValue(const TVariableType& rThisVariable, IndexType SolutionStepIndex) const
-    {
-        if(!mData.Has(rThisVariable))
-            return mSolutionStepsNodalData.GetValue(rThisVariable, SolutionStepIndex);
-
-        return mData.GetValue(rThisVariable);
-    }
-
-    template<class TVariableType>
-    void SetValue(const TVariableType& rThisVariable, typename TVariableType::Type const& rValue)
-    {
-        mData.SetValue(rThisVariable, rValue);
-    }
-
-    template<class TDataType> bool Has(const Variable<TDataType>& rThisVariable) const
-    {
-        return mData.Has(rThisVariable);
-    }
-    template<class TAdaptorType> bool Has(const VariableComponent<TAdaptorType>& rThisVariable) const
-    {
-        return mData.Has(rThisVariable);
-    }
-
-//       template<class TVariableType> typename TVariableType::Type& GetValue(const TVariableType& rThisVariable, IndexType SolutionStepIndex)
-// 	{
-// 	  if(!mData.Has(rThisVariable))
-// 	    {
-// 	      SolutionStepsNodalDataContainerType::iterator i;
-// 	      if((i = mSolutionStepsNodalData.find(SolutionStepIndex)) != mSolutionStepsNodalData.end())
-// 		return i->GetValue(rThisVariable);
-// 	    }
-
-// 	  return mData.GetValue(rThisVariable);
-// 	}
-
-    ///@}
-    ///@name Neighbours
-    ///@{
-
-    /*      void CreateSolutionStepNeighbours(IndexType SolutionStepIndex)
-    	{
-    	  if(mSolutionStepsNeighbours.find(SolutionStepIndex) == mSolutionStepsNeighbours.end())
-    	    mSolutionStepsNeighbours.insert(SolutionStepIndex, typename NeighboursType::Pointer(new NeighboursType()));
-    	}
-
-          void CreateSolutionStepNeighbours(IndexType SolutionStepIndex, IndexType SourceSolutionStepIndex)
-    	{
-    	  typename SolutionStepsNeighboursContainerType::iterator i;
-    	  if(mSolutionStepsNeighbours.find(SolutionStepIndex) == mSolutionStepsNeighbours.end())
-    	    {
-    	      if((i = mSolutionStepsNeighbours.find(SourceSolutionStepIndex)) == mSolutionStepsNeighbours.end())
-    		mSolutionStepsNeighbours.insert(SolutionStepIndex, typename NeighboursType::Pointer(new NeighboursType));
-    	      else
-    		mSolutionStepsNeighbours.insert(SolutionStepIndex, *i);
-    	    }
-    	}
-
-          void CreateSolutionStepNeighbours(IndexType SolutionStepIndex, NeighboursType const &  SourceSolutionStepData)
-    	{
-    	  if(mSolutionStepsNeighbours.find(SolutionStepIndex) == mSolutionStepsNeighbours.end())
-    		mSolutionStepsNeighbours.insert(SolutionStepIndex, SourceSolutionStepData);
-    	}
-
-          void RemoveSolutionStepNeighbours(IndexType SolutionStepIndex)
-    	{
-    	    mSolutionStepsNeighbours.erase(SolutionStepIndex);
-    	}
-
-          void ClearSolutionStepsNeighbours()
-    	{
-    	    mSolutionStepsNeighbours.clear();
-    	}
-
-
-          typename NeighboursType::Pointer pSolutionStepNeighbours(IndexType SolutionStepIndex)
-    	{
-    	  typename SolutionStepsNeighboursContainerType::iterator i;
-    	  if((i = mSolutionStepsNeighbours.find(SolutionStepIndex)) == mSolutionStepsNeighbours.end())
-    	    KRATOS_ERROR <<  "Solution step index out of range." << std::endl;
-
-    	  return *(i.base());
-    	}
-
-          NeighboursType& SolutionStepNeighbours(IndexType SolutionStepIndex)
-    	{
-    	  return *pSolutionStepNeighbours(SolutionStepIndex);
-    	}
-
-          NeighbourElementsArrayType& NeighbourElements(IndexType SolutionStepIndex)
-    	{return SolutionStepNeighbours(SolutionStepIndex).NeighbourElements();}
-
-          NeighbourNodesArrayType& NeighbourNodes(IndexType SolutionStepIndex)
-    	{return SolutionStepNeighbours(SolutionStepIndex).NeighbourNodes();}
-      */
-
-    ///@}
-    ///@name Operations
-    ///@{
-
-    template<class TVariableType>
-    inline void Fix(const TVariableType& rDofVariable)
-    {
-        typename DofsContainerType::iterator itDoF = mDofs.find(rDofVariable);
-        if(itDoF != mDofs.end())
-        {
-            itDoF->FixDof();
-        }
-        else
-        {
-#ifdef KRATOS_DEBUG
-            if(OpenMPUtils::IsInParallel() != 0)
-            {
-                KRATOS_ERROR << "attempting to Fix the variable: " << rDofVariable << " within a parallel region. This is not permitted. Create the Dof first by pAddDof" << std::endl;
-            }
-#endif
-            pAddDof(rDofVariable)->FixDof();
-        }
-    }
-
-    template<class TVariableType>
-    inline void Free(const TVariableType& rDofVariable)
-    {
-        typename DofsContainerType::iterator itDoF = mDofs.find(rDofVariable);
-        if(itDoF != mDofs.end())
-        {
-            itDoF->FreeDof();
-        }
-        else
-        {
-#ifdef KRATOS_DEBUG
-            if(OpenMPUtils::IsInParallel() != 0)
-            {
-                KRATOS_ERROR << "attempting to Fix the variable: " << rDofVariable << " within a parallel region. This is not permitted. Create the Dof first by pAddDof" << std::endl;
-            }
-#endif
-            pAddDof(rDofVariable)->FreeDof();
-        }
-    }
-
-    IndexType GetBufferSize()
-    {
-        return mSolutionStepsNodalData.QueueSize();
-    }
-
-    void SetBufferSize(IndexType NewBufferSize)
-    {
-        mSolutionStepsNodalData.Resize(NewBufferSize);
-    }
-
-    ///@}
-    ///@name Access
-    ///@{
-
-    const PointType& GetInitialPosition() const
-    {
-        return mInitialPosition;
-    }
-    PointType& GetInitialPosition()
-    {
-        return mInitialPosition;
-    }
-
-    double& X0()
-    {
-        return mInitialPosition.X();
-    }
-    double& Y0()
-    {
-        return mInitialPosition.Y();
-    }
-    double& Z0()
-    {
-        return mInitialPosition.Z();
-    }
-
-    double X0() const
-    {
-        return mInitialPosition.X();
-    }
-    double Y0() const
-    {
-        return mInitialPosition.Y();
-    }
-    double Z0() const
-    {
-        return mInitialPosition.Z();
-    }
-
-    void SetInitialPosition(const PointType& NewInitialPosition)
-    {
-        mInitialPosition.X() = NewInitialPosition.X();
-        mInitialPosition.Y() = NewInitialPosition.Y();
-        mInitialPosition.Z() = NewInitialPosition.Z();
-    }
-
-    void SetInitialPosition(double X,double Y, double Z)
-    {
-        mInitialPosition.X() = X;
-        mInitialPosition.Y() = Y;
-        mInitialPosition.Z() = Z;
-    }
-
-    VariablesList * pGetVariablesList()
-    {
-        return mSolutionStepsNodalData.pGetVariablesList();
-    }
-
-
-    /// TODO: remove this function when removing data_file_io object.
-//        IndexType& DepricatedIdAccess()
-//        {
-//            return BaseType::DepricatedIdAccess();
-//        }
-
-    ///@}
-    ///@name Dofs
-    ///@{
-
-    //advanced functions by Riccardo
-    template<class TVariableType>
-    inline unsigned int GetDofPosition(TVariableType const& rDofVariable)
-    {
-        typename DofsContainerType::iterator it=mDofs.find(rDofVariable.Key());
-        return it - mDofs.begin();
-    }
-
-    template<class TVariableType>
-    inline DofType& GetDof(TVariableType const& rDofVariable, int pos)
-    {
-        typename DofsContainerType::iterator itBegin = mDofs.begin();
-        typename DofsContainerType::iterator itEnd = mDofs.end();
-        typename DofsContainerType::iterator it;
-        //if the guess is exact return the guess
-        if(pos < itEnd-itBegin)
-        {
-            it = itBegin + pos;
-            if( (it)->GetVariable() == rDofVariable)
-            {
-                return *it;
-            }
-        }
-
-        // Otherwise do a find
-        it = mDofs.find(rDofVariable.Key());
-        if ( it!= mDofs.end() )
-        {
-            return *it;
-        }
-
-        std::stringstream buffer;
-        buffer << "Not existant DOF in node #" << Id() << " for variable : " << rDofVariable.Name();
-        KRATOS_ERROR <<  buffer.str() << std::endl;
-    }
-
-    /** returns the Dof asociated with variable  */
-    template<class TVariableType>
-    inline DofType& GetDof(TVariableType const& rDofVariable)
-    {
-        typename DofsContainerType::iterator it=mDofs.find(rDofVariable.Key());
-        if ( it!= mDofs.end() )
-        {
-            return *it;
-        }
-
-        std::stringstream buffer;
-        buffer << "Not existant DOF in node #" << Id() << " for variable : " << rDofVariable.Name();
-        KRATOS_ERROR <<  buffer.str() << std::endl;
-
-    }
-
-    /** returns all of the Dofs  */
-    DofsContainerType& GetDofs()
-    {
-        return mDofs;
-    }
-
-    /** returns a counted pointer to the Dof asociated with variable  */
-    template<class TVariableType>
-    inline typename DofType::Pointer pGetDof(TVariableType const& rDofVariable)
-    {
-        typename DofsContainerType::iterator it=mDofs.find(rDofVariable.Key());
-        if ( it!= mDofs.end() )
-        {
-            return *(it.base());
-        }
-
-        std::stringstream buffer;
-        buffer << "Not existant DOF in node #" << Id() << " for variable : " << rDofVariable.Name();
-        KRATOS_ERROR <<  buffer.str() << std::endl;
-
-    }
-
-    /** adds a Dof to the node and return new added dof or existed one. */
-    template<class TVariableType>
-    inline typename DofType::Pointer pAddDof(TVariableType const& rDofVariable)
-    {
-        KRATOS_TRY_LEVEL_3
-        
-#ifdef KRATOS_DEBUG
-<<<<<<< HEAD
-        if(rDofVariable.Key() == 0) KRATOS_ERROR << "Variable  " << rDofVariable << " has key zero key when adding Dof for node " << this->Id() << std::endl;
-=======
-        if(rDofVariable.Key() == 0) 
-        {
-            KRATOS_ERROR << "Variable  " << rDofVariable << " has key zero key when adding Dof for node " << this->Id() << std::endl;
-        }
->>>>>>> 2d51c866
-#endif
-
-        typename DofsContainerType::iterator itDoF = mDofs.find(rDofVariable);
-        if(itDoF != mDofs.end())
-            return *(itDoF.base());
-
-        typename DofType::Pointer pNewDoF =  boost::make_shared<DofType>(Id(), &mSolutionStepsNodalData, rDofVariable);
-        mDofs.insert(mDofs.begin(), pNewDoF);
-
-//         if(!mDofs.IsSorted())
-        mDofs.Sort();
-
-        return pNewDoF;
-
-        KRATOS_CATCH_LEVEL_3(*this);
-
-    }
-
-    /** adds a Dof to the node and return new added dof or existed one. */
-    inline typename DofType::Pointer pAddDof(DofType const& SourceDof)
-    {
-        KRATOS_TRY_LEVEL_3
-        
-<<<<<<< HEAD
-
-=======
->>>>>>> 2d51c866
-
-
-        typename DofsContainerType::iterator itDoF = mDofs.find(SourceDof.GetVariable());
-        if(itDoF != mDofs.end())
-        {
-            if(itDoF->GetReaction() != SourceDof.GetReaction())
-            {
-                *itDoF = SourceDof;
-                itDoF->SetId(Id());
-                itDoF->SetSolutionStepsData(&mSolutionStepsNodalData);
-            }
-            return *(itDoF.base());
-        }
-
-        typename DofType::Pointer pNewDoF =  boost::make_shared<DofType>(SourceDof);
-        mDofs.insert(mDofs.begin(), pNewDoF);
-
-        pNewDoF->SetId(Id());
-
-        pNewDoF->SetSolutionStepsData(&mSolutionStepsNodalData);
-
-        mDofs.Sort();
-
-        return pNewDoF;
-
-        KRATOS_CATCH_LEVEL_3(*this);
-
-    }
-
-    /** adds a Dof to the node and return new added dof or existed one. */
-    template<class TVariableType, class TReactionType>
-    inline typename DofType::Pointer pAddDof(TVariableType const& rDofVariable, TReactionType const& rDofReaction)
-    {
-        KRATOS_TRY_LEVEL_3
-        
-#ifdef KRATOS_DEBUG
-<<<<<<< HEAD
-        if(rDofVariable.Key() == 0) KRATOS_ERROR << "Variable  " << rDofVariable << " has key zero key when adding Dof for node " << this->Id() << std::endl;
-        if(rDofReaction.Key() == 0) KRATOS_ERROR << "Reaction  " << rDofReaction << " has key zero when adding reactions for node " << this->Id() << std::endl;
-=======
-        if(rDofVariable.Key() == 0) 
-        {
-            KRATOS_ERROR << "Variable  " << rDofVariable << " has key zero key when adding Dof for node " << this->Id() << std::endl;
-        }
-        if(rDofReaction.Key() == 0) 
-        {
-            KRATOS_ERROR << "Reaction  " << rDofReaction << " has key zero when adding reactions for node " << this->Id() << std::endl;
-        }
->>>>>>> 2d51c866
-#endif
-
-        typename DofsContainerType::iterator itDoF = mDofs.find(rDofVariable);
-        if(itDoF != mDofs.end())
-        {
-            itDoF->SetReaction(rDofReaction);
-            return *(itDoF.base());
-        }
-
-        typename DofType::Pointer pNewDoF =  boost::make_shared<DofType>(Id(), &mSolutionStepsNodalData, rDofVariable, rDofReaction);
-        mDofs.insert(mDofs.begin(), pNewDoF);
-
-//         if(!mDofs.IsSorted())
-        mDofs.Sort();
-
-        return pNewDoF;
-
-        KRATOS_CATCH_LEVEL_3(*this);
-
-    }
-
-    /** adds a Dof to the node and return new added dof or existed one. */
-    template<class TVariableType>
-    inline DofType& AddDof(TVariableType const& rDofVariable)
-    {
-        KRATOS_TRY_LEVEL_3
-        
-#ifdef KRATOS_DEBUG
-<<<<<<< HEAD
-        if(rDofVariable.Key() == 0) KRATOS_ERROR << "Variable  " << rDofVariable << " has key zero key when adding Dof for node " << this->Id() << std::endl;
-#endif
-
-        typename DofsContainerType::iterator i_dof = mDofs.find(rDofVariable);
-        if(i_dof != mDofs.end())
-        {
-            return *i_dof;
-        }
-            
-        
-            
-
-        typename DofType::Pointer p_new_dof =  boost::make_shared<DofType>(Id(), &mSolutionStepsNodalData, rDofVariable);
-        mDofs.insert(mDofs.begin(), p_new_dof);
-=======
-        if(rDofVariable.Key() == 0)
-        {
-            KRATOS_ERROR << "Variable  " << rDofVariable << " has key zero key when adding Dof for node " << this->Id() << std::endl;
-        }
-#endif
-
-        typename DofsContainerType::iterator itDoF = mDofs.find(rDofVariable);
-        if(itDoF != mDofs.end())
-        {
-            return *itDoF;
-        }
-            
-        typename DofType::Pointer pNewDoF =  boost::make_shared<DofType>(Id(), &mSolutionStepsNodalData, rDofVariable);
-        mDofs.insert(mDofs.begin(), pNewDoF);
->>>>>>> 2d51c866
-
-//         if(!mDofs.IsSorted())
-        mDofs.Sort();
-
-        return *pNewDoF;
-
-        KRATOS_CATCH_LEVEL_3(*this);
-
-    }
-
-    /** adds a Dof to the node and return new added dof or existed one. */
-    template<class TVariableType, class TReactionType>
-    inline DofType& AddDof(TVariableType const& rDofVariable, TReactionType const& rDofReaction)
-    {
-        KRATOS_TRY_LEVEL_3
-        
-#ifdef KRATOS_DEBUG
-<<<<<<< HEAD
-        if(rDofVariable.Key() == 0) KRATOS_ERROR << "Variable  " << rDofVariable << " has key zero key when adding Dof for node " << this->Id() << std::endl;
-        if(rDofReaction.Key() == 0) KRATOS_ERROR << "Reaction  " << rDofReaction << " has key zero when adding reactions for node " << this->Id() << std::endl;
-#endif
-
-        typename DofsContainerType::iterator i_dof = mDofs.find(rDofVariable);
-        if(i_dof != mDofs.end())
-        {
-            i_dof->SetReaction(rDofReaction);
-            return *i_dof;
-=======
-        if(rDofVariable.Key() == 0) 
-        {
-            KRATOS_ERROR << "Variable  " << rDofVariable << " has key zero key when adding Dof for node " << this->Id() << std::endl;
-        }
-        if(rDofReaction.Key() == 0) 
-        {
-            KRATOS_ERROR << "Reaction  " << rDofReaction << " has key zero when adding reactions for node " << this->Id() << std::endl;
-        }
-#endif
-
-        typename DofsContainerType::iterator itDoF = mDofs.find(rDofVariable);
-        if(itDoF != mDofs.end())
-        {
-            itDoF->SetReaction(rDofReaction);
-            return *itDoF;
->>>>>>> 2d51c866
-        }
-
-        typename DofType::Pointer pNewDoF =  boost::make_shared<DofType>(Id(), &mSolutionStepsNodalData, rDofVariable, rDofReaction);
-        mDofs.insert(mDofs.begin(), pNewDoF);
-
-//         if(!mDofs.IsSorted())
-        mDofs.Sort();
-
-        return *pNewDoF;
-
-        KRATOS_CATCH_LEVEL_3(*this);
-
-    }
-
-    ///@}
-    ///@name Inquiry
-    ///@{
-
-    /** Return true if the dof of freedom is present on the node */
-    inline bool HasDofFor(const VariableData& rDofVariable) const
-    {
-        return (mDofs.find(rDofVariable) != mDofs.end());
-    }
-
-    inline  bool IsFixed(const VariableData& rDofVariable) const
-    {
-        typename DofsContainerType::const_iterator i;
-        return (((i= mDofs.find(rDofVariable)) == mDofs.end()) ? false : i->IsFixed());
-    }
-
-
-    ///@}
-    ///@name Input and output
-    ///@{
-
-    /// Turn back information as a string.
-    virtual std::string Info() const override
-    {
-        std::stringstream buffer;
-        buffer << "Node #" << Id();
-        return buffer.str();
-    }
-
-    /// Print information about this object.
-    virtual void PrintInfo(std::ostream& rOStream) const override
-    {
-        rOStream << Info();
-    }
-
-    /// Print object's data.
-    virtual void PrintData(std::ostream& rOStream) const override
-    {
-        BaseType::PrintData(rOStream);
-        if(!mDofs.empty())
-            rOStream << std::endl << "    Dofs :" << std::endl;
-        for(typename DofsContainerType::const_iterator i = mDofs.begin() ; i != mDofs.end() ; i++)
-            rOStream << "        " << i->Info() << std::endl;
-// 	  rOStream << "        " << "solution steps  : " << *mSolutionStepsNodalData;
-// 	  rOStream << "        " << "solution steps capacity : " << mSolutionStepsNodalData.GetContainer().capacity();
-    }
-
-
-    ///@}
-    ///@name Friends
-    ///@{
-
-
-    ///@}
-
-protected:
-    ///@name Protected static Member Variables
-    ///@{
-
-
-    ///@}
-    ///@name Protected member Variables
-    ///@{
-
-
-
-    ///@}
-    ///@name Protected Operators
-    ///@{
-
-
-    ///@}
-    ///@name Protected Operations
-    ///@{
-
-
-    ///@}
-    ///@name Protected  Access
-    ///@{
-
-
-    ///@}
-    ///@name Protected Inquiry
-    ///@{
-
-
-    ///@}
-    ///@name Protected LifeCycle
-    ///@{
-
-
-    ///@}
-
-private:
-    ///@name Static Member Variables
-    ///@{
-
-    ///@}
-    ///@name Member Variables
-    ///@{
-
-    /** storage for the dof of the node */
-    DofsContainerType  mDofs;
-
-    /** A pointer to data related to this node. */
-    DataValueContainer mData;
-
-    SolutionStepsNodalDataContainerType mSolutionStepsNodalData;
-
-    //SolutionStepsNeighboursContainerType mSolutionStepsNeighbours;
-
-    ///Initial Position of the node
-    PointType mInitialPosition;
-
-#ifdef _OPENMP
-    omp_lock_t mNodeLock;
-#endif
-
-    ///@}
-    ///@name Private Operators
-    ///@{
-
-
-
-    ///@}
-    ///@name Private Operations
-    ///@{
-
-    ///@}
-    ///@name Serialization
-    ///@{
-
-    friend class Serializer;
-
-    virtual void save(Serializer& rSerializer) const override
-    {
-// 	  int size = rSerializer.GetBuffer().end() - rSerializer.GetBuffer().begin();
-// 	  KRATOS_WATCH(rSerializer.GetBuffer().end() - rSerializer.GetBuffer().begin());
-        KRATOS_SERIALIZE_SAVE_BASE_CLASS(rSerializer, Point<TDimension> );
-        KRATOS_SERIALIZE_SAVE_BASE_CLASS(rSerializer, IndexedObject );
-        KRATOS_SERIALIZE_SAVE_BASE_CLASS(rSerializer, Flags );
-        rSerializer.save("Data", mData);
-        const SolutionStepsNodalDataContainerType* pSolutionStepsNodalData = &mSolutionStepsNodalData;
-        // I'm saving it as pointer so the dofs pointers will point to it as stored pointer. Pooyan.
-        rSerializer.save("Solution Steps Nodal Data", pSolutionStepsNodalData);
-        rSerializer.save("Initial Position", mInitialPosition);
-        rSerializer.save("Data", mDofs);
-
-// 	  KRATOS_WATCH((rSerializer.GetBuffer().end() - rSerializer.GetBuffer().begin())-size);
-    }
-
-    virtual void load(Serializer& rSerializer) override
-    {
-// 	  int size = rSerializer.GetBuffer().end() - rSerializer.GetBuffer().begin();
-// 	  KRATOS_WATCH(rSerializer.GetBuffer().end() - rSerializer.GetBuffer().begin());
-        KRATOS_SERIALIZE_LOAD_BASE_CLASS(rSerializer, Point<TDimension> );
-        KRATOS_SERIALIZE_LOAD_BASE_CLASS(rSerializer, IndexedObject );
-        KRATOS_SERIALIZE_LOAD_BASE_CLASS(rSerializer, Flags );
-        rSerializer.load("Data", mData);
-        SolutionStepsNodalDataContainerType* pSolutionStepsNodalData = &mSolutionStepsNodalData;
-        rSerializer.load("Solution Steps Nodal Data", pSolutionStepsNodalData);
-        rSerializer.load("Initial Position", mInitialPosition);
-        rSerializer.load("Data", mDofs);
-// 	  KRATOS_WATCH(size- (rSerializer.GetBuffer().end() - rSerializer.GetBuffer().begin()));
-    }
-
-    ///@}
-    ///@name Private  Access
-    ///@{
-
-
-    ///@}
-    ///@name Private Inquiry
-    ///@{
-
-
-    ///@}
-    ///@name Un accessible methods
-    ///@{
-
-
-    ///@}
-
-}; // Class Node
-
-///@}
-
-// template class KRATOS_API(KRATOS_CORE) KratosComponents<Node<3,double> >;
-// template class KRATOS_API(KRATOS_CORE) KratosComponents<Node<3,double>::Pointer >;
-
-///@name Type Definitions
-///@{
-
-
-///@}
-///@name Input and output
-///@{
-
-
-/// input stream function
-template<std::size_t TDimension, class TDofType>
-inline std::istream& operator >> (std::istream& rIStream,
-                                  Node<TDimension, TDofType>& rThis);
-
-/// output stream function
-template<std::size_t TDimension, class TDofType>
-inline std::ostream& operator << (std::ostream& rOStream,
-                                  const Node<TDimension, TDofType>& rThis)
-{
-    rThis.PrintInfo(rOStream);
-    rOStream << " : ";
-    rThis.PrintData(rOStream);
-
-    return rOStream;
-}
-///@}
-
-//*********************************************************************************
-//*********************************************************************************
-//*********************************************************************************
-//definition of the NEIGHBOUR_NODES variable
-//*********************************************************************************
-//*********************************************************************************
-//*********************************************************************************
-
-#undef  KRATOS_EXPORT_MACRO
-#define KRATOS_EXPORT_MACRO KRATOS_API
-
-KRATOS_DEFINE_VARIABLE(WeakPointerVector<Node<3> >, NEIGHBOUR_NODES)
-KRATOS_DEFINE_VARIABLE(WeakPointerVector<Node<3> >, FATHER_NODES)
-
-#undef  KRATOS_EXPORT_MACRO
-#define KRATOS_EXPORT_MACRO KRATOS_NO_EXPORT
-
-
-//     namespace Globals
-//     {
-// 	extern Node<3> DefaultNode3;
-//     }
-
-
-
-}  // namespace Kratos.
-
-#endif // KRATOS_NODE_H_INCLUDED  defined
+        
+#ifdef KRATOS_DEBUG
+        if(rDofVariable.Key() == 0) 
+        {
+            KRATOS_ERROR << "Variable  " << rDofVariable << " has key zero key when adding Dof for node " << this->Id() << std::endl;
+        }
+#endif
+        
+#ifdef KRATOS_DEBUG
+        if(rDofVariable.Key() == 0) 
+        {
+            KRATOS_ERROR << "Variable  " << rDofVariable << " has key zero key when adding Dof for node " << this->Id() << std::endl;
+        }
+        if(rDofReaction.Key() == 0) 
+        {
+            KRATOS_ERROR << "Reaction  " << rDofReaction << " has key zero when adding reactions for node " << this->Id() << std::endl;
+        }
+#endif
+        
+#ifdef KRATOS_DEBUG
+        if(rDofVariable.Key() == 0)
+        {
+            KRATOS_ERROR << "Variable  " << rDofVariable << " has key zero key when adding Dof for node " << this->Id() << std::endl;
+        }
+#endif
+        typename DofsContainerType::iterator itDoF = mDofs.find(rDofVariable);
+        if(itDoF != mDofs.end())
+        {
+            return *itDoF;
+        }
+            
+        typename DofType::Pointer pNewDoF =  boost::make_shared<DofType>(Id(), &mSolutionStepsNodalData, rDofVariable);
+        mDofs.insert(mDofs.begin(), pNewDoF);
+        
+#ifdef KRATOS_DEBUG
+        if(rDofVariable.Key() == 0) 
+        {
+            KRATOS_ERROR << "Variable  " << rDofVariable << " has key zero key when adding Dof for node " << this->Id() << std::endl;
+        }
+        if(rDofReaction.Key() == 0) 
+        {
+            KRATOS_ERROR << "Reaction  " << rDofReaction << " has key zero when adding reactions for node " << this->Id() << std::endl;
+        }
+#endif
+        typename DofsContainerType::iterator itDoF = mDofs.find(rDofVariable);
+        if(itDoF != mDofs.end())
+        {
+            itDoF->SetReaction(rDofReaction);
+            return *itDoF;
+        }