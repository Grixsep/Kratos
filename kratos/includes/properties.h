//    |  /           |
//    ' /   __| _` | __|  _ \   __|
//    . \  |   (   | |   (   |\__ \.
//   _|\_\_|  \__,_|\__|\___/ ____/
//                   Multi-Physics
//
//  License:         BSD License
//                   Kratos default license: kratos/license.txt
//
//  Main authors:    Pooyan Dadvand
//                   Riccardo Rossi
//

# pragma once

// System includes
#include <string>
#include <iostream>
#include <cstddef>
#include <unordered_map>

// External includes

// Project includes
#include "includes/define.h"
#include "includes/accessor.h"
#include "includes/node.h"
#include "includes/indexed_object.h"
#include "containers/data_value_container.h"
#include "includes/process_info.h"
#include "includes/table.h"

namespace Kratos
{

///@name Kratos Globals
///@{

///@}
///@name Type Definitions
///@{

///@}
///@name  Enum's
///@{

///@}
///@name  Functions
///@{

///@}
///@name Kratos Classes
///@{

/**
 * @class Properties
 * @ingroup KratosCore
 * @brief Properties encapsulates data shared by different Elements or Conditions. It can store any type of data and provides a variable base access to them.
 * @details These are all parameters that can be shared between Element. Usually material parameters are common for a set of element, so this category of data is referred as properties.
 * But in general it can be any common parameter for a group of Elements. Sharing these data as properties reduces the memory used by the application and also helps updating them if necessary.
 * As mentioned before Properties is a shared data container between Elements or Conditions. In finite element problems there are several parameters which are the same for a set of elements and conditions.
 * Thermal conductivity, elasticity of the material and viscosity of the fluid are examples of these parameters. Properties holds these data and is shared by elements or Conditions. This eliminates memory overhead due to redundant copies of these data for each element and Condition. Properties also can be used to access nodal data if it is necessary.
 * It is important to mention that accessing the nodal data via Properties is not the same as accessing it via Node. When user asks Properties for a variable data in a Node, the process starts with finding the variable in the Properties data container and if it does not exist then get it from Node.
 * This means that the priority of data is with the one stored in Properties and then in Node.
 * @author Pooyan Dadvand
 */
class Properties : public IndexedObject
{
public:
    ///@name Type Definitions
    ///@{

    /// Pointer definition of Properties
    KRATOS_CLASS_POINTER_DEFINITION(Properties);

#ifdef  _WIN32 // work around for windows int64_t error
    using int64_t = __int64;
#endif
    using BaseType = IndexedObject;

    using ContainerType = DataValueContainer;

    using NodeType = Node<3>;

    using GeometryType = Geometry<NodeType> ;

    using IndexType = std::size_t;

<<<<<<< HEAD
    typedef Node NodeType;
=======
    using TableType = Table<double>;
>>>>>>> f99427f0

    using KeyType = IndexType;

    using AccessorPointerType = Accessor::UniquePointer;

    using AccessorsContainerType = std::unordered_map<KeyType, AccessorPointerType>;

    using TablesContainerType = std::unordered_map<std::size_t, TableType>; // This is a provisional implementation and should be changed to hash. Pooyan.

    /// Properties container. A vector set of properties with their Id's as key.
    typedef PointerVectorSet<Properties, IndexedObject> SubPropertiesContainerType;

    /** Iterator over the properties. This iterator is an indirect
    iterator over Properties::Pointer which turn back a reference to
    properties by * operator and not a pointer for more convenient
    usage. */
    typedef typename SubPropertiesContainerType::iterator SubPropertiesIterator;

    /** Const iterator over the properties. This iterator is an indirect
    iterator over Properties::Pointer which turn back a reference to
    properties by * operator and not a pointer for more convenient
    usage. */
    typedef typename SubPropertiesContainerType::const_iterator SubPropertiesConstantIterator;

    ///@}
    ///@name Life Cycle
    ///@{

    /// Default constructor.
    explicit Properties(IndexType NewId = 0)
    : BaseType(NewId)
    , mData()
    , mTables()
    , mSubPropertiesList()
    , mAccessors() {}

    /// Default of properties with subproperties
    explicit Properties(IndexType NewId, const SubPropertiesContainerType& SubPropertiesList)
    : BaseType(NewId)
    , mData()
    , mTables()
    , mSubPropertiesList(SubPropertiesList)
    , mAccessors() {}

    /// Copy constructor.
    Properties(const Properties& rOther)
    : BaseType(rOther)
    , mData(rOther.mData)
    , mTables(rOther.mTables)
    , mSubPropertiesList(rOther.mSubPropertiesList)
    {
        for (auto& r_item : rOther.mAccessors) {
            const auto key = r_item.first;
            const auto& rp_accessor = r_item.second;
            mAccessors.emplace(key, rp_accessor->Clone());
        }
    }

    /// Destructor.
    ~Properties() override {}


    ///@}
    ///@name Operators
    ///@{

    /// Assignment operator.
    Properties& operator=(const Properties& rOther)
    {
        BaseType::operator=(rOther);
        mData = rOther.mData;
        mTables = rOther.mTables;
        mSubPropertiesList = rOther.mSubPropertiesList;
        for (auto& r_item : rOther.mAccessors) {
            const auto key = r_item.first;
            const auto& rp_accessor = r_item.second;
            mAccessors.emplace(key, rp_accessor->Clone());
        }
        return *this;
    }

    template<class TVariableType>
    typename TVariableType::Type& operator()(const TVariableType& rV)
    {
        return GetValue(rV);
    }

    template<class TVariableType>
    typename TVariableType::Type const& operator()(const TVariableType& rV) const
    {
        return GetValue(rV);
    }

    template<class TVariableType>
    typename TVariableType::Type& operator[](const TVariableType& rV)
    {
        return GetValue(rV);
    }

    template<class TVariableType>
    typename TVariableType::Type const& operator[](const TVariableType& rV) const
    {
        return GetValue(rV);
    }

    template<class TVariableType>
    typename TVariableType::Type& operator()(const TVariableType& rV, NodeType& rThisNode)
    {
        return GetValue(rV, rThisNode);
    }

    template<class TVariableType>
    typename TVariableType::Type const& operator()(const TVariableType& rV, NodeType const& rThisNode) const
    {
        return GetValue(rV, rThisNode);
    }

    template<class TVariableType>
    typename TVariableType::Type& operator()(const TVariableType& rV, NodeType& rThisNode, IndexType SolutionStepIndex)
    {
        return GetValue(rV, rThisNode, SolutionStepIndex);
    }

    template<class TVariableType>
    typename TVariableType::Type const& operator()(const TVariableType& rV, NodeType const& rThisNode, IndexType SolutionStepIndex) const
    {
        return GetValue(rV, rThisNode, SolutionStepIndex);
    }

    template<class TVariableType>
    typename TVariableType::Type& operator()(const TVariableType& rV, NodeType& rThisNode, ProcessInfo const& rCurrentProcessInfo)
    {
        return GetValue(rV, rThisNode, rCurrentProcessInfo.GetSolutionStepIndex());
    }

    template<class TVariableType>
    typename TVariableType::Type const& operator()(const TVariableType& rV, NodeType const& rThisNode, ProcessInfo const& rCurrentProcessInfo) const
    {
        return GetValue(rV, rThisNode, rCurrentProcessInfo.GetSolutionStepIndex());
    }

    ///@}
    ///@name Operations
    ///@{

    template<class TVariableType>
    void Erase(const TVariableType& rV)
    {
        mData.Erase(rV);
    }

    template<class TVariableType>
    typename TVariableType::Type& GetValue(const TVariableType& rVariable)
    {
        return mData.GetValue(rVariable);
    }

    template<class TVariableType>
    typename TVariableType::Type const& GetValue(const TVariableType& rVariable) const
    {

        return mData.GetValue(rVariable);
    }

    template<class TVariableType>
    typename TVariableType::Type& GetValue(const TVariableType& rVariable, NodeType& rThisNode)
    {
        if (mData.Has(rVariable))
            return mData.GetValue(rVariable);
        return rThisNode.GetValue(rVariable);
    }

    template<class TVariableType>
    typename TVariableType::Type const& GetValue(const TVariableType& rVariable, NodeType const& rThisNode) const
    {
        if (mData.Has(rVariable))
            return mData.GetValue(rVariable);
        return rThisNode.GetValue(rVariable);
    }

    template<class TVariableType>
    typename TVariableType::Type& GetValue(const TVariableType& rVariable, NodeType& rThisNode, IndexType SolutionStepIndex)
    {
        if (mData.Has(rVariable))
            return mData.GetValue(rVariable);
        return rThisNode.GetValue(rVariable, SolutionStepIndex);
    }

    template<class TVariableType>
    typename TVariableType::Type const& GetValue(const TVariableType& rVariable, NodeType const& rThisNode, IndexType SolutionStepIndex) const
    {
        if (mData.Has(rVariable))
            return mData.GetValue(rVariable);
        return rThisNode.GetValue(rVariable, SolutionStepIndex);
    }

    /*
    Custom GetValue in which we check the Accessor
    */
    template<class TVariableType>
    typename TVariableType::Type GetValue(const TVariableType& rVariable, const GeometryType& rGeometry, const Vector& rShapeFunctionVector, const ProcessInfo& rProcessInfo) const
    {
        auto it_value = mAccessors.find(rVariable.Key());
        if (it_value != mAccessors.end()) {
            return (it_value->second)->GetValue(rVariable, *this, rGeometry, rShapeFunctionVector, rProcessInfo);
        } else {
            return mData.GetValue(rVariable);
        }
    }

    /*
    Method to add Accessors to properties
    */
    template<class TVariableType>
    void SetAccessor(const TVariableType& rVariable, AccessorPointerType pAccessor)
    {
        mAccessors.emplace(rVariable.Key(), std::move(pAccessor));
    }

    template<class TVariableType>
    void SetValue(TVariableType const& rV, typename TVariableType::Type const& rValue)
    {
        mData.SetValue(rV, rValue);
    }

    bool HasVariables() const
    {
        return !mData.IsEmpty();
    }

    template<class TXVariableType, class TYVariableType>
    TableType& GetTable(const TXVariableType& XVariable, const TYVariableType& YVariable)
    {
        return mTables[Key(XVariable.Key(), YVariable.Key())];
    }

    template<class TXVariableType, class TYVariableType>
    TableType const& GetTable(const TXVariableType& XVariable, const TYVariableType& YVariable) const
    {
        return mTables.at(Key(XVariable.Key(), YVariable.Key()));
    }

    template<class TXVariableType, class TYVariableType>
    void SetTable(const TXVariableType& XVariable, const TYVariableType& YVariable, TableType const& rThisTable)
    {
        mTables[Key(XVariable.Key(), YVariable.Key())] = rThisTable;
    }

    bool HasTables() const
    {
        return !mTables.empty();
    }

    bool IsEmpty() const
    {
        return !( HasVariables() || HasTables() );
    }

    int64_t Key(std::size_t XKey, std::size_t YKey) const
    {
        int64_t result_key = XKey;
        result_key = result_key << 32;
        result_key |= YKey; // I know that the key is less than 2^32 so I don't need zeroing the upper part
        return result_key;
    }

    /**
     * @brief This method returns the number of subproperties
     * @return The current number of subproperties
     */
    std::size_t NumberOfSubproperties() const
    {
        return mSubPropertiesList.size();
    }

    /**
     * @brief This method insert a new property into the list of subproperties
     * @param pNewSubProperty The new property to be added
     */
    void AddSubProperties(Properties::Pointer pNewSubProperty)
    {
        KRATOS_DEBUG_ERROR_IF(this->HasSubProperties(pNewSubProperty->Id())) << "SubProperties with ID: " << pNewSubProperty->Id() << " already defined" << std::endl;
        mSubPropertiesList.insert(mSubPropertiesList.begin(), pNewSubProperty);
    }

    /**
     * @brief This method checks if the subproperty exists from the index corresponding to the property id
     * @param SubPropertyIndex The index of the subproperty to be get
     * @return True if there is such subproperty, false otherwise
     */
    bool HasSubProperties(const IndexType SubPropertyIndex) const
    {
        return mSubPropertiesList.find(SubPropertyIndex) != mSubPropertiesList.end();
    }

    /**
     * @brief This method gets the subproperty from the index corresponding to the property id
     * @param SubPropertyIndex The index of the subproperty to be get
     * @return The pointer to the subproperty of interest
     */
    Properties::Pointer pGetSubProperties(const IndexType SubPropertyIndex)
    {
        // Looking into the database
        SubPropertiesIterator property_iterator = mSubPropertiesList.find(SubPropertyIndex);
        if (property_iterator != mSubPropertiesList.end()) {
            return *(property_iterator.base());
        } else {
            KRATOS_ERROR << "Subproperty ID: " << SubPropertyIndex << " is not defined on the current Properties ID: " << this->Id() << " creating a new one with ID: " << SubPropertyIndex << std::endl;
            return nullptr;
        }
    }

    /**
     * @brief This method gets the subproperty from the index corresponding to the property id (constant version)
     * @param SubPropertyIndex The index of the subproperty to be get
     * @return The pointer to the subproperty of interest
     */
    const Properties::Pointer pGetSubProperties(const IndexType SubPropertyIndex) const
    {
        // Looking into the database
        SubPropertiesConstantIterator property_iterator = mSubPropertiesList.find(SubPropertyIndex);
        if (property_iterator != mSubPropertiesList.end()) {
            return *(property_iterator.base());
        } else {
            KRATOS_ERROR << "Subproperty ID: " << SubPropertyIndex << " is not defined on the current Properties ID: " << this->Id() << " creating a new one with ID: " << SubPropertyIndex << std::endl;
            return nullptr;
        }
    }

    /**
     * @brief This method gets the subproperty from the index corresponding to the property id
     * @param SubPropertyIndex The index of the subproperty to be get
     * @return The reference to the subproperty of interest
     */
    Properties& GetSubProperties(const IndexType SubPropertyIndex)
    {
        // Looking into the database
        SubPropertiesIterator property_iterator = mSubPropertiesList.find(SubPropertyIndex);
        if (property_iterator != mSubPropertiesList.end()) {
            return *(property_iterator);
        } else {
            KRATOS_ERROR << "Subproperty ID: " << SubPropertyIndex << " is not defined on the current Properties ID: " << this->Id() << " creating a new one with ID: " << SubPropertyIndex << std::endl;
            return *this;
        }
    }

    /**
     * @brief This method gets the subproperty from the index corresponding to the property id (constant version)
     * @param SubPropertyIndex The index of the subproperty to be get
     * @return The reference to the subproperty of interest
     */
    const Properties& GetSubProperties(const IndexType SubPropertyIndex) const
    {
        // Looking into the database
        if (mSubPropertiesList.find(SubPropertyIndex) != mSubPropertiesList.end()) {
            return *(mSubPropertiesList.find(SubPropertyIndex));
        } else {
            KRATOS_ERROR << "Subproperty ID: " << SubPropertyIndex << " is not defined on the current Properties ID: " << this->Id() << std::endl;
        }
    }

    /**
     * @brief This method returns the whole list of subproperties
     * @return The whole lis of subproperties
     */
    SubPropertiesContainerType& GetSubProperties()
    {
        return mSubPropertiesList;
    }

    /**
     * @brief This method returns the whole list of subproperties
     * @return The whole lis of subproperties
     */
    SubPropertiesContainerType const& GetSubProperties() const
    {
        return mSubPropertiesList;
    }

    /**
     * @brief This method set the whole list of subproperties
     * @param rSubPropertiesList The list of subproperties
     */
    void SetSubProperties(SubPropertiesContainerType& rSubPropertiesList)
    {
        mSubPropertiesList = rSubPropertiesList;
    }

    ///@}
    ///@name Access
    ///@{

    /**
     * @brief This method returns the whole data container
     * @return Data container
     */
    ContainerType& Data()
    {
        return mData;
    }

    /**
     * @brief This method returns the whole data container (constant)
     * @return Data container
     */
    ContainerType const& Data() const
    {
        return mData;
    }

    /**
     * @brief This method returns the tables
     * @return The whole lis of tables
     */
    TablesContainerType& Tables()
    {
        return mTables;
    }

    /**
     * @brief This method returns the tables (constant)
     * @return The whole lis of tables
     */
    TablesContainerType const& Tables() const
    {
        return mTables;
    }

    ///@}
    ///@name Inquiry
    ///@{

    template<class TVariableType>
    bool Has(TVariableType const& rThisVariable) const
    {
        return mData.Has(rThisVariable);
    }

    template<class TXVariableType, class TYVariableType>
    bool HasTable(const TXVariableType& XVariable, const TYVariableType& YVariable) const
    {
        return (mTables.find(Key(XVariable.Key(), YVariable.Key())) != mTables.end());
    }


    ///@}
    ///@name Input and output
    ///@{

    /// Turn back information as a string.
    std::string Info() const override
    {
        return "Properties";
    }

    /// Print information about this object.
    void PrintInfo(std::ostream& rOStream) const override
    {
        rOStream <<  "Properties";
    }

    /// Print object's data.
    void PrintData(std::ostream& rOStream) const override
    {
        mData.PrintData(rOStream);
        rOStream << "This properties contains " << mTables.size() << " tables";
        if (mSubPropertiesList.size() > 0) {
            rOStream << "\nThis properties contains the following subproperties " << mSubPropertiesList.size() << " subproperties" << std::endl;
            for (auto& r_subprop : mSubPropertiesList) {
                r_subprop.PrintData(rOStream);
            }
        }
        if (mAccessors.size() > 0) {
            rOStream << "\nThis properties contains the following " << mAccessors.size() << " accessors" << std::endl;
            for (auto& r_entry : mAccessors) {
                (r_entry.second)->PrintData(rOStream);
            }
        }
    }


    ///@}
    ///@name Friends
    ///@{


    ///@}

protected:
    ///@name Protected static Member Variables
    ///@{


    ///@}
    ///@name Protected member Variables
    ///@{


    ///@}
    ///@name Protected Operators
    ///@{


    ///@}
    ///@name Protected Operations
    ///@{


    ///@}
    ///@name Protected  Access
    ///@{


    ///@}
    ///@name Protected Inquiry
    ///@{


    ///@}
    ///@name Protected LifeCycle
    ///@{


    ///@}

private:
    ///@name Static Member Variables
    ///@{


    ///@}
    ///@name Member Variables
    ///@{

    ContainerType mData;                        /// The data stored on the properties

    TablesContainerType mTables;                /// The tables contained on the properties

    SubPropertiesContainerType mSubPropertiesList; /// The vector containing the list of subproperties

    AccessorsContainerType mAccessors = {}; /// The map containing the variable and corresponding accessor pairs

    ///@}
    ///@name Private Operators
    ///@{

    ///@}
    ///@name Private Operations
    ///@{

    ///@}
    ///@name Serialization
    ///@{

    friend class Serializer;

    void save(Serializer& rSerializer) const override
    {
        KRATOS_SERIALIZE_SAVE_BASE_CLASS(rSerializer, IndexedObject );
        rSerializer.save("Data", mData);
        rSerializer.save("Tables", mTables);
        rSerializer.save("SubPropertiesList", mSubPropertiesList);
        std::vector<std::pair<const KeyType, Accessor*>> aux_accessors_container;
        for (auto& r_item : mAccessors) {
            const auto key = r_item.first;
            const auto& rp_accessor = r_item.second;
            aux_accessors_container.push_back(std::make_pair(key, &(*rp_accessor)));
        }
        rSerializer.save("Accessors", aux_accessors_container);
    }

    void load(Serializer& rSerializer) override
    {
        KRATOS_SERIALIZE_LOAD_BASE_CLASS(rSerializer, IndexedObject );
        rSerializer.load("Data", mData);
        rSerializer.load("Tables", mTables);
        rSerializer.load("SubPropertiesList", mSubPropertiesList);
        std::vector<std::pair<const KeyType, Accessor*>> aux_accessors_container;
        rSerializer.load("Accessors", aux_accessors_container);
        for (auto& r_item : aux_accessors_container) {
            const auto key = r_item.first;
            const auto& rp_accessor = r_item.second;
            mAccessors.emplace(key, rp_accessor->Clone());
        }
    }

    ///@}
    ///@name Private  Access
    ///@{

    ///@}
    ///@name Private Inquiry
    ///@{


    ///@}
    ///@name Un accessible methods
    ///@{


    ///@}

}; // Class Properties

///@}

///@name Type Definitions
///@{


///@}
///@name Input and output
///@{


/// input stream function
inline std::istream& operator >> (std::istream& rIStream,
                                  Properties& rThis);

/// output stream function
inline std::ostream& operator << (std::ostream& rOStream,
                                  const Properties& rThis)
{
    rThis.PrintInfo(rOStream);
    rOStream << std::endl;
    rThis.PrintData(rOStream);

    return rOStream;
}
///@}


}  // namespace Kratos.<|MERGE_RESOLUTION|>--- conflicted
+++ resolved
@@ -80,17 +80,13 @@
 
     using ContainerType = DataValueContainer;
 
-    using NodeType = Node<3>;
-
     using GeometryType = Geometry<NodeType> ;
 
     using IndexType = std::size_t;
 
-<<<<<<< HEAD
-    typedef Node NodeType;
-=======
+    using NodeType =  Node;
+
     using TableType = Table<double>;
->>>>>>> f99427f0
 
     using KeyType = IndexType;
 
