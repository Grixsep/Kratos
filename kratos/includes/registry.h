--- conflicted
+++ resolved
@@ -317,8 +317,6 @@
     ///@name Private Operations
     ///@{
 
-<<<<<<< HEAD
-=======
     /**
      * @brief This method throws an error message for a not found item.
      * @param rFullName The full name of the item.
@@ -331,7 +329,6 @@
         RegistryItem* pCurrentItem
         );
 
->>>>>>> 0048ff28
     ///@}
     ///@name Private  Access
     ///@{
