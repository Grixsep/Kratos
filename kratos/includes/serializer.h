--- conflicted
+++ resolved
@@ -182,11 +182,6 @@
     {
         msRegisteredObjects.insert(RegisteredObjectsContainerType::value_type(rName,Create<TDataType>));
         msRegisteredObjectsName.insert(RegisteredObjectsNameContainerType::value_type(typeid(TDataType).name(), rName));
-<<<<<<< HEAD
-    //std::cout<<" REGISTERED OBJECT "<<rName<<" TypeID "<<typeid (TDataType).name()<<std::endl;
-    //msRegisteredObjects.insert(RegisteredObjectsContainerType::value_type(rName,&pPrototype));
-=======
->>>>>>> c9c304aa
     }
 
     static void Deregister(const std::string& rName)
@@ -493,10 +488,6 @@
     void load(std::string const & rTag, array_1d<TDataType, TDimension>& rObject)
     {
         load_trace_point(rTag);
-<<<<<<< HEAD
-    //rObject = array_1d<TDataType, TDimension>(); //it generates a warnning --> commented 23/09/2015 <--
-=======
->>>>>>> c9c304aa
         for(SizeType i = 0 ; i < TDimension ; i++)
             load("E", rObject[i]);
     }
@@ -678,17 +669,10 @@
     bool IsDerived(TDataType * pValue)
     {
       if (strcmp(typeid(TDataType).name(), typeid(*pValue).name()) != 0) {
-<<<<<<< HEAD
-    return true;
-      }
-      else {
-    return false;
-=======
         return true;
       }
       else {
         return false;
->>>>>>> c9c304aa
       }
     }
 
