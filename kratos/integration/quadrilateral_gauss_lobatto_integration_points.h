//    |  /           |
//    ' /   __| _` | __|  _ \   __|
//    . \  |   (   | |   (   |\__ `
//   _|\_\_|  \__,_|\__|\___/ ____/
//                   Multi-Physics
//
//  License:		 BSD License
//					 Kratos default license: kratos/license.txt
//
//  Main authors:    Josep Maria Carbonell
//                   Alejandro Cornejo
//
//

#pragma once
<<<<<<< HEAD

=======
>>>>>>> 3ddc3d6e

// System includes

// External includes

// Project includes
#include "integration/quadrature.h"

// TO BE COMPLETED: Only the needed ones have been implemented

namespace Kratos
{

    class QuadrilateralGaussLobattoIntegrationPoints1
    {
    public:
        KRATOS_CLASS_POINTER_DEFINITION(QuadrilateralGaussLobattoIntegrationPoints1);
        typedef std::size_t SizeType;

        static const unsigned int Dimension = 2;

        typedef IntegrationPoint<2> IntegrationPointType;

        typedef std::array<IntegrationPointType, 2> IntegrationPointsArrayType;

        typedef IntegrationPointType::PointType PointType;

        static SizeType IntegrationPointsNumber()
        {
            return 2;
        }

        static const IntegrationPointsArrayType &IntegrationPoints()
        {
            static const IntegrationPointsArrayType s_integration_points{{
                IntegrationPointType(-1.0, 0.0, 1.0),
                IntegrationPointType(1.0, 0.0, 1.0)}};
            return s_integration_points;
        }

        std::string Info() const
        {
            std::stringstream buffer;
            buffer << "Quadrilateral Gauss-Lobatto integration 1 ";
            return buffer.str();
        }

    }; // Class QuadrilateralGaussLobattoIntegrationPoints1

    class QuadrilateralGaussLobattoIntegrationPoints2
    {
    public:
        KRATOS_CLASS_POINTER_DEFINITION(QuadrilateralGaussLobattoIntegrationPoints2);
        typedef std::size_t SizeType;

        static const unsigned int Dimension = 2;

        typedef IntegrationPoint<2> IntegrationPointType;

        typedef std::array<IntegrationPointType, 4> IntegrationPointsArrayType;

        typedef IntegrationPointType::PointType PointType;

        static SizeType IntegrationPointsNumber()
        {
            return 4;
        }

        static const IntegrationPointsArrayType &IntegrationPoints()
        {
            static const IntegrationPointsArrayType s_integration_points{{
                IntegrationPointType(-1.0, -1.0, 1.0),
                IntegrationPointType(1.0, -1.0, 1.0),
                IntegrationPointType(1.0, 1.0, 1.0),
                IntegrationPointType(-1.0, 1.0, 1.0)}};
            return s_integration_points;
        }

        std::string Info() const
        {
            std::stringstream buffer;
            buffer << "Quadrilateral Gauss-Lobatto integration 2 ";
            return buffer.str();
        }

    }; // Class QuadrilateralGaussLobattoIntegrationPoints2

<<<<<<< HEAD
    static const IntegrationPointsArrayType& IntegrationPoints()
    {
        static const IntegrationPointsArrayType s_integration_points{{
            IntegrationPointType( -1.00 , -1.00, 1.0 ),
            IntegrationPointType(  1.00 , -1.00, 1.0 ),
            IntegrationPointType(  1.00 ,  1.00, 1.0 ),
            IntegrationPointType( -1.00 ,  1.00, 1.0 )
        }};
        return s_integration_points;
    }

    std::string Info() const
=======
    class QuadrilateralGaussLobattoIntegrationPoints3
>>>>>>> 3ddc3d6e
    {
    public:
        KRATOS_CLASS_POINTER_DEFINITION(QuadrilateralGaussLobattoIntegrationPoints3);
        typedef std::size_t SizeType;

        static const unsigned int Dimension = 2;

        typedef IntegrationPoint<2> IntegrationPointType;

        typedef std::array<IntegrationPointType, 9> IntegrationPointsArrayType;

        typedef IntegrationPointType::PointType PointType;

        static SizeType IntegrationPointsNumber()
        {
            return 9;
        }

        static const IntegrationPointsArrayType &IntegrationPoints()
        {
            const double one_over_nine     = 1.0 / 9.0;
            const double four_over_nine    = 4.0 * one_over_nine;

            // Define the integration points and their weights
            static const IntegrationPointsArrayType s_integration_points{{
                // Corner points
                IntegrationPointType(-1.0, -1.0, one_over_nine),
                IntegrationPointType(1.0, -1.0,  one_over_nine),
                IntegrationPointType(-1.0, 1.0,  one_over_nine),
                IntegrationPointType(1.0, 1.0,   one_over_nine),

                // Edge midpoints
                IntegrationPointType(0.0, -1.0, four_over_nine),
                IntegrationPointType(-1.0, 0.0, four_over_nine),
                IntegrationPointType(1.0, 0.0,  four_over_nine),
                IntegrationPointType(0.0, 1.0,  four_over_nine),

<<<<<<< HEAD
class QuadrilateralGaussLobattoIntegrationPoints3
{
public:
    KRATOS_CLASS_POINTER_DEFINITION(QuadrilateralGaussLobattoIntegrationPoints3);
    typedef std::size_t SizeType;

    static const unsigned int Dimension = 2;

    typedef IntegrationPoint<2> IntegrationPointType;

    typedef std::array<IntegrationPointType, 9> IntegrationPointsArrayType;

    typedef IntegrationPointType::PointType PointType;

    static SizeType IntegrationPointsNumber()
    {
        return 9;
    }

    static const IntegrationPointsArrayType& IntegrationPoints()
    {
        // Define weights for 3rd-order Lobatto quadrature
        const double one_over_thirty_six  = 1.0 / 36.0;
        const double four_over_thirty_six = 4.0 * one_over_thirty_six;  // = 1/9
        const double sixteen_over_thirty_six = 16.0 * one_over_thirty_six;  // = 4/9

        // Define the integration points and their weights
        static const IntegrationPointsArrayType s_integration_points{{
            // Corner points
            IntegrationPointType( -1.00 , -1.00, one_over_thirty_six ),
            IntegrationPointType(  1.00 , -1.00, one_over_thirty_six ),
            IntegrationPointType( -1.00 ,  1.00, one_over_thirty_six ),
            IntegrationPointType(  1.00 ,  1.00, one_over_thirty_six ),

            // Edge midpoints
            IntegrationPointType(  0.00 , -1.00, four_over_thirty_six ),
            IntegrationPointType( -1.00 ,  0.00, four_over_thirty_six ),
            IntegrationPointType(  1.00 ,  0.00, four_over_thirty_six ),
            IntegrationPointType(  0.00 ,  1.00, four_over_thirty_six ),

            // Center point
            IntegrationPointType(  0.00 ,  0.00, sixteen_over_thirty_six )
        }};
        return s_integration_points;
    }

    std::string Info() const
    {
        std::stringstream buffer;
        buffer << "Quadrilateral Gauss-Lobatto integration 3 ";
        return buffer.str();
    }

}; // Class QuadrilateralGaussLobattoIntegrationPoints3

}
=======
                // Center point
                IntegrationPointType(0.0, 0.0, 16.0 / 9.0)}};
            return s_integration_points;
        }

        std::string Info() const
        {
            std::stringstream buffer;
            buffer << "Quadrilateral Gauss-Lobatto integration 3 ";
            return buffer.str();
        }

    }; // Class QuadrilateralGaussLobattoIntegrationPoints3
>>>>>>> 3ddc3d6e

}<|MERGE_RESOLUTION|>--- conflicted
+++ resolved
@@ -13,10 +13,6 @@
 //
 
 #pragma once
-<<<<<<< HEAD
-
-=======
->>>>>>> 3ddc3d6e
 
 // System includes
 
@@ -104,22 +100,7 @@
 
     }; // Class QuadrilateralGaussLobattoIntegrationPoints2
 
-<<<<<<< HEAD
-    static const IntegrationPointsArrayType& IntegrationPoints()
-    {
-        static const IntegrationPointsArrayType s_integration_points{{
-            IntegrationPointType( -1.00 , -1.00, 1.0 ),
-            IntegrationPointType(  1.00 , -1.00, 1.0 ),
-            IntegrationPointType(  1.00 ,  1.00, 1.0 ),
-            IntegrationPointType( -1.00 ,  1.00, 1.0 )
-        }};
-        return s_integration_points;
-    }
-
-    std::string Info() const
-=======
     class QuadrilateralGaussLobattoIntegrationPoints3
->>>>>>> 3ddc3d6e
     {
     public:
         KRATOS_CLASS_POINTER_DEFINITION(QuadrilateralGaussLobattoIntegrationPoints3);
@@ -157,64 +138,6 @@
                 IntegrationPointType(1.0, 0.0,  four_over_nine),
                 IntegrationPointType(0.0, 1.0,  four_over_nine),
 
-<<<<<<< HEAD
-class QuadrilateralGaussLobattoIntegrationPoints3
-{
-public:
-    KRATOS_CLASS_POINTER_DEFINITION(QuadrilateralGaussLobattoIntegrationPoints3);
-    typedef std::size_t SizeType;
-
-    static const unsigned int Dimension = 2;
-
-    typedef IntegrationPoint<2> IntegrationPointType;
-
-    typedef std::array<IntegrationPointType, 9> IntegrationPointsArrayType;
-
-    typedef IntegrationPointType::PointType PointType;
-
-    static SizeType IntegrationPointsNumber()
-    {
-        return 9;
-    }
-
-    static const IntegrationPointsArrayType& IntegrationPoints()
-    {
-        // Define weights for 3rd-order Lobatto quadrature
-        const double one_over_thirty_six  = 1.0 / 36.0;
-        const double four_over_thirty_six = 4.0 * one_over_thirty_six;  // = 1/9
-        const double sixteen_over_thirty_six = 16.0 * one_over_thirty_six;  // = 4/9
-
-        // Define the integration points and their weights
-        static const IntegrationPointsArrayType s_integration_points{{
-            // Corner points
-            IntegrationPointType( -1.00 , -1.00, one_over_thirty_six ),
-            IntegrationPointType(  1.00 , -1.00, one_over_thirty_six ),
-            IntegrationPointType( -1.00 ,  1.00, one_over_thirty_six ),
-            IntegrationPointType(  1.00 ,  1.00, one_over_thirty_six ),
-
-            // Edge midpoints
-            IntegrationPointType(  0.00 , -1.00, four_over_thirty_six ),
-            IntegrationPointType( -1.00 ,  0.00, four_over_thirty_six ),
-            IntegrationPointType(  1.00 ,  0.00, four_over_thirty_six ),
-            IntegrationPointType(  0.00 ,  1.00, four_over_thirty_six ),
-
-            // Center point
-            IntegrationPointType(  0.00 ,  0.00, sixteen_over_thirty_six )
-        }};
-        return s_integration_points;
-    }
-
-    std::string Info() const
-    {
-        std::stringstream buffer;
-        buffer << "Quadrilateral Gauss-Lobatto integration 3 ";
-        return buffer.str();
-    }
-
-}; // Class QuadrilateralGaussLobattoIntegrationPoints3
-
-}
-=======
                 // Center point
                 IntegrationPointType(0.0, 0.0, 16.0 / 9.0)}};
             return s_integration_points;
@@ -228,6 +151,5 @@
         }
 
     }; // Class QuadrilateralGaussLobattoIntegrationPoints3
->>>>>>> 3ddc3d6e
 
 }