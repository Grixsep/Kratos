//    |  /           |
//    ' /   __| _` | __|  _ \   __|
//    . \  |   (   | |   (   |\__ `
//   _|\_\_|  \__,_|\__|\___/ ____/
//                   Multi-Physics
//
//  License:		 BSD License
//					 Kratos default license: kratos/license.txt
//
//  Main authors:    Pooyan Dadvand
//                   Riccardo Rossi
//

#if !defined(KRATOS_BICGSTAB_SOLVER_H_INCLUDED )
#define  KRATOS_BICGSTAB_SOLVER_H_INCLUDED



// System includes


// External includes

// Project includes
#include "includes/define.h"
#include "linear_solvers/iterative_solver.h"


namespace Kratos
{

///@name Kratos Globals
///@{

///@}
///@name Type Definitions
///@{

///@}
///@name  Enum's
///@{

///@}
///@name  Functions
///@{

///@}
///@name Kratos Classes
///@{

/// Short class definition.
/** Detail class definition.
*/
template<class TSparseSpaceType, class TDenseSpaceType,
         class TPreconditionerType = Preconditioner<TSparseSpaceType, TDenseSpaceType>,
         class TReordererType = Reorderer<TSparseSpaceType, TDenseSpaceType> >
class BICGSTABSolver : public IterativeSolver<TSparseSpaceType, TDenseSpaceType, TPreconditionerType, TReordererType>
{
public:
    ///@name Type Definitions
    ///@{

    /// Counted pointer of BICGSTABSolver
    KRATOS_CLASS_POINTER_DEFINITION(BICGSTABSolver);

    typedef IterativeSolver<TSparseSpaceType, TDenseSpaceType, TPreconditionerType, TReordererType> BaseType;

    typedef typename TSparseSpaceType::MatrixType SparseMatrixType;

    typedef typename TSparseSpaceType::VectorType VectorType;

    typedef typename TDenseSpaceType::MatrixType DenseMatrixType;

    ///@}
    ///@name Life Cycle
    ///@{

    /// Default constructor.
    BICGSTABSolver() {}

    BICGSTABSolver(double NewTolerance) : BaseType(NewTolerance) {}

    BICGSTABSolver(double NewTolerance, unsigned int NewMaxIterationsNumber) : BaseType(NewTolerance, NewMaxIterationsNumber) {}

    BICGSTABSolver(double NewMaxTolerance, unsigned int NewMaxIterationsNumber, typename TPreconditionerType::Pointer pNewPreconditioner) :
        BaseType(NewMaxTolerance, NewMaxIterationsNumber, pNewPreconditioner) {}
        
<<<<<<< HEAD
    BICGSTABSolver(Parameters settings, typename TPreconditionerType::Pointer pNewPreconditioner):
=======
    BICGSTABSolver(Parameters settings, typename TPreconditionerType::Pointer pNewPreconditioner = Kratos::make_shared<TPreconditionerType>()):
>>>>>>> 84e7a847
        BaseType(settings, pNewPreconditioner) {}
        
    BICGSTABSolver(Parameters settings):
        BaseType(settings) 
    {
        if(settings.Has("preconditioner_type"))
            BaseType::SetPreconditioner( PreconditionerFactoryBase<TSparseSpaceType,TDenseSpaceType>().CreatePreconditioner(settings["preconditioner_type"].GetString()) );
    }
        
    /// Copy constructor.
    BICGSTABSolver(const BICGSTABSolver& Other) : BaseType(Other) {}

    /// Destructor.
    ~BICGSTABSolver() override {}


    ///@}
    ///@name Operators
    ///@{

    /// Assignment operator.
    BICGSTABSolver& operator=(const BICGSTABSolver& Other)
    {
        BaseType::operator=(Other);
        return *this;
    }

    ///@}
    ///@name Operations
    ///@{

    /** Normal solve method.
    Solves the linear system Ax=b and puts the result on SystemVector& rX.
    rX is also th initial guess for iterative methods.
    @param rA. System matrix
    @param rX. Solution vector. it's also the initial
    guess for iterative linear solvers.
    @param rB. Right hand side vector.
    */
    bool Solve(SparseMatrixType& rA, VectorType& rX, VectorType& rB) override
    {
        if(this->IsNotConsistent(rA, rX, rB))
            return false;

        BaseType::GetPreconditioner()->Initialize(rA,rX,rB); 

        BaseType::GetPreconditioner()->ApplyInverseRight(rX);

        BaseType::GetPreconditioner()->ApplyLeft(rB);

        bool is_solved = IterativeSolve(rA,rX,rB);

        BaseType::GetPreconditioner()->Finalize(rX);

        return is_solved;
    }

    /** Multi solve method for solving a set of linear systems with same coefficient matrix.
    Solves the linear system Ax=b and puts the result on SystemVector& rX.
    rX is also th initial guess for iterative methods.
    @param rA. System matrix
    @param rX. Solution vector. it's also the initial
    guess for iterative linear solvers.
    @param rB. Right hand side vector.
    */
    bool Solve(SparseMatrixType& rA, DenseMatrixType& rX, DenseMatrixType& rB) override
    {
        //GetTimeTable()->Start(Info());

        BaseType::GetPreconditioner()->Initialize(rA,rX,rB);

        bool is_solved = true;
        VectorType x(TDenseSpaceType::Size1(rX));
        VectorType b(TDenseSpaceType::Size1(rB));
        for(unsigned int i = 0 ; i < TDenseSpaceType::Size2(rX) ; i++)
        {
            TDenseSpaceType::GetColumn(i,rX, x);
            TDenseSpaceType::GetColumn(i,rB, b);

            BaseType::GetPreconditioner()->ApplyInverseRight(x);
            BaseType::GetPreconditioner()->ApplyLeft(b);

            is_solved &= IterativeSolve(rA,x,b);

            BaseType::GetPreconditioner()->Finalize(x);
        }

        //GetTimeTable()->Stop(Info());

        return is_solved;
    }

    ///@}
    ///@name Access
    ///@{


    ///@}
    ///@name Inquiry
    ///@{


    ///@}
    ///@name Input and output
    ///@{

    /// Return information about this object.
    std::string Info() const override
    {
        std::stringstream buffer;
        buffer << "Biconjugate gradient stabilized linear solver with " << BaseType::GetPreconditioner()->Info();
        return  buffer.str();
    }

    /// Print information about this object.
    void  PrintInfo(std::ostream& OStream) const override
    {
        OStream << "Biconjugate gradient stabilized linear solver with ";
        BaseType::GetPreconditioner()->PrintInfo(OStream);
    }

    /// Print object's data.
    void  PrintData(std::ostream& OStream) const override
    {
        BaseType::PrintData(OStream);
    }


    ///@}
    ///@name Friends
    ///@{


    ///@}

protected:
    ///@name Protected static Member Variables
    ///@{


    ///@}
    ///@name Protected member Variables
    ///@{


    ///@}
    ///@name Protected Operators
    ///@{


    ///@}
    ///@name Protected Operations
    ///@{


    ///@}
    ///@name Protected  Access
    ///@{


    ///@}
    ///@name Protected Inquiry
    ///@{


    ///@}
    ///@name Protected LifeCycle
    ///@{


    ///@}

private:
    ///@name Static Member Variables
    ///@{


    ///@}
    ///@name Member Variables
    ///@{


    ///@}
    ///@name Private Operators
    ///@{


    ///@}
    ///@name Private Operations
    ///@{

    bool IterativeSolve(SparseMatrixType& rA, VectorType& rX, VectorType& rB)
    {
        const int size = TSparseSpaceType::Size(rX);
// KRATOS_WATCH("ln316");
        BaseType::mIterationsNumber = 0;

        VectorType r(size);
// KRATOS_WATCH(r.size());
// KRATOS_WATCH("ln319");
// KRATOS_WATCH(rA.size1());
// KRATOS_WATCH(rA.size2());
// KRATOS_WATCH(r.size());
// KRATOS_WATCH(rX.size());
// KRATOS_WATCH(rB.size());

        this->PreconditionedMult(rA,rX,r);
// KRATOS_WATCH("ln321");
        TSparseSpaceType::ScaleAndAdd(1.00, rB, -1.00, r);
// KRATOS_WATCH("ln322");
        BaseType::mBNorm = TSparseSpaceType::TwoNorm(rB);
// KRATOS_WATCH("ln324");
        VectorType p(r);
        VectorType s(size);
        VectorType q(size);

        VectorType rs(r);
        VectorType qs(size);

        double roh0 = TSparseSpaceType::Dot(r, rs);
        double roh1 = roh0;
        double alpha = 0.00;
        double beta = 0.00;
        double omega = 0.00;
// KRATOS_WATCH("ln337");
// 	if(roh0 < 1e-30) //we start from the real solution
// 		return  BaseType::IsConverged();

        do
        {
            this->PreconditionedMult(rA,p,q);
// KRATOS_WATCH("ln344");
	    alpha = TSparseSpaceType::Dot(rs,q);
	    if (fabs(alpha) <= 1.0e-40)
	      break;
            alpha = roh0 / alpha;

            TSparseSpaceType::ScaleAndAdd(1.00, r, -alpha, q, s);
// KRATOS_WATCH("ln348");
            this->PreconditionedMult(rA,s,qs);

            omega = TSparseSpaceType::Dot(qs,qs);

            //if(omega == 0.00)
            if(fabs(omega) <= 1.0e-40)
                break;
// KRATOS_WATCH("ln356");
            omega = TSparseSpaceType::Dot(qs,s) / omega;

            TSparseSpaceType::ScaleAndAdd(alpha, p, 1.00, rX);
            TSparseSpaceType::ScaleAndAdd(omega, s, 1.00, rX);
            TSparseSpaceType::ScaleAndAdd(-omega, qs, 1.00, s, r);

            roh1 = TSparseSpaceType::Dot(r,rs);

            //if((roh0 == 0.00) || (omega == 0.00))
            if((fabs(roh0) <= 1.0e-40) || (fabs(omega) <= 1.0e-40))
                break;

            beta = (roh1 * alpha) / (roh0 * omega);
// KRATOS_WATCH("ln370");
            TSparseSpaceType::ScaleAndAdd(1.00, p, -omega, q);
            TSparseSpaceType::ScaleAndAdd(1.00, r, beta, q, p);

            roh0 = roh1;

            BaseType::mResidualNorm =TSparseSpaceType::TwoNorm(r);
            BaseType::mIterationsNumber++;

        }
        while(BaseType::IterationNeeded());

        return BaseType::IsConverged();
    }

    ///@}
    ///@name Private  Access
    ///@{


    ///@}
    ///@name Private Inquiry
    ///@{


    ///@}
    ///@name Un accessible methods
    ///@{


    ///@}

}; // Class BICGSTABSolver

///@}

///@name Type Definitions
///@{


///@}
///@name Input and output
///@{


/// input stream function
template<class TSparseSpaceType, class TDenseSpaceType,
         class TPreconditionerType,
         class TReordererType>
inline std::istream& operator >> (std::istream& IStream,
                                  BICGSTABSolver<TSparseSpaceType, TDenseSpaceType,
                                  TPreconditionerType, TReordererType>& rThis)
{
    return IStream;
}

/// output stream function
template<class TSparseSpaceType, class TDenseSpaceType,
         class TPreconditionerType,
         class TReordererType>
inline std::ostream& operator << (std::ostream& OStream,
                                  const BICGSTABSolver<TSparseSpaceType, TDenseSpaceType,
                                  TPreconditionerType, TReordererType>& rThis)
{
    rThis.PrintInfo(OStream);
    OStream << std::endl;
    rThis.PrintData(OStream);

    return OStream;
}
///@}


}  // namespace Kratos.

#endif // KRATOS_BICGSTAB_SOLVER_H_INCLUDED  defined 

<|MERGE_RESOLUTION|>--- conflicted
+++ resolved
@@ -85,11 +85,7 @@
     BICGSTABSolver(double NewMaxTolerance, unsigned int NewMaxIterationsNumber, typename TPreconditionerType::Pointer pNewPreconditioner) :
         BaseType(NewMaxTolerance, NewMaxIterationsNumber, pNewPreconditioner) {}
         
-<<<<<<< HEAD
-    BICGSTABSolver(Parameters settings, typename TPreconditionerType::Pointer pNewPreconditioner):
-=======
     BICGSTABSolver(Parameters settings, typename TPreconditionerType::Pointer pNewPreconditioner = Kratos::make_shared<TPreconditionerType>()):
->>>>>>> 84e7a847
         BaseType(settings, pNewPreconditioner) {}
         
     BICGSTABSolver(Parameters settings):
