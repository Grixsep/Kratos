--- conflicted
+++ resolved
@@ -29,7 +29,6 @@
 
 namespace Kratos::Testing
 {
-    typedef Node<3> NodeType;
     typedef std::size_t IndexSize;
     typedef std::unordered_map<IndexSize,IndexSize> IndexIndexMapType;
     typedef std::unordered_map<IndexSize,std::vector<std::string>> IndexStringMapType;
@@ -39,52 +38,6 @@
     */
     KRATOS_DISTRIBUTED_TEST_CASE_IN_SUITE(AssignMPIUniqueModelPartCollectionTagUtility, KratosMPICoreFastSuite)
     {
-<<<<<<< HEAD
-        typedef Node NodeType;
-        typedef std::size_t IndexSize;
-        typedef std::unordered_map<IndexSize,IndexSize> IndexIndexMapType;
-        typedef std::unordered_map<IndexSize,std::vector<std::string>> IndexStringMapType;
-
-        /**
-        * Checks the correct work of the sub modelparts list utility
-        */
-        KRATOS_DISTRIBUTED_TEST_CASE_IN_SUITE(AssignMPIUniqueModelPartCollectionTagUtility, KratosMPICoreFastSuite)
-        {
-            // Creating the reference model part and the relative submodelparts non alphabetically ordered
-            Model current_model;
-            ModelPart& r_model_part = current_model.CreateModelPart("Main");
-            ModelPart& r_sub_modelpart_1 = r_model_part.CreateSubModelPart("BSubModelPart1");
-            ModelPart& r_sub_modelpart_2 = r_model_part.CreateSubModelPart("ASubModelPart2");
-            ModelPart& r_sub_modelpart_3 = r_model_part.CreateSubModelPart("ZSubModelPart3");
-            ModelPart& r_sub_modelpart_4 = r_model_part.CreateSubModelPart("YSubModelPart4");
-
-            Communicator::Pointer pnew_comm = Kratos::make_shared< MPICommunicator >(&r_model_part.GetNodalSolutionStepVariablesList(), Testing::GetDefaultDataCommunicator());
-            r_model_part.SetCommunicator(pnew_comm);
-            auto& r_data_communicator = r_model_part.GetCommunicator().GetDataCommunicator();
-            auto rank = r_data_communicator.Rank();
-            auto size = r_data_communicator.Size();
-
-            r_model_part.AddNodalSolutionStepVariable(PARTITION_INDEX);
-            CppTestsUtilities::Create2DGeometry(r_model_part, "Element2D3N");
-
-            r_sub_modelpart_1.AddNode(r_model_part.pGetNode(1));
-            r_sub_modelpart_2.AddNode(r_model_part.pGetNode(4));
-            r_sub_modelpart_3.AddNode(r_model_part.pGetNode(5));
-            r_sub_modelpart_4.AddNode(r_model_part.pGetNode(6));
-
-            // Adding nodes to random submodelparts
-            if (r_data_communicator.IsDistributed() && size > 1) {
-                if (rank == 0) {
-                    r_sub_modelpart_3.AddNode(r_model_part.pGetNode(4));
-                }
-                else {
-                    r_sub_modelpart_3.AddNode(r_model_part.pGetNode(6));
-                    r_sub_modelpart_2.AddNode(r_model_part.pGetNode(5));
-                    r_sub_modelpart_4.AddNode(r_model_part.pGetNode(5));
-
-                }
-            } else {
-=======
         // Creating the reference model part and the relative submodelparts non alphabetically ordered
         Model current_model;
         ModelPart& r_model_part = current_model.CreateModelPart("Main");
@@ -110,7 +63,6 @@
         // Adding nodes to random submodelparts
         if (r_data_communicator.IsDistributed() && size > 1) {
             if (rank == 0) {
->>>>>>> 93868c3c
                 r_sub_modelpart_3.AddNode(r_model_part.pGetNode(4));
             }
             else {
@@ -129,7 +81,6 @@
         // Adding elements to random submodelparts
         r_sub_modelpart_1.AddElement(r_model_part.pGetElement(1));
         r_sub_modelpart_2.AddElement(r_model_part.pGetElement(4));
-
 
         AssignUniqueModelPartCollectionTagUtility collections_utility(r_model_part);
 
