//    |  /           |
//    ' /   __| _` | __|  _ \   __|
//    . \  |   (   | |   (   |\__ `
//   _|\_\_|  \__,_|\__|\___/ ____/
//                   Multi-Physics
//
//  License:		 BSD License
//					 Kratos default license: kratos/license.txt
//
//  Main authors:    Jordi Cotela
//
//

#include "mpi.h"

#include "includes/data_communicator.h"
#include "includes/kratos_components.h"
#include "mpi/mpi_environment.h"
#include "mpi/includes/mpi_data_communicator.h"

#include "testing/testing.h"

namespace Kratos {

namespace Testing {

KRATOS_TEST_CASE_IN_SUITE(DataCommunicatorRankAndSize, KratosMPICoreFastSuite)
{
    DataCommunicator serial_communicator;

    KRATOS_CHECK_EQUAL(serial_communicator.Rank(), 0);
    KRATOS_CHECK_EQUAL(serial_communicator.Size(), 1);

    MPIDataCommunicator mpi_self_communicator(MPI_COMM_SELF);

    KRATOS_CHECK_EQUAL(mpi_self_communicator.Rank(), 0);
    KRATOS_CHECK_EQUAL(mpi_self_communicator.Size(), 1);

    MPIDataCommunicator mpi_world_communicator(MPI_COMM_WORLD);

    int world_rank, world_size;
    MPI_Comm_rank(MPI_COMM_WORLD,&world_rank);
    MPI_Comm_size(MPI_COMM_WORLD,&world_size);

    KRATOS_CHECK_EQUAL(mpi_world_communicator.Rank(), world_rank);
    KRATOS_CHECK_EQUAL(mpi_world_communicator.Size(), world_size);
}

KRATOS_TEST_CASE_IN_SUITE(MPICommRetrieval, KratosMPICoreFastSuite)
{
    DataCommunicator serial_communicator;
    MPIDataCommunicator mpi_self_communicator(MPI_COMM_SELF);
    MPIDataCommunicator mpi_world_communicator(MPI_COMM_WORLD);

    KRATOS_CHECK_EQUAL(MPIEnvironment::GetMPICommunicator(serial_communicator), MPI_COMM_SELF);
    KRATOS_CHECK_EQUAL(MPIEnvironment::GetMPICommunicator(mpi_self_communicator), MPI_COMM_SELF);
    KRATOS_CHECK_EQUAL(MPIEnvironment::GetMPICommunicator(mpi_world_communicator), MPI_COMM_WORLD);
    KRATOS_CHECK_NOT_EQUAL(MPIEnvironment::GetMPICommunicator(mpi_world_communicator), MPI_COMM_SELF);
}

KRATOS_TEST_CASE_IN_SUITE(DataCommunicatorFromKratosComponents, KratosMPICoreFastSuite)
{
    // This should work always
    KRATOS_CHECK_EQUAL(KratosComponents<DataCommunicator>::Has("Serial"), true);
    const DataCommunicator& r_serial = KratosComponents<DataCommunicator>::Get("Serial");
    KRATOS_CHECK_EQUAL(r_serial.IsDistributed(), false);
    // This assumes running Kratos with mpi (this should be the case, since this test's suite is part of the MPI core)
    KRATOS_CHECK_EQUAL(KratosComponents<DataCommunicator>::Has("World"), true);
    const DataCommunicator& r_world = KratosComponents<DataCommunicator>::Get("World");
    KRATOS_CHECK_EQUAL(r_world.IsDistributed(), true);
}

KRATOS_TEST_CASE_IN_SUITE(DataCommunicatorSum, KratosMPICoreFastSuite)
{
    DataCommunicator serial_communicator;
    MPIDataCommunicator mpi_world_communicator(MPI_COMM_WORLD);
    constexpr int root = 0;

    int local_int = 1;
    double local_double = 2.0;
    array_1d<double,3> local_array;
    local_array[0] = -1.0;
    local_array[1] =  0.0;
    local_array[2] =  1.0;

    // local version: do nothing
    int int_sum = serial_communicator.Sum(local_int, root);
    KRATOS_CHECK_EQUAL(int_sum, 1);

    double double_sum = serial_communicator.Sum(local_double, root);
    KRATOS_CHECK_EQUAL(double_sum, 2.0);

    array_1d<double,3> array_sum = serial_communicator.Sum(local_array, root);
    for (unsigned int i = 0; i < 3; i++)
    {
        KRATOS_CHECK_EQUAL(local_array[i], array_sum[i]);
    }

    // MPI version
    int_sum = mpi_world_communicator.Sum(local_int, root);
    double_sum = mpi_world_communicator.Sum(local_double, root);
    array_sum = mpi_world_communicator.Sum(local_array, root);

    int world_size = mpi_world_communicator.Size();
    int world_rank = mpi_world_communicator.Rank();
    if (world_rank == root)
    {
        KRATOS_CHECK_EQUAL(int_sum, world_size);

        KRATOS_CHECK_EQUAL(double_sum, 2.*world_size);

        for (unsigned int i = 0; i < 3; i++)
        {
            KRATOS_CHECK_EQUAL(array_sum[i], local_array[i]*world_size);
        }
    }

    #ifdef KRATOS_DEBUG
    // passing invalid rank as argument
    KRATOS_CHECK_EXCEPTION_IS_THROWN(
        mpi_world_communicator.Sum(local_int, world_size),"is not a valid rank.");
    KRATOS_CHECK_EXCEPTION_IS_THROWN(
        mpi_world_communicator.Sum(local_double, -1),"is not a valid rank.");
    #endif
}

KRATOS_TEST_CASE_IN_SUITE(DataCommunicatorSumVector, KratosMPICoreFastSuite)
{
    DataCommunicator serial_communicator;
    MPIDataCommunicator mpi_world_communicator(MPI_COMM_WORLD);
    int world_rank = mpi_world_communicator.Rank();
    int world_size = mpi_world_communicator.Size();
    constexpr int root = 0;

    std::vector<int> local_int_vector{1, 1};
    std::vector<double> local_double_vector{2.0, 2.0};
    std::vector<int> reduced_int_vector{-1, -1};
    std::vector<double> reduced_double_vector{-1.0, -1.0};

    // local version: do nothing
    serial_communicator.Sum(local_int_vector, reduced_int_vector, root);
    serial_communicator.Sum(local_double_vector, reduced_double_vector, root);
    if (world_rank == root)
    {
        for (int i = 0; i < 2; i++)
        {
            KRATOS_CHECK_EQUAL(reduced_int_vector[i], -1);
            KRATOS_CHECK_EQUAL(reduced_double_vector[i], -1.0);
        }
    }

    // MPI version
    mpi_world_communicator.Sum(local_int_vector, reduced_int_vector, root);
    mpi_world_communicator.Sum(local_double_vector, reduced_double_vector, root);
    if (world_rank == root)
    {
        for (int i = 0; i < 2; i++)
        {
            KRATOS_CHECK_EQUAL(reduced_int_vector[i], world_size);
            KRATOS_CHECK_EQUAL(reduced_double_vector[i], 2.0*world_size);
        }
    }

    #ifdef KRATOS_DEBUG
    // One of the inputs has a different size
    if (world_size > 1)
    {
        if (world_rank == 0) {
            local_int_vector.resize(3);
            local_int_vector = {1,2,3};
        }
        KRATOS_CHECK_EXCEPTION_IS_THROWN(mpi_world_communicator.Sum(local_int_vector, reduced_int_vector, root),"Input error in call to MPI_Reduce");
    }
    // Input size != output size
    std::vector<int> local_vector_wrong_size{1,2,3};
    KRATOS_CHECK_EXCEPTION_IS_THROWN(mpi_world_communicator.Sum(local_vector_wrong_size, reduced_int_vector, root),"Error:");
    #endif
}

KRATOS_TEST_CASE_IN_SUITE(DataCommunicatorMin, KratosMPICoreFastSuite)
{
    DataCommunicator serial_communicator;
    MPIDataCommunicator mpi_world_communicator(MPI_COMM_WORLD);
    constexpr int root = 0;

    int world_rank = mpi_world_communicator.Rank();

    int local_int = world_rank;
    double local_double = 2.0*world_rank;
    array_1d<double,3> local_array;
    local_array[0] = -1.0*world_rank;
    local_array[1] =  0.0;
    local_array[2] =  1.0*world_rank;

    // local version: do nothing
    int int_min = serial_communicator.Min(local_int, root);
    KRATOS_CHECK_EQUAL(int_min, local_int);

    double double_min = serial_communicator.Min(local_double, root);
    KRATOS_CHECK_EQUAL(double_min, local_double);

    array_1d<double,3> array_min = serial_communicator.Min(local_array, root);
    for (unsigned int i = 0; i < 3; i++)
    {
        KRATOS_CHECK_EQUAL(array_min[i], local_array[i]);
    }

    // MPI version
    int_min = mpi_world_communicator.Min(local_int, root);
    double_min = mpi_world_communicator.Min(local_double, root);
    array_min = mpi_world_communicator.Min(local_array, root);

    if (mpi_world_communicator.Rank() == root)
    {
        KRATOS_CHECK_EQUAL(int_min, 0);

        KRATOS_CHECK_EQUAL(double_min, 0.0);

        int world_size = mpi_world_communicator.Size();
        KRATOS_CHECK_EQUAL(array_min[0], -1.0*(world_size-1));
        KRATOS_CHECK_EQUAL(array_min[1],  0.0);
        KRATOS_CHECK_EQUAL(array_min[2],  0.0);
    }

    #ifdef KRATOS_DEBUG
    // passing invalid rank as argument
    KRATOS_CHECK_EXCEPTION_IS_THROWN(
        mpi_world_communicator.Min(local_int, mpi_world_communicator.Size()),"is not a valid rank.");
    KRATOS_CHECK_EXCEPTION_IS_THROWN(
        mpi_world_communicator.Min(local_double, -1),"is not a valid rank.");
    #endif
}

KRATOS_TEST_CASE_IN_SUITE(DataCommunicatorMinVector, KratosMPICoreFastSuite)
{
    DataCommunicator serial_communicator;
    MPIDataCommunicator mpi_world_communicator(MPI_COMM_WORLD);
    int world_rank = mpi_world_communicator.Rank();
    int world_size = mpi_world_communicator.Size();
    constexpr int root = 0;

    std::vector<int> local_int_vector{world_rank, -world_rank};
    std::vector<double> local_double_vector{2.0*world_rank, -2.0*world_rank};
    std::vector<int> reduced_int_vector{0, 0};
    std::vector<double> reduced_double_vector{0.0, 0.0};

    // local version: do nothing
    serial_communicator.Min(local_int_vector, reduced_int_vector, root);
    serial_communicator.Min(local_double_vector, reduced_double_vector, root);
    if (world_rank == root)
    {
        for (int i = 0; i < 2; i++)
        {
            KRATOS_CHECK_EQUAL(reduced_int_vector[i], 0);
            KRATOS_CHECK_EQUAL(reduced_double_vector[i], 0.0);
        }
    }

    // MPI version
    mpi_world_communicator.Min(local_int_vector, reduced_int_vector, root);
    mpi_world_communicator.Min(local_double_vector, reduced_double_vector, root);
    if (world_rank == root)
    {
        KRATOS_CHECK_EQUAL(reduced_int_vector[0], 0);
        KRATOS_CHECK_EQUAL(reduced_int_vector[1], 1-world_size);
        KRATOS_CHECK_EQUAL(reduced_double_vector[0], 0.0);
        KRATOS_CHECK_EQUAL(reduced_double_vector[1], 2.0*(1-world_size));
    }

    #ifdef KRATOS_DEBUG
    // One of the inputs has a different size
    if (world_size > 1)
    {
        if (world_rank == 0) {
            local_int_vector.resize(3);
            local_int_vector = {1,2,3};
        }
        KRATOS_CHECK_EXCEPTION_IS_THROWN(mpi_world_communicator.Min(local_int_vector, reduced_int_vector, root),"Input error in call to MPI_Reduce");
    }
    // Input size != output size
    std::vector<int> local_vector_wrong_size{1,2,3};
    KRATOS_CHECK_EXCEPTION_IS_THROWN(mpi_world_communicator.Min(local_vector_wrong_size, reduced_int_vector, root),"Error:");
    #endif
}

KRATOS_TEST_CASE_IN_SUITE(DataCommunicatorMax, KratosMPICoreFastSuite)
{
    DataCommunicator serial_communicator;
    MPIDataCommunicator mpi_world_communicator(MPI_COMM_WORLD);
    constexpr int root = 0;

    int world_rank = mpi_world_communicator.Rank();

    int local_int = world_rank;
    double local_double = 2.0*world_rank;
    array_1d<double,3> local_array;
    local_array[0] = -1.0*world_rank;
    local_array[1] =  0.0;
    local_array[2] =  1.0*world_rank;

    // local version: do nothing
    int int_max = serial_communicator.Max(local_int, root);
    KRATOS_CHECK_EQUAL(int_max, local_int);

    double double_max = serial_communicator.Max(local_double, root);
    KRATOS_CHECK_EQUAL(double_max, local_double);

    array_1d<double,3> array_max = serial_communicator.Max(local_array, root);
    for (unsigned int i = 0; i < 3; i++)
    {
        KRATOS_CHECK_EQUAL(array_max[i], local_array[i]);
    }

    // MPI version
    int_max = mpi_world_communicator.Max(local_int, root);
    double_max = mpi_world_communicator.Max(local_double, root);
    array_max = mpi_world_communicator.Max(local_array, root);

    if (world_rank == root)
    {
        int world_size = mpi_world_communicator.Size();
        KRATOS_CHECK_EQUAL(int_max, world_size-1);

        KRATOS_CHECK_EQUAL(double_max, 2.0*(world_size-1));

        KRATOS_CHECK_EQUAL(array_max[0], 0.0);
        KRATOS_CHECK_EQUAL(array_max[1], 0.0);
        KRATOS_CHECK_EQUAL(array_max[2], 1.0*(world_size-1));
    }

    #ifdef KRATOS_DEBUG
    // passing invalid rank as argument
    KRATOS_CHECK_EXCEPTION_IS_THROWN(
        mpi_world_communicator.Max(local_int, mpi_world_communicator.Size()),"is not a valid rank.");
    KRATOS_CHECK_EXCEPTION_IS_THROWN(
        mpi_world_communicator.Max(local_double, -1),"is not a valid rank.");
    #endif
}

KRATOS_TEST_CASE_IN_SUITE(DataCommunicatorMaxVector, KratosMPICoreFastSuite)
{
    DataCommunicator serial_communicator;
    MPIDataCommunicator mpi_world_communicator(MPI_COMM_WORLD);
    int world_rank = mpi_world_communicator.Rank();
    int world_size = mpi_world_communicator.Size();
    constexpr int root = 0;

    std::vector<int> local_int_vector{world_rank, -world_rank};
    std::vector<double> local_double_vector{2.0*world_rank, -2.0*world_rank};
    std::vector<int> reduced_int_vector{0, 0};
    std::vector<double> reduced_double_vector{0.0, 0.0};

    // local version: do nothing
    serial_communicator.Max(local_int_vector, reduced_int_vector, root);
    serial_communicator.Max(local_double_vector, reduced_double_vector, root);
    if (world_rank == root)
    {
        for (int i = 0; i < 2; i++)
        {
            KRATOS_CHECK_EQUAL(reduced_int_vector[i], 0);
            KRATOS_CHECK_EQUAL(reduced_double_vector[i], 0.0);
        }
    }

    // MPI version
    mpi_world_communicator.Max(local_int_vector, reduced_int_vector, root);
    mpi_world_communicator.Max(local_double_vector, reduced_double_vector, root);
    if (world_rank == root)
    {
        KRATOS_CHECK_EQUAL(reduced_int_vector[0], world_size-1);
        KRATOS_CHECK_EQUAL(reduced_int_vector[1], 0);
        KRATOS_CHECK_EQUAL(reduced_double_vector[0], 2.0*(world_size-1));
        KRATOS_CHECK_EQUAL(reduced_double_vector[1], 0.0);
    }

    #ifdef KRATOS_DEBUG
    if (world_size > 1)
    {
        // One of the inputs has a different size
        if (world_rank == 0) {
            local_int_vector.resize(3);
            local_int_vector = {1,2,3};
        }
        KRATOS_CHECK_EXCEPTION_IS_THROWN(mpi_world_communicator.Max(local_int_vector, reduced_int_vector, root),"Input error in call to MPI_Reduce");
    }
    // Input size != output size
    std::vector<int> local_vector_wrong_size{1,2,3};
    KRATOS_CHECK_EXCEPTION_IS_THROWN(mpi_world_communicator.Max(local_vector_wrong_size, reduced_int_vector, root),"Error:");
    #endif
}

KRATOS_TEST_CASE_IN_SUITE(DataCommunicatorSumAll, KratosMPICoreFastSuite)
{
    DataCommunicator serial_communicator;
    MPIDataCommunicator mpi_world_communicator(MPI_COMM_WORLD);

    int local_int = 1;
    double local_double = 2.0;
    array_1d<double,3> local_array;
    local_array[0] = -1.0;
    local_array[1] =  0.0;
    local_array[2] =  1.0;

    // local version: do nothing
    int int_sum = serial_communicator.SumAll(local_int);
    KRATOS_CHECK_EQUAL(int_sum, 1);

    double double_sum = serial_communicator.SumAll(local_double);
    KRATOS_CHECK_EQUAL(double_sum, 2.0);

    array_1d<double,3> array_sum = serial_communicator.SumAll(local_array);
    for (unsigned int i = 0; i < 3; i++)
    {
        KRATOS_CHECK_EQUAL(local_array[i], array_sum[i]);
    }

    // MPI version
    int_sum = mpi_world_communicator.SumAll(local_int);
    double_sum = mpi_world_communicator.SumAll(local_double);
    array_sum = mpi_world_communicator.SumAll(local_array);

    int world_size = mpi_world_communicator.Size();

    KRATOS_CHECK_EQUAL(int_sum, world_size);
    KRATOS_CHECK_EQUAL(double_sum, 2.*world_size);

    for (unsigned int i = 0; i < 3; i++)
    {
        KRATOS_CHECK_EQUAL(array_sum[i], local_array[i]*world_size);
    }
}

KRATOS_TEST_CASE_IN_SUITE(DataCommunicatorSumAllVector, KratosMPICoreFastSuite)
{
    DataCommunicator serial_communicator;
    MPIDataCommunicator mpi_world_communicator(MPI_COMM_WORLD);
    int world_size = mpi_world_communicator.Size();

    std::vector<int> local_int_vector{1, 1};
    std::vector<double> local_double_vector{2.0, 2.0};
    std::vector<int> reduced_int_vector{-1, -1};
    std::vector<double> reduced_double_vector{-1.0, -1.0};

    // local version: do nothing
    serial_communicator.SumAll(local_int_vector, reduced_int_vector);
    serial_communicator.SumAll(local_double_vector, reduced_double_vector);
    for (int i = 0; i < 2; i++)
    {
        KRATOS_CHECK_EQUAL(reduced_int_vector[i], -1);
        KRATOS_CHECK_EQUAL(reduced_double_vector[i], -1.0);
    }

    // MPI version
    mpi_world_communicator.SumAll(local_int_vector, reduced_int_vector);
    mpi_world_communicator.SumAll(local_double_vector, reduced_double_vector);
    for (int i = 0; i < 2; i++)
    {
        KRATOS_CHECK_EQUAL(reduced_int_vector[i], world_size);
        KRATOS_CHECK_EQUAL(reduced_double_vector[i], 2.0*world_size);
    }

    #ifdef KRATOS_DEBUG
    if (world_size > 1)
    {
        // One of the inputs has a different size
        if (mpi_world_communicator.Rank() == 0) {
            local_int_vector.resize(3);
            local_int_vector = {1,2,3};
        }
        KRATOS_CHECK_EXCEPTION_IS_THROWN(mpi_world_communicator.SumAll(local_int_vector, reduced_int_vector),"Input error in call to MPI_Allreduce");
    }
    // Input size != output size
    std::vector<int> local_vector_wrong_size{1,2,3};
    KRATOS_CHECK_EXCEPTION_IS_THROWN(mpi_world_communicator.SumAll(local_vector_wrong_size, reduced_int_vector),"Input error in call to MPI_Allreduce");
    #endif
}

KRATOS_TEST_CASE_IN_SUITE(DataCommunicatorMinAll, KratosMPICoreFastSuite)
{
    DataCommunicator serial_communicator;
    MPIDataCommunicator mpi_world_communicator(MPI_COMM_WORLD);

    int world_rank = mpi_world_communicator.Rank();

    int local_int = world_rank;
    double local_double = 2.0*world_rank;
    array_1d<double,3> local_array;
    local_array[0] = -1.0*world_rank;
    local_array[1] =  0.0;
    local_array[2] =  1.0*world_rank;

    // local version: do nothing
    int int_min = serial_communicator.MinAll(local_int);
    KRATOS_CHECK_EQUAL(int_min, local_int);

    double double_min = serial_communicator.MinAll(local_double);
    KRATOS_CHECK_EQUAL(double_min, local_double);

    array_1d<double,3> array_min = serial_communicator.MinAll(local_array);
    for (unsigned int i = 0; i < 3; i++)
    {
        KRATOS_CHECK_EQUAL(array_min[i], local_array[i]);
    }

    // MPI version
    int_min = mpi_world_communicator.MinAll(local_int);
    double_min = mpi_world_communicator.MinAll(local_double);
    array_min = mpi_world_communicator.MinAll(local_array);

    KRATOS_CHECK_EQUAL(int_min, 0);
    KRATOS_CHECK_EQUAL(double_min, 0.0);

    int world_size = mpi_world_communicator.Size();
    KRATOS_CHECK_EQUAL(array_min[0], -1.0*(world_size-1));
    KRATOS_CHECK_EQUAL(array_min[1],  0.0);
    KRATOS_CHECK_EQUAL(array_min[2],  0.0);
}

KRATOS_TEST_CASE_IN_SUITE(DataCommunicatorMinAllVector, KratosMPICoreFastSuite)
{
    DataCommunicator serial_communicator;
    MPIDataCommunicator mpi_world_communicator(MPI_COMM_WORLD);
    int world_rank = mpi_world_communicator.Rank();
    int world_size = mpi_world_communicator.Size();

    std::vector<int> local_int_vector{world_rank, -world_rank};
    std::vector<double> local_double_vector{2.0*world_rank, -2.0*world_rank};
    std::vector<int> reduced_int_vector{0, 0};
    std::vector<double> reduced_double_vector{0.0, 0.0};

    // local version: do nothing
    serial_communicator.MinAll(local_int_vector, reduced_int_vector);
    serial_communicator.MinAll(local_double_vector, reduced_double_vector);
    for (int i = 0; i < 2; i++)
    {
        KRATOS_CHECK_EQUAL(reduced_int_vector[i], 0);
        KRATOS_CHECK_EQUAL(reduced_double_vector[i], 0.0);
    }

    // MPI version
    mpi_world_communicator.MinAll(local_int_vector, reduced_int_vector);
    mpi_world_communicator.MinAll(local_double_vector, reduced_double_vector);
    KRATOS_CHECK_EQUAL(reduced_int_vector[0], 0);
    KRATOS_CHECK_EQUAL(reduced_int_vector[1], 1-world_size);
    KRATOS_CHECK_EQUAL(reduced_double_vector[0], 0.0);
    KRATOS_CHECK_EQUAL(reduced_double_vector[1], 2.0*(1-world_size));

    #ifdef KRATOS_DEBUG
    if (world_size > 1)
    {
        // One of the inputs has a different size
        if (mpi_world_communicator.Rank() == 0) {
            local_int_vector.resize(3);
            local_int_vector = {1,2,3};
        }
        KRATOS_CHECK_EXCEPTION_IS_THROWN(mpi_world_communicator.MinAll(local_int_vector, reduced_int_vector),"Input error in call to MPI_Allreduce");
    }
    // Input size != output size
    std::vector<int> local_vector_wrong_size{1,2,3};
    KRATOS_CHECK_EXCEPTION_IS_THROWN(mpi_world_communicator.MinAll(local_vector_wrong_size, reduced_int_vector),"Input error in call to MPI_Allreduce");
    #endif
}

KRATOS_TEST_CASE_IN_SUITE(DataCommunicatorMaxAll, KratosMPICoreFastSuite)
{
    DataCommunicator serial_communicator;
    MPIDataCommunicator mpi_world_communicator(MPI_COMM_WORLD);

    int world_rank = mpi_world_communicator.Rank();

    int local_int = world_rank;
    double local_double = 2.0*world_rank;
    array_1d<double,3> local_array;
    local_array[0] = -1.0*world_rank;
    local_array[1] =  0.0;
    local_array[2] =  1.0*world_rank;

    // local version: do nothing
    int int_max = serial_communicator.MaxAll(local_int);
    KRATOS_CHECK_EQUAL(int_max, local_int);

    double double_max = serial_communicator.MaxAll(local_double);
    KRATOS_CHECK_EQUAL(double_max, local_double);

    array_1d<double,3> array_max = serial_communicator.MaxAll(local_array);
    for (unsigned int i = 0; i < 3; i++)
    {
        KRATOS_CHECK_EQUAL(array_max[i], local_array[i]);
    }

    // MPI version
    int_max = mpi_world_communicator.MaxAll(local_int);
    double_max = mpi_world_communicator.MaxAll(local_double);
    array_max = mpi_world_communicator.MaxAll(local_array);

    int world_size = mpi_world_communicator.Size();
    KRATOS_CHECK_EQUAL(int_max, world_size-1);

    KRATOS_CHECK_EQUAL(double_max, 2.0*(world_size-1));

    KRATOS_CHECK_EQUAL(array_max[0], 0.0);
    KRATOS_CHECK_EQUAL(array_max[1], 0.0);
    KRATOS_CHECK_EQUAL(array_max[2], 1.0*(world_size-1));
}

KRATOS_TEST_CASE_IN_SUITE(DataCommunicatorMaxAllVector, KratosMPICoreFastSuite)
{
    DataCommunicator serial_communicator;
    MPIDataCommunicator mpi_world_communicator(MPI_COMM_WORLD);
    int world_rank = mpi_world_communicator.Rank();
    int world_size = mpi_world_communicator.Size();

    std::vector<int> local_int_vector{world_rank, -world_rank};
    std::vector<double> local_double_vector{2.0*world_rank, -2.0*world_rank};
    std::vector<int> reduced_int_vector{0, 0};
    std::vector<double> reduced_double_vector{0.0, 0.0};

    // local version: do nothing
    serial_communicator.MaxAll(local_int_vector, reduced_int_vector);
    serial_communicator.MaxAll(local_double_vector, reduced_double_vector);
    for (int i = 0; i < 2; i++)
    {
        KRATOS_CHECK_EQUAL(reduced_int_vector[i], 0);
        KRATOS_CHECK_EQUAL(reduced_double_vector[i], 0.0);
    }

    // MPI version
    mpi_world_communicator.MaxAll(local_int_vector, reduced_int_vector);
    mpi_world_communicator.MaxAll(local_double_vector, reduced_double_vector);
    KRATOS_CHECK_EQUAL(reduced_int_vector[0], world_size-1);
    KRATOS_CHECK_EQUAL(reduced_int_vector[1], 0);
    KRATOS_CHECK_EQUAL(reduced_double_vector[0], 2.0*(world_size-1));
    KRATOS_CHECK_EQUAL(reduced_double_vector[1], 0.0);

    #ifdef KRATOS_DEBUG
    if (world_size > 1)
    {
        // One of the inputs has a different size
        if (mpi_world_communicator.Rank() == 0) {
            local_int_vector.resize(3);
            local_int_vector = {1,2,3};
        }
        KRATOS_CHECK_EXCEPTION_IS_THROWN(mpi_world_communicator.MaxAll(local_int_vector, reduced_int_vector),"Input error in call to MPI_Allreduce");
    }
    // Input size != output size
    std::vector<int> local_vector_wrong_size{1,2,3};
    KRATOS_CHECK_EXCEPTION_IS_THROWN(mpi_world_communicator.MaxAll(local_vector_wrong_size, reduced_int_vector),"Input error in call to MPI_Allreduce");
    #endif
}

KRATOS_TEST_CASE_IN_SUITE(DataCommunicatorScanSum, KratosMPICoreFastSuite)
{
    DataCommunicator serial_communicator;
    MPIDataCommunicator mpi_world_communicator(MPI_COMM_WORLD);

    int local_total_int = 1;
    double local_total_double = 2.0;

    // local version: do nothing
    int partial_sum_int = serial_communicator.ScanSum(local_total_int);
    double partial_sum_double = serial_communicator.ScanSum(local_total_double);
    KRATOS_CHECK_EQUAL(partial_sum_int, local_total_int);
    KRATOS_CHECK_EQUAL(partial_sum_double, local_total_double);

    // MPI version
    partial_sum_int = mpi_world_communicator.ScanSum(local_total_int);
    partial_sum_double = mpi_world_communicator.ScanSum(local_total_double);
    int mpi_world_rank = mpi_world_communicator.Rank();
    KRATOS_CHECK_EQUAL(partial_sum_int, mpi_world_rank + 1);
    KRATOS_CHECK_EQUAL(partial_sum_double, 2.0*(mpi_world_rank + 1) );
}

KRATOS_TEST_CASE_IN_SUITE(DataCommunicatorScanSumVector, KratosMPICoreFastSuite)
{
    DataCommunicator serial_communicator;
    MPIDataCommunicator mpi_world_communicator(MPI_COMM_WORLD);

    std::vector<int> local_total_int{1,1};
    std::vector<int> partial_sum_int{-1,-1};
    std::vector<double> local_total_double{2.0, 2.0};
    std::vector<double> partial_sum_double{-1.0,-1.0};

    // local version: do nothing
    serial_communicator.ScanSum(local_total_int, partial_sum_int);
    serial_communicator.ScanSum(local_total_double, partial_sum_double);
    for (int i = 0; i < 2; i++)
    {
        KRATOS_CHECK_EQUAL(partial_sum_int[i], -1);
        KRATOS_CHECK_EQUAL(partial_sum_double[i], -1.0);
    }

    // MPI version
    mpi_world_communicator.ScanSum(local_total_int, partial_sum_int);
    mpi_world_communicator.ScanSum(local_total_double, partial_sum_double);
    int mpi_world_rank = mpi_world_communicator.Rank();
    for (int i = 0; i < 2; i++)
    {
        KRATOS_CHECK_EQUAL(partial_sum_int[i], mpi_world_rank + 1);
        KRATOS_CHECK_EQUAL(partial_sum_double[i], 2.0*(mpi_world_rank + 1));
    }

    #ifdef KRATOS_DEBUG
    if (mpi_world_communicator.Size() > 1)
    {
        // One of the inputs has a different size
        if (mpi_world_rank == 0) {
            local_total_int.resize(3);
            local_total_int = {1,2,3};
        }
        KRATOS_CHECK_EXCEPTION_IS_THROWN(mpi_world_communicator.ScanSum(local_total_int, partial_sum_int),"Input error in call to MPI_Scan");
    }
    // Input size != output size
    std::vector<int> local_vector_wrong_size{1,2,3};
    KRATOS_CHECK_EXCEPTION_IS_THROWN(mpi_world_communicator.ScanSum(local_vector_wrong_size, partial_sum_int),"Input error in call to MPI_Scan");
    #endif
}

KRATOS_TEST_CASE_IN_SUITE(DataCommunicatorSendRecv, KratosMPICoreFastSuite)
{
    DataCommunicator serial_communicator;
    MPIDataCommunicator mpi_world_communicator(MPI_COMM_WORLD);

    const int world_size = mpi_world_communicator.Size();
    const int world_rank = mpi_world_communicator.Rank();
    const int send_rank = world_rank + 1 == world_size ? 0 : world_rank + 1;
    const int recv_rank = world_rank == 0 ? world_size - 1 : world_rank - 1;

    std::vector<int> send_buffer_int = {world_rank, world_rank};
    std::vector<int> recv_buffer_int = {0, 0};
    std::vector<double> send_buffer_double = {2.0*world_rank, 2.0*world_rank};
    std::vector<double> recv_buffer_double = {0.0, 0.0};

    std::string send_buffer_string = "test";
    std::string recv_buffer_string;
<<<<<<< HEAD
    recv_buffer_string.resize(4); //here i allocate a message with the same lenght as the one sent

=======
    recv_buffer_string.resize(4);
>>>>>>> b550f8a8

    serial_communicator.SendRecv(send_buffer_int, send_rank, recv_buffer_int, recv_rank);
    serial_communicator.SendRecv(send_buffer_double, send_rank, recv_buffer_double, recv_rank);
    for (int i = 0; i < 2; i++)
    {
        KRATOS_CHECK_EQUAL(recv_buffer_int[i], 0);
        KRATOS_CHECK_EQUAL(recv_buffer_double[i], 0.0);
    }

    if (world_size > 1)
    {
        mpi_world_communicator.SendRecv(send_buffer_int, send_rank, recv_buffer_int, recv_rank);
        mpi_world_communicator.SendRecv(send_buffer_double, send_rank, recv_buffer_double, recv_rank);

        const int expected_recv_int = world_rank > 0 ? world_rank - 1 : world_size - 1;
        const double expected_recv_double = 2.0*expected_recv_int;

        for (int i = 0; i < 2; i++)
        {
            KRATOS_CHECK_EQUAL(recv_buffer_int[i], expected_recv_int);
            KRATOS_CHECK_EQUAL(recv_buffer_double[i], expected_recv_double);
        }

        mpi_world_communicator.SendRecv(send_buffer_string, send_rank, recv_buffer_string, recv_rank);
        KRATOS_CHECK_EQUAL(recv_buffer_string, "test");
    }

    #ifdef KRATOS_DEBUG
    if (mpi_world_communicator.Size() > 1)
    {
        // One of the ranks has the wrong source/destination
        int wrong_send_rank = send_rank;
        if (mpi_world_communicator.Rank() == 0) {
            wrong_send_rank = 2;
        }
        KRATOS_CHECK_EXCEPTION_IS_THROWN(mpi_world_communicator.SendRecv(send_buffer_int, wrong_send_rank, recv_buffer_int, recv_rank),"Error:");

        // Input size != output size
        std::vector<int> local_vector_wrong_size{1,2,3};
        KRATOS_CHECK_EXCEPTION_IS_THROWN(mpi_world_communicator.SendRecv(local_vector_wrong_size, send_rank, recv_buffer_int, recv_rank),"Input error in call to MPI_Sendrecv");
    }
    #endif
}


KRATOS_TEST_CASE_IN_SUITE(DataCommunicatorBroadcast, KratosMPICoreFastSuite)
{
    DataCommunicator serial_communicator;
    MPIDataCommunicator mpi_world_communicator(MPI_COMM_WORLD);

    const int world_size = mpi_world_communicator.Size();
    const int world_rank = mpi_world_communicator.Rank();
    const int send_rank = world_size-1;

    int send_buffer_int = 0;
    double send_buffer_double = 0.0;

    if (world_rank == send_rank)
    {
        send_buffer_int = 1;
        send_buffer_double = 2.0;
    }
    int send_buffer_int_reference = send_buffer_int;
    double send_buffer_double_reference = send_buffer_double;

    serial_communicator.Broadcast(send_buffer_int,send_rank);
    serial_communicator.Broadcast(send_buffer_double,send_rank);

    // Check that serial_communicator does nothing
    KRATOS_CHECK_EQUAL(send_buffer_int, send_buffer_int_reference);
    KRATOS_CHECK_EQUAL(send_buffer_double, send_buffer_double_reference);

    mpi_world_communicator.Broadcast(send_buffer_int,send_rank);
    mpi_world_communicator.Broadcast(send_buffer_double,send_rank);

    KRATOS_CHECK_EQUAL(send_buffer_int, 1);
    KRATOS_CHECK_EQUAL(send_buffer_double, 2.0);
}

KRATOS_TEST_CASE_IN_SUITE(DataCommunicatorBroadcastVector, KratosMPICoreFastSuite)
{
    DataCommunicator serial_communicator;
    MPIDataCommunicator mpi_world_communicator(MPI_COMM_WORLD);

    const int world_size = mpi_world_communicator.Size();
    const int world_rank = mpi_world_communicator.Rank();
    const int send_rank = world_size-1;

    std::vector<int> send_buffer_int{0, 0};
    std::vector<double> send_buffer_double{0.0, 0.0};

    if (world_rank == send_rank)
    {
        for (int i = 0; i < 2; i++)
        {
            send_buffer_int[i] = 1;
            send_buffer_double[i] = 2.0;
        }
    }
    std::vector<int> send_buffer_int_reference(send_buffer_int);
    std::vector<double> send_buffer_double_reference(send_buffer_double);

    serial_communicator.Broadcast(send_buffer_int,send_rank);
    serial_communicator.Broadcast(send_buffer_double,send_rank);

    // Check that serial_communicator does nothing
    for (int i = 0; i < 2; i++)
    {
        KRATOS_CHECK_EQUAL(send_buffer_int[i], send_buffer_int_reference[i]);
        KRATOS_CHECK_EQUAL(send_buffer_double[i], send_buffer_double_reference[i]);
    }

    mpi_world_communicator.Broadcast(send_buffer_int,send_rank);
    mpi_world_communicator.Broadcast(send_buffer_double,send_rank);

    for (int i = 0; i < 2; i++)
    {
        KRATOS_CHECK_EQUAL(send_buffer_int[i], 1);
        KRATOS_CHECK_EQUAL(send_buffer_double[i], 2.0);
    }

    #ifdef KRATOS_DEBUG
    if (mpi_world_communicator.Size() > 1)
    {
        // One of the ranks has a different size
        if (world_rank == 0)
        {
            send_buffer_int.resize(3);
            send_buffer_int = {1,2,3};
        }
        KRATOS_CHECK_EXCEPTION_IS_THROWN(mpi_world_communicator.Broadcast(send_buffer_int, send_rank),"Input error in call to MPI_Bcast");
    }
    #endif
}

KRATOS_TEST_CASE_IN_SUITE(DataCommunicatorScatter, KratosMPICoreFastSuite)
{
    DataCommunicator serial_communicator;
    MPIDataCommunicator mpi_world_communicator(MPI_COMM_WORLD);

    const int world_size = mpi_world_communicator.Size();
    const int world_rank = mpi_world_communicator.Rank();
    const int send_rank = 0;

    std::vector<int> send_buffer_int(0);
    std::vector<double> send_buffer_double(0);
    std::vector<int> recv_buffer_int = {0, 0};
    std::vector<double> recv_buffer_double = {0.0, 0.0};

    if (world_rank == send_rank)
    {
        send_buffer_int.resize(2*world_size);
        send_buffer_double.resize(2*world_size);
        for (int i = 0; i < 2*world_size; i++)
        {
            send_buffer_int[i] = 1;
            send_buffer_double[i] = 2.0;
        }
    }

    serial_communicator.Scatter(send_buffer_int, recv_buffer_int, send_rank);
    serial_communicator.Scatter(send_buffer_double, recv_buffer_double, send_rank);

    for (int i = 0; i < 2; i++)
    {
        KRATOS_CHECK_EQUAL(recv_buffer_int[i], 0);
        KRATOS_CHECK_EQUAL(recv_buffer_double[i], 0.0);
    }

    mpi_world_communicator.Scatter(send_buffer_int, recv_buffer_int, send_rank);
    mpi_world_communicator.Scatter(send_buffer_double, recv_buffer_double, send_rank);

    for (int i = 0; i < 2; i++)
    {
        KRATOS_CHECK_EQUAL(recv_buffer_int[i], 1);
        KRATOS_CHECK_EQUAL(recv_buffer_double[i], 2.0);
    }

    #ifdef KRATOS_DEBUG
    if (mpi_world_communicator.Size() > 1)
    {
        // One of the ranks has a different size
        if (world_rank == 0)
        {
            send_buffer_int.resize(3);
            send_buffer_int = {1,2,3};
        }
        KRATOS_CHECK_EXCEPTION_IS_THROWN(mpi_world_communicator.Scatter(send_buffer_int, recv_buffer_int, send_rank),"Error");
    }
    // send rank has wrong size
    send_buffer_double.push_back(0.0);
    KRATOS_CHECK_EXCEPTION_IS_THROWN(mpi_world_communicator.Scatter(send_buffer_double, recv_buffer_double, send_rank),"Error");
    #endif
}

KRATOS_TEST_CASE_IN_SUITE(DataCommunicatorScatterv, KratosMPICoreFastSuite)
{
    /* send message for ints is {0, 1, 1, 2, 2, 2, 3, 3, 3, 3, 4, 4, 4, 4, 4, ...} (max 6 values per rank)
     * read only first <rank> values of the message per rank (up to 5 values per rank)
     * message containing doubles is double of message containing ints
     */
    DataCommunicator serial_communicator;
    MPIDataCommunicator mpi_world_communicator(MPI_COMM_WORLD);

    const int world_size = mpi_world_communicator.Size();
    const int world_rank = mpi_world_communicator.Rank();
    const int send_rank = world_size-1;

    std::vector<int> send_buffer_int(0);
    std::vector<double> send_buffer_double(0);
    std::vector<int> send_sizes(0);
    std::vector<int> send_offsets(0);

    auto make_message_size = [](int rank) { return rank < 5 ? rank : 5; };
    auto make_message_distance = [](int rank, int padding) {
        return rank < 5 ? ((rank-1)*rank)/2 + rank*padding : rank*(5+padding) - 15;
    };

    const int recv_size = make_message_size(world_rank);
    std::vector<int> recv_buffer_int(recv_size, -1);
    std::vector<double> recv_buffer_double(recv_size, -1.0);

    const int message_padding = 1;
    if (world_rank == send_rank)
    {
        const int send_size = make_message_distance(world_size, message_padding);
        send_buffer_int.resize(send_size);
        send_buffer_double.resize(send_size);
        send_sizes.resize(world_size);
        send_offsets.resize(world_size);
        int counter = 0;
        for (int rank = 0; rank < world_size; rank++)
        {
            send_sizes[rank] = make_message_size(rank);
            send_offsets[rank] = make_message_distance(rank, message_padding);
            for (int i = 0; i < send_sizes[rank] + message_padding; i++, counter++)
            {
                send_buffer_int[counter] = rank;
                send_buffer_double[counter] = 2.0*rank;
            }
        }
    }

    serial_communicator.Scatterv(send_buffer_int, send_sizes, send_offsets, recv_buffer_int, send_rank);
    serial_communicator.Scatterv(send_buffer_double, send_sizes, send_offsets, recv_buffer_double, send_rank);

    for (int i = 0; i < recv_size; i++)
    {
        KRATOS_CHECK_EQUAL(recv_buffer_int[i], -1);
        KRATOS_CHECK_EQUAL(recv_buffer_double[i], -1.0);
    }

    mpi_world_communicator.Scatterv(send_buffer_int, send_sizes, send_offsets, recv_buffer_int, send_rank);
    mpi_world_communicator.Scatterv(send_buffer_double, send_sizes, send_offsets, recv_buffer_double, send_rank);

    for (int i = 0; i < recv_size; i++)
    {
        KRATOS_CHECK_EQUAL(recv_buffer_int[i], world_rank);
        KRATOS_CHECK_EQUAL(recv_buffer_double[i], 2.0*world_rank);
    }

    #ifdef KRATOS_DEBUG
    // send sizes do not match
    std::vector<int> wrong_send_sizes = send_sizes;
    if (world_rank == send_rank) {
        wrong_send_sizes[0] += 1;
    }
    KRATOS_CHECK_EXCEPTION_IS_THROWN(
        mpi_world_communicator.Scatterv(send_buffer_int, wrong_send_sizes, send_offsets, recv_buffer_int, send_rank),
        "Error");

    // sent message is too large
    std::vector<int> wrong_recv_message;
    if (world_rank == send_rank)
    {
        wrong_recv_message.resize(recv_buffer_int.size()-1);
    }
    KRATOS_CHECK_EXCEPTION_IS_THROWN(
        mpi_world_communicator.Scatterv(send_buffer_int, send_sizes, send_offsets, wrong_recv_message, send_rank),
        "Error");

    // sent offsets overflow
    std::vector<int> wrong_send_offsets = send_offsets;
    if (world_rank == send_rank)
    {
        wrong_send_offsets[world_rank - 1] += 5;
    }
    KRATOS_CHECK_EXCEPTION_IS_THROWN(
        mpi_world_communicator.Scatterv(send_buffer_int, send_sizes, wrong_send_offsets, recv_buffer_int, send_rank),
        "Error");

    #endif
}


KRATOS_TEST_CASE_IN_SUITE(DataCommunicatorGather, KratosMPICoreFastSuite)
{
    DataCommunicator serial_communicator;
    MPIDataCommunicator mpi_world_communicator(MPI_COMM_WORLD);

    const int world_size = mpi_world_communicator.Size();
    const int world_rank = mpi_world_communicator.Rank();
    const int recv_rank = 0;

    std::vector<int> send_buffer_int{world_rank, world_rank};
    std::vector<double> send_buffer_double{2.0*world_rank, 2.0*world_rank};

    std::vector<int> recv_buffer_int;
    std::vector<double> recv_buffer_double;

    if (world_rank == recv_rank)
    {
        recv_buffer_int = std::vector<int>(2*world_size, -1);
        recv_buffer_double = std::vector<double>(2*world_size, -1.0);
    }

    serial_communicator.Gather(send_buffer_int, recv_buffer_int, recv_rank);
    serial_communicator.Gather(send_buffer_double, recv_buffer_double, recv_rank);

    if (world_rank == recv_rank)
    {
        for (int i = 0; i < 2*world_size; i++)
        {
            KRATOS_CHECK_EQUAL(recv_buffer_int[i], -1);
            KRATOS_CHECK_EQUAL(recv_buffer_double[i], -1.0);
        }
    }

    mpi_world_communicator.Gather(send_buffer_int, recv_buffer_int, recv_rank);
    mpi_world_communicator.Gather(send_buffer_double, recv_buffer_double, recv_rank);

    if (world_rank == recv_rank)
    {
        for (int rank = 0; rank < world_size; rank++)
        {
            for (int j = 2*rank; j < 2*rank+2; j++)
            {
                KRATOS_CHECK_EQUAL(recv_buffer_int[j], rank);
                KRATOS_CHECK_EQUAL(recv_buffer_double[j], 2.0*rank);
            }
        }
    }

    #ifdef KRATOS_DEBUG
    if (mpi_world_communicator.Size() > 1)
    {
        // One of the ranks has a different size
        if (world_rank == 0)
        {
            send_buffer_int.resize(3);
            send_buffer_int = {1,2,3};
        }
        KRATOS_CHECK_EXCEPTION_IS_THROWN(mpi_world_communicator.Gather(send_buffer_int, recv_buffer_int, recv_rank),"Error");
    }
    // recv rank has wrong size
    recv_buffer_double.push_back(0.0);
    KRATOS_CHECK_EXCEPTION_IS_THROWN(mpi_world_communicator.Gather(send_buffer_double, recv_buffer_double, recv_rank),"Error");
    #endif
}


KRATOS_TEST_CASE_IN_SUITE(DataCommunicatorGatherv, KratosMPICoreFastSuite)
{
    DataCommunicator serial_communicator;
    MPIDataCommunicator mpi_world_communicator(MPI_COMM_WORLD);

    const int world_size = mpi_world_communicator.Size();
    const int world_rank = mpi_world_communicator.Rank();
    const int recv_rank = world_size-1;

    auto make_message_size = [](int rank) { return rank < 5 ? rank : 5; };
    auto make_message_distance = [](int rank, int padding) {
        return rank < 5 ? ((rank-1)*rank)/2 + rank*padding : rank*(5+padding) - 15;
    };

    const int message_padding = 1;
    const int send_size = make_message_size(world_rank);
    const int recv_size = make_message_distance(world_size, message_padding);

    std::vector<int> send_buffer_int(send_size, world_rank);
    std::vector<double> send_buffer_double(send_size, 2.0*world_rank);
    std::vector<int> recv_buffer_int(0);
    std::vector<double> recv_buffer_double(0);
    std::vector<int> recv_sizes(0);
    std::vector<int> recv_offsets(0);

    if (world_rank == recv_rank)
    {
        recv_buffer_int.resize(recv_size, -1);
        recv_buffer_double.resize(recv_size, -1.0);
        recv_sizes.resize(world_size);
        recv_offsets.resize(world_size);
        for (int rank = 0; rank < world_size; rank++)
        {
            recv_sizes[rank] = make_message_size(rank);
            recv_offsets[rank] = make_message_distance(rank, message_padding);
        }
    }

    serial_communicator.Gatherv(send_buffer_int, recv_buffer_int, recv_sizes, recv_offsets, recv_rank);
    serial_communicator.Gatherv(send_buffer_double, recv_buffer_double, recv_sizes, recv_offsets, recv_rank);

    if (world_rank == recv_rank)
    {
        for (int i = 0; i < recv_size; i++)
        {
            KRATOS_CHECK_EQUAL(recv_buffer_int[i], -1);
            KRATOS_CHECK_EQUAL(recv_buffer_double[i], -1.0);
        }
    }

    mpi_world_communicator.Gatherv(send_buffer_int, recv_buffer_int, recv_sizes, recv_offsets, recv_rank);
    mpi_world_communicator.Gatherv(send_buffer_double, recv_buffer_double, recv_sizes, recv_offsets, recv_rank);

    /* send message is {rank,} repeated <rank> times (up to 5) for ints and {2.*rank,} for doubles.
     * read message assumes 1 extra position per rank, so that
     * there are some uninitialized padding values on the recv message.
     * This is essentially the inverse of the test DataCommunicatorScatterv
     */

    if (world_rank == recv_rank)
    {
        for (int rank = 0; rank < world_size; rank++)
        {
            int recv_size = make_message_size(rank);
            int recv_offset = make_message_distance(rank, message_padding);
            // the message from this rank...
            for (int i = recv_offset; i < recv_offset + recv_size; i++)
            {
                KRATOS_CHECK_EQUAL(recv_buffer_int[i], rank);
                KRATOS_CHECK_EQUAL(recv_buffer_double[i], 2.0*rank);
            }
            // ...followed by the expected padding.
            for (int i = recv_offset + recv_size; i < recv_offset + recv_size + message_padding; i++)
            {
                KRATOS_CHECK_EQUAL(recv_buffer_int[i], -1);
                KRATOS_CHECK_EQUAL(recv_buffer_double[i], -1.0);
            }

        }
    }

    #ifdef KRATOS_DEBUG
    // recv sizes do not match
    std::vector<int> wrong_recv_sizes = recv_sizes;
    if (world_rank == recv_rank) {
        wrong_recv_sizes[0] += 1;
    }
    KRATOS_CHECK_EXCEPTION_IS_THROWN(
        mpi_world_communicator.Gatherv(
            send_buffer_int, recv_buffer_int, wrong_recv_sizes, recv_offsets, recv_rank),
            "Error");

    // recv message is too small
    std::vector<int> wrong_recv_message;
    if (world_rank == recv_size)
    {
        wrong_recv_message.resize(recv_buffer_int.size()-1);
    }
    KRATOS_CHECK_EXCEPTION_IS_THROWN(
        mpi_world_communicator.Gatherv(send_buffer_int, wrong_recv_message, recv_sizes, recv_offsets, recv_rank),
        "Error");

    // sent offsets overflow
    std::vector<int> wrong_recv_offsets = recv_offsets;
    if (world_rank == recv_rank)
    {
        wrong_recv_offsets[world_rank - 1] += 5;
    }
    KRATOS_CHECK_EXCEPTION_IS_THROWN(
        mpi_world_communicator.Gatherv(send_buffer_int, recv_buffer_int, recv_sizes, wrong_recv_offsets, recv_rank),
        "Error");

    #endif
}

KRATOS_TEST_CASE_IN_SUITE(DataCommunicatorAllGather, KratosMPICoreFastSuite)
{
    DataCommunicator serial_communicator;
    MPIDataCommunicator mpi_world_communicator(MPI_COMM_WORLD);

    const int world_size = mpi_world_communicator.Size();
    const int world_rank = mpi_world_communicator.Rank();

    std::vector<int> send_buffer_int{world_rank, world_rank};
    std::vector<double> send_buffer_double{2.0*world_rank, 2.0*world_rank};

    std::vector<int> recv_buffer_int(2*world_size, -1);
    std::vector<double> recv_buffer_double(2*world_size, -1.0);

    serial_communicator.AllGather(send_buffer_int, recv_buffer_int);
    serial_communicator.AllGather(send_buffer_double, recv_buffer_double);

    for (int i = 0; i < 2*world_size; i++)
    {
        KRATOS_CHECK_EQUAL(recv_buffer_int[i], -1);
        KRATOS_CHECK_EQUAL(recv_buffer_double[i], -1.0);
    }

    mpi_world_communicator.AllGather(send_buffer_int, recv_buffer_int);
    mpi_world_communicator.AllGather(send_buffer_double, recv_buffer_double);

    for (int rank = 0; rank < world_size; rank++)
    {
        for (int j = 2*rank; j < 2*rank+2; j++)
        {
            KRATOS_CHECK_EQUAL(recv_buffer_int[j], rank);
            KRATOS_CHECK_EQUAL(recv_buffer_double[j], 2.0*rank);
        }
    }

    #ifdef KRATOS_DEBUG
    if (mpi_world_communicator.Size() > 1)
    {
        // One of the ranks has a different size
        send_buffer_int.resize(3);
        send_buffer_int = {1,2,3};
        KRATOS_CHECK_EXCEPTION_IS_THROWN(
            mpi_world_communicator.AllGather(send_buffer_int, recv_buffer_int),
            "Input error in call to MPI_Allgather");
    }
    // recv rank has wrong size
    recv_buffer_double.push_back(0.0);
    KRATOS_CHECK_EXCEPTION_IS_THROWN(
        mpi_world_communicator.AllGather(send_buffer_double, recv_buffer_double),
        "Input error in call to MPI_Allgather");
    #endif
}

KRATOS_TEST_CASE_IN_SUITE(DataCommunicatorErrorBroadcasting, KratosMPICoreFastSuite)
{
    MPIDataCommunicator mpi_world_communicator(MPI_COMM_WORLD);
    const int rank = mpi_world_communicator.Rank();
    const int size = mpi_world_communicator.Size();

    auto broadcast_if_true_test = [&mpi_world_communicator](){
        KRATOS_ERROR_IF(mpi_world_communicator.BroadcastErrorIfTrue(true,0) )
        << "Something went wrong in rank 0." << std::endl;
    };
    auto broadcast_if_false_test = [&mpi_world_communicator](){
        KRATOS_ERROR_IF_NOT(mpi_world_communicator.BroadcastErrorIfFalse(false,0) )
        << "Something went wrong in rank 0." << std::endl;
    };

    std::stringstream broadcast_message;
    if (rank == 0)
    {
        broadcast_message << "Something went wrong in rank 0.";
    }
    else
    {
        broadcast_message << "Stopping because of error in rank 0.";
    }
    KRATOS_CHECK_EXCEPTION_IS_THROWN(
        broadcast_if_true_test(),
        broadcast_message.str()
    );

    KRATOS_CHECK_EXCEPTION_IS_THROWN(
        broadcast_if_false_test(),
        broadcast_message.str()
    );

    auto true_on_any_rank_test = [&mpi_world_communicator, &rank](int fail_rank) {
        KRATOS_ERROR_IF(mpi_world_communicator.ErrorIfTrueOnAnyRank(rank == fail_rank))
        << "Something went wrong on rank " << rank << "." << std::endl;
    };

    auto false_on_any_rank_test = [&mpi_world_communicator, &rank](int fail_rank) {
        KRATOS_ERROR_IF_NOT(mpi_world_communicator.ErrorIfFalseOnAnyRank(rank < fail_rank))
        << "Something went wrong on rank " << rank << "." << std::endl;
    };

    std::stringstream error_on_any_rank_message;
    if (rank == size - 1)
    {
        error_on_any_rank_message << "Something went wrong on rank " << rank << ".";
    }
    else
    {
        error_on_any_rank_message << "Stopping because an error was detected on a different rank.";
    }
    KRATOS_CHECK_EXCEPTION_IS_THROWN(
        true_on_any_rank_test(size-1),
        error_on_any_rank_message.str()
    );
    KRATOS_CHECK_EXCEPTION_IS_THROWN(
        false_on_any_rank_test(size-1),
        error_on_any_rank_message.str()
    );
}

}
}<|MERGE_RESOLUTION|>--- conflicted
+++ resolved
@@ -732,12 +732,8 @@
 
     std::string send_buffer_string = "test";
     std::string recv_buffer_string;
-<<<<<<< HEAD
-    recv_buffer_string.resize(4); //here i allocate a message with the same lenght as the one sent
-
-=======
     recv_buffer_string.resize(4);
->>>>>>> b550f8a8
+
 
     serial_communicator.SendRecv(send_buffer_int, send_rank, recv_buffer_int, recv_rank);
     serial_communicator.SendRecv(send_buffer_double, send_rank, recv_buffer_double, recv_rank);
