--- conflicted
+++ resolved
@@ -54,118 +54,6 @@
     ///@name Life Cycle
     ///@{
 
-<<<<<<< HEAD
-    /// Default constructor.
-    ApplyConstantVectorValueProcess(ModelPart& model_part,
-                                    Parameters parameters
-                                   ) : Process(Flags()), mr_model_part(model_part)
-    {
-        KRATOS_TRY
-
-
-        Parameters default_parameters( R"(
-            {
-                "model_part_name":"PLEASE_CHOOSE_MODEL_PART_NAME",
-                "mesh_id": 0,
-                "variable_name": "PLEASE_PRESCRIBE_VARIABLE_NAME",
-                "is_fixed_x": false,
-                "is_fixed_y": false,
-                "is_fixed_z": false,
-                "modulus" : 1.0,
-                "direction": [1.0, 0.0, 0.0]
-            }  )" );
-
-        // Some values need to be mandatorily prescribed since no meaningful default value exist. For this reason try accessing to them
-        // So that an error is thrown if they don't exist
-        if(parameters["direction"].IsArray() == true && parameters["direction"].size() != 3)
-        {
-            KRATOS_THROW_ERROR(std::runtime_error,"direction vector is not a vector or it does not have size 3. Direction vector currently passed",parameters.PrettyPrintJsonString());
-        }
-        if(parameters["modulus"].IsNumber() == false)
-        {
-            KRATOS_THROW_ERROR(std::runtime_error,"modulus shall be a number. Parameter list in which is included is :", parameters.PrettyPrintJsonString());
-        }
-        if(parameters["variable_name"].IsString()  == false)
-        {
-            KRATOS_THROW_ERROR(std::runtime_error,"vairbale_name shall be a String. Parameter list in which is included is :", parameters.PrettyPrintJsonString());
-        }
-        if(parameters["model_part_name"].IsString() == false)
-        {
-            KRATOS_THROW_ERROR(std::runtime_error,"model_part_name shall be a String. Parameter list in which is included is :", parameters.PrettyPrintJsonString());
-        }
-
-        //now validate against defaults -- this also ensures no type mismatch
-        parameters.ValidateAndAssignDefaults(default_parameters);
-
-        // Read from the parameters and assign to the values
-        mmesh_id = parameters["mesh_id"].GetInt();
-
-        this->Set(X_COMPONENT_FIXED,  parameters["is_fixed_x"].GetBool());
-        this->Set(Y_COMPONENT_FIXED,  parameters["is_fixed_y"].GetBool());
-        this->Set(Z_COMPONENT_FIXED,  parameters["is_fixed_z"].GetBool());
-
-        // Get the modulus and variable name
-        mvariable_name = parameters["variable_name"].GetString();
-        mmodulus = parameters["modulus"].GetDouble();
-//         mvalue = parameters["value"].GetDouble();
-
-        mdirection.resize(3,false);
-        mdirection[0] = parameters["direction"][0].GetDouble();
-        mdirection[1] = parameters["direction"][1].GetDouble();
-        mdirection[2] = parameters["direction"][2].GetDouble();
-
-        const double dim_norm = norm_2(mdirection);
-        if(dim_norm < 1e-20)
-        {
-            KRATOS_THROW_ERROR(std::runtime_error," Norm of direction given is approximately zero. Please give a direction vector with a non zero norm : current value of direction vector = ",mdirection);
-        }
-
-        // Normalize the direction
-        mdirection /= dim_norm;
-
-        if(KratosComponents< Variable<array_1d<double,3> > >::Has(mvariable_name) == false)
-        {
-            KRATOS_THROW_ERROR(std::runtime_error,"Not defined the variable ",mvariable_name);
-        }
-        const Variable<array_1d<double,3> >& rVariable = KratosComponents< Variable<array_1d<double,3> > >::Get(mvariable_name);
-
-
-        if(mmesh_id >= model_part.NumberOfMeshes())
-        {
-            KRATOS_THROW_ERROR(std::runtime_error,"Mesh does not exist in model_part: mesh id is --> ",mmesh_id);
-        }
-
-        if( model_part.GetNodalSolutionStepVariablesList().Has(rVariable) == false )
-        {
-            std::string err_msg = std::string("Trying to fix a variable that is not in the model_part - variable: ")+mvariable_name;
-            KRATOS_THROW_ERROR(std::runtime_error,err_msg,mvariable_name);
-        }
-
-        if(mdirection.size() != 3)
-        {
-            KRATOS_THROW_ERROR(std::runtime_error,"Direction vector is expected to have size 3. Direction vector currently passed",mdirection);
-        }
-
-        typedef Variable<double> component_type;
-        if(KratosComponents< component_type >::Has(mvariable_name+std::string("_X")) == false)
-        {
-            KRATOS_THROW_ERROR(std::runtime_error,"Not defined the variable ",mvariable_name+std::string("_X"));
-        }
-        if(KratosComponents< component_type >::Has(mvariable_name+std::string("_Y")) == false)
-        {
-            KRATOS_THROW_ERROR(std::runtime_error,"Not defined the variable ",mvariable_name+std::string("_Y"));
-        }
-        if(KratosComponents< component_type >::Has(mvariable_name+std::string("_Z")) == false)
-        {
-            KRATOS_THROW_ERROR(std::runtime_error,"Not defined the variable ",mvariable_name+std::string("_Z"));
-        }
-
-        KRATOS_CATCH("");
-    }
-
-
-    ApplyConstantVectorValueProcess(ModelPart& model_part,
-=======
     /**
      * @brief Constructor for ApplyConstantVectorValueProcess.
      * @details This constructor initializes an instance of the ApplyConstantVectorValueProcess class with the given model part
@@ -200,7 +88,6 @@
     * @param Options Flags specifying additional options for the process.
     */
     ApplyConstantVectorValueProcess(ModelPart& rModelPart,
->>>>>>> f84dab65
                               const Variable< array_1d<double, 3 > >& rVariable,
                               const double Modulus,
                               const Vector& rDirection,
