//    |  /           |
//    ' /   __| _` | __|  _ \   __|
//    . \  |   (   | |   (   |\__ `
//   _|\_\_|  \__,_|\__|\___/ ____/
//                   Multi-Physics
//
//  License:		 BSD License
//					 Kratos default license: kratos/license.txt
//
//  Main authors:    Vicente Mataix Ferrandiz
//
//

// System includes

// External includes

// Project includes
#include "processes/fast_transfer_between_model_parts_process.h"
#include "utilities/parallel_utilities.h"

namespace Kratos
{

FastTransferBetweenModelPartsProcess::FastTransferBetweenModelPartsProcess(
    ModelPart& rDestinationModelPart,
    ModelPart& rOriginModelPart,
    const EntityTransfered Entity,
    const Flags Flag,
    const bool ReplicateEntities
    ) : Process(),
        mrDestinationModelPart(rDestinationModelPart),
        mrOriginModelPart(rOriginModelPart),
        mEntity(Entity),
        mFlag(Flag)
{
    KRATOS_TRY

    // If the entities are replicated or transfered
    if (ReplicateEntities) {
        this->Set(MODIFIED, true);
    } else {
        this->Set(MODIFIED, false);
    }

    KRATOS_CATCH("")
}

/***********************************************************************************/
/***********************************************************************************/

void FastTransferBetweenModelPartsProcess::operator()()
{
    Execute();
}

/***********************************************************************************/
/***********************************************************************************/

void FastTransferBetweenModelPartsProcess::Execute()
{
    KRATOS_TRY;

    if (this->IsNot(MODIFIED)) {
        // In case of not flag defined we transfer all the elements
        if (mFlag == Flags()) {
            TransferWithoutFlags();
        } else {
            TransferWithFlags();
        }
    } else {
        // In case of not flag defined we transfer all the elements
        if (mFlag == Flags()) {
            ReplicateWithoutFlags();
        } else {
            ReplicateWithFlags();
        }
    }

    KRATOS_CATCH("");
}

/***********************************************************************************/
/***********************************************************************************/

void FastTransferBetweenModelPartsProcess::TransferWithoutFlags()
{
    const SizeType num_nodes = mrOriginModelPart.NumberOfNodes();

    if (num_nodes != 0 && (mEntity == EntityTransfered::ALL || mEntity == EntityTransfered::NODES || mEntity == EntityTransfered::NODESANDELEMENTS || mEntity == EntityTransfered::NODESANDCONDITIONS || mEntity == EntityTransfered::NODESANDGEOMETRIES))
        mrDestinationModelPart.AddNodes(mrOriginModelPart.NodesBegin(),mrOriginModelPart.NodesEnd());

    const SizeType num_elements = mrOriginModelPart.NumberOfElements();

    if (num_elements != 0 && (mEntity == EntityTransfered::ALL || mEntity == EntityTransfered::ELEMENTS || mEntity == EntityTransfered::NODESANDELEMENTS))
        mrDestinationModelPart.AddElements(mrOriginModelPart.ElementsBegin(),mrOriginModelPart.ElementsEnd());

    const SizeType num_conditions = mrOriginModelPart.NumberOfConditions();

    if (num_conditions != 0 && (mEntity == EntityTransfered::ALL || mEntity == EntityTransfered::CONDITIONS || mEntity == EntityTransfered::NODESANDCONDITIONS))
        mrDestinationModelPart.AddConditions(mrOriginModelPart.ConditionsBegin(),mrOriginModelPart.ConditionsEnd());

    const SizeType num_constraints = mrOriginModelPart.NumberOfMasterSlaveConstraints();

    if (num_constraints != 0 && (mEntity == EntityTransfered::ALL || mEntity == EntityTransfered::CONSTRAINTS || mEntity == EntityTransfered::NODESANDCONSTRAINTS))
        mrDestinationModelPart.AddMasterSlaveConstraints(mrOriginModelPart.MasterSlaveConstraintsBegin(),mrOriginModelPart.MasterSlaveConstraintsEnd());

    const SizeType num_geometries = mrOriginModelPart.NumberOfGeometries();

    if (num_geometries != 0 && (mEntity == EntityTransfered::ALL || mEntity == EntityTransfered::GEOMETRIES || mEntity == EntityTransfered::NODESANDGEOMETRIES))
        mrDestinationModelPart.AddGeometries(mrOriginModelPart.GeometriesBegin(),mrOriginModelPart.GeometriesEnd());
}

/***********************************************************************************/
/***********************************************************************************/

void FastTransferBetweenModelPartsProcess::TransferWithFlags()
{
    // Auxiliar sizes
    const int num_nodes = static_cast<int>(mrOriginModelPart.NumberOfNodes());
    const int num_elements = static_cast<int>(mrOriginModelPart.NumberOfElements());
    const int num_conditions = static_cast<int>(mrOriginModelPart.NumberOfConditions());
    const int num_constraints = static_cast<int>(mrOriginModelPart.NumberOfMasterSlaveConstraints());
    const int num_geometries = static_cast<int>(mrOriginModelPart.NumberOfGeometries());

    #pragma omp parallel
    {
        // Creating a buffer for parallel vector fill
        NodesArrayType nodes_buffer_vector;
        ElementsArrayType elements_buffer_vector;
        ConditionsArrayType conditions_buffer_vector;
        MasterSlaveConstraintArrayType constraints_buffer_vector;
        GeometriesMapType geometries_buffer_vector;

        if (num_nodes != 0 && (mEntity == EntityTransfered::ALL || mEntity == EntityTransfered::NODES || mEntity == EntityTransfered::NODESANDELEMENTS || mEntity == EntityTransfered::NODESANDCONDITIONS || mEntity == EntityTransfered::NODESANDGEOMETRIES)) {
            const auto it_node_begin = mrOriginModelPart.NodesBegin();
            #pragma omp for schedule(guided, 512)
            for(int i = 0; i < num_nodes; ++i) {
                auto it_node = it_node_begin + i;
                if (it_node->Is(mFlag)) {
                    nodes_buffer_vector.insert(nodes_buffer_vector.begin(), *(it_node.base()));
                }
            }
        }

        if (num_elements != 0 && (mEntity == EntityTransfered::ALL || mEntity == EntityTransfered::ELEMENTS || mEntity == EntityTransfered::NODESANDELEMENTS)) {
            const auto it_elem_begin = mrOriginModelPart.ElementsBegin();
            #pragma omp for schedule(guided, 512)
            for(int i = 0; i < num_elements; ++i) {
                auto it_elem = it_elem_begin + i;
                if (it_elem->Is(mFlag)) {
                    elements_buffer_vector.insert(elements_buffer_vector.begin(), *(it_elem.base()));
                }
            }
        }

        if (num_conditions != 0 && (mEntity == EntityTransfered::ALL || mEntity == EntityTransfered::CONDITIONS || mEntity == EntityTransfered::NODESANDCONDITIONS)) {
            const auto it_cond_begin = mrOriginModelPart.ConditionsBegin();
            #pragma omp for schedule(guided, 512)
            for(int i = 0; i < num_conditions; ++i) {
                auto it_cond = it_cond_begin + i;
                if (it_cond->Is(mFlag)) {
                    conditions_buffer_vector.insert(conditions_buffer_vector.begin(), *(it_cond.base()));
                }
            }
        }

        if (num_constraints != 0 && (mEntity == EntityTransfered::ALL || mEntity == EntityTransfered::CONSTRAINTS || mEntity == EntityTransfered::NODESANDCONSTRAINTS)) {
            const auto it_const_begin = mrOriginModelPart.MasterSlaveConstraintsBegin();
            #pragma omp for schedule(guided, 512)
            for(int i = 0; i < num_constraints; ++i) {
                auto it_const = it_const_begin + i;
                if (it_const->Is(mFlag)) {
                    constraints_buffer_vector.insert(constraints_buffer_vector.begin(), *(it_const.base()));
                }
            }
        }

        if (num_geometries != 0 && (mEntity == EntityTransfered::ALL || mEntity == EntityTransfered::GEOMETRIES || mEntity == EntityTransfered::NODESANDGEOMETRIES)) {
            const auto it_geom_begin = mrOriginModelPart.GeometriesBegin();
            #pragma omp for
            for(int i = 0; i < num_geometries; ++i) {
                auto it_geom = it_geom_begin;
                for (int j = 0; j < i; ++j) it_geom++;
                geometries_buffer_vector.insert(it_geom.operator->());
            }
        }

        // We transfer
        #pragma omp critical
        {
            if (num_nodes != 0 && (mEntity == EntityTransfered::ALL || mEntity == EntityTransfered::NODES || mEntity == EntityTransfered::NODESANDELEMENTS || mEntity == EntityTransfered::NODESANDCONDITIONS || mEntity == EntityTransfered::NODESANDGEOMETRIES))
                mrDestinationModelPart.AddNodes(nodes_buffer_vector.begin(),nodes_buffer_vector.end());

            if (num_elements != 0 && (mEntity == EntityTransfered::ALL || mEntity == EntityTransfered::ELEMENTS || mEntity == EntityTransfered::NODESANDELEMENTS))
                mrDestinationModelPart.AddElements(elements_buffer_vector.begin(),elements_buffer_vector.end());

            if (num_conditions != 0 && (mEntity == EntityTransfered::ALL || mEntity == EntityTransfered::CONDITIONS || mEntity == EntityTransfered::NODESANDCONDITIONS))
                mrDestinationModelPart.AddConditions(conditions_buffer_vector.begin(),conditions_buffer_vector.end());

            if (num_constraints != 0 && (mEntity == EntityTransfered::ALL || mEntity == EntityTransfered::CONSTRAINTS || mEntity == EntityTransfered::NODESANDCONSTRAINTS))
                mrDestinationModelPart.AddMasterSlaveConstraints(constraints_buffer_vector.begin(),constraints_buffer_vector.end());

            if (num_geometries != 0 && (mEntity == EntityTransfered::ALL || mEntity == EntityTransfered::GEOMETRIES || mEntity == EntityTransfered::NODESANDGEOMETRIES))
                mrDestinationModelPart.AddGeometries(geometries_buffer_vector.begin(),geometries_buffer_vector.end());
        }
    }
}

/***********************************************************************************/
/***********************************************************************************/

void FastTransferBetweenModelPartsProcess::ReorderAllIds(ModelPart& rThisModelPart)
{
    auto& r_nodes_array = rThisModelPart.Nodes();
    const auto it_node_begin = r_nodes_array.begin();
    IndexPartition<std::size_t>(r_nodes_array.size()).for_each([&](std::size_t i) {
        (it_node_begin + i)->SetId(i + 1);
    });

    auto& r_element_array = rThisModelPart.Elements();
    const auto it_elem_begin = r_element_array.begin();
    IndexPartition<std::size_t>(r_element_array.size()).for_each([&](std::size_t i) {
        (it_elem_begin + i)->SetId(i + 1);
    });

    auto& r_condition_array = rThisModelPart.Conditions();
    const auto it_cond_begin = r_condition_array.begin();
    IndexPartition<std::size_t>(r_condition_array.size()).for_each([&](std::size_t i) {
        (it_cond_begin + i)->SetId(i + 1);
    });

    auto& r_constraint_array = rThisModelPart.MasterSlaveConstraints();
    const auto it_const_begin = r_constraint_array.begin();
    IndexPartition<std::size_t>(r_constraint_array.size()).for_each([&](std::size_t i) {
        (it_const_begin + i)->SetId(i + 1);
<<<<<<< HEAD

    auto& r_geometries_array = rThisModelPart.Geometries();
    const auto it_geom_begin = r_geometries_array.begin();
    for(IndexType i = 0; i < r_geometries_array.size(); ++i) {
        auto it_geom = it_geom_begin;
        for (IndexType j = 0; j < i; ++j) it_geom++;
        it_geom->SetId(i + 1);
    }
=======
    });

    auto& r_geometries_array = rThisModelPart.Geometries();
    const auto it_geom_begin = r_geometries_array.begin();
    IndexPartition<std::size_t>(r_geometries_array.size()).for_each([&](std::size_t i) {
        auto it_geom = it_geom_begin;
        for (IndexType j = 0; j < i; ++j) it_geom++;
        it_geom->SetId(i + 1);
    });
>>>>>>> 0c235cb0
}

/***********************************************************************************/
/***********************************************************************************/

void FastTransferBetweenModelPartsProcess::ReplicateWithoutFlags()
{
    // Reordering ids (necessary for consistency)
    ModelPart& r_root_model_part = mrOriginModelPart.GetRootModelPart();
    ReorderAllIds(r_root_model_part);

    // Getting the auxiliar values
    const SizeType total_num_nodes = r_root_model_part.NumberOfNodes();
    const int num_nodes = static_cast<int>(mrOriginModelPart.NumberOfNodes());
    const SizeType total_num_elements = r_root_model_part.NumberOfElements();
    const int num_elements = static_cast<int>(mrOriginModelPart.NumberOfElements());
    const SizeType total_num_conditions = r_root_model_part.NumberOfConditions();
    const int num_conditions = static_cast<int>(mrOriginModelPart.NumberOfConditions());
    const SizeType total_num_constraints = r_root_model_part.NumberOfMasterSlaveConstraints();
    const int num_constraints = static_cast<int>(mrOriginModelPart.NumberOfMasterSlaveConstraints());
    const SizeType total_num_geometries = r_root_model_part.NumberOfGeometries();
    const int num_geometries = static_cast<int>(mrOriginModelPart.NumberOfGeometries());

    #pragma omp parallel
    {
        // Creating a buffer for parallel vector fill
        NodesArrayType nodes_buffer_vector;
        ElementsArrayType elements_buffer_vector;
        ConditionsArrayType conditions_buffer_vector;
        MasterSlaveConstraintArrayType constraints_buffer_vector;
        GeometriesMapType geometries_buffer_vector;

        if (num_nodes != 0 && (mEntity == EntityTransfered::ALL || mEntity == EntityTransfered::NODES || mEntity == EntityTransfered::NODESANDELEMENTS || mEntity == EntityTransfered::NODESANDCONDITIONS || mEntity == EntityTransfered::NODESANDGEOMETRIES)) {
            const auto it_node_begin = mrOriginModelPart.NodesBegin();
            #pragma omp for schedule(guided, 512)
            for(int i = 0; i < num_nodes; ++i) {
                auto it_node = it_node_begin + i;
                NodeType::Pointer p_new_node = it_node->Clone();
                p_new_node->SetId(total_num_nodes + i + 1);
                nodes_buffer_vector.insert(nodes_buffer_vector.begin(), p_new_node);
            }
        }

        if (num_elements != 0 && (mEntity == EntityTransfered::ALL || mEntity == EntityTransfered::ELEMENTS || mEntity == EntityTransfered::NODESANDELEMENTS)) {
            const auto it_elem_begin = mrOriginModelPart.ElementsBegin();
            #pragma omp for schedule(guided, 512)
            for(int i = 0; i < num_elements; ++i) {
                auto it_elem = it_elem_begin + i;
                Element::Pointer p_new_elem = it_elem->Clone(total_num_elements + i + 1, it_elem->GetGeometry());
                elements_buffer_vector.insert(elements_buffer_vector.begin(), p_new_elem);
            }
        }

        if (num_conditions != 0 && (mEntity == EntityTransfered::ALL || mEntity == EntityTransfered::CONDITIONS || mEntity == EntityTransfered::NODESANDCONDITIONS)) {
            const auto it_cond_begin = mrOriginModelPart.ConditionsBegin();
            #pragma omp for schedule(guided, 512)
            for(int i = 0; i < num_conditions; ++i) {
                auto it_cond = it_cond_begin + i;
                Condition::Pointer p_new_cond = it_cond->Clone(total_num_conditions + i + 1, it_cond->GetGeometry());
                conditions_buffer_vector.insert(conditions_buffer_vector.begin(), p_new_cond);
            }
        }

        if (num_constraints != 0 && (mEntity == EntityTransfered::ALL || mEntity == EntityTransfered::CONSTRAINTS || mEntity == EntityTransfered::NODESANDCONSTRAINTS)) {
            const auto it_const_begin = mrOriginModelPart.MasterSlaveConstraintsBegin();
            #pragma omp for schedule(guided, 512)
            for(int i = 0; i < num_constraints; ++i) {
                auto it_const = it_const_begin + i;
                MasterSlaveConstraint::Pointer p_new_const = it_const->Clone(total_num_constraints + i + 1);
                constraints_buffer_vector.insert(constraints_buffer_vector.begin(), p_new_const);
            }
        }

        if (num_geometries != 0 && (mEntity == EntityTransfered::ALL || mEntity == EntityTransfered::GEOMETRIES || mEntity == EntityTransfered::NODESANDGEOMETRIES)) {
            const auto it_geom_begin = mrOriginModelPart.GeometriesBegin();
            #pragma omp for
            for(int i = 0; i < num_geometries; ++i) {
                auto it_geom = it_geom_begin;
                for (int j = 0; j < i; ++j) it_geom++;
                auto p_new_geom = it_geom->Create(total_num_geometries + i + 1, *it_geom);
                geometries_buffer_vector.insert(p_new_geom);
            }
        }

        // We add to the model part
        #pragma omp critical
        {
            if (num_nodes != 0 && (mEntity == EntityTransfered::ALL || mEntity == EntityTransfered::NODES || mEntity == EntityTransfered::NODESANDELEMENTS || mEntity == EntityTransfered::NODESANDCONDITIONS || mEntity == EntityTransfered::NODESANDGEOMETRIES))
                mrDestinationModelPart.AddNodes(nodes_buffer_vector.begin(),nodes_buffer_vector.end());

            if (num_elements != 0 && (mEntity == EntityTransfered::ALL || mEntity == EntityTransfered::ELEMENTS || mEntity == EntityTransfered::NODESANDELEMENTS))
                mrDestinationModelPart.AddElements(elements_buffer_vector.begin(),elements_buffer_vector.end());

            if (num_conditions != 0 && (mEntity == EntityTransfered::ALL || mEntity == EntityTransfered::CONDITIONS || mEntity == EntityTransfered::NODESANDCONDITIONS))
                mrDestinationModelPart.AddConditions(conditions_buffer_vector.begin(),conditions_buffer_vector.end());

            if (num_constraints != 0 && (mEntity == EntityTransfered::ALL || mEntity == EntityTransfered::CONSTRAINTS || mEntity == EntityTransfered::NODESANDCONSTRAINTS))
                mrDestinationModelPart.AddMasterSlaveConstraints(constraints_buffer_vector.begin(),constraints_buffer_vector.end());

            if (num_geometries != 0 && (mEntity == EntityTransfered::ALL || mEntity == EntityTransfered::GEOMETRIES || mEntity == EntityTransfered::NODESANDGEOMETRIES))
                mrDestinationModelPart.AddGeometries(geometries_buffer_vector.begin(),geometries_buffer_vector.end());
        }
    }
}

/***********************************************************************************/
/***********************************************************************************/

void FastTransferBetweenModelPartsProcess::ReplicateWithFlags()
{
    // Reordering ids (necessary for consistency)
    ModelPart& r_root_model_part = mrOriginModelPart.GetRootModelPart();
    ReorderAllIds(r_root_model_part);

    // Getting the auxiliar values
    const SizeType total_num_nodes = r_root_model_part.NumberOfNodes();
    const int num_nodes = static_cast<int>(mrOriginModelPart.NumberOfNodes());
    const SizeType total_num_elements = r_root_model_part.NumberOfElements();
    const int num_elements = static_cast<int>(mrOriginModelPart.NumberOfElements());
    const SizeType total_num_conditions = r_root_model_part.NumberOfConditions();
    const int num_conditions = static_cast<int>(mrOriginModelPart.NumberOfConditions());
    const SizeType total_num_constraints = r_root_model_part.NumberOfMasterSlaveConstraints();
    const int num_constraints = static_cast<int>(mrOriginModelPart.NumberOfMasterSlaveConstraints());
    const SizeType total_num_geometries = r_root_model_part.NumberOfGeometries();
    const int num_geometries = static_cast<int>(mrOriginModelPart.NumberOfGeometries());

    #pragma omp parallel
    {
        // Creating a buffer for parallel vector fill
        NodesArrayType nodes_buffer_vector;
        ElementsArrayType elements_buffer_vector;
        ConditionsArrayType conditions_buffer_vector;
        MasterSlaveConstraintArrayType constraints_buffer_vector;
        GeometriesMapType geometries_buffer_vector;

        if (num_nodes != 0 && (mEntity == EntityTransfered::ALL || mEntity == EntityTransfered::NODES || mEntity == EntityTransfered::NODESANDELEMENTS || mEntity == EntityTransfered::NODESANDCONDITIONS || mEntity == EntityTransfered::NODESANDGEOMETRIES)) {
            const auto it_node_begin = mrOriginModelPart.NodesBegin();
            #pragma omp for schedule(guided, 512)
            for(int i = 0; i < num_nodes; ++i) {
                auto it_node = it_node_begin + i;
                if (it_node->Is(mFlag)) {
                    NodeType::Pointer p_new_node = it_node->Clone();
                    p_new_node->SetId(total_num_nodes + i + 1);
                    (nodes_buffer_vector).insert(nodes_buffer_vector.begin(), p_new_node);
                }
            }
        }

        if (num_elements != 0 && (mEntity == EntityTransfered::ALL || mEntity == EntityTransfered::ELEMENTS || mEntity == EntityTransfered::NODESANDELEMENTS)) {
            const auto it_elem_begin = mrOriginModelPart.ElementsBegin();
            #pragma omp for schedule(guided, 512)
            for(int i = 0; i < num_elements; ++i) {
                auto it_elem = it_elem_begin + i;
                if (it_elem->Is(mFlag)) {
                    Element::Pointer p_new_elem = it_elem->Clone(total_num_elements + i + 1, it_elem->GetGeometry());
                    (elements_buffer_vector).insert(elements_buffer_vector.begin(), p_new_elem);
                }
            }
        }

        if (num_conditions != 0 && (mEntity == EntityTransfered::ALL || mEntity == EntityTransfered::CONDITIONS || mEntity == EntityTransfered::NODESANDCONDITIONS)) {
            const auto it_cond_begin = mrOriginModelPart.ConditionsBegin();
            #pragma omp for schedule(guided, 512)
            for(int i = 0; i < num_conditions; ++i) {
                auto it_cond = it_cond_begin + i;
                if (it_cond->Is(mFlag)) {
                    Condition::Pointer p_new_cond = it_cond->Clone(total_num_conditions + i + 1, it_cond->GetGeometry());
                    (conditions_buffer_vector).insert(conditions_buffer_vector.begin(), p_new_cond);
                }
            }
        }

        if (num_constraints != 0 && (mEntity == EntityTransfered::ALL || mEntity == EntityTransfered::CONSTRAINTS || mEntity == EntityTransfered::NODESANDCONSTRAINTS)) {
            const auto it_const_begin = mrOriginModelPart.MasterSlaveConstraintsBegin();
            #pragma omp for schedule(guided, 512)
            for(int i = 0; i < num_constraints; ++i) {
                auto it_const = it_const_begin + i;
                if (it_const->Is(mFlag)) {
                    MasterSlaveConstraint::Pointer p_new_const = it_const->Clone(total_num_constraints + i + 1);
                    (constraints_buffer_vector).insert(constraints_buffer_vector.begin(), p_new_const);
                }
            }
        }

        if (num_geometries != 0 && (mEntity == EntityTransfered::ALL || mEntity == EntityTransfered::GEOMETRIES || mEntity == EntityTransfered::NODESANDGEOMETRIES)) {
            const auto it_geom_begin = mrOriginModelPart.GeometriesBegin();
            #pragma omp for
            for(int i = 0; i < num_geometries; ++i) {
                auto it_geom = it_geom_begin;
                for (int j = 0; j < i; ++j) it_geom++;
                auto p_new_geom = it_geom->Create(total_num_geometries + i + 1, *it_geom);
                geometries_buffer_vector.insert(p_new_geom);
            }
        }

        // We add to the model part
        #pragma omp critical
        {
            if (num_nodes != 0 && (mEntity == EntityTransfered::ALL || mEntity == EntityTransfered::NODES || mEntity == EntityTransfered::NODESANDELEMENTS || mEntity == EntityTransfered::NODESANDCONDITIONS || mEntity == EntityTransfered::NODESANDGEOMETRIES))
                mrDestinationModelPart.AddNodes(nodes_buffer_vector.begin(),nodes_buffer_vector.end());

            if (num_elements != 0 && (mEntity == EntityTransfered::ALL || mEntity == EntityTransfered::ELEMENTS || mEntity == EntityTransfered::NODESANDELEMENTS))
                mrDestinationModelPart.AddElements(elements_buffer_vector.begin(),elements_buffer_vector.end());

            if (num_conditions != 0 && (mEntity == EntityTransfered::ALL || mEntity == EntityTransfered::CONDITIONS || mEntity == EntityTransfered::NODESANDCONDITIONS))
                mrDestinationModelPart.AddConditions(conditions_buffer_vector.begin(),conditions_buffer_vector.end());

            if (num_constraints != 0 && (mEntity == EntityTransfered::ALL || mEntity == EntityTransfered::CONSTRAINTS || mEntity == EntityTransfered::NODESANDCONSTRAINTS))
                mrDestinationModelPart.AddMasterSlaveConstraints(constraints_buffer_vector.begin(),constraints_buffer_vector.end());

            if (num_geometries != 0 && (mEntity == EntityTransfered::ALL || mEntity == EntityTransfered::GEOMETRIES || mEntity == EntityTransfered::NODESANDGEOMETRIES))
                mrDestinationModelPart.AddGeometries(geometries_buffer_vector.begin(),geometries_buffer_vector.end());
        }
    }
}

}<|MERGE_RESOLUTION|>--- conflicted
+++ resolved
@@ -234,16 +234,6 @@
     const auto it_const_begin = r_constraint_array.begin();
     IndexPartition<std::size_t>(r_constraint_array.size()).for_each([&](std::size_t i) {
         (it_const_begin + i)->SetId(i + 1);
-<<<<<<< HEAD
-
-    auto& r_geometries_array = rThisModelPart.Geometries();
-    const auto it_geom_begin = r_geometries_array.begin();
-    for(IndexType i = 0; i < r_geometries_array.size(); ++i) {
-        auto it_geom = it_geom_begin;
-        for (IndexType j = 0; j < i; ++j) it_geom++;
-        it_geom->SetId(i + 1);
-    }
-=======
     });
 
     auto& r_geometries_array = rThisModelPart.Geometries();
@@ -253,7 +243,6 @@
         for (IndexType j = 0; j < i; ++j) it_geom++;
         it_geom->SetId(i + 1);
     });
->>>>>>> 0c235cb0
 }
 
 /***********************************************************************************/
