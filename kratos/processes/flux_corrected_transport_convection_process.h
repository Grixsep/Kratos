--- conflicted
+++ resolved
@@ -179,16 +179,6 @@
             KRATOS_INFO_IF("FluxCorrectedTransportConvectionProcess", mEchoLevel > 0) << "Substep " << step << " - \u0394t " << dt << std::endl;
             this->SolveSubStep(dt);
 
-<<<<<<< HEAD
-=======
-            // Update solution
-            IndexPartition<IndexType>(aux_size).for_each([this](IndexType i){
-                mConvectedValuesOld[i] = mConvectedValues[i];
-            });
-
-            KRATOS_WATCH(mConvectedValuesOld)
-
->>>>>>> 30c5d667
             // TODO:Remove after debugging
             IndexPartition<IndexType>(mpModelPart->NumberOfNodes()).for_each([this](IndexType iNode){
                 auto it_node = mpModelPart->NodesBegin() + iNode;
