--- conflicted
+++ resolved
@@ -62,11 +62,7 @@
 
 void GenericFindElementalNeighboursProcess::ExecuteInitialize()
 {
-<<<<<<< HEAD
-    KRATOS_WARNING("GenericFindElementalNeighboursProcess") << "'ExecuteInitialize' method is deprecated. Call 'Execute' instead." << std::endl;
-=======
     KRATOS_WARNING("GenericFindElementalNeighboursProcess") << "'ExecuteInitialize' call is deprecated. Use 'Execute' instead." << std::endl;
->>>>>>> b54e1c5e
     Execute();
 }
 
