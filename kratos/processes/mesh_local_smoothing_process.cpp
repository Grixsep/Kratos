--- conflicted
+++ resolved
@@ -34,20 +34,9 @@
         ModelPart &rModelPart,
         double AptQuality,
         std::size_t IterationsNumber,
-<<<<<<< HEAD
-        const Flags rBoundaryFlag)
-        : mrModelPart(rModelPart),
-          mAptQuality(AptQuality),
-          mMaxIterationsNumber(IterationsNumber),
-          mrBoundaryFlag(rBoundaryFlag),
-          mNumberOfLowQualityElements(0),
-          mMeshMinQuality(0.00),
-          mMeshQualityNorm(0.00)
-=======
         const Flags& rBoundaryFlag)
 		:mrModelPart(rModelPart), mMaxIterationsNumber(IterationsNumber), mAptQuality(AptQuality), mNumberOfLowQualityElements(0)
 		,mMeshMinQuality(0.00), mMeshQualityNorm(0.00), mrBoundaryFlag(rBoundaryFlag)
->>>>>>> a9deaac6
 	{
 
 	}
