--- conflicted
+++ resolved
@@ -86,21 +86,8 @@
     {
         KRATOS_TRY
 
-<<<<<<< HEAD
-        const std::string element_name = Settings["element_name"].GetString();
-        const std::string condition_name = Settings["condition_name"].GetString();
-
-        // Some values need to be mandatorily prescribed since no meaningful default value exist. For this reason try accessing to them
-        // so that an error is thrown if they don't exist
-        KRATOS_ERROR_IF(element_name != "" && !KratosComponents<Element>::Has(element_name)) << "Element name not found in KratosComponents< Element > -- name is " << element_name << std::endl;
-        KRATOS_ERROR_IF(condition_name != "" && !KratosComponents<Condition>::Has(condition_name)) << "Condition name not found in KratosComponents< Condition > -- name is " << condition_name << std::endl;
-
-        // Now validate against defaults -- this also ensures no type mismatch
-        Settings.ValidateAndAssignDefaults(GetDefaultParameters());
-=======
         // Initialize member variables
         InitializeMemberVariables();
->>>>>>> b4da3811
 
         KRATOS_CATCH("")
     }
