//    |  /           |
//    ' /   __| _` | __|  _ \   __|
//    . \  |   (   | |   (   |\__ `
//   _|\_\_|  \__,_|\__|\___/ ____/
//                   Multi-Physics 
//
//  License:		 BSD License 
//					 Kratos default license: kratos/license.txt
//
//  Main authors:    Riccardo Rossi
//                    
//

#if !defined(KRATOS_REPLACE_ELEMENTS_AND_CONDITIONS_PROCESS_H_INCLUDED )
#define  KRATOS_REPLACE_ELEMENTS_AND_CONDITIONS_PROCESS_H_INCLUDED

// System includes

// External includes

// Project includes
<<<<<<< HEAD
#include "includes/define.h"
#include "includes/model_part.h"
#include "includes/kratos_flags.h"
=======
#include "includes/model_part.h"
>>>>>>> a9deaac6
#include "includes/kratos_parameters.h"
#include "processes/process.h"

namespace Kratos
{

///@name Kratos Classes
///@{

/** 
 * @class ReplaceElementsAndConditionsProcess
 * @ingroup KratosCore
 * @brief This methods replaces elements and conditions in a model part by a given name
 * @details The submodelparts are later updated 
 * @author Riccardo Rossi
*/
class KRATOS_API(KRATOS_CORE) ReplaceElementsAndConditionsProcess 
    : public Process
{
public:
    ///@name Type Definitions
    ///@{

    /// Pointer definition of ReplaceElementsAndConditionsProcess
    KRATOS_CLASS_POINTER_DEFINITION(ReplaceElementsAndConditionsProcess);

    ///@}
    ///@name Life Cycle
    ///@{
    
    /**
     * @brief Default constructor
     * @param rModelPart The model part where to assign the conditions and elements
     * @param Settings The parameters containing the names of the conditions and elements
     */
    ReplaceElementsAndConditionsProcess(
        ModelPart& rModelPart, 
        Parameters Settings
        ) : Process(Flags()) , 
            mrModelPart(rModelPart), 
            mSettings( Settings)
    {
        KRATOS_TRY

        Parameters default_parameters( R"(
        {
            "element_name":"PLEASE_CHOOSE_MODEL_PART_NAME",
            "condition_name": "PLEASE_PRESCRIBE_VARIABLE_NAME"
        }  )" );

        // Some vvalues need to be mandatorily prescribed since no meaningful default value exist. For this reason try accessing to them
        // so that an error is thrown if they don't exist
        KRATOS_ERROR_IF_NOT(KratosComponents< Element >::Has( Settings["element_name"].GetString() )) << "Element name not found in KratosComponents< Element > -- name is " << Settings["element_name"].GetString() << std::endl;
        KRATOS_ERROR_IF_NOT(KratosComponents< Condition >::Has( Settings["condition_name"].GetString())) << "Condition name not found in KratosComponents< Condition > -- name is " << Settings["condition_name"].GetString() << std::endl;        
        
        // Now validate agains defaults -- this also ensures no type mismatch
        Settings.ValidateAndAssignDefaults(default_parameters);
        
        KRATOS_CATCH("")
    }
    

    
    /// Destructor.
    ~ReplaceElementsAndConditionsProcess() override {}


    ///@}
    ///@name Operators
    ///@{

    /// This operator is provided to call the process as a function and simply calls the Execute method.
    void operator()()
    {
        Execute();
    }


    ///@}
    ///@name Operations
    ///@{


    /// Execute method is used to execute the ReplaceElementsAndConditionsProcess algorithms.
<<<<<<< HEAD
    void Execute()  override
    {
        ModelPart& r_root_model_part = ObtainRootModelPart( mr_model_part );
        KRATOS_WATCH(mSettings["element_name"].GetString())
        KRATOS_WATCH(mSettings["condition_name"].GetString())
        
        const Element& rReferenceElement = KratosComponents<Element>::Get(mSettings["element_name"].GetString());
        const Condition& rReferenceCondition = KratosComponents<Condition>::Get(mSettings["condition_name"].GetString());
        
        #pragma omp parallel for
        for(int i=0; i< (int)r_root_model_part.Elements().size(); i++)
        {
            ModelPart::ElementsContainerType::iterator it = r_root_model_part.ElementsBegin() + i;
            
            Element::Pointer p_element = rReferenceElement.Create(it->Id(), it->pGetGeometry(), it->pGetProperties());
            
            //deep copy elemental data
            p_element->Data() = it->Data();
            
            (*it.base()) = p_element;
        }
        
        #pragma omp parallel for
        for(int i=0; i< (int)r_root_model_part.Conditions().size(); i++)
        {
            ModelPart::ConditionsContainerType::iterator it = r_root_model_part.ConditionsBegin() + i;
            
            Condition::Pointer p_condition = rReferenceCondition.Create(it->Id(), it->pGetGeometry(), it->pGetProperties());
            
            //deep copy elemental data
            p_condition->Data() = it->Data();
            
            (*it.base()) = p_condition;

        }      
        
        //change the sons
        for (ModelPart::SubModelPartIterator i_sub_model_part = r_root_model_part.SubModelPartsBegin(); i_sub_model_part != r_root_model_part.SubModelPartsEnd(); i_sub_model_part++)
            UpdateSubModelPart( *i_sub_model_part, r_root_model_part );


    }



=======
    void Execute()  override;
>>>>>>> a9deaac6

    ///@}
    ///@name Access
    ///@{


    ///@}
    ///@name Inquiry
    ///@{


    ///@}
    ///@name Input and output
    ///@{

    /// Turn back information as a string.
    std::string Info() const override
    {
        return "ReplaceElementsAndConditionsProcess";
    }

    /// Print information about this object.
    void PrintInfo(std::ostream& rOStream) const override
    {
        rOStream << "ReplaceElementsAndConditionsProcess";
    }

    /// Print object's data.
    void PrintData(std::ostream& rOStream) const override
    {
    }


    ///@}
    ///@name Friends
    ///@{


    ///@}
protected:
    
    ModelPart& mrModelPart; /// The main model part where the elements and conditions will be replaced
    Parameters mSettings;   /// The settings of the problem (names of the conditions and elements)

private:
    ///@name Static Member Variables
    ///@{

    ///@}
    ///@name Un accessible methods
    ///@{    
    
    /**
     * @brief This method obtains the root model part, checking if the current model part is the root
     * @param rModelPart The model part where the checking is performed
     * @return The root model part
     */
    ModelPart& ObtainRootModelPart( ModelPart& rModelPart );
    
    /**
     * @brief This method updates the current elements and conditions ina given model part
     * @param rModelPart The model part where the elements and conditions are assigned
     * @param rRootModelPart The root model part
     */
    void UpdateSubModelPart(
        ModelPart& rModelPart, 
        ModelPart& rRootModelPart
        );

    /// Assignment operator.
    ReplaceElementsAndConditionsProcess& operator=(ReplaceElementsAndConditionsProcess const& rOther);

    /// Copy constructor.
    //ReplaceElementsAndConditionsProcess(ReplaceElementsAndConditionsProcess const& rOther);


    ///@}

}; // Class ReplaceElementsAndConditionsProcess

///@}

///@name Type Definitions
///@{


///@}
///@name Input and output
///@{


/// input stream function
inline std::istream& operator >> (std::istream& rIStream,
                                  ReplaceElementsAndConditionsProcess& rThis);

/// output stream function
inline std::ostream& operator << (std::ostream& rOStream,
                                  const ReplaceElementsAndConditionsProcess& rThis)
{
    rThis.PrintInfo(rOStream);
    rOStream << std::endl;
    rThis.PrintData(rOStream);

    return rOStream;
}
///@}


}  // namespace Kratos.

#endif // KRATOS_REPLACE_ELEMENTS_AND_CONDITIONS_PROCESS_H_INCLUDED  defined 

<|MERGE_RESOLUTION|>--- conflicted
+++ resolved
@@ -19,13 +19,7 @@
 // External includes
 
 // Project includes
-<<<<<<< HEAD
-#include "includes/define.h"
 #include "includes/model_part.h"
-#include "includes/kratos_flags.h"
-=======
-#include "includes/model_part.h"
->>>>>>> a9deaac6
 #include "includes/kratos_parameters.h"
 #include "processes/process.h"
 
@@ -110,55 +104,7 @@
 
 
     /// Execute method is used to execute the ReplaceElementsAndConditionsProcess algorithms.
-<<<<<<< HEAD
-    void Execute()  override
-    {
-        ModelPart& r_root_model_part = ObtainRootModelPart( mr_model_part );
-        KRATOS_WATCH(mSettings["element_name"].GetString())
-        KRATOS_WATCH(mSettings["condition_name"].GetString())
-        
-        const Element& rReferenceElement = KratosComponents<Element>::Get(mSettings["element_name"].GetString());
-        const Condition& rReferenceCondition = KratosComponents<Condition>::Get(mSettings["condition_name"].GetString());
-        
-        #pragma omp parallel for
-        for(int i=0; i< (int)r_root_model_part.Elements().size(); i++)
-        {
-            ModelPart::ElementsContainerType::iterator it = r_root_model_part.ElementsBegin() + i;
-            
-            Element::Pointer p_element = rReferenceElement.Create(it->Id(), it->pGetGeometry(), it->pGetProperties());
-            
-            //deep copy elemental data
-            p_element->Data() = it->Data();
-            
-            (*it.base()) = p_element;
-        }
-        
-        #pragma omp parallel for
-        for(int i=0; i< (int)r_root_model_part.Conditions().size(); i++)
-        {
-            ModelPart::ConditionsContainerType::iterator it = r_root_model_part.ConditionsBegin() + i;
-            
-            Condition::Pointer p_condition = rReferenceCondition.Create(it->Id(), it->pGetGeometry(), it->pGetProperties());
-            
-            //deep copy elemental data
-            p_condition->Data() = it->Data();
-            
-            (*it.base()) = p_condition;
-
-        }      
-        
-        //change the sons
-        for (ModelPart::SubModelPartIterator i_sub_model_part = r_root_model_part.SubModelPartsBegin(); i_sub_model_part != r_root_model_part.SubModelPartsEnd(); i_sub_model_part++)
-            UpdateSubModelPart( *i_sub_model_part, r_root_model_part );
-
-
-    }
-
-
-
-=======
     void Execute()  override;
->>>>>>> a9deaac6
 
     ///@}
     ///@name Access
