--- conflicted
+++ resolved
@@ -199,11 +199,7 @@
  * @class SimpleMortarMapperProcess
  * @brief This is basic mapper of values between domains using mortar formulation
  * @details Using the dual mortar formulation the resolution of the system of equations is not needed.
-<<<<<<< HEAD
  * Several types of constructors are available depending of the needs.
-=======
- * Several types of constructors are avaible depending of the needs.
->>>>>>> 5ad521be
  * If the pairs sets are not provided a search will be performed using a KDTree
  * @author Vicente Mataix Ferrandiz
  * @tparam TDim The dimension of work
