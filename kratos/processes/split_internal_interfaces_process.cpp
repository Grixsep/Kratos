//    |  /           |
//    ' /   __| _` | __|  _ \   __|
//    . \  |   (   | |   (   |\__ `
//   _|\_\_|  \__,_|\__|\___/ ____/
//                   Multi-Physics
//
//  License:		 BSD License
//					 Kratos default license: kratos/license.txt
//
//  Main authors:    Riccardo Rossi
//  Collaborators:   Miguel Angel Celigueta
//                   Ruben Zorrilla
//

#include "split_internal_interfaces_process.h"

namespace Kratos
{

void SplitInternalInterfacesProcess::ExecuteInitialize()
{
    KRATOS_TRY

<<<<<<< HEAD
    std::size_t max_prop_id = 0;
=======
    // Find the conditions being affected by the connectivities update
    // To do this we save the parent element of each condition in an auxiliary map
    // Note that we assume that each condition has a unique parent (i.e. there are no interior conditions)
    std::unordered_map<IndexType, IndexType> conditions_parent_map;
    for (auto& r_condition : mrModelPart.Conditions()) {
        auto& r_geom_cond = r_condition.GetGeometry();
        const SizeType n_nodes_cond = r_geom_cond.PointsNumber();
        for (auto& r_element : mrModelPart.Elements()) {
            const auto& r_geom_elem = r_element.GetGeometry();
            const SizeType n_nodes_elem = r_geom_elem.PointsNumber();
            SizeType n_coind = 0;
            for (IndexType i_node = 0; i_node < n_nodes_cond; ++i_node) {
                for (IndexType j_node = 0; j_node < n_nodes_elem; ++j_node) {
                    if (r_geom_cond[i_node].Id() == r_geom_elem[j_node].Id()) {
                        ++n_coind;
                    }
                }
            }
            if (n_coind == n_nodes_cond) {
                conditions_parent_map.insert(std::make_pair(r_element.Id(),r_condition.Id()));
                break;
            }
        }
    }

    std::size_t max_prop_id = 0;
    std::set< std::size_t> property_ids;
>>>>>>> 58b39ca3
    for(auto& rElem : mrModelPart.Elements()) {
        std::size_t elem_prop_id = rElem.GetProperties().Id();
        property_ids.insert(elem_prop_id);
        if (elem_prop_id > max_prop_id) {
            max_prop_id = elem_prop_id;
        }
    }

    if(property_ids.size()) {
        std::size_t domain_size = mrModelPart.ElementsBegin()->GetGeometry().WorkingSpaceDimension(); //TODO: this may not be a very good solution.
        FindElementalNeighboursProcess(mrModelPart, domain_size).Execute();
        for (auto it=property_ids.begin(); it!=(--property_ids.end()); ++it) {
            std::size_t id = *it;
            KRATOS_INFO("") << "Splitting the interface between the domain identified with property Id "  << id <<" and properties with bigger Ids ..."<< std::endl;
<<<<<<< HEAD
            SplitBoundary(id, ++max_prop_id, mrModelPart);
=======
            SplitBoundary(id, ++max_prop_id, conditions_parent_map, mrModelPart);
>>>>>>> 58b39ca3
            KRATOS_INFO("") << "Splitting the interface between the domain identified with property Id "  << id <<" and properties with bigger Ids finished!"<< std::endl;
        }
    }
    KRATOS_CATCH("");
}

void SplitInternalInterfacesProcess::SplitBoundary(
    const std::size_t PropertyIdBeingProcessed,
    const std::size_t InterfaceConditionsPropertyId,
<<<<<<< HEAD
=======
    const std::unordered_map<IndexType, IndexType>& rConditionsParentMap,
>>>>>>> 58b39ca3
    ModelPart& rModelPart)
{
    KRATOS_TRY

    //construct list of faces on the interface
    std::vector< Geometry<Node<3> > > interface_faces;
    std::vector< std::pair< Geometry< Node<3> >::Pointer, Geometry< Node<3> >::Pointer> > neighbouring_elements;

    for(auto& rElem : mrModelPart.Elements()) {
        const auto& neighb = rElem.GetValue(NEIGHBOUR_ELEMENTS);

        for(unsigned int i=0; i<rElem.GetGeometry().size(); ++i) {

            if(rElem.GetProperties().Id() == PropertyIdBeingProcessed && neighb[i].GetProperties().Id() > PropertyIdBeingProcessed) {
                auto boundary_entities = rElem.GetGeometry().GenerateBoundariesEntities();
                interface_faces.push_back(boundary_entities[i]);
                neighbouring_elements.push_back( std::make_pair(rElem.pGetGeometry(), neighb[i].pGetGeometry()) );
            }
        }
    }

    //construct list of nodes on the interface
    std::set< std::size_t > ids_on_interface;
    for(auto& geom : interface_faces) {
        for(auto& rNode : geom)
            ids_on_interface.insert(rNode.Id());
    }

    //create a list with the previous set size to be filled when looping the nodes below
    //this list will be used to add the nodes to the interface submodelpart later on
    std::size_t n_nodes_on_interface = ids_on_interface.size();
    std::vector<std::size_t> ids_on_interface_list(n_nodes_on_interface);

    //create duplicated nodes list
    std::size_t max_node_id = 0;
    for(auto& rNode : mrModelPart.Nodes()) {
        if(rNode.Id() > max_node_id) max_node_id = rNode.Id();
    }
    max_node_id++;

    std::map<std::size_t, Node<3>::Pointer> new_nodes_map;
    std::size_t aux = 0;
    for(auto& id : ids_on_interface) {
        auto& rOrigNode = rModelPart.Nodes()[id];
        auto pNode = (*mpInterfacesSubModelPart).CreateNewNode(max_node_id++, rOrigNode);
        auto& origin_dofs = rOrigNode.GetDofs();
        for (auto it_dof = origin_dofs.begin(); it_dof != origin_dofs.end(); it_dof++) {
            pNode->pAddDof(**it_dof);
        }
        new_nodes_map[id] = pNode;
        ids_on_interface_list[aux++] = id;
    }

    //add the already existing "origin" nodes to the interface submodelpart
    //this is required in order to create the conditions in this submodelpart
    (*mpInterfacesSubModelPart).AddNodes(ids_on_interface_list);

    //now change the nodes to make the split and generate the new conditions
    std::size_t max_cond_id = 0;
    for(auto& rCond : mrModelPart.Conditions()) {
        if(rCond.Id() > max_cond_id) max_cond_id = rCond.Id();
    }
    max_cond_id++;

    Properties::Pointer p_interface_prop = (*mpInterfacesSubModelPart).CreateNewProperties(InterfaceConditionsPropertyId);
    for(std::size_t i=0; i<interface_faces.size(); ++i) {
        //do the split
        auto& pgeom = neighbouring_elements[i].second;
        for(std::size_t k=0; k<pgeom->size(); ++k) {
            auto it = new_nodes_map.find((*pgeom)[k].Id());
            if( it != new_nodes_map.end() )
                (*pgeom)(k) = it->second;
        }
        //create prism(3D) or quadrilateral(2D) as provided in the parameters
        std::vector<std::size_t> interface_condition_ids;
        auto& r_interface_faces_i = interface_faces[i];
        for(std::size_t k=0; k < r_interface_faces_i.size(); ++k)
            interface_condition_ids.push_back(r_interface_faces_i[k].Id());
        for(std::size_t k=0; k<r_interface_faces_i.size(); ++k)
            interface_condition_ids.push_back(new_nodes_map[r_interface_faces_i[k].Id()]->Id());

        (*mpInterfacesSubModelPart).CreateNewCondition(mConditionName, max_cond_id++, interface_condition_ids, p_interface_prop);
    }

    // Loop the remaining elements and conditions to update their connectivity
    // Note that in here we change the connectivity of those elements and conditions that do not have a neighbouring face
    for (auto& r_element : mrModelPart.Elements()) {
        if (r_element.GetProperties().Id() != PropertyIdBeingProcessed) {
            auto& r_geom = r_element.GetGeometry();
            const SizeType n_nodes = r_geom.PointsNumber();
            for (SizeType i_node = 0; i_node < n_nodes; ++i_node) {
                auto it = new_nodes_map.find(r_geom[i_node].Id());
                if (it != new_nodes_map.end()) {
                    r_geom(i_node) = it->second;
                }
            }

            // If the current element has a child condition, update the condition node as well
            auto it_conds = rConditionsParentMap.find(r_element.Id());
            if (it_conds != rConditionsParentMap.end()) {
                auto& r_cond_geom = mrModelPart.GetCondition(it_conds->second).GetGeometry();
                SizeType n_nodes_cond = r_cond_geom.PointsNumber();
                for (SizeType i_cond_node = 0; i_cond_node < n_nodes_cond; ++i_cond_node) {
                    auto it_new_nodes = new_nodes_map.find(r_geom[i_cond_node].Id());
                    if (it_new_nodes != new_nodes_map.end()) {
                        r_cond_geom(i_cond_node) = it_new_nodes->second;
                    }
                }
            }
        }
    }

    KRATOS_CATCH("");
}

}<|MERGE_RESOLUTION|>--- conflicted
+++ resolved
@@ -21,9 +21,6 @@
 {
     KRATOS_TRY
 
-<<<<<<< HEAD
-    std::size_t max_prop_id = 0;
-=======
     // Find the conditions being affected by the connectivities update
     // To do this we save the parent element of each condition in an auxiliary map
     // Note that we assume that each condition has a unique parent (i.e. there are no interior conditions)
@@ -51,7 +48,6 @@
 
     std::size_t max_prop_id = 0;
     std::set< std::size_t> property_ids;
->>>>>>> 58b39ca3
     for(auto& rElem : mrModelPart.Elements()) {
         std::size_t elem_prop_id = rElem.GetProperties().Id();
         property_ids.insert(elem_prop_id);
@@ -66,11 +62,7 @@
         for (auto it=property_ids.begin(); it!=(--property_ids.end()); ++it) {
             std::size_t id = *it;
             KRATOS_INFO("") << "Splitting the interface between the domain identified with property Id "  << id <<" and properties with bigger Ids ..."<< std::endl;
-<<<<<<< HEAD
-            SplitBoundary(id, ++max_prop_id, mrModelPart);
-=======
             SplitBoundary(id, ++max_prop_id, conditions_parent_map, mrModelPart);
->>>>>>> 58b39ca3
             KRATOS_INFO("") << "Splitting the interface between the domain identified with property Id "  << id <<" and properties with bigger Ids finished!"<< std::endl;
         }
     }
@@ -80,10 +72,7 @@
 void SplitInternalInterfacesProcess::SplitBoundary(
     const std::size_t PropertyIdBeingProcessed,
     const std::size_t InterfaceConditionsPropertyId,
-<<<<<<< HEAD
-=======
     const std::unordered_map<IndexType, IndexType>& rConditionsParentMap,
->>>>>>> 58b39ca3
     ModelPart& rModelPart)
 {
     KRATOS_TRY
