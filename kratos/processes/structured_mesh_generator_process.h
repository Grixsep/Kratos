//    |  /           |
//    ' /   __| _` | __|  _ \   __|
//    . \  |   (   | |   (   |\__ `
//   _|\_\_|  \__,_|\__|\___/ ____/
//                   Multi-Physics
//
//  License:         BSD License
//                   Kratos default license: kratos/license.txt
//
//  Main authors:    Pooyan Dadvand
//
//

#pragma once

// System includes
#include <string>
#include <iostream>


// External includes


// Project includes
#include "processes/process.h"
#include "includes/model_part.h"
#include "includes/kratos_parameters.h"


namespace Kratos
{

///@addtogroup KratosCore
///@{

///@name Kratos Classes
///@{

/// Short class definition.
/** Detail class definition.
 */

/**
 * @brief Auxiliary process to generate a structured mesh from a given Kratos geometry
 * Given a quadrilateral or hexahedral geometry, this process generates a triangular or tetrahedral
 * structured mesh with the user-defined number of divisions at each boundary edge. The process can
 * also provide a model part with the skin entitites. The same can be applied to the body entities.
 */
class KRATOS_API(KRATOS_CORE) StructuredMeshGeneratorProcess : public Process
{

public:
    ///@name Type Definitions
    ///@{

    using GeometryType = Geometry<Node<3> >;

    /// Pointer definition of StructuredMeshGeneratorProcess
    KRATOS_CLASS_POINTER_DEFINITION(StructuredMeshGeneratorProcess);

    ///@}
    ///@name Life Cycle
    ///@{

    /// Default constructor is deleted.
    StructuredMeshGeneratorProcess() = delete;

    /// Constructors to be used. They take the geometry to be meshed and ModelPart to be filled. The second constructor is
    /// provided for the Python interface.
    StructuredMeshGeneratorProcess(
        const GeometryType& rGeometry,
        ModelPart& rOutputModelPart,
        Parameters& TheParameters);

    StructuredMeshGeneratorProcess(
        GeometryType::Pointer pGeometry,
        ModelPart& rOutputModelPart,
        Parameters& TheParameters)
        : StructuredMeshGeneratorProcess(
        *pGeometry,
        rOutputModelPart,
        TheParameters)
    {};

    /// The object is not copyable.
    StructuredMeshGeneratorProcess(StructuredMeshGeneratorProcess const& rOther) = delete;

    /// Destructor.
    ~StructuredMeshGeneratorProcess() override ;

    ///@}
    ///@name Operators
    ///@{

    /// It is not assignable.
    StructuredMeshGeneratorProcess& operator=(StructuredMeshGeneratorProcess const& rOther) = delete;

    ///@}
    ///@name Operations
    ///@{

    void Execute() override;

    int Check() override;

    /**
     * @brief This method provides the defaults parameters to avoid conflicts between the different constructors
     */
    const Parameters GetDefaultParameters() const override;

    ///@}
    ///@name Access
    ///@{


    ///@}
    ///@name Inquiry
    ///@{


    ///@}
    ///@name Input and output
    ///@{

    /// Turn back information as a string.
    std::string Info() const override;

    /// Print information about this object.
    void PrintInfo(std::ostream& rOStream) const override;

    /// Print object's data.
    void PrintData(std::ostream& rOStream) const override;


    ///@}
    ///@name Friends
    ///@{

<<<<<<< HEAD
      ///@}
      ///@name Member Variables
      ///@{
          const GeometryType& mrGeometry;
		  std::size_t mNumberOfDivisions;
		  std::size_t mStartNodeId;
		  std::size_t mStartElementId;
		  std::size_t mStartConditionId;
		  std::size_t mElementPropertiesId;
		  std::size_t mConditiongPropertiesId;
		  std::string mElementName;
		  std::string mConditionName;
          std::string mBodySubModelPartName;
          std::string mSkinSubModelPartName;
          bool mCreateSkinSubModelPart;
          bool mCreateBodySubModelPart;
		  ModelPart& mrOutputModelPart;
=======
>>>>>>> 62cf9646

    ///@}

private:
    ///@name Static Member Variables
    ///@{


    ///@}
    ///@name Member Variables
    ///@{

    const GeometryType& mrGeometry;
    std::size_t mNumberOfDivisions;
    std::size_t mStartNodeId;
    std::size_t mStartElementId;
    std::size_t mStartConditionId;
    std::size_t mElementPropertiesId;
    std::size_t mConditiongPropertiesId;
    std::string mElementName;
    std::string mConditionName;
    std::string mBodySubModelPartName;
    std::string mSkinSubModelPartName;
    bool mCreateSkinSubModelPart;
    bool mCreateBodySubModelPart;
    ModelPart& mrOutputModelPart;

    ///@}
    ///@name Private Operations
    ///@{

    void Generate2DMesh();

    void Generate3DMesh();

    void GenerateNodes2D(Point const& rMinPoint, Point const& rMaxPoint);

    void GenerateNodes3D(Point const& rMinPoint, Point const& rMaxPoint);

    void GenerateTriangularElements();

    void GenerateTetrahedraElements();

    void CreateCellTetrahedra(std::size_t I, std::size_t J, std::size_t K, Properties::Pointer pProperties);

    std::size_t GetNodeId(std::size_t I, std::size_t J, std::size_t K);

    void GetLocalCoordinatesRange(Point& rMinPoint, Point& rMaxPoint);

    bool CheckDomainGeometry();

    bool CheckDomainGeometryConnectivityForQuadrilateral2D4();

    bool CheckDomainGeometryConnectivityForHexahedra3D8();

    ///@}
    ///@name Private  Access
    ///@{


    ///@}
    ///@name Private Inquiry
    ///@{


    ///@}
    ///@name Un accessible methods
    ///@{


    ///@}
}; // Class StructuredMeshGeneratorProcess
///@}

///@name Type Definitions
///@{


///@}
///@name Input and output
///@{


/// input stream function
inline std::istream& operator >> (std::istream& rIStream,
                StructuredMeshGeneratorProcess& rThis);

/// output stream function
inline std::ostream& operator << (std::ostream& rOStream,
                const StructuredMeshGeneratorProcess& rThis)
{
    rThis.PrintInfo(rOStream);
    rOStream << std::endl;
    rThis.PrintData(rOStream);

    return rOStream;
}
///@}

<<<<<<< HEAD
=======
///@} addtogroup block

>>>>>>> 62cf9646
}  // namespace Kratos.<|MERGE_RESOLUTION|>--- conflicted
+++ resolved
@@ -136,26 +136,6 @@
     ///@name Friends
     ///@{
 
-<<<<<<< HEAD
-      ///@}
-      ///@name Member Variables
-      ///@{
-          const GeometryType& mrGeometry;
-		  std::size_t mNumberOfDivisions;
-		  std::size_t mStartNodeId;
-		  std::size_t mStartElementId;
-		  std::size_t mStartConditionId;
-		  std::size_t mElementPropertiesId;
-		  std::size_t mConditiongPropertiesId;
-		  std::string mElementName;
-		  std::string mConditionName;
-          std::string mBodySubModelPartName;
-          std::string mSkinSubModelPartName;
-          bool mCreateSkinSubModelPart;
-          bool mCreateBodySubModelPart;
-		  ModelPart& mrOutputModelPart;
-=======
->>>>>>> 62cf9646
 
     ///@}
 
@@ -255,9 +235,6 @@
 }
 ///@}
 
-<<<<<<< HEAD
-=======
 ///@} addtogroup block
 
->>>>>>> 62cf9646
 }  // namespace Kratos.