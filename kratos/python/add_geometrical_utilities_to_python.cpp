--- conflicted
+++ resolved
@@ -83,11 +83,7 @@
 }
 
 // MLS shape functions utility
-<<<<<<< HEAD
-void AuxiliaryCalculateShapeFunctions(
-=======
 void AuxiliaryCalculateMLSShapeFunctions(
->>>>>>> 58edb27b
     const std::size_t Dim,
     const std::size_t Order,
     const Matrix& rPoints,
@@ -107,11 +103,7 @@
             MLSShapeFunctionsUtility::CalculateShapeFunctions<2,2>(rPoints, rX, h, rN);
             break;
         default:
-<<<<<<< HEAD
-            KRATOS_ERROR << "Wrong provided order: " << Order << ". Only \'1\' and \'2\' are supported." << std::endl;
-=======
             KRATOS_ERROR << "Wrong order: " << Order << ". Only \'1\' and \'2\' are supported." << std::endl;
->>>>>>> 58edb27b
             break;
         }
     case 3:
@@ -124,28 +116,16 @@
             MLSShapeFunctionsUtility::CalculateShapeFunctions<3,2>(rPoints, rX, h, rN);
             break;
         default:
-<<<<<<< HEAD
-            KRATOS_ERROR << "Wrong provided order: " << Order << ". Only \'1\' and \'2\' are supported." << std::endl;
-            break;
-        }
-    default:
-        KRATOS_ERROR << "Wrong provided dimension: " << Dim << std::endl;
-=======
             KRATOS_ERROR << "Wrong order: " << Order << ". Only \'1\' and \'2\' are supported." << std::endl;
             break;
         }
     default:
         KRATOS_ERROR << "Wrong dimension: " << Dim << std::endl;
->>>>>>> 58edb27b
         break;
     }
 }
 
-<<<<<<< HEAD
-void AuxiliaryCalculateShapeFunctionsAndGradients(
-=======
 void AuxiliaryCalculateMLSShapeFunctionsAndGradients(
->>>>>>> 58edb27b
     const std::size_t Dim,
     const std::size_t Order,
     const Matrix& rPoints,
@@ -154,13 +134,7 @@
     Vector& rN,
     Matrix& rDNDX)
 {
-<<<<<<< HEAD
-    switch (Dim)
-    {
-    case 2:
-=======
     if (Dim == 2) {
->>>>>>> 58edb27b
         switch (Order)
         {
         case 1:
@@ -170,17 +144,10 @@
             MLSShapeFunctionsUtility::CalculateShapeFunctionsAndGradients<2,2>(rPoints, rX, h, rN, rDNDX);
             break;
         default:
-<<<<<<< HEAD
-            KRATOS_ERROR << "Wrong provided order: " << Order << ". Only \'1\' and \'2\' are supported." << std::endl;
-            break;
-        }
-    case 3:
-=======
             KRATOS_ERROR << "Wrong order: " << Order << ". Only \'1\' and \'2\' are supported." << std::endl;
             break;
         }
     } else if (Dim == 3) {
->>>>>>> 58edb27b
         switch (Order)
         {
         case 1:
@@ -190,20 +157,11 @@
             MLSShapeFunctionsUtility::CalculateShapeFunctionsAndGradients<3,2>(rPoints, rX, h, rN, rDNDX);
             break;
         default:
-<<<<<<< HEAD
-            KRATOS_ERROR << "Wrong provided order: " << Order << ". Only \'1\' and \'2\' are supported." << std::endl;
-            break;
-        }
-    default:
-        KRATOS_ERROR << "Wrong provided dimension: " << Dim << std::endl;
-        break;
-=======
             KRATOS_ERROR << "Wrong order: " << Order << ". Only \'1\' and \'2\' are supported." << std::endl;
             break;
         }
     } else {
         KRATOS_ERROR << "Wrong dimension: " << Dim << std::endl;
->>>>>>> 58edb27b
     }
 }
 
@@ -458,17 +416,8 @@
 
     // MLS shape functions utility
     py::class_<MLSShapeFunctionsUtility>(m,"MLSShapeFunctionsUtility")
-<<<<<<< HEAD
-        .def_static("CalculateShapeFunctions", &AuxiliaryCalculateShapeFunctions)
-        .def_static("CalculateShapeFunctions2D", &MLSShapeFunctionsUtility::CalculateShapeFunctions<2,1>)
-        .def_static("CalculateShapeFunctions3D", &MLSShapeFunctionsUtility::CalculateShapeFunctions<3,1>)
-        .def_static("CalculateShapeFunctionsAndGradients", &AuxiliaryCalculateShapeFunctionsAndGradients)
-        .def_static("CalculateShapeFunctionsAndGradients2D", &MLSShapeFunctionsUtility::CalculateShapeFunctionsAndGradients<2,1>)
-        .def_static("CalculateShapeFunctionsAndGradients3D", &MLSShapeFunctionsUtility::CalculateShapeFunctionsAndGradients<3,1>)
-=======
         .def_static("CalculateShapeFunctions", &AuxiliaryCalculateMLSShapeFunctions)
         .def_static("CalculateShapeFunctionsAndGradients", &AuxiliaryCalculateMLSShapeFunctionsAndGradients)
->>>>>>> 58edb27b
         ;
 
     // Radial Basis FUnctions utility
