//    |  /           |
//    ' /   __| _` | __|  _ \   __|
//    . \  |   (   | |   (   |\__ `
//   _|\_\_|  \__,_|\__|\___/ ____/
//                   Multi-Physics
//
//  License:         BSD License
//                   Kratos default license: kratos/license.txt
//
//  Main authors:    Jordi Cotela
//

// System includes

// External includes

// Project includes
#include "geometries/geometry_data.h"
#include "add_geometry_data_to_python.h"

namespace Kratos::Python
{

void AddGeometryDataToPython(pybind11::module& m)
{
    namespace py = pybind11;

    auto integration_method = py::enum_<GeometryData::IntegrationMethod>(m, "GeometryData_IntegrationMethod")
        .value("GI_GAUSS_1", GeometryData::IntegrationMethod::GI_GAUSS_1)
        .value("GI_GAUSS_2", GeometryData::IntegrationMethod::GI_GAUSS_2)
        .value("GI_GAUSS_3", GeometryData::IntegrationMethod::GI_GAUSS_3)
        .value("GI_GAUSS_4", GeometryData::IntegrationMethod::GI_GAUSS_4)
<<<<<<< HEAD
        .value("GI_GAUSS_5", GeometryData::IntegrationMethod::GI_GAUSS_5);
=======
        .value("GI_GAUSS_5", GeometryData::IntegrationMethod::GI_GAUSS_5)
        .value("GI_LOBATTO_1", GeometryData::IntegrationMethod::GI_LOBATTO_1);
>>>>>>> 87dc0b6c

    auto geometry_family = py::enum_<GeometryData::KratosGeometryFamily>(m, "GeometryData_KratosGeometryFamily")
        .value("Kratos_NoElement", GeometryData::KratosGeometryFamily::Kratos_NoElement)
        .value("Kratos_Point", GeometryData::KratosGeometryFamily::Kratos_Point)
        .value("Kratos_Linear", GeometryData::KratosGeometryFamily::Kratos_Linear)
        .value("Kratos_Triangle", GeometryData::KratosGeometryFamily::Kratos_Triangle)
        .value("Kratos_Quadrilateral", GeometryData::KratosGeometryFamily::Kratos_Quadrilateral)
        .value("Kratos_Tetrahedra", GeometryData::KratosGeometryFamily::Kratos_Tetrahedra)
        .value("Kratos_Hexahedra", GeometryData::KratosGeometryFamily::Kratos_Hexahedra)
        .value("Kratos_Prism", GeometryData::KratosGeometryFamily::Kratos_Prism)
        .value("Kratos_Pyramid", GeometryData::KratosGeometryFamily::Kratos_Pyramid)
        .value("Kratos_Nurbs", GeometryData::KratosGeometryFamily::Kratos_Nurbs)
        .value("Kratos_Brep", GeometryData::KratosGeometryFamily::Kratos_Brep)
        .value("Kratos_Quadrature_Geometry", GeometryData::KratosGeometryFamily::Kratos_Quadrature_Geometry)
        .value("Kratos_Composite", GeometryData::KratosGeometryFamily::Kratos_Composite)
        .value("Kratos_generic_family", GeometryData::KratosGeometryFamily::Kratos_generic_family);

    auto geometry_type = py::enum_<GeometryData::KratosGeometryType>(m, "GeometryData_KratosGeometryType")
        .value("Kratos_generic_type", GeometryData::KratosGeometryType::Kratos_generic_type)
        .value("Kratos_Hexahedra3D20", GeometryData::KratosGeometryType::Kratos_Hexahedra3D20)
        .value("Kratos_Hexahedra3D27", GeometryData::KratosGeometryType::Kratos_Hexahedra3D27)
        .value("Kratos_Hexahedra3D8", GeometryData::KratosGeometryType::Kratos_Hexahedra3D8)
        .value("Kratos_Prism3D15", GeometryData::KratosGeometryType::Kratos_Prism3D15)
        .value("Kratos_Prism3D6", GeometryData::KratosGeometryType::Kratos_Prism3D6)
        .value("Kratos_Pyramid3D13", GeometryData::KratosGeometryType::Kratos_Pyramid3D13)
        .value("Kratos_Pyramid3D5", GeometryData::KratosGeometryType::Kratos_Pyramid3D5)
        .value("Kratos_Quadrilateral2D4", GeometryData::KratosGeometryType::Kratos_Quadrilateral2D4)
        .value("Kratos_Quadrilateral2D8", GeometryData::KratosGeometryType::Kratos_Quadrilateral2D8)
        .value("Kratos_Quadrilateral2D9", GeometryData::KratosGeometryType::Kratos_Quadrilateral2D9)
        .value("Kratos_Quadrilateral3D4", GeometryData::KratosGeometryType::Kratos_Quadrilateral3D4)
        .value("Kratos_Quadrilateral3D8", GeometryData::KratosGeometryType::Kratos_Quadrilateral3D8)
        .value("Kratos_Quadrilateral3D9", GeometryData::KratosGeometryType::Kratos_Quadrilateral3D9)
        .value("Kratos_Tetrahedra3D10", GeometryData::KratosGeometryType::Kratos_Tetrahedra3D10)
        .value("Kratos_Tetrahedra3D4", GeometryData::KratosGeometryType::Kratos_Tetrahedra3D4)
        .value("Kratos_Triangle2D3", GeometryData::KratosGeometryType::Kratos_Triangle2D3)
        .value("Kratos_Triangle2D6", GeometryData::KratosGeometryType::Kratos_Triangle2D6)
        .value("Kratos_Triangle2D10", GeometryData::KratosGeometryType::Kratos_Triangle2D10)
        .value("Kratos_Triangle2D15", GeometryData::KratosGeometryType::Kratos_Triangle2D15)
        .value("Kratos_Triangle3D3", GeometryData::KratosGeometryType::Kratos_Triangle3D3)
        .value("Kratos_Triangle3D6", GeometryData::KratosGeometryType::Kratos_Triangle3D6)
        .value("Kratos_Line2D2", GeometryData::KratosGeometryType::Kratos_Line2D2)
        .value("Kratos_Line2D3", GeometryData::KratosGeometryType::Kratos_Line2D3)
        .value("Kratos_Line2D4", GeometryData::KratosGeometryType::Kratos_Line2D4)
        .value("Kratos_Line2D5", GeometryData::KratosGeometryType::Kratos_Line2D5)
        .value("Kratos_Line3D2", GeometryData::KratosGeometryType::Kratos_Line3D2)
        .value("Kratos_Line3D3", GeometryData::KratosGeometryType::Kratos_Line3D3)
        .value("Kratos_Point2D", GeometryData::KratosGeometryType::Kratos_Point2D)
        .value("Kratos_Point3D", GeometryData::KratosGeometryType::Kratos_Point3D)
        .value("Kratos_Sphere3D1", GeometryData::KratosGeometryType::Kratos_Sphere3D1)
        .value("Kratos_Nurbs_Curve", GeometryData::KratosGeometryType::Kratos_Nurbs_Curve)
        .value("Kratos_Nurbs_Surface", GeometryData::KratosGeometryType::Kratos_Nurbs_Surface)
        .value("Kratos_Nurbs_Volume", GeometryData::KratosGeometryType::Kratos_Nurbs_Volume)
        .value("Kratos_Nurbs_Curve_On_Surface", GeometryData::KratosGeometryType::Kratos_Nurbs_Curve_On_Surface)
        .value("Kratos_Surface_In_Nurbs_Volume", GeometryData::KratosGeometryType::Kratos_Surface_In_Nurbs_Volume)
        .value("Kratos_Brep_Curve", GeometryData::KratosGeometryType::Kratos_Brep_Curve)
        .value("Kratos_Brep_Surface", GeometryData::KratosGeometryType::Kratos_Brep_Surface)
        .value("Kratos_Brep_Curve_On_Surface", GeometryData::KratosGeometryType::Kratos_Brep_Curve_On_Surface)
        .value("Kratos_Quadrature_Point_Geometry", GeometryData::KratosGeometryType::Kratos_Quadrature_Point_Geometry)
        .value("Kratos_Coupling_Geometry", GeometryData::KratosGeometryType::Kratos_Coupling_Geometry)
        .value("Kratos_Quadrature_Point_Curve_On_Surface_Geometry", GeometryData::KratosGeometryType::Kratos_Quadrature_Point_Curve_On_Surface_Geometry)
        .value("Kratos_Quadrature_Point_Surface_In_Volume_Geometry", GeometryData::KratosGeometryType::Kratos_Quadrature_Point_Surface_In_Volume_Geometry);

    py::class_<GeometryData, GeometryData::Pointer>(m, "GeometryData")
        .def_property_readonly_static("IntegrationMethod", [integration_method](py::object) { return integration_method; })
        .def_property_readonly_static("KratosGeometryFamily", [geometry_family](py::object) { return geometry_family; })
        .def_property_readonly_static("KratosGeometryType", [geometry_type](py::object) { return geometry_type; });

}

}<|MERGE_RESOLUTION|>--- conflicted
+++ resolved
@@ -30,12 +30,8 @@
         .value("GI_GAUSS_2", GeometryData::IntegrationMethod::GI_GAUSS_2)
         .value("GI_GAUSS_3", GeometryData::IntegrationMethod::GI_GAUSS_3)
         .value("GI_GAUSS_4", GeometryData::IntegrationMethod::GI_GAUSS_4)
-<<<<<<< HEAD
-        .value("GI_GAUSS_5", GeometryData::IntegrationMethod::GI_GAUSS_5);
-=======
         .value("GI_GAUSS_5", GeometryData::IntegrationMethod::GI_GAUSS_5)
         .value("GI_LOBATTO_1", GeometryData::IntegrationMethod::GI_LOBATTO_1);
->>>>>>> 87dc0b6c
 
     auto geometry_family = py::enum_<GeometryData::KratosGeometryFamily>(m, "GeometryData_KratosGeometryFamily")
         .value("Kratos_NoElement", GeometryData::KratosGeometryFamily::Kratos_NoElement)
