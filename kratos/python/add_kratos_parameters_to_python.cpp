--- conflicted
+++ resolved
@@ -5,12 +5,7 @@
 //                   Multi-Physics
 //
 //  License:		 BSD License
-<<<<<<< HEAD
 //					 Kratos default license: kratos/license.txt
-=======
-//					 Kratos default license:
-//kratos/license.txt
->>>>>>> 6e51753e
 //
 //  Main authors:    Riccardo Rossi
 //
@@ -59,93 +54,11 @@
     rParameters.Append(obj);
 }
 
-<<<<<<< HEAD
-Parameters::iterator NonConstBegin(Parameters& el)
-{
-    return el.begin();
-}
-Parameters::iterator NonConstEnd(Parameters& el)
-{
-    return el.end();
-}
-
-boost::python::list items(Parameters const& self)
-{
-    boost::python::list t;
-    for(Parameters::const_iterator it=self.begin(); it!=self.end(); ++it)
-        t.append( boost::python::make_tuple(it.name(), *it) );
-    return t;
-}
-
-boost::python::list keys(Parameters const& self)
-{
-    boost::python::list t;
-    for(Parameters::const_iterator it=self.begin(); it!=self.end(); ++it)
-        t.append(it.name());
-    return t;
-}
-
-boost::python::list values(Parameters const& self)
-{
-    boost::python::list t;
-    for(Parameters::const_iterator it=self.begin(); it!=self.end(); ++it)
-        t.append(*it);
-    return t;
-}
-
-void  AddKratosParametersToPython()
-{
-    using namespace boost::python;
-    
-    class_<Parameters::iterator >("ParametersIterator", no_init);
-
-    //init<rapidjson::Value& >())
-    class_<Parameters, Parameters::Pointer >("Parameters", init<const std::string& >())
-    .def(init<Parameters const&>())
-    .def("WriteJsonString", &Parameters::WriteJsonString)
-    .def("PrettyPrintJsonString", &Parameters::PrettyPrintJsonString)
-    .def("Has", &Parameters::Has)
-    .def("Clone", &Parameters::Clone)
-    .def("AddValue", &Parameters::AddValue)
-    .def("AddEmptyValue", &Parameters::AddEmptyValue)
-    .def("ValidateAndAssignDefaults",&Parameters::ValidateAndAssignDefaults)
-    .def("RecursivelyValidateAndAssignDefaults",&Parameters::RecursivelyValidateAndAssignDefaults)
-    //.def("GetValue", &Parameters::GetValue) //Do not export this method. users shall adopt the operator [] syntax
-    .def("IsNull", &Parameters::IsNull)
-    .def("IsNumber", &Parameters::IsNumber)
-    .def("IsDouble", &Parameters::IsDouble)
-    .def("IsInt", &Parameters::IsInt)
-    .def("IsBool", &Parameters::IsBool)
-    .def("IsString", &Parameters::IsString)
-    .def("IsArray", &Parameters::IsArray)
-    .def("IsSubParameter", &Parameters::IsSubParameter)
-    .def("GetDouble", &Parameters::GetDouble)
-    .def("GetInt", &Parameters::GetInt)
-    .def("GetBool", &Parameters::GetBool)
-    .def("GetString", &Parameters::GetString)
-    .def("SetDouble", &Parameters::SetDouble)
-    .def("SetInt", &Parameters::SetInt)
-    .def("SetBool", &Parameters::SetBool)
-    .def("SetString", &Parameters::SetString)
-    .def("size", &Parameters::size)
-    //.def("GetArrayItem", &Parameters::GetArrayItem) //Do not export this method. users shall adopt the operator [] syntax
-    .def("__setitem__", &Parameters::SetValue)
-    .def("__getitem__", &Parameters::GetValue)
-    .def("__setitem__", &Parameters::SetArrayItem)
-    .def("__getitem__", &Parameters::GetArrayItem)
-    .def("__iter__", range(&NonConstBegin, &NonConstEnd) )
-    .def("items", &items )
-    .def("keys", &keys )
-    .def("values", &values )
-    .def(self_ns::str(self))
-    ;
-=======
 
 void  AddKratosParametersToPython(pybind11::module& m)
 {
     using namespace pybind11;
 
->>>>>>> 6e51753e
 
 
     class_<Parameters, Parameters::Pointer >(m,"Parameters")
