//    |  /           |
//    ' /   __| _` | __|  _ \   __|
//    . \  |   (   | |   (   |\__ `
//   _|\_\_|  \__,_|\__|\___/ ____/
//                   Multi-Physics
//
//  License:		 BSD License
//					 Kratos default license: kratos/license.txt
//,typename TPreconditionerType::Pointer pNewPreconditioner
//  Main authors:    Riccardo Rossi
//
//


// System includes

// External includes


// Project includes
#include "includes/define_python.h"
#include "python/add_equation_systems_to_python.h"
#include "linear_solvers/cg_solver.h"
#include "linear_solvers/deflated_cg_solver.h"
#include "linear_solvers/bicgstab_solver.h"
#include "linear_solvers/tfqmr_solver.h"
#include "includes/dof.h"
#include "spaces/ublas_space.h"
#include "includes/ublas_complex_interface.h"

#include "linear_solvers/reorderer.h"
#include "linear_solvers/direct_solver.h"
#include "linear_solvers/skyline_lu_factorization_solver.h"
#include "linear_solvers/skyline_lu_custom_scalar_solver.h"
#include "linear_solvers/scaling_solver.h"
#include "linear_solvers/mixedup_linear_solver.h"

#include "linear_solvers/preconditioner.h"
#include "linear_solvers/diagonal_preconditioner.h"
#include "linear_solvers/ilu0_preconditioner.h"
#include "linear_solvers/ilu_preconditioner.h"
#include "linear_solvers/power_iteration_eigenvalue_solver.h"
#include "linear_solvers/power_iteration_highest_eigenvalue_solver.h"
#include "linear_solvers/rayleigh_quotient_iteration_eigenvalue_solver.h"
#include "linear_solvers/deflated_gmres_solver.h"

#include "includes/linear_solver_factory.h"

namespace Kratos
{

namespace Python
{
    template <class TDataType>
<<<<<<< HEAD
    using TLinearSolverType = LinearSolver<TUblasSparseSpace<TDataType>, TUblasDenseSpace<TDataType>>;
=======
    using TSpaceType = UblasSpace<TDataType, boost::numeric::ublas::compressed_matrix<TDataType>, DenseVector<TDataType>>;
    template <class TDataType>
    using TLocalSpaceType = UblasSpace<TDataType, DenseMatrix<TDataType>, DenseVector<TDataType>>;
    template <class TDataType>
    using TLinearSolverType = LinearSolver<TSpaceType<TDataType>, TLocalSpaceType<TDataType>>;
>>>>>>> 84e7a847
    template <class TDataType>
    using TDirectSolverType = DirectSolver<TUblasSparseSpace<TDataType>, TUblasDenseSpace<TDataType>>;

void  AddLinearSolversToPython(pybind11::module& m)
{
    typedef TUblasSparseSpace<double> SpaceType;
    typedef TUblasDenseSpace<double> LocalSpaceType;
    typedef TUblasSparseSpace<std::complex<double>> ComplexSpaceType;
    typedef TUblasDenseSpace<std::complex<double>> ComplexLocalSpaceType;
    typedef LinearSolver<SpaceType,  LocalSpaceType> LinearSolverType;
    typedef IterativeSolver<SpaceType,  LocalSpaceType> IterativeSolverType;
    typedef CGSolver<SpaceType,  LocalSpaceType> CGSolverType;
    typedef DeflatedCGSolver<SpaceType,  LocalSpaceType> DeflatedCGSolverType;
    typedef MixedUPLinearSolver<SpaceType,  LocalSpaceType> MixedUPLinearSolverType;
    typedef BICGSTABSolver<SpaceType,  LocalSpaceType> BICGSTABSolverType;
    typedef TFQMRSolver<SpaceType,  LocalSpaceType> TFQMRSolverType;
    typedef ScalingSolver<SpaceType,  LocalSpaceType> ScalingSolverType;
    typedef PowerIterationEigenvalueSolver<SpaceType, LocalSpaceType, LinearSolverType> PowerIterationEigenvalueSolverType;
    typedef PowerIterationHighestEigenvalueSolver<SpaceType, LocalSpaceType, LinearSolverType> PowerIterationHighestEigenvalueSolverType;
    typedef RayleighQuotientIterationEigenvalueSolver<SpaceType, LocalSpaceType, LinearSolverType> RayleighQuotientIterationEigenvalueSolverType;
    typedef DeflatedGMRESSolver<SpaceType,  LocalSpaceType> DeflatedGMRESSolverType;
    
    using namespace boost::python;

    
    
    //////////////////////////////////////////////////////////////7
    //HERE THE TOOLS TO REGISTER LINEAR SOLVERS
    class_<LinearSolverFactoryBase< SpaceType, LocalSpaceType >,
            LinearSolverFactoryBase< SpaceType, LocalSpaceType >::Pointer,
            boost::noncopyable >("LinearSolverFactoryBase")
     .def( init< >() )
     .def("CreateSolver",&LinearSolverFactoryBase< SpaceType, LocalSpaceType>::CreateSolver)
     .def("Has",&LinearSolverFactoryBase< SpaceType, LocalSpaceType>::Has)
    ;

    class_<LinearSolverFactoryBase< ComplexSpaceType, ComplexLocalSpaceType >,
            LinearSolverFactoryBase< ComplexSpaceType, ComplexLocalSpaceType >::Pointer,
            boost::noncopyable >("ComplexLinearSolverFactoryBase")
     .def( init< >() )
     .def("CreateSolver",&LinearSolverFactoryBase< ComplexSpaceType, ComplexLocalSpaceType>::CreateSolver)
     .def("Has",&LinearSolverFactoryBase< ComplexSpaceType, ComplexLocalSpaceType>::Has)
    ;
    
    class_<PreconditionerFactoryBase< SpaceType, LocalSpaceType >,
            PreconditionerFactoryBase< SpaceType, LocalSpaceType >::Pointer,
            boost::noncopyable >("PreconditionerFactoryBase")
     .def( init< >() )
     .def("CreatePreconditioner",&PreconditionerFactoryBase< SpaceType, LocalSpaceType>::CreatePreconditioner)
    ;   

    typedef TLinearSolverType<std::complex<double>> ComplexLinearSolverType;
    typedef TDirectSolverType<std::complex<double>> ComplexDirectSolverType;
    typedef SkylineLUCustomScalarSolver<ComplexSpaceType, ComplexLocalSpaceType> ComplexSkylineLUSolverType;


    bool (LinearSolverType::*pointer_to_solve)(LinearSolverType::SparseMatrixType& rA, LinearSolverType::VectorType& rX, LinearSolverType::VectorType& rB) = &LinearSolverType::Solve;
    void (LinearSolverType::*pointer_to_solve_eigen)(LinearSolverType::SparseMatrixType& rK, LinearSolverType::SparseMatrixType& rM,LinearSolverType::DenseVectorType& Eigenvalues, LinearSolverType::DenseMatrixType& Eigenvectors) = &LinearSolverType::Solve;
    bool (ComplexLinearSolverType::*pointer_to_complex_solve)(ComplexLinearSolverType::SparseMatrixType& rA, ComplexLinearSolverType::VectorType& rX, ComplexLinearSolverType::VectorType& rB) = &ComplexLinearSolverType::Solve;
    
    using namespace pybind11;


    //****************************************************************************************************
    //preconditioners
    //****************************************************************************************************
    typedef Preconditioner<SpaceType,  LocalSpaceType> PreconditionerType;

    class_<PreconditionerType, PreconditionerType::Pointer>(m,"Preconditioner")
    .def( init< >() )
    .def("__repr__", &PreconditionerType::Info )
    ;

    typedef DiagonalPreconditioner<SpaceType,  LocalSpaceType> DiagonalPreconditionerType;
    class_<DiagonalPreconditionerType, DiagonalPreconditionerType::Pointer, PreconditionerType>(m,"DiagonalPreconditioner")
    .def( init< >() )
    .def("__repr__", &DiagonalPreconditionerType::Info )
    ;

    typedef ILUPreconditioner<SpaceType,  LocalSpaceType> ILUPreconditionerType;
    class_<ILUPreconditionerType, ILUPreconditionerType::Pointer, PreconditionerType>(m,"ILUPreconditioner")
    .def( init< >() )
    .def("__repr__", &ILUPreconditionerType::Info )
    ;

    typedef ILU0Preconditioner<SpaceType,  LocalSpaceType> ILU0PreconditionerType;
    class_<ILU0PreconditionerType, ILU0PreconditionerType::Pointer, PreconditionerType>(m,"ILU0Preconditioner")
    .def( init< >() )
    .def("__repr__", &ILU0PreconditionerType::Info )
    ;

    //****************************************************************************************************
    //linear solvers
    //****************************************************************************************************
    class_<LinearSolverType, LinearSolverType::Pointer>(m,"LinearSolver")
    .def( init< >() )
    .def("Initialize",&LinearSolverType::Initialize)
    .def("Solve",pointer_to_solve)
    .def("Solve",pointer_to_solve_eigen)
    .def("Clear",&LinearSolverType::Clear)
    .def("__repr__", &LinearSolverType::Info )
    ;

    class_<ComplexLinearSolverType, ComplexLinearSolverType::Pointer>(m,"ComplexLinearSolver")
    .def( init< >() )
    .def("Initialize",&ComplexLinearSolverType::Initialize)
    .def("Solve",pointer_to_complex_solve)
    .def("Clear",&ComplexLinearSolverType::Clear)
    .def("__repr__", &ComplexLinearSolverType::Info )
    ;

    class_<IterativeSolverType, IterativeSolverType::Pointer, LinearSolverType>(m,"IterativeSolver")
    .def( init< >() )
    .def("__repr__", &IterativeSolverType::Info )
    ;

    class_<CGSolverType, CGSolverType::Pointer,IterativeSolverType>(m,"CGSolver")
    .def(init<double>())
    .def(init<double, unsigned int>())
    .def(init<double, unsigned int,  PreconditionerType::Pointer>())
    .def(init<Parameters,  PreconditionerType::Pointer>())
    .def("__repr__", &CGSolverType::Info )
    ;

    class_<BICGSTABSolverType, BICGSTABSolverType::Pointer,IterativeSolverType>(m,"BICGSTABSolver")
    .def(init<double>())
    .def(init<double, unsigned int>())
    .def("__repr__", &BICGSTABSolverType::Info )
    .def(init<double, unsigned int,  PreconditionerType::Pointer>())
    .def(init<Parameters,  PreconditionerType::Pointer>())
    .def("SetTolerance",&BICGSTABSolverType::SetTolerance)
    ;

    class_<TFQMRSolverType, TFQMRSolverType::Pointer,IterativeSolverType>(m,"TFQMRSolver")
    .def(init<double>())
    .def(init<double, unsigned int>())
    .def("__repr__", &TFQMRSolverType::Info )
    .def(init<double, unsigned int,  PreconditionerType::Pointer>())
    .def(init<Parameters,  PreconditionerType::Pointer>())
    ;

    class_<ScalingSolverType, ScalingSolverType::Pointer, LinearSolverType>(m,"ScalingSolver")
    .def(init<LinearSolverType::Pointer, bool >())
    .def(init<Parameters >())
    ;

    class_<PowerIterationEigenvalueSolverType, PowerIterationEigenvalueSolverType::Pointer, LinearSolverType>(m,"PowerIterationEigenvalueSolver")
    .def(init<double, unsigned int, unsigned int, LinearSolverType::Pointer>())
    .def(init<Parameters, LinearSolverType::Pointer>())
    ;

    class_<PowerIterationHighestEigenvalueSolverType, PowerIterationHighestEigenvalueSolverType::Pointer, LinearSolverType>(m,"PowerIterationHighestEigenvalueSolver")
    .def(init<double, unsigned int, unsigned int, LinearSolverType::Pointer>())
    .def(init<Parameters, LinearSolverType::Pointer>())
    ;

    class_<RayleighQuotientIterationEigenvalueSolverType, RayleighQuotientIterationEigenvalueSolverType::Pointer, LinearSolverType>(m,"RayleighQuotientIterationEigenvalueSolver")
    .def(init<double, unsigned int, unsigned int, LinearSolverType::Pointer, double>())
    .def(init<Parameters, LinearSolverType::Pointer>())
    ;

    typedef Reorderer<SpaceType,  LocalSpaceType > ReordererType;
    typedef DirectSolver<SpaceType,  LocalSpaceType, ReordererType > DirectSolverType;
    typedef SkylineLUFactorizationSolver<SpaceType,  LocalSpaceType, ReordererType > SkylineLUFactorizationSolverType;

    class_<ReordererType, ReordererType::Pointer>(m,"Reorderer")
    .def( init< >() )
    .def("__repr__", &ReordererType::Info )
    .def( "Initialize",&ReordererType::Initialize)
    .def( "Reorder",&ReordererType::Reorder)
    .def( "InverseReorder",&ReordererType::InverseReorder)
    ;

    class_<DirectSolverType, DirectSolverType::Pointer, LinearSolverType>(m,"DirectSolver")
    .def( init< >() )
    .def(init<Parameters>())
    .def("__repr__", &DirectSolverType::Info )
    ;

    class_<ComplexDirectSolverType, ComplexDirectSolverType::Pointer, ComplexLinearSolverType>(m,"ComplexDirectSolver")
    .def( init< >() )
    .def(init<Parameters>())
    .def("__repr__", &ComplexDirectSolverType::Info )
    ;

    class_<SkylineLUFactorizationSolverType, SkylineLUFactorizationSolverType::Pointer, DirectSolverType>(m,"SkylineLUFactorizationSolver")
    .def(init< >())
    .def(init<Parameters>())
    .def("__repr__", &SkylineLUFactorizationSolverType::Info )
    ;

    class_<ComplexSkylineLUSolverType, typename ComplexSkylineLUSolverType::Pointer, ComplexDirectSolverType>(m,"ComplexSkylineLUSolver")
    .def(init< >())
    .def(init<Parameters&>())
    .def("__repr__", &ComplexSkylineLUSolverType::Info )
    ;

    class_<DeflatedCGSolverType, DeflatedCGSolverType::Pointer,IterativeSolverType>(m,"DeflatedCGSolver")
    .def(init<double,bool,int>())
    .def(init<double, unsigned int,bool,int>())
    .def(init<double, unsigned int,  PreconditionerType::Pointer,bool,int>())
    .def(init<Parameters>())
// 		  .def(init<double, unsigned int,  PreconditionerType::Pointer, ModelPart*>())
    //.def("",&LinearSolverType::)
    .def("__repr__", &DeflatedCGSolverType::Info )
    ;

    class_<MixedUPLinearSolverType, MixedUPLinearSolverType::Pointer,IterativeSolverType>(m,"MixedUPLinearSolver")
    .def(init<LinearSolverType::Pointer, LinearSolverType::Pointer ,double, unsigned int, unsigned int >())
    .def(init<Parameters,LinearSolverType::Pointer, LinearSolverType::Pointer >())
    .def("__repr__", &MixedUPLinearSolverType::Info )
    ;

    class_<DeflatedGMRESSolverType, DeflatedGMRESSolverType::Pointer,IterativeSolverType>(m,"DeflatedGMRESSolver")
    .def(init<LinearSolverType::Pointer ,double, unsigned int, unsigned int, unsigned int >())
    .def("__repr__", &DeflatedGMRESSolverType::Info )
    ;

}

}  // namespace Python.

} // Namespace Kratos
<|MERGE_RESOLUTION|>--- conflicted
+++ resolved
@@ -52,15 +52,11 @@
 namespace Python
 {
     template <class TDataType>
-<<<<<<< HEAD
-    using TLinearSolverType = LinearSolver<TUblasSparseSpace<TDataType>, TUblasDenseSpace<TDataType>>;
-=======
     using TSpaceType = UblasSpace<TDataType, boost::numeric::ublas::compressed_matrix<TDataType>, DenseVector<TDataType>>;
     template <class TDataType>
     using TLocalSpaceType = UblasSpace<TDataType, DenseMatrix<TDataType>, DenseVector<TDataType>>;
     template <class TDataType>
     using TLinearSolverType = LinearSolver<TSpaceType<TDataType>, TLocalSpaceType<TDataType>>;
->>>>>>> 84e7a847
     template <class TDataType>
     using TDirectSolverType = DirectSolver<TUblasSparseSpace<TDataType>, TUblasDenseSpace<TDataType>>;
 
