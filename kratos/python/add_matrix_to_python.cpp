--- conflicted
+++ resolved
@@ -66,41 +66,7 @@
         binder.def("__imul__", [](TMatrixType& m1, const typename TMatrixType::value_type& value){ m1*=value; return m1;}, is_operator());
         binder.def("__itruediv__", [](TMatrixType& m1, const typename TMatrixType::value_type& value){ m1/=value; return m1;}, is_operator());
 
-<<<<<<< HEAD
         binder.def("__str__", PrintObject<TMatrixType>);
-        return binder;
-        }
-
-
-
-void  AddMatrixToPython(pybind11::module& m)
-{
-    //here we add the dense matrix
-    auto matrix_binder = CreateMatrixInterface< DenseMatrix<double> >(m,"Matrix");
-    matrix_binder.def(init<const DenseMatrix<double>::size_type, const DenseMatrix<double>::size_type>());
-#ifdef KRATOS_USE_AMATRIX   // This macro definition is for the migration period and to be removed afterward please do not use it
-	// This constructor is not supported by AMatrix
-	//matrix_binder.def(init<const DenseMatrix<double>::size_type, const DenseMatrix<double>::size_type, const DenseMatrix<double>::value_type >());
-	matrix_binder.def("fill", [](DenseMatrix<double>& self, const typename DenseMatrix<double>::value_type value) { self.fill(value); });
-	matrix_binder.def("fill_identity", [](DenseMatrix<double>& self) { self.fill_identity(); });
-#else
-	matrix_binder.def(init<const DenseMatrix<double>::size_type, const DenseMatrix<double>::size_type, const DenseMatrix<double>::value_type >());
-	matrix_binder.def("fill", [](DenseMatrix<double>& self, const typename DenseMatrix<double>::value_type value) { noalias(self) = DenseMatrix<double>(self.size1(),self.size2(),value); });
-	matrix_binder.def("fill_identity", [](DenseMatrix<double>& self) { noalias(self) = IdentityMatrix(self.size1()); });
-#endif // KRATOS_USE_AMATRIX
-    matrix_binder.def(init<const DenseMatrix<double>& >());
-    matrix_binder.def("__mul__", [](const DenseMatrix<double>& m1, const Vector& v){ return Vector(prod(m1,v));}, is_operator());
-    matrix_binder.def("__mul__", [](const DenseMatrix<double>& m1, const array_1d<double,3>& v){ if(m1.size2() != 3) KRATOS_ERROR << "matrix size2 is not 3!" << std::endl; return Vector(prod(m1,v));}, is_operator());
-
-    ;
-
-    //here we add the sparse matrix
-    auto compressed_matrix_binder = CreateMatrixInterface< CompressedMatrix >(m,"CompressedMatrix");
-    compressed_matrix_binder.def(init<const CompressedMatrix::size_type, const CompressedMatrix::size_type>());
-    compressed_matrix_binder.def(init<const CompressedMatrix& >());
-}
-=======
-        binder.def("__repr__", [](const TMatrixType& self)-> const std::string { std::stringstream ss;  ss << self; const std::string out = ss.str();  return out; });      
         return std::move(binder);
     }
 
@@ -130,7 +96,6 @@
         compressed_matrix_binder.def(init<const CompressedMatrix::size_type, const CompressedMatrix::size_type>());
         compressed_matrix_binder.def(init<const CompressedMatrix& >());
     }
->>>>>>> 9784a836
 
 }  // namespace Python.
 
