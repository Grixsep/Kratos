//    |  /           |
//    ' /   __| _` | __|  _ \   __|
//    . \  |   (   | |   (   |\__ `
//   _|\_\_|  \__,_|\__|\___/ ____/
//                   Multi-Physics
//
//  License:         BSD License
//                     Kratos default license: kratos/license.txt
//
//  Main authors:    Pooyan Dadvand
//

// System includes

// External includes
#include <pybind11/pybind11.h>
#include <pybind11/stl.h>

// Project includes
#include "includes/define_python.h"
#include "includes/mesh.h"
#include "includes/element.h"
#include "includes/condition.h"
#include "includes/properties.h"
#include "python/add_mesh_to_python.h"
#include "python/containers_interface.h"

namespace Kratos
{
namespace Python
{
namespace py = pybind11;

template< class TContainerType, class TVariableType >
bool HasHelperFunction(TContainerType& el, const TVariableType& rVar)
{
    return el.Has(rVar);
}

template< class TContainerType, class TVariableType >
void SetValueHelperFunction(TContainerType& el, const TVariableType& rVar,const typename TVariableType::Type& Data)
{
    el.SetValue(rVar,Data);
}

template< class TContainerType, class TVariableType >
typename TVariableType::Type GetValueHelperFunction(TContainerType& el, const TVariableType& rVar)
{
    return el.GetValue(rVar);
}

typedef Mesh<Node<3>, Properties, Element, Condition> MeshType;
typedef MeshType::NodeType NodeType;
typedef MeshType::NodesContainerType NodesContainerType;
typedef Geometry<Node<3> > GeometryType;
typedef GeometryType::PointsArrayType NodesArrayType;
typedef GeometryType::IntegrationPointsArrayType IntegrationPointsArrayType;
typedef Point::CoordinatesArrayType CoordinatesArrayType;

array_1d<double,3> GetNormalFromCondition(
    Condition& dummy,
    CoordinatesArrayType& LocalCoords
    )
{
    KRATOS_WARNING_FIRST_N("Condition-Python Interface", 10) << "\"GetNormal\" is deprecated, please "
        << "replace this call with \"GetGeometry().UnitNormal()\"" << std::endl;
    return( dummy.GetGeometry().UnitNormal(LocalCoords) );
}

array_1d<double,3> FastGetNormalFromCondition(Condition& dummy)
{
    KRATOS_WARNING_FIRST_N("Condition-Python Interface", 10) << "\"GetNormal\" is deprecated, please "
        << "replace this call with \"GetGeometry().UnitNormal()\"" << std::endl;
    CoordinatesArrayType LocalCoords;
    LocalCoords.clear();
    return( dummy.GetGeometry().UnitNormal(LocalCoords) );
}

double GetAreaFromCondition( Condition& dummy )
{
    KRATOS_WARNING_FIRST_N("Condition-Python Interface", 10) << "\"GetArea\" is deprecated, please "
        << "replace this call with \"GetGeometry().Area()\"" << std::endl;
    return( dummy.GetGeometry().Area() );
}

double GetAreaFromElement( Element& dummy )
{
    KRATOS_WARNING_FIRST_N("Element-Python Interface", 10) << "\"GetArea\" is deprecated, please "
        << "replace this call with \"GetGeometry().Area()\"" << std::endl;
    return( dummy.GetGeometry().Area() );
}

Properties::Pointer GetPropertiesFromElement( Element& pelem )
{
    return( pelem.pGetProperties() );
}
void SetPropertiesFromElement( Element& pelem, Properties::Pointer pProperties )
{
     pelem.SetProperties(pProperties) ;
}

Properties::Pointer GetPropertiesFromCondition( Condition& pcond )
{
    return( pcond.pGetProperties() );
}
void SetPropertiesFromCondition( Condition& pcond, Properties::Pointer pProperties )
{
     pcond.SetProperties(pProperties) ;
}

template <class T>
const GeometryType& GetGeometryFromObject( T& rObject )
{
    return rObject.GetGeometry();
}

NodeType::Pointer GetNodeFromElement( Element& dummy, unsigned int index )
{
    return( dummy.GetGeometry().pGetPoint(index) );
}

py::list GetNodesFromElement( Element& dummy )
{
    pybind11::list nodes_list;
    for( unsigned int i=0; i<dummy.GetGeometry().size(); i++ )
    {
        nodes_list.append( dummy.GetGeometry().pGetPoint(i) );
    }
    return( nodes_list );
}

NodeType::Pointer GetNodeFromCondition( Condition& dummy, unsigned int index )
{
    return( dummy.GetGeometry().pGetPoint(index) );
}

void ConditionCalculateLocalSystemStandard( Condition& dummy,
                                                Matrix& rLeftHandSideMatrix,
                                                Vector& rRightHandSideVector,
                                                ProcessInfo& rCurrentProcessInfo)
{
    dummy.CalculateLocalSystem(rLeftHandSideMatrix,rRightHandSideVector,rCurrentProcessInfo);
}

void ConditionInitialize(Condition& dummy,
                       const ProcessInfo& rCurrentProcessInfo)
{
    dummy.Initialize(rCurrentProcessInfo);
}

void ConditionInitializeOld(Condition& dummy)
{
    KRATOS_WARNING_FIRST_N("DEPRECATION", 10) << "Please pass a \"ProcessInfo\" to \"Initialize\"" << std::endl;
    ProcessInfo tmp_process_info;
    dummy.Initialize(tmp_process_info);
}


py::list GetNodesFromCondition( Condition& dummy )
{
    pybind11::list nodes_list;
    for( unsigned int i=0; i<dummy.GetGeometry().size(); i++ )
    {
        nodes_list.append( dummy.GetGeometry().pGetPoint(i) );
    }
    return( nodes_list );
}

py::list GetIntegrationPointsFromElement( Element& dummy )
{
    pybind11::list integration_points_list;
    IntegrationPointsArrayType integration_points = dummy.GetGeometry().IntegrationPoints(
                dummy.GetIntegrationMethod() );
    for( unsigned int i=0; i< integration_points.size(); i++ )
    {
        pybind11::list item;
        Point point;
        dummy.GetGeometry().GlobalCoordinates(point, integration_points[i]);
        for( unsigned int j=0; j<3; j++ )
            item.append( point[j] );
        integration_points_list.append( item );
    }
    return( integration_points_list );
}

template< class TObject >
pybind11::list CalculateOnIntegrationPointsDouble(
    TObject& dummy, const Variable<double>& rVariable, ProcessInfo& rProcessInfo )
{
    std::vector<double> Output;
    dummy.CalculateOnIntegrationPoints( rVariable, Output, rProcessInfo);
    pybind11::list result;
    for( unsigned int j=0; j<Output.size(); j++ )
    {
        result.append( Output[j] );
    }
    return result;
}

template< class TObject >
pybind11::list CalculateOnIntegrationPointsArray1d(
    TObject& dummy, const Variable<array_1d<double, 3>>& rVariable, ProcessInfo& rProcessInfo )
{
    std::vector<array_1d<double, 3>> Output;
    dummy.CalculateOnIntegrationPoints( rVariable, Output, rProcessInfo);
    pybind11::list result;
    for( unsigned int j=0; j<Output.size(); j++ )
    {
        result.append( Output[j] );
    }
    return result;
}

template< class TObject >
pybind11::list CalculateOnIntegrationPointsVector(
    TObject& dummy, const Variable<Vector>& rVariable, ProcessInfo& rProcessInfo )
{
    std::vector<Vector> Output;
    dummy.CalculateOnIntegrationPoints( rVariable, Output, rProcessInfo);
    pybind11::list result;
    for( unsigned int j=0; j<Output.size(); j++ )
    {
        result.append( Output[j] );
    }
    return result;
}

template< class TObject >
pybind11::list CalculateOnIntegrationPointsMatrix(
    TObject& dummy, const Variable<Matrix>& rVariable, ProcessInfo& rProcessInfo )
{
    std::vector<Matrix> Output;
    dummy.CalculateOnIntegrationPoints( rVariable, Output,rProcessInfo );
    pybind11::list result;
    for( unsigned int j=0; j<Output.size(); j++ )
        result.append( Output[j] );
    return result;
}

template< class TObject >
pybind11::list GetValuesOnIntegrationPointsBool( TObject& dummy,
        const Variable<bool>& rVariable, const ProcessInfo& rCurrentProcessInfo )
{
    pybind11::list values_list;
    IntegrationPointsArrayType integration_points = dummy.GetGeometry().IntegrationPoints(
                dummy.GetIntegrationMethod() );
    std::vector<bool> values( integration_points.size() );
    dummy.CalculateOnIntegrationPoints( rVariable, values, rCurrentProcessInfo );
    for( unsigned int i=0; i<values.size(); i++ )
    {
        pybind11::list integration_point_value;
        integration_point_value.append( bool(values[i]) );
        values_list.append( integration_point_value );
    }
    return( values_list );
}

template< class TObject >
pybind11::list GetValuesOnIntegrationPointsDouble( TObject& dummy,
        const Variable<double>& rVariable, const ProcessInfo& rCurrentProcessInfo )
{
    pybind11::list values_list;
    IntegrationPointsArrayType integration_points = dummy.GetGeometry().IntegrationPoints(
                dummy.GetIntegrationMethod() );
    std::vector<double> values( integration_points.size() );
    dummy.CalculateOnIntegrationPoints( rVariable, values, rCurrentProcessInfo );
    for( unsigned int i=0; i<values.size(); i++ )
    {
        pybind11::list integration_point_value;
        integration_point_value.append( values[i] );
        values_list.append( integration_point_value );
    }
    return( values_list );
}

template< class TObject >
void SetValuesOnIntegrationPointsDouble( TObject& dummy, const Variable<double>& rVariable, std::vector<double> values,  const ProcessInfo& rCurrentProcessInfo )
{
    IntegrationPointsArrayType integration_points = dummy.GetGeometry().IntegrationPoints(
                dummy.GetIntegrationMethod() );

    if(values.size() != integration_points.size())
        KRATOS_ERROR << "size of values is : " << values.size() << " while the integration points size is " << integration_points.size() << std::endl;

    dummy.SetValuesOnIntegrationPoints( rVariable, values, rCurrentProcessInfo );
}


template< class TObject >
pybind11::list GetValuesOnIntegrationPointsArray1d( TObject& dummy,
        const Variable<array_1d<double,3> >& rVariable, const ProcessInfo& rCurrentProcessInfo )
{
    pybind11::list values_list;
    IntegrationPointsArrayType integration_points = dummy.GetGeometry().IntegrationPoints(
                dummy.GetIntegrationMethod() );
    std::vector<array_1d<double,3> > values( integration_points.size() );
    dummy.CalculateOnIntegrationPoints( rVariable, values, rCurrentProcessInfo );
    for( unsigned int i=0; i<values.size(); i++ )
    {
        pybind11::list integration_point_value;
        for( int j=0; j<3; j++ )
            integration_point_value.append( values[i][j] );
        values_list.append( integration_point_value );
    }
    return( values_list );
}

template< class TObject >
void SetValuesOnIntegrationPointsArray1d(
    TObject& dummy,
    const Variable< array_1d<double, 3> >& rVariable,
    pybind11::list values_list,
    const ProcessInfo& rCurrentProcessInfo)
{
    std::vector< array_1d<double, 3> > values(values_list.size());
    for (unsigned int i = 0; i < values_list.size(); i++)
    {
        if (py::isinstance<array_1d<double, 3>>(values_list[i])) {
            values[i] = (values_list[i]).cast<array_1d<double, 3> >();
        }
        else if (py::isinstance<pybind11::list>(values_list[i]) ||
            py::isinstance<Vector>(values_list[i]))
        {
            Vector value = (values_list[i]).cast<Vector>();
            KRATOS_ERROR_IF(value.size() != 3)
                << " parsed vector is not of size 3. Size of vector: " << value.size() << std::endl;
            values[i] = value;
        }
        else {
            KRATOS_ERROR << "expecting a list of array_1d<double,3> " << std::endl;
        }
    }
<<<<<<< HEAD
    dummy.SetValuesOnIntegrationPoints( rVariable, values, rCurrentProcessInfo );}
=======
    dummy.SetValuesOnIntegrationPoints( rVariable, values, rCurrentProcessInfo );
}
>>>>>>> b11c2797

template< class TObject >
pybind11::list GetValuesOnIntegrationPointsVector( TObject& dummy,
        const Variable<Vector>& rVariable, const ProcessInfo& rCurrentProcessInfo )
{
    pybind11::list values_list;
    IntegrationPointsArrayType integration_points = dummy.GetGeometry().IntegrationPoints(
                dummy.GetIntegrationMethod() );
    std::vector<Vector> values( integration_points.size() );
    dummy.CalculateOnIntegrationPoints( rVariable, values, rCurrentProcessInfo );
    for( unsigned int i=0; i<values.size(); i++ )
    {
        pybind11::list integration_point_value;
        for( unsigned int j=0; j<values[i].size(); j++ )
            integration_point_value.append( values[i][j] );
        values_list.append( integration_point_value );
    }
    return( values_list );
}

template< class TObject >
void SetValuesOnIntegrationPointsVector( TObject& dummy,
        const Variable<Vector>& rVariable, pybind11::list values_list, unsigned int len_values_list_item, const ProcessInfo& rCurrentProcessInfo )
{
    IntegrationPointsArrayType integration_points = dummy.GetGeometry().IntegrationPoints(
                dummy.GetIntegrationMethod() );
    std::vector<Vector> values( integration_points.size() );
    for( unsigned int i=0; i<integration_points.size(); i++ )
    {
        if(py::isinstance<Vector>(values_list[i]))
            values[i] = (values_list[i]).cast<Vector>();
        else
            KRATOS_ERROR << "expecting a list of vectors";
    }
    dummy.SetValuesOnIntegrationPoints( rVariable, values, rCurrentProcessInfo );
}


template< class TObject >
pybind11::list GetValuesOnIntegrationPointsMatrix( TObject& dummy,
        const Variable<Matrix>& rVariable, const ProcessInfo& rCurrentProcessInfo )
{
    pybind11::list values_list;
    IntegrationPointsArrayType integration_points = dummy.GetGeometry().IntegrationPoints(
                dummy.GetIntegrationMethod() );
    std::vector<Matrix> values( integration_points.size() );
    dummy.CalculateOnIntegrationPoints( rVariable, values, rCurrentProcessInfo );
    for( unsigned int i=0; i<values.size(); i++ )
    {
        pybind11::list integration_point_value;
        for( unsigned int j=0; j<values[i].size1(); j++ )
            for( unsigned int k=0; k<values[i].size2(); k++ )
                integration_point_value.append( values[i](j,k) );
        values_list.append( integration_point_value );
    }
    return( values_list );
}

template< class TDataType >
TDataType ElementCalculateInterface(Element& dummy, Variable<TDataType>& rVariable, ProcessInfo& rCurrentProcessInfo)
{
    TDataType aux;
    dummy.Calculate(rVariable, aux, rCurrentProcessInfo);
    return aux;
}

void SetValuesOnIntegrationPointsConstitutiveLaw( Element& dummy, const Variable<ConstitutiveLaw::Pointer>& rVariable, pybind11::list values_list, const ProcessInfo& rCurrentProcessInfo )
{
    IntegrationPointsArrayType integration_points = dummy.GetGeometry().IntegrationPoints(
                dummy.GetIntegrationMethod() );
    std::vector<ConstitutiveLaw::Pointer> values( integration_points.size() );
    for( unsigned int i=0; i<integration_points.size(); i++ )
    {
        if(py::isinstance<ConstitutiveLaw::Pointer>(values_list[i]))
            values[i] = (values_list[i]).cast<ConstitutiveLaw::Pointer>();
        else
            KRATOS_ERROR << "expecting a list of ConstitutiveLaw::Pointer";
     }
    dummy.SetValuesOnIntegrationPoints( rVariable, values, rCurrentProcessInfo );
}

void ElementCalculateLocalSystem1(Element& dummy,
        Matrix& rLeftHandSideMatrix,
        Vector& rRightHandSideVector,
        const ProcessInfo& rCurrentProcessInfo)
{
    dummy.CalculateLocalSystem(rLeftHandSideMatrix,rRightHandSideVector,rCurrentProcessInfo);
}

void ElementCalculateMassMatrix(Element& dummy,
                                Matrix& rMassMatrix,
                                const ProcessInfo& rCurrentProcessInfo)
{
    dummy.CalculateMassMatrix(rMassMatrix, rCurrentProcessInfo);
}

void ElementCalculateDampingMatrix(Element& dummy,
                                   Matrix& rDampingMatrix,
                                   const ProcessInfo& rCurrentProcessInfo)
{
    dummy.CalculateDampingMatrix(rDampingMatrix, rCurrentProcessInfo);
}

void ElementCalculateFirstDerivativesLHS(Element& dummy,
                                         Matrix& rLeftHandSideMatrix,
                                         const ProcessInfo& rCurrentProcessInfo)
{
    dummy.CalculateFirstDerivativesLHS(rLeftHandSideMatrix, rCurrentProcessInfo);
}

void ElementCalculateSecondDerivativesLHS(Element& dummy,
                                          Matrix& rLeftHandSideMatrix,
                                          const ProcessInfo& rCurrentProcessInfo)
{
    dummy.CalculateSecondDerivativesLHS(rLeftHandSideMatrix, rCurrentProcessInfo);
}

void ElementCalculateLocalVelocityContribution(Element& dummy,
                                               Matrix& rDampingMatrix,
                                               Vector& rRightHandSideVector,
                                               const ProcessInfo& rCurrentProcessInfo)
{
    dummy.CalculateLocalVelocityContribution(rDampingMatrix, rRightHandSideVector, rCurrentProcessInfo);
}

void ElementInitialize(Element& dummy,
                       const ProcessInfo& rCurrentProcessInfo)
{
    dummy.Initialize(rCurrentProcessInfo);
}

void ElementInitializeOld(Element& dummy)
{
    KRATOS_WARNING_FIRST_N("DEPRECATION", 10) << "Please pass a \"ProcessInfo\" to \"Initialize\"" << std::endl;
    ProcessInfo tmp_process_info;
    dummy.Initialize(tmp_process_info);
}

template<class TDataType>
void ElementCalculateSensitivityMatrix(Element& dummy,
        const Variable<TDataType>& rDesignVariable,
        Matrix& rOutput,
        const ProcessInfo& rCurrentProcessInfo)
{
    dummy.CalculateSensitivityMatrix(rDesignVariable,rOutput,rCurrentProcessInfo);
}

void ElementGetFirstDerivativesVector1(Element& dummy,
        Vector& rOutput)
{
    dummy.GetFirstDerivativesVector(rOutput,0);
}

void ElementGetFirstDerivativesVector2(Element& dummy,
        Vector& rOutput,
        int step)
{
    dummy.GetFirstDerivativesVector(rOutput,step);
}

void ElementGetSecondDerivativesVector1(Element& dummy,
        Vector& rOutput)
{
    dummy.GetSecondDerivativesVector(rOutput,0);
}

void ElementGetSecondDerivativesVector2(Element& dummy,
        Vector& rOutput,
        int step)
{
    dummy.GetSecondDerivativesVector(rOutput,step);
}

template<class TDataType>
void ConditionCalculateSensitivityMatrix(Condition& dummy,
        const Variable<TDataType>& rDesignVariable,
        Matrix& rOutput,
        const ProcessInfo& rCurrentProcessInfo)
{
    dummy.CalculateSensitivityMatrix(rDesignVariable,rOutput,rCurrentProcessInfo);
}

void  AddMeshToPython(pybind11::module& m)
{
//             typedef Mesh<Node<3>, Properties, Element, Condition> MeshType;
//             typedef MeshType::NodeType NodeType;

    //     py::class_<Dof, Dof::Pointer>("Dof", init<int, const Dof::VariableType&,  optional<const Dof::VariableType&, const Dof::VariableType&, const Dof::VariableType&> >())
    //.def("GetVariable", &Dof::GetVariable, py::return_value_policy::reference_internal)
    //.def("GetReaction", &Dof::GetReaction, py::return_value_policy::reference_internal)
    //.def("GetTimeDerivative", &Dof::GetTimeDerivative, py::return_value_policy::reference_internal)
    //.def("GetSecondTimeDerivative", &Dof::GetSecondTimeDerivative, py::return_value_policy::reference_internal)
    //.def("NodeIndex", &Dof::NodeIndex)
    //.def_property("EquationId", &Dof::EquationId, &Dof::SetEquationId)
    //.def("Fix", &Dof::FixDof)
    //.def("Free", &Dof::FreeDof)
    //.def("IsFixed", &Dof::IsFixed)
    //.def("HasTimeDerivative", &Dof::HasTimeDerivative)
    //.def("HasSecondTimeDerivative", &Dof::HasSecondTimeDerivative)
    //.def(self_ns::str(self))
    //      ;

    py::class_<GeometricalObject, GeometricalObject::Pointer, IndexedObject, Flags>(m,"GeometricalObject")
    .def(py::init<Kratos::GeometricalObject::IndexType>())
    ;

    py::class_<Element, Element::Pointer, Element::BaseType>(m,"Element")
    .def(py::init<Kratos::Element::IndexType>())
    .def_property("Properties", GetPropertiesFromElement, SetPropertiesFromElement)
    .def("GetGeometry", GetGeometryFromObject<Element>, py::return_value_policy::reference_internal)

    .def("__setitem__", SetValueHelperFunction< Element, Variable< array_1d<double, 3>  > >)
    .def("__getitem__", GetValueHelperFunction< Element, Variable< array_1d<double, 3>  > >)
    .def("Has", HasHelperFunction< Element, Variable< array_1d<double, 3>  > >)
    .def("SetValue", SetValueHelperFunction< Element, Variable< array_1d<double, 3>  > >)
    .def("GetValue", GetValueHelperFunction< Element, Variable< array_1d<double, 3>  > >)

    .def("__setitem__", SetValueHelperFunction< Element, Variable< array_1d<double, 4>  > >)
    .def("__getitem__", GetValueHelperFunction< Element, Variable< array_1d<double, 4>  > >)
    .def("Has", HasHelperFunction< Element, Variable< array_1d<double, 4>  > >)
    .def("SetValue", SetValueHelperFunction< Element, Variable< array_1d<double, 4>  > >)
    .def("GetValue", GetValueHelperFunction< Element, Variable< array_1d<double, 4>  > >)

    .def("__setitem__", SetValueHelperFunction< Element, Variable< array_1d<double, 6>  > >)
    .def("__getitem__", GetValueHelperFunction< Element, Variable< array_1d<double, 6>  > >)
    .def("Has", HasHelperFunction< Element, Variable< array_1d<double, 6>  > >)
    .def("SetValue", SetValueHelperFunction< Element, Variable< array_1d<double, 6>  > >)
    .def("GetValue", GetValueHelperFunction< Element, Variable< array_1d<double, 6>  > >)

    .def("__setitem__", SetValueHelperFunction< Element, Variable< array_1d<double, 9>  > >)
    .def("__getitem__", GetValueHelperFunction< Element, Variable< array_1d<double, 9>  > >)
    .def("Has", HasHelperFunction< Element, Variable< array_1d<double, 9>  > >)
    .def("SetValue", SetValueHelperFunction< Element, Variable< array_1d<double, 9>  > >)
    .def("GetValue", GetValueHelperFunction< Element, Variable< array_1d<double, 9>  > >)

    .def("__setitem__", SetValueHelperFunction< Element, Variable< Vector > >)
    .def("__getitem__", GetValueHelperFunction< Element, Variable< Vector > >)
    .def("Has", HasHelperFunction< Element, Variable< Vector > >)
    .def("SetValue", SetValueHelperFunction< Element, Variable< Vector > >)
    .def("GetValue", GetValueHelperFunction< Element, Variable< Vector > >)

    .def("__setitem__", SetValueHelperFunction< Element, Variable< DenseVector<int> > >)
    .def("__getitem__", GetValueHelperFunction< Element, Variable< DenseVector<int> > >)
    .def("Has", HasHelperFunction< Element, Variable< DenseVector<int> > >)
    .def("SetValue", SetValueHelperFunction< Element, Variable< DenseVector<int> > >)
    .def("GetValue", GetValueHelperFunction< Element, Variable< DenseVector<int> > >)

    .def("__setitem__", SetValueHelperFunction< Element, Variable< Matrix > >)
    .def("__getitem__", GetValueHelperFunction< Element, Variable< Matrix > >)
    .def("Has", HasHelperFunction< Element, Variable< Matrix > >)
    .def("SetValue", SetValueHelperFunction< Element, Variable< Matrix > >)
    .def("GetValue", GetValueHelperFunction< Element, Variable< Matrix > >)

    .def("__setitem__", SetValueHelperFunction< Element, Variable< int > >)
    .def("__getitem__", GetValueHelperFunction< Element, Variable< int > >)
    .def("Has", HasHelperFunction< Element, Variable< int > >)
    .def("SetValue", SetValueHelperFunction< Element, Variable< int > >)
    .def("GetValue", GetValueHelperFunction< Element, Variable< int > >)

    .def("__setitem__", SetValueHelperFunction< Element, Variable< double > >)
    .def("__getitem__", GetValueHelperFunction< Element, Variable< double > >)
    .def("Has", HasHelperFunction< Element, Variable< double > >)
    .def("SetValue", SetValueHelperFunction< Element, Variable< double > >)
    .def("GetValue", GetValueHelperFunction< Element, Variable< double > >)

    .def("__setitem__", SetValueHelperFunction< Element, Variable< bool > >)
    .def("__getitem__", GetValueHelperFunction< Element, Variable< bool > >)
    .def("Has", HasHelperFunction< Element, Variable< bool > >)
    .def("SetValue", SetValueHelperFunction< Element, Variable< bool > >)
    .def("GetValue", GetValueHelperFunction< Element, Variable< bool > >)

    .def("__setitem__", SetValueHelperFunction< Element, Variable< std::string > >)
    .def("__getitem__", GetValueHelperFunction< Element, Variable< std::string > >)
    .def("Has", HasHelperFunction< Element, Variable< std::string > >)
    .def("SetValue", SetValueHelperFunction< Element, Variable< std::string > >)
    .def("GetValue", GetValueHelperFunction< Element, Variable< std::string > >)

    .def("GetArea", GetAreaFromElement ) // deprecated, to be removed (see warning in function)
    .def("GetNode", GetNodeFromElement )
    .def("GetNodes", GetNodesFromElement )
    .def("GetIntegrationPoints", GetIntegrationPointsFromElement )
    // CalculateOnIntegrationPoints
    .def("CalculateOnIntegrationPoints", CalculateOnIntegrationPointsDouble<Element>)
    .def("CalculateOnIntegrationPoints", CalculateOnIntegrationPointsArray1d<Element>)
    .def("CalculateOnIntegrationPoints", CalculateOnIntegrationPointsVector<Element>)
    .def("CalculateOnIntegrationPoints", CalculateOnIntegrationPointsMatrix<Element>)
    .def("GetValuesOnIntegrationPoints", GetValuesOnIntegrationPointsBool<Element>)
    .def("GetValuesOnIntegrationPoints", GetValuesOnIntegrationPointsDouble<Element>)
    .def("GetValuesOnIntegrationPoints", GetValuesOnIntegrationPointsArray1d<Element>)
    .def("GetValuesOnIntegrationPoints", GetValuesOnIntegrationPointsVector<Element>)
    .def("GetValuesOnIntegrationPoints", GetValuesOnIntegrationPointsMatrix<Element>)
    // SetValuesOnIntegrationPoints
    .def("SetValuesOnIntegrationPoints", SetValuesOnIntegrationPointsVector<Element>)
    .def("SetValuesOnIntegrationPoints", SetValuesOnIntegrationPointsConstitutiveLaw)
    .def("SetValuesOnIntegrationPoints", SetValuesOnIntegrationPointsDouble<Element>)
    .def("SetValuesOnIntegrationPoints", SetValuesOnIntegrationPointsArray1d<Element>)
    .def("ResetConstitutiveLaw", &Element::ResetConstitutiveLaw)
    .def("Calculate", &ElementCalculateInterface<double>)
    .def("Calculate", &ElementCalculateInterface<array_1d<double,3> >)
    .def("Calculate", &ElementCalculateInterface<Vector >)
    .def("Calculate", &ElementCalculateInterface<Matrix >)
    .def("CalculateMassMatrix", &ElementCalculateMassMatrix)
    .def("CalculateDampingMatrix", &ElementCalculateDampingMatrix)
    .def("CalculateLocalSystem", &ElementCalculateLocalSystem1)
    .def("CalculateFirstDerivativesLHS", &ElementCalculateFirstDerivativesLHS)
    .def("CalculateSecondDerivativesLHS", &ElementCalculateSecondDerivativesLHS)
    .def("CalculateLocalVelocityContribution", &ElementCalculateLocalVelocityContribution)
    .def("GetFirstDerivativesVector", &ElementGetFirstDerivativesVector1)
    .def("GetFirstDerivativesVector", &ElementGetFirstDerivativesVector2)
    .def("GetSecondDerivativesVector", &ElementGetSecondDerivativesVector1)
    .def("GetSecondDerivativesVector", &ElementGetSecondDerivativesVector2)
    .def("CalculateSensitivityMatrix", &ElementCalculateSensitivityMatrix<double>)
    .def("CalculateSensitivityMatrix", &ElementCalculateSensitivityMatrix<array_1d<double,3> >)
    //.def("__setitem__", SetValueHelperFunction< Element, Variable< VectorComponentAdaptor< array_1d<double, 3>  > > >)
    //.def("__getitem__", GetValueHelperFunction< Element, Variable< VectorComponentAdaptor< array_1d<double, 3>  > > >)
    //.def("SetValue", SetValueHelperFunction< Element, Variable< VectorComponentAdaptor< array_1d<double, 3>  > > >)
    //.def("GetValue", GetValueHelperFunction< Element, Variable< VectorComponentAdaptor< array_1d<double, 3>  > > >)

//     .def(VariableIndexingPython<Element, Variable<int> >())
//     .def(VariableIndexingPython<Element, Variable<double> >())
//     .def(VariableIndexingPython<Element, Variable<array_1d<double, 3> > >())
//     .def(VariableIndexingPython<Element, Variable< Vector > >())
//     .def(VariableIndexingPython<Element, Variable< Matrix > >())
//     .def(VariableIndexingPython<Element, VariableComponent<VectorComponentAdaptor<array_1d<double, 3> > > >())
//     .def(SolutionStepVariableIndexingPython<Element, Variable<int> >())
//     .def(SolutionStepVariableIndexingPython<Element, Variable<double> >())
//     .def(SolutionStepVariableIndexingPython<Element, Variable<array_1d<double, 3> > >())
//     .def(SolutionStepVariableIndexingPython<Element, Variable<vector<double> > >())
//     .def(SolutionStepVariableIndexingPython<Element, Variable<DenseMatrix<double> > >())
//     .def(SolutionStepVariableIndexingPython<Element, VariableComponent<VectorComponentAdaptor<array_1d<double, 3> > > >())
    .def("Initialize", &ElementInitialize)
    .def("Initialize", &ElementInitializeOld)
    //.def("CalculateLocalSystem", &Element::CalculateLocalSystem)
    .def("__str__", PrintObject<Element>)
    ;

    PointerVectorSetPythonInterface<MeshType::ElementsContainerType>().CreateInterface(m,"ElementsArray")
    ;

    py::class_<Condition, Condition::Pointer, Condition::BaseType>(m,"Condition")
    .def(py::init<Kratos::Condition::IndexType>())
    .def_property("Properties", GetPropertiesFromCondition, SetPropertiesFromCondition)
    .def("GetGeometry", GetGeometryFromObject<Condition>, py::return_value_policy::reference_internal)

    .def("__setitem__", SetValueHelperFunction< Condition, Variable< array_1d<double, 3>  > >)
    .def("__getitem__", GetValueHelperFunction< Condition, Variable< array_1d<double, 3>  > >)
    .def("Has", HasHelperFunction< Condition, Variable< array_1d<double, 3>  > >)
    .def("SetValue", SetValueHelperFunction< Condition, Variable< array_1d<double, 3>  > >)
    .def("GetValue", GetValueHelperFunction< Condition, Variable< array_1d<double, 3>  > >)

    .def("__setitem__", SetValueHelperFunction< Condition, Variable< array_1d<double, 4>  > >)
    .def("__getitem__", GetValueHelperFunction< Condition, Variable< array_1d<double, 4>  > >)
    .def("Has", HasHelperFunction< Condition, Variable< array_1d<double, 4>  > >)
    .def("SetValue", SetValueHelperFunction< Condition, Variable< array_1d<double, 4>  > >)
    .def("GetValue", GetValueHelperFunction< Condition, Variable< array_1d<double, 4>  > >)

    .def("__setitem__", SetValueHelperFunction< Condition, Variable< array_1d<double, 6>  > >)
    .def("__getitem__", GetValueHelperFunction< Condition, Variable< array_1d<double, 6>  > >)
    .def("Has", HasHelperFunction< Condition, Variable< array_1d<double, 6>  > >)
    .def("SetValue", SetValueHelperFunction< Condition, Variable< array_1d<double, 6>  > >)
    .def("GetValue", GetValueHelperFunction< Condition, Variable< array_1d<double, 6>  > >)

    .def("__setitem__", SetValueHelperFunction< Condition, Variable< array_1d<double, 9>  > >)
    .def("__getitem__", GetValueHelperFunction< Condition, Variable< array_1d<double, 9>  > >)
    .def("Has", HasHelperFunction< Condition, Variable< array_1d<double, 9>  > >)
    .def("SetValue", SetValueHelperFunction< Condition, Variable< array_1d<double, 9>  > >)
    .def("GetValue", GetValueHelperFunction< Condition, Variable< array_1d<double, 9>  > >)

    .def("__setitem__", SetValueHelperFunction< Condition, Variable< Vector > >)
    .def("__getitem__", GetValueHelperFunction< Condition, Variable< Vector > >)
    .def("Has", HasHelperFunction< Condition, Variable< Vector > >)
    .def("SetValue", SetValueHelperFunction< Condition, Variable< Vector > >)
    .def("GetValue", GetValueHelperFunction< Condition, Variable< Vector > >)

    .def("__setitem__", SetValueHelperFunction< Condition, Variable< DenseVector<int> > >)
    .def("__getitem__", GetValueHelperFunction< Condition, Variable< DenseVector<int> > >)
    .def("Has", HasHelperFunction< Condition, Variable< DenseVector<int> > >)
    .def("SetValue", SetValueHelperFunction< Condition, Variable< DenseVector<int> > >)
    .def("GetValue", GetValueHelperFunction< Condition, Variable< DenseVector<int> > >)

    .def("__setitem__", SetValueHelperFunction< Condition, Variable< Matrix > >)
    .def("__getitem__", GetValueHelperFunction< Condition, Variable< Matrix > >)
    .def("Has", HasHelperFunction< Condition, Variable< Matrix > >)
    .def("SetValue", SetValueHelperFunction< Condition, Variable< Matrix > >)
    .def("GetValue", GetValueHelperFunction< Condition, Variable< Matrix > >)

    .def("__setitem__", SetValueHelperFunction< Condition, Variable< int > >)
    .def("__getitem__", GetValueHelperFunction< Condition, Variable< int > >)
    .def("Has", HasHelperFunction< Condition, Variable< int > >)
    .def("SetValue", SetValueHelperFunction< Condition, Variable< int > >)
    .def("GetValue", GetValueHelperFunction< Condition, Variable< int > >)

    .def("__setitem__", SetValueHelperFunction< Condition, Variable< double > >)
    .def("__getitem__", GetValueHelperFunction< Condition, Variable< double > >)
    .def("Has", HasHelperFunction< Condition, Variable< double > >)
    .def("SetValue", SetValueHelperFunction< Condition, Variable< double > >)
    .def("GetValue", GetValueHelperFunction< Condition, Variable< double > >)

    .def("__setitem__", SetValueHelperFunction< Condition, Variable< bool > >)
    .def("__getitem__", GetValueHelperFunction< Condition, Variable< bool > >)
    .def("Has", HasHelperFunction< Condition, Variable< bool > >)
    .def("SetValue", SetValueHelperFunction< Condition, Variable< bool > >)
    .def("GetValue", GetValueHelperFunction< Condition, Variable< bool > >)

    .def("__setitem__", SetValueHelperFunction< Condition, Variable< std::string > >)
    .def("__getitem__", GetValueHelperFunction< Condition, Variable< std::string > >)
    .def("Has", HasHelperFunction< Condition, Variable< std::string > >)
    .def("SetValue", SetValueHelperFunction< Condition, Variable< std::string > >)
    .def("GetValue", GetValueHelperFunction< Condition, Variable< std::string > >)

    .def("GetNode", GetNodeFromCondition )
    .def("GetNodes", GetNodesFromCondition )
    // CalculateOnIntegrationPoints
    .def("CalculateOnIntegrationPoints", CalculateOnIntegrationPointsDouble<Condition>)
    .def("CalculateOnIntegrationPoints", CalculateOnIntegrationPointsArray1d<Condition>)
    .def("CalculateOnIntegrationPoints", CalculateOnIntegrationPointsVector<Condition>)
    .def("CalculateOnIntegrationPoints", CalculateOnIntegrationPointsMatrix<Condition>)
    // GetValuesOnIntegrationPoints
    .def("GetValuesOnIntegrationPoints", GetValuesOnIntegrationPointsDouble<Condition>)
    .def("GetValuesOnIntegrationPoints", GetValuesOnIntegrationPointsArray1d<Condition>)
    .def("GetValuesOnIntegrationPoints", GetValuesOnIntegrationPointsVector<Condition>)
    .def("GetValuesOnIntegrationPoints", GetValuesOnIntegrationPointsMatrix<Condition>)
    // SetValuesOnIntegrationPoints
    .def("SetValuesOnIntegrationPoints", SetValuesOnIntegrationPointsDouble<Condition>)
    .def("SetValuesOnIntegrationPoints", SetValuesOnIntegrationPointsVector<Condition>)
    .def("SetValuesOnIntegrationPoints", SetValuesOnIntegrationPointsArray1d<Condition>)
    //.def("SetValuesOnIntegrationPoints", SetValuesOnIntegrationPointsConstitutiveLaw)
    .def("GetNormal",GetNormalFromCondition) // deprecated, to be removed (see warning in function)
    .def("GetNormal",FastGetNormalFromCondition) // deprecated, to be removed (see warning in function)
    .def("GetArea",GetAreaFromCondition) // deprecated, to be removed (see warning in function)
    .def("CalculateSensitivityMatrix", &ConditionCalculateSensitivityMatrix<double>)
    .def("CalculateSensitivityMatrix", &ConditionCalculateSensitivityMatrix<array_1d<double,3> >)

//     .def(VariableIndexingPython<Condition, Variable<int> >())
//     .def(VariableIndexingPython<Condition, Variable<double> >())
//     .def(VariableIndexingPython<Condition, Variable<array_1d<double, 3> > >())
//     .def(VariableIndexingPython<Condition, Variable< Vector > >())
//     .def(VariableIndexingPython<Condition, Variable< Matrix > >())
//     .def(VariableIndexingPython<Condition, VariableComponent<VectorComponentAdaptor<array_1d<double, 3> > > >())
//     .def(SolutionStepVariableIndexingPython<Condition, Variable<int> >())
//     .def(SolutionStepVariableIndexingPython<Condition, Variable<double> >())
//     .def(SolutionStepVariableIndexingPython<Condition, Variable<array_1d<double, 3> > >())
//     .def(SolutionStepVariableIndexingPython<Condition, Variable<vector<double> > >())
//     .def(SolutionStepVariableIndexingPython<Condition, Variable<DenseMatrix<double> > >())
//     .def(SolutionStepVariableIndexingPython<Condition, VariableComponent<VectorComponentAdaptor<array_1d<double, 3> > > >())


    .def("Initialize", &ConditionInitialize)
    .def("Initialize", &ConditionInitializeOld)
    .def("CalculateLocalSystem", &ConditionCalculateLocalSystemStandard)
    .def("Info", &Condition::Info)
    .def("__str__", PrintObject<Condition>)
    ;

    PointerVectorSetPythonInterface<MeshType::ConditionsContainerType>().CreateInterface(m,"ConditionsArray")
    ;

    py::class_<MeshType, MeshType::Pointer, DataValueContainer, Flags >(m,"Mesh")
    .def_property("Nodes", &MeshType::pNodes,&MeshType::SetNodes)
    .def("NodesArray", &MeshType::NodesArray, py::return_value_policy::reference_internal)
    .def("NumberOfNodes", &MeshType::NumberOfNodes)

    .def_property("Elements", &MeshType::pElements,&MeshType::SetElements)
    .def("ElementsArray", &MeshType::ElementsArray, py::return_value_policy::reference_internal)
    .def("NumberOfElements", &MeshType::NumberOfElements)

    .def_property("Conditions", &MeshType::pConditions,&MeshType::SetConditions)
    .def("ConditionsArray", &MeshType::ConditionsArray, py::return_value_policy::reference_internal)
    .def("NumberOfConditions", &MeshType::NumberOfConditions)

    .def_property("Properties", &MeshType::pProperties,&MeshType::SetProperties)
    .def("PropertiesArray", &MeshType::PropertiesArray, py::return_value_policy::reference_internal)
    .def("NumberOfProperties", &MeshType::NumberOfProperties)

    .def("HasNode", &MeshType::HasNode)
    .def("HasProperties", &MeshType::HasProperties)
    .def("HasElement", &MeshType::HasElement)
    .def("HasCondition", &MeshType::HasCondition)
    .def("__str__", PrintObject<MeshType>)
    ;
}
}  // namespace Python.
} // Namespace Kratos<|MERGE_RESOLUTION|>--- conflicted
+++ resolved
@@ -330,12 +330,8 @@
             KRATOS_ERROR << "expecting a list of array_1d<double,3> " << std::endl;
         }
     }
-<<<<<<< HEAD
-    dummy.SetValuesOnIntegrationPoints( rVariable, values, rCurrentProcessInfo );}
-=======
     dummy.SetValuesOnIntegrationPoints( rVariable, values, rCurrentProcessInfo );
 }
->>>>>>> b11c2797
 
 template< class TObject >
 pybind11::list GetValuesOnIntegrationPointsVector( TObject& dummy,
