//    |  /           |
//    ' /   __| _` | __|  _ \   __|
//    . \  |   (   | |   (   |\__ `
//   _|\_\_|  \__,_|\__|\___/ ____/
//                   Multi-Physics
//
//  License:         BSD License
//                     Kratos default license: kratos/license.txt
//
//  Main authors:    Pooyan Dadvand
//

// System includes

// External includes
#include <pybind11/pybind11.h>
#include <pybind11/stl.h>

// Project includes
#include "includes/define_python.h"
#include "includes/mesh.h"
#include "includes/element.h"
#include "includes/condition.h"
#include "includes/properties.h"
#include "python/add_mesh_to_python.h"
#include "python/containers_interface.h"

namespace Kratos
{
namespace Python
{
namespace py = pybind11;

template< class TContainerType, class TVariableType >
bool HasHelperFunction(TContainerType& el, const TVariableType& rVar)
{
    return el.Has(rVar);
}

template< class TContainerType, class TVariableType >
void SetValueHelperFunction(TContainerType& el, const TVariableType& rVar,const typename TVariableType::Type& Data)
{
    el.SetValue(rVar,Data);
}

template< class TContainerType, class TVariableType >
typename TVariableType::Type GetValueHelperFunction(TContainerType& el, const TVariableType& rVar)
{
    return el.GetValue(rVar);
}

typedef Mesh<Node<3>, Properties, Element, Condition> MeshType;
typedef MeshType::NodeType NodeType;
typedef MeshType::NodesContainerType NodesContainerType;
typedef Geometry<Node<3> > GeometryType;
typedef GeometryType::PointsArrayType NodesArrayType;
typedef GeometryType::IntegrationPointsArrayType IntegrationPointsArrayType;
typedef Point::CoordinatesArrayType CoordinatesArrayType;

Properties::Pointer GetPropertiesFromElement( Element& pelem )
{
    return( pelem.pGetProperties() );
}
void SetPropertiesFromElement( Element& pelem, Properties::Pointer pProperties )
{
     pelem.SetProperties(pProperties) ;
}

Properties::Pointer GetPropertiesFromCondition( Condition& pcond )
{
    return( pcond.pGetProperties() );
}
void SetPropertiesFromCondition( Condition& pcond, Properties::Pointer pProperties )
{
     pcond.SetProperties(pProperties) ;
}

template <class T>
const GeometryType& GetGeometryFromObject( T& rObject )
{
    return rObject.GetGeometry();
}

NodeType::Pointer GetNodeFromElement( Element& dummy, unsigned int index )
{
    return( dummy.GetGeometry().pGetPoint(index) );
}

py::list GetNodesFromElement( Element& dummy )
{
    pybind11::list nodes_list;
    for( unsigned int i=0; i<dummy.GetGeometry().size(); i++ )
    {
        nodes_list.append( dummy.GetGeometry().pGetPoint(i) );
    }
    return( nodes_list );
}

NodeType::Pointer GetNodeFromCondition( Condition& dummy, unsigned int index )
{
    return( dummy.GetGeometry().pGetPoint(index) );
}

py::list GetNodesFromCondition( Condition& dummy )
{
    pybind11::list nodes_list;
    for( unsigned int i=0; i<dummy.GetGeometry().size(); i++ )
    {
        nodes_list.append( dummy.GetGeometry().pGetPoint(i) );
    }
    return( nodes_list );
}

py::list GetIntegrationPointsFromElement( Element& dummy )
{
    pybind11::list integration_points_list;
    IntegrationPointsArrayType integration_points = dummy.GetGeometry().IntegrationPoints(
                dummy.GetIntegrationMethod() );
    for( unsigned int i=0; i< integration_points.size(); i++ )
    {
        pybind11::list item;
        Point point;
        dummy.GetGeometry().GlobalCoordinates(point, integration_points[i]);
        for( unsigned int j=0; j<3; j++ )
            item.append( point[j] );
        integration_points_list.append( item );
    }
    return( integration_points_list );
}

///@}
///@name Calculate on Integration Points
///@{

template< class TObject, class TDataType >
pybind11::list CalculateOnIntegrationPoints(
    TObject& dummy, const Variable<TDataType>& rVariable, const ProcessInfo& rProcessInfo)
{
    std::vector<TDataType> Output;
    dummy.CalculateOnIntegrationPoints(rVariable, Output, rProcessInfo);
    pybind11::list result;
    for (std::size_t j = 0; j < Output.size(); j++) {
        result.append(Output[j]);
    }
    return result;
}

template< class TObject>
pybind11::list CalculateOnIntegrationPointsBool(
    TObject& dummy, const Variable<bool>& rVariable, const ProcessInfo& rProcessInfo)
{
    std::vector<bool> Output;
    dummy.CalculateOnIntegrationPoints(rVariable, Output, rProcessInfo);
    pybind11::list result;
    for (std::size_t j = 0; j < Output.size(); j++) {
        result.append(static_cast<int>(Output[j]));
    }
    return result;
}

///@}
///@name Get Values on Integration Points
///@{

template< class TObject >
void GetValuesOnIntegrationPoints(
    TObject& dummy,
    const Variable<Vector>& rVariable,
    const ProcessInfo& rCurrentProcessInfo)
{
    KRATOS_ERROR << "GetValuesOnIntegrationPoints is deprecated. Use CalculateOnIntegrationPoints instead!" << std::endl;
}

///@}
///@name Set Values on Integration Points
///@{

template< class TObject, class TDataType >
void SetValuesOnIntegrationPoints(
    TObject& dummy, const Variable<TDataType>& rVariable, const std::vector<TDataType>& values, const ProcessInfo& rCurrentProcessInfo)
{
    KRATOS_ERROR_IF(values.size() != dummy.GetGeometry().IntegrationPointsNumber())
        << "Sizes do not match. Size of values vector is: " << values.size() << ". The number of integration points is: "
        << dummy.GetGeometry().IntegrationPointsNumber() << std::endl;

    dummy.SetValuesOnIntegrationPoints(rVariable, values, rCurrentProcessInfo);
}

template< class TObject >
void SetValuesOnIntegrationPointsArray1d(
    TObject& dummy,
    const Variable< array_1d<double, 3> >& rVariable,
    pybind11::list values_list,
    const ProcessInfo& rCurrentProcessInfo)
{
    std::vector< array_1d<double, 3> > values(values_list.size());
    for (std::size_t i = 0; i < values_list.size(); i++) {
        if (py::isinstance<array_1d<double, 3>>(values_list[i])) {
            values[i] = (values_list[i]).cast<array_1d<double, 3> >();
        } else if (py::isinstance<pybind11::list>(values_list[i]) ||
            py::isinstance<Vector>(values_list[i])) {
            Vector value = (values_list[i]).cast<Vector>();
            KRATOS_ERROR_IF(value.size() != 3)
                << " parsed vector is not of size 3. Size of vector: " << value.size() << std::endl;
            values[i] = value;
        } else {
            KRATOS_ERROR << "expecting a list of array_1d<double,3> " << std::endl;
        }
    }
    dummy.SetValuesOnIntegrationPoints( rVariable, values, rCurrentProcessInfo );
}

template< class TObject >
void SetValuesOnIntegrationPointsVector( TObject& dummy,
        const Variable<Vector>& rVariable, pybind11::list values_list, unsigned int len_values_list_item, const ProcessInfo& rCurrentProcessInfo )
{
    IntegrationPointsArrayType integration_points = dummy.GetGeometry().IntegrationPoints(
                dummy.GetIntegrationMethod() );
    std::vector<Vector> values( integration_points.size() );
    for( std::size_t i=0; i<integration_points.size(); i++ ) {
        if(py::isinstance<Vector>(values_list[i]))
            values[i] = (values_list[i]).cast<Vector>();
        else
            KRATOS_ERROR << "expecting a list of vectors";
    }
    dummy.SetValuesOnIntegrationPoints( rVariable, values, rCurrentProcessInfo );
}

template<class TEntityType, class TDataType >
TDataType EntityCalculateInterface(TEntityType& dummy, Variable<TDataType>& rVariable, const ProcessInfo& rCurrentProcessInfo)
{
    TDataType aux;
    dummy.Calculate(rVariable, aux, rCurrentProcessInfo);
    return aux;
}

void SetValuesOnIntegrationPointsConstitutiveLaw( Element& dummy, const Variable<ConstitutiveLaw::Pointer>& rVariable, pybind11::list values_list, const ProcessInfo& rCurrentProcessInfo )
{
    IntegrationPointsArrayType integration_points = dummy.GetGeometry().IntegrationPoints(
                dummy.GetIntegrationMethod() );
    std::vector<ConstitutiveLaw::Pointer> values( integration_points.size() );
    for( unsigned int i=0; i<integration_points.size(); i++ ) {
        if(py::isinstance<ConstitutiveLaw::Pointer>(values_list[i]))
            values[i] = (values_list[i]).cast<ConstitutiveLaw::Pointer>();
        else
            KRATOS_ERROR << "expecting a list of ConstitutiveLaw::Pointer";
     }
    dummy.SetValuesOnIntegrationPoints( rVariable, values, rCurrentProcessInfo );
}

template<class TEntityType>
void EntityCalculateRightHandSide(
    TEntityType& dummy,
    Vector& rRightHandSideVector,
    const ProcessInfo& rCurrentProcessInfo)
{
    dummy.CalculateRightHandSide(rRightHandSideVector, rCurrentProcessInfo);
}

template<class TEntityType>
void EntityCalculateLocalSystem(
    TEntityType& dummy,
    Matrix& rLeftHandSideMatrix,
    Vector& rRightHandSideVector,
    const ProcessInfo& rCurrentProcessInfo)
{
    dummy.CalculateLocalSystem(rLeftHandSideMatrix,rRightHandSideVector,rCurrentProcessInfo);
}

template <class TEntityType>
void EntityCalculateLeftHandSide(
    TEntityType &dummy,
    Matrix &rLeftHandSideMatrix,
    const ProcessInfo &rCurrentProcessInfo)
{
    dummy.CalculateLeftHandSide(rLeftHandSideMatrix, rCurrentProcessInfo);
}

template<class TEntityType>
void EntityCalculateMassMatrix(
    TEntityType& dummy,
    Matrix& rMassMatrix,
    const ProcessInfo& rCurrentProcessInfo)
{
    dummy.CalculateMassMatrix(rMassMatrix, rCurrentProcessInfo);
}

template<class TEntityType>
void EntityCalculateDampingMatrix(
    TEntityType& dummy,
    Matrix& rDampingMatrix,
    const ProcessInfo& rCurrentProcessInfo)
{
    dummy.CalculateDampingMatrix(rDampingMatrix, rCurrentProcessInfo);
}

void ElementCalculateLumpedMassVector(Element& dummy,
                                      Vector& rMassVector,
                                      const ProcessInfo& rCurrentProcessInfo)
{
    dummy.CalculateLumpedMassVector(rMassVector, rCurrentProcessInfo);
}

template<class TEntityType>
void EntityCalculateFirstDerivativesLHS(
    TEntityType& dummy,
    Matrix& rLeftHandSideMatrix,
    const ProcessInfo& rCurrentProcessInfo)
{
    dummy.CalculateFirstDerivativesLHS(rLeftHandSideMatrix, rCurrentProcessInfo);
}

template<class TEntityType>
void EntityCalculateSecondDerivativesLHS(
    TEntityType& dummy,
    Matrix& rLeftHandSideMatrix,
    const ProcessInfo& rCurrentProcessInfo)
{
    dummy.CalculateSecondDerivativesLHS(rLeftHandSideMatrix, rCurrentProcessInfo);
}

template<class TEntityType>
void EntityCalculateLocalVelocityContribution(
    TEntityType& dummy,
    Matrix& rDampingMatrix,
    Vector& rRightHandSideVector,
    const ProcessInfo& rCurrentProcessInfo)
{
    dummy.CalculateLocalVelocityContribution(rDampingMatrix, rRightHandSideVector, rCurrentProcessInfo);
}

template<class TEntityType>
void EntityInitialize(
    TEntityType& dummy,
    const ProcessInfo& rCurrentProcessInfo)
{
    dummy.Initialize(rCurrentProcessInfo);
}

template<class TEntityType, class TDataType>
void EntityCalculateSensitivityMatrix(
    TEntityType& dummy,
    const Variable<TDataType>& rDesignVariable,
    Matrix& rOutput,
    const ProcessInfo& rCurrentProcessInfo)
{
    dummy.CalculateSensitivityMatrix(rDesignVariable,rOutput,rCurrentProcessInfo);
}

template<class TEntityType>
void EntityGetFirstDerivativesVector1(
    const TEntityType& dummy,
    Vector& rOutput)
{
    dummy.GetFirstDerivativesVector(rOutput,0);
}

template<class TEntityType>
void EntityGetFirstDerivativesVector2(
    const TEntityType& dummy,
    Vector& rOutput,
    int step)
{
    dummy.GetFirstDerivativesVector(rOutput,step);
}

template<class TEntityType>
void EntityGetSecondDerivativesVector1(
    const TEntityType& dummy,
    Vector& rOutput)
{
    dummy.GetSecondDerivativesVector(rOutput,0);
}

template<class TEntityType>
void EntityGetSecondDerivativesVector2(
    const TEntityType& dummy,
    Vector& rOutput,
    int step)
{
    dummy.GetSecondDerivativesVector(rOutput,step);
}

void  AddMeshToPython(pybind11::module& m)
{
//             typedef Mesh<Node<3>, Properties, Element, Condition> MeshType;
//             typedef MeshType::NodeType NodeType;

    //     py::class_<Dof, Dof::Pointer>("Dof", init<int, const Dof::VariableType&,  optional<const Dof::VariableType&, const Dof::VariableType&, const Dof::VariableType&> >())
    //.def("GetVariable", &Dof::GetVariable, py::return_value_policy::reference_internal)
    //.def("GetReaction", &Dof::GetReaction, py::return_value_policy::reference_internal)
    //.def("GetTimeDerivative", &Dof::GetTimeDerivative, py::return_value_policy::reference_internal)
    //.def("GetSecondTimeDerivative", &Dof::GetSecondTimeDerivative, py::return_value_policy::reference_internal)
    //.def("NodeIndex", &Dof::NodeIndex)
    //.def_property("EquationId", &Dof::EquationId, &Dof::SetEquationId)
    //.def("Fix", &Dof::FixDof)
    //.def("Free", &Dof::FreeDof)
    //.def("IsFixed", &Dof::IsFixed)
    //.def("HasTimeDerivative", &Dof::HasTimeDerivative)
    //.def("HasSecondTimeDerivative", &Dof::HasSecondTimeDerivative)
    //.def(self_ns::str(self))
    //      ;

    py::class_<GeometricalObject, GeometricalObject::Pointer, IndexedObject, Flags>(m,"GeometricalObject")
    .def(py::init<Kratos::GeometricalObject::IndexType>())
    ;

    py::class_<Element, Element::Pointer, Element::BaseType>(m,"Element")
    .def(py::init<Kratos::Element::IndexType>())
    .def_property("Properties", GetPropertiesFromElement, SetPropertiesFromElement)
    .def("GetGeometry", GetGeometryFromObject<Element>, py::return_value_policy::reference_internal)

    .def("__setitem__", SetValueHelperFunction< Element, Variable< array_1d<double, 3>  > >)
    .def("__getitem__", GetValueHelperFunction< Element, Variable< array_1d<double, 3>  > >)
    .def("Has", HasHelperFunction< Element, Variable< array_1d<double, 3>  > >)
    .def("SetValue", SetValueHelperFunction< Element, Variable< array_1d<double, 3>  > >)
    .def("GetValue", GetValueHelperFunction< Element, Variable< array_1d<double, 3>  > >)

    .def("__setitem__", SetValueHelperFunction< Element, Variable< array_1d<double, 4>  > >)
    .def("__getitem__", GetValueHelperFunction< Element, Variable< array_1d<double, 4>  > >)
    .def("Has", HasHelperFunction< Element, Variable< array_1d<double, 4>  > >)
    .def("SetValue", SetValueHelperFunction< Element, Variable< array_1d<double, 4>  > >)
    .def("GetValue", GetValueHelperFunction< Element, Variable< array_1d<double, 4>  > >)

    .def("__setitem__", SetValueHelperFunction< Element, Variable< array_1d<double, 6>  > >)
    .def("__getitem__", GetValueHelperFunction< Element, Variable< array_1d<double, 6>  > >)
    .def("Has", HasHelperFunction< Element, Variable< array_1d<double, 6>  > >)
    .def("SetValue", SetValueHelperFunction< Element, Variable< array_1d<double, 6>  > >)
    .def("GetValue", GetValueHelperFunction< Element, Variable< array_1d<double, 6>  > >)

    .def("__setitem__", SetValueHelperFunction< Element, Variable< array_1d<double, 9>  > >)
    .def("__getitem__", GetValueHelperFunction< Element, Variable< array_1d<double, 9>  > >)
    .def("Has", HasHelperFunction< Element, Variable< array_1d<double, 9>  > >)
    .def("SetValue", SetValueHelperFunction< Element, Variable< array_1d<double, 9>  > >)
    .def("GetValue", GetValueHelperFunction< Element, Variable< array_1d<double, 9>  > >)

    .def("__setitem__", SetValueHelperFunction< Element, Variable< Vector > >)
    .def("__getitem__", GetValueHelperFunction< Element, Variable< Vector > >)
    .def("Has", HasHelperFunction< Element, Variable< Vector > >)
    .def("SetValue", SetValueHelperFunction< Element, Variable< Vector > >)
    .def("GetValue", GetValueHelperFunction< Element, Variable< Vector > >)

    .def("__setitem__", SetValueHelperFunction< Element, Variable< DenseVector<int> > >)
    .def("__getitem__", GetValueHelperFunction< Element, Variable< DenseVector<int> > >)
    .def("Has", HasHelperFunction< Element, Variable< DenseVector<int> > >)
    .def("SetValue", SetValueHelperFunction< Element, Variable< DenseVector<int> > >)
    .def("GetValue", GetValueHelperFunction< Element, Variable< DenseVector<int> > >)

    .def("__setitem__", SetValueHelperFunction< Element, Variable< Matrix > >)
    .def("__getitem__", GetValueHelperFunction< Element, Variable< Matrix > >)
    .def("Has", HasHelperFunction< Element, Variable< Matrix > >)
    .def("SetValue", SetValueHelperFunction< Element, Variable< Matrix > >)
    .def("GetValue", GetValueHelperFunction< Element, Variable< Matrix > >)

    .def("__setitem__", SetValueHelperFunction< Element, Variable< int > >)
    .def("__getitem__", GetValueHelperFunction< Element, Variable< int > >)
    .def("Has", HasHelperFunction< Element, Variable< int > >)
    .def("SetValue", SetValueHelperFunction< Element, Variable< int > >)
    .def("GetValue", GetValueHelperFunction< Element, Variable< int > >)

    .def("__setitem__", SetValueHelperFunction< Element, Variable< double > >)
    .def("__getitem__", GetValueHelperFunction< Element, Variable< double > >)
    .def("Has", HasHelperFunction< Element, Variable< double > >)
    .def("SetValue", SetValueHelperFunction< Element, Variable< double > >)
    .def("GetValue", GetValueHelperFunction< Element, Variable< double > >)

    .def("__setitem__", SetValueHelperFunction< Element, Variable< bool > >)
    .def("__getitem__", GetValueHelperFunction< Element, Variable< bool > >)
    .def("Has", HasHelperFunction< Element, Variable< bool > >)
    .def("SetValue", SetValueHelperFunction< Element, Variable< bool > >)
    .def("GetValue", GetValueHelperFunction< Element, Variable< bool > >)

    .def("__setitem__", SetValueHelperFunction< Element, Variable< std::string > >)
    .def("__getitem__", GetValueHelperFunction< Element, Variable< std::string > >)
    .def("Has", HasHelperFunction< Element, Variable< std::string > >)
    .def("SetValue", SetValueHelperFunction< Element, Variable< std::string > >)
    .def("GetValue", GetValueHelperFunction< Element, Variable< std::string > >)

    .def("GetNode", GetNodeFromElement )
    .def("GetNodes", GetNodesFromElement )
    .def("GetIntegrationPoints", GetIntegrationPointsFromElement )
    // CalculateOnIntegrationPoints
    .def("CalculateOnIntegrationPoints", CalculateOnIntegrationPointsBool<Element>)
    .def("CalculateOnIntegrationPoints", CalculateOnIntegrationPoints<Element, int>)
    .def("CalculateOnIntegrationPoints", CalculateOnIntegrationPoints<Element, double>)
    .def("CalculateOnIntegrationPoints", CalculateOnIntegrationPoints<Element, array_1d<double, 3>>)
    .def("CalculateOnIntegrationPoints", CalculateOnIntegrationPoints<Element, Vector>)
    .def("CalculateOnIntegrationPoints", CalculateOnIntegrationPoints<Element, Matrix>)
    // GetValuesOnIntegrationPoints
    .def("GetValuesOnIntegrationPoints", GetValuesOnIntegrationPoints<Element>)
    // SetValuesOnIntegrationPoints
    .def("SetValuesOnIntegrationPoints", SetValuesOnIntegrationPoints<Element, bool>)
    .def("SetValuesOnIntegrationPoints", SetValuesOnIntegrationPoints<Element, int>)
    .def("SetValuesOnIntegrationPoints", SetValuesOnIntegrationPointsVector<Element>)
    .def("SetValuesOnIntegrationPoints", SetValuesOnIntegrationPointsConstitutiveLaw)
    .def("SetValuesOnIntegrationPoints", SetValuesOnIntegrationPoints<Element, double>)
    .def("SetValuesOnIntegrationPoints", SetValuesOnIntegrationPointsArray1d<Element>)
    .def("ResetConstitutiveLaw", &Element::ResetConstitutiveLaw)
    .def("Calculate", &EntityCalculateInterface<Element, double>)
    .def("Calculate", &EntityCalculateInterface<Element, array_1d<double,3> >)
    .def("Calculate", &EntityCalculateInterface<Element, Vector >)
    .def("Calculate", &EntityCalculateInterface<Element, Matrix >)
    .def("CalculateLumpedMassVector", &ElementCalculateLumpedMassVector)
    .def("CalculateMassMatrix", &EntityCalculateMassMatrix<Element>)
    .def("CalculateDampingMatrix", &EntityCalculateDampingMatrix<Element>)
    .def("CalculateLocalSystem", &EntityCalculateLocalSystem<Element>)
    .def("CalculateLeftHandSide", &EntityCalculateLeftHandSide<Element>)
    .def("CalculateRightHandSide", &EntityCalculateRightHandSide<Element>)
    .def("CalculateFirstDerivativesLHS", &EntityCalculateFirstDerivativesLHS<Element>)
    .def("CalculateSecondDerivativesLHS", &EntityCalculateSecondDerivativesLHS<Element>)
    .def("CalculateLocalVelocityContribution", &EntityCalculateLocalVelocityContribution<Element>)
    .def("GetFirstDerivativesVector", &EntityGetFirstDerivativesVector1<Element>)
    .def("GetFirstDerivativesVector", &EntityGetFirstDerivativesVector2<Element>)
    .def("GetSecondDerivativesVector", &EntityGetSecondDerivativesVector1<Element>)
    .def("GetSecondDerivativesVector", &EntityGetSecondDerivativesVector2<Element>)
    .def("CalculateSensitivityMatrix", &EntityCalculateSensitivityMatrix<Element, double>)
    .def("CalculateSensitivityMatrix", &EntityCalculateSensitivityMatrix<Element, array_1d<double,3>>)
//     .def(VariableIndexingPython<Element, Variable<int> >())
//     .def(VariableIndexingPython<Element, Variable<double> >())
//     .def(VariableIndexingPython<Element, Variable<array_1d<double, 3> > >())
//     .def(VariableIndexingPython<Element, Variable< Vector > >())
//     .def(VariableIndexingPython<Element, Variable< Matrix > >())
//     .def(SolutionStepVariableIndexingPython<Element, Variable<int> >())
//     .def(SolutionStepVariableIndexingPython<Element, Variable<double> >())
//     .def(SolutionStepVariableIndexingPython<Element, Variable<array_1d<double, 3> > >())
//     .def(SolutionStepVariableIndexingPython<Element, Variable<vector<double> > >())
//     .def(SolutionStepVariableIndexingPython<Element, Variable<DenseMatrix<double> > >())
    .def("Initialize", &EntityInitialize<Element>)
    .def("EquationIdVector", [](const Element& self, const ProcessInfo& rProcessInfo){
        Element::EquationIdVectorType ids;
        self.EquationIdVector(ids,rProcessInfo);
        return ids;
    })
    .def("GetDofList", [](const Element& self, const ProcessInfo& rProcessInfo){
<<<<<<< HEAD
        Element::DofsVectorType dofs;
        self.GetDofList(dofs, rProcessInfo);
        return dofs;
=======
        std::vector<Dof<double>*> dofs_list;
        self.GetDofList(dofs_list,rProcessInfo);
        return dofs_list;
>>>>>>> 7a7e56d2
    })
    .def("CalculateLocalSystem", &Element::CalculateLocalSystem)
    .def("GetSpecifications", &Element::GetSpecifications)
    .def("Info", &Element::Info)
    .def("__str__", PrintObject<Element>)
    ;

    PointerVectorSetPythonInterface<MeshType::ElementsContainerType>().CreateInterface(m,"ElementsArray")
    ;

    py::class_<Condition, Condition::Pointer, Condition::BaseType>(m,"Condition")
    .def(py::init<Kratos::Condition::IndexType>())
    .def_property("Properties", GetPropertiesFromCondition, SetPropertiesFromCondition)
    .def("GetGeometry", GetGeometryFromObject<Condition>, py::return_value_policy::reference_internal)

    .def("__setitem__", SetValueHelperFunction< Condition, Variable< array_1d<double, 3>  > >)
    .def("__getitem__", GetValueHelperFunction< Condition, Variable< array_1d<double, 3>  > >)
    .def("Has", HasHelperFunction< Condition, Variable< array_1d<double, 3>  > >)
    .def("SetValue", SetValueHelperFunction< Condition, Variable< array_1d<double, 3>  > >)
    .def("GetValue", GetValueHelperFunction< Condition, Variable< array_1d<double, 3>  > >)

    .def("__setitem__", SetValueHelperFunction< Condition, Variable< array_1d<double, 4>  > >)
    .def("__getitem__", GetValueHelperFunction< Condition, Variable< array_1d<double, 4>  > >)
    .def("Has", HasHelperFunction< Condition, Variable< array_1d<double, 4>  > >)
    .def("SetValue", SetValueHelperFunction< Condition, Variable< array_1d<double, 4>  > >)
    .def("GetValue", GetValueHelperFunction< Condition, Variable< array_1d<double, 4>  > >)

    .def("__setitem__", SetValueHelperFunction< Condition, Variable< array_1d<double, 6>  > >)
    .def("__getitem__", GetValueHelperFunction< Condition, Variable< array_1d<double, 6>  > >)
    .def("Has", HasHelperFunction< Condition, Variable< array_1d<double, 6>  > >)
    .def("SetValue", SetValueHelperFunction< Condition, Variable< array_1d<double, 6>  > >)
    .def("GetValue", GetValueHelperFunction< Condition, Variable< array_1d<double, 6>  > >)

    .def("__setitem__", SetValueHelperFunction< Condition, Variable< array_1d<double, 9>  > >)
    .def("__getitem__", GetValueHelperFunction< Condition, Variable< array_1d<double, 9>  > >)
    .def("Has", HasHelperFunction< Condition, Variable< array_1d<double, 9>  > >)
    .def("SetValue", SetValueHelperFunction< Condition, Variable< array_1d<double, 9>  > >)
    .def("GetValue", GetValueHelperFunction< Condition, Variable< array_1d<double, 9>  > >)

    .def("__setitem__", SetValueHelperFunction< Condition, Variable< Vector > >)
    .def("__getitem__", GetValueHelperFunction< Condition, Variable< Vector > >)
    .def("Has", HasHelperFunction< Condition, Variable< Vector > >)
    .def("SetValue", SetValueHelperFunction< Condition, Variable< Vector > >)
    .def("GetValue", GetValueHelperFunction< Condition, Variable< Vector > >)

    .def("__setitem__", SetValueHelperFunction< Condition, Variable< DenseVector<int> > >)
    .def("__getitem__", GetValueHelperFunction< Condition, Variable< DenseVector<int> > >)
    .def("Has", HasHelperFunction< Condition, Variable< DenseVector<int> > >)
    .def("SetValue", SetValueHelperFunction< Condition, Variable< DenseVector<int> > >)
    .def("GetValue", GetValueHelperFunction< Condition, Variable< DenseVector<int> > >)

    .def("__setitem__", SetValueHelperFunction< Condition, Variable< Matrix > >)
    .def("__getitem__", GetValueHelperFunction< Condition, Variable< Matrix > >)
    .def("Has", HasHelperFunction< Condition, Variable< Matrix > >)
    .def("SetValue", SetValueHelperFunction< Condition, Variable< Matrix > >)
    .def("GetValue", GetValueHelperFunction< Condition, Variable< Matrix > >)

    .def("__setitem__", SetValueHelperFunction< Condition, Variable< int > >)
    .def("__getitem__", GetValueHelperFunction< Condition, Variable< int > >)
    .def("Has", HasHelperFunction< Condition, Variable< int > >)
    .def("SetValue", SetValueHelperFunction< Condition, Variable< int > >)
    .def("GetValue", GetValueHelperFunction< Condition, Variable< int > >)

    .def("__setitem__", SetValueHelperFunction< Condition, Variable< double > >)
    .def("__getitem__", GetValueHelperFunction< Condition, Variable< double > >)
    .def("Has", HasHelperFunction< Condition, Variable< double > >)
    .def("SetValue", SetValueHelperFunction< Condition, Variable< double > >)
    .def("GetValue", GetValueHelperFunction< Condition, Variable< double > >)

    .def("__setitem__", SetValueHelperFunction< Condition, Variable< bool > >)
    .def("__getitem__", GetValueHelperFunction< Condition, Variable< bool > >)
    .def("Has", HasHelperFunction< Condition, Variable< bool > >)
    .def("SetValue", SetValueHelperFunction< Condition, Variable< bool > >)
    .def("GetValue", GetValueHelperFunction< Condition, Variable< bool > >)

    .def("__setitem__", SetValueHelperFunction< Condition, Variable< std::string > >)
    .def("__getitem__", GetValueHelperFunction< Condition, Variable< std::string > >)
    .def("Has", HasHelperFunction< Condition, Variable< std::string > >)
    .def("SetValue", SetValueHelperFunction< Condition, Variable< std::string > >)
    .def("GetValue", GetValueHelperFunction< Condition, Variable< std::string > >)

    .def("GetNode", GetNodeFromCondition )
    .def("GetNodes", GetNodesFromCondition )

    // CalculateOnIntegrationPoints
    .def("CalculateOnIntegrationPoints", CalculateOnIntegrationPointsBool<Condition>)
    .def("CalculateOnIntegrationPoints", CalculateOnIntegrationPoints<Condition, int>)
    .def("CalculateOnIntegrationPoints", CalculateOnIntegrationPoints<Condition, double>)
    .def("CalculateOnIntegrationPoints", CalculateOnIntegrationPoints<Condition, array_1d<double, 3>>)
    .def("CalculateOnIntegrationPoints", CalculateOnIntegrationPoints<Condition, Vector>)
    .def("CalculateOnIntegrationPoints", CalculateOnIntegrationPoints<Condition, Matrix>)
    // GetValuesOnIntegrationPoints
    .def("GetValuesOnIntegrationPoints", GetValuesOnIntegrationPoints<Condition>)
    // SetValuesOnIntegrationPoints
    .def("SetValuesOnIntegrationPoints", SetValuesOnIntegrationPoints<Condition, bool>)
    .def("SetValuesOnIntegrationPoints", SetValuesOnIntegrationPoints<Condition, int>)
    .def("SetValuesOnIntegrationPoints", SetValuesOnIntegrationPoints<Condition, double>)
    .def("SetValuesOnIntegrationPoints", SetValuesOnIntegrationPointsVector<Condition>)
    .def("SetValuesOnIntegrationPoints", SetValuesOnIntegrationPointsArray1d<Condition>)
    //.def("SetValuesOnIntegrationPoints", SetValuesOnIntegrationPointsConstitutiveLaw)

//     .def(VariableIndexingPython<Condition, Variable<int> >())
//     .def(VariableIndexingPython<Condition, Variable<double> >())
//     .def(VariableIndexingPython<Condition, Variable<array_1d<double, 3> > >())
//     .def(VariableIndexingPython<Condition, Variable< Vector > >())
//     .def(VariableIndexingPython<Condition, Variable< Matrix > >())
//     .def(SolutionStepVariableIndexingPython<Condition, Variable<int> >())
//     .def(SolutionStepVariableIndexingPython<Condition, Variable<double> >())
//     .def(SolutionStepVariableIndexingPython<Condition, Variable<array_1d<double, 3> > >())
//     .def(SolutionStepVariableIndexingPython<Condition, Variable<vector<double> > >())
//     .def(SolutionStepVariableIndexingPython<Condition, Variable<DenseMatrix<double> > >())
    .def("Calculate", &EntityCalculateInterface<Condition, double>)
    .def("Calculate", &EntityCalculateInterface<Condition, array_1d<double,3> >)
    .def("Calculate", &EntityCalculateInterface<Condition, Vector >)
    .def("Calculate", &EntityCalculateInterface<Condition, Matrix >)

    .def("Initialize", &EntityInitialize<Condition>)
    .def("EquationIdVector", [](const Condition& self, const ProcessInfo& rProcessInfo){
        Condition::EquationIdVectorType ids;
        self.EquationIdVector(ids,rProcessInfo);
        return ids;
    })
    .def("GetDofList", [](const Condition& self, const ProcessInfo& rProcessInfo){
<<<<<<< HEAD
        Condition::DofsVectorType dofs;
        self.GetDofList(dofs, rProcessInfo);
        return dofs;
=======
        std::vector<Dof<double>*> dofs_list;
        self.GetDofList(dofs_list,rProcessInfo);
        return dofs_list;
>>>>>>> 7a7e56d2
    })
    .def("CalculateMassMatrix", &EntityCalculateMassMatrix<Condition>)
    .def("CalculateDampingMatrix", &EntityCalculateDampingMatrix<Condition>)
    .def("CalculateLocalSystem", &EntityCalculateLocalSystem<Condition>)
    .def("CalculateLeftHandSide", &EntityCalculateLeftHandSide<Condition>)
    .def("CalculateRightHandSide", &EntityCalculateRightHandSide<Condition>)
    .def("CalculateFirstDerivativesLHS", &EntityCalculateFirstDerivativesLHS<Condition>)
    .def("CalculateSecondDerivativesLHS", &EntityCalculateSecondDerivativesLHS<Condition>)
    .def("CalculateLocalVelocityContribution", &EntityCalculateLocalVelocityContribution<Condition>)
    .def("GetFirstDerivativesVector", &EntityGetFirstDerivativesVector1<Condition>)
    .def("GetFirstDerivativesVector", &EntityGetFirstDerivativesVector2<Condition>)
    .def("GetSecondDerivativesVector", &EntityGetSecondDerivativesVector1<Condition>)
    .def("GetSecondDerivativesVector", &EntityGetSecondDerivativesVector2<Condition>)
    .def("CalculateSensitivityMatrix", &EntityCalculateSensitivityMatrix<Condition, double>)
    .def("CalculateSensitivityMatrix", &EntityCalculateSensitivityMatrix<Condition, array_1d<double,3>>)
    .def("GetSpecifications", &Condition::GetSpecifications)
    .def("Info", &Condition::Info)
    .def("__str__", PrintObject<Condition>)
    ;

    PointerVectorSetPythonInterface<MeshType::ConditionsContainerType>().CreateInterface(m,"ConditionsArray")
    ;

    py::class_<MeshType, MeshType::Pointer, DataValueContainer, Flags >(m,"Mesh")
    .def_property("Nodes", &MeshType::pNodes,&MeshType::SetNodes)
    .def("NodesArray", &MeshType::NodesArray, py::return_value_policy::reference_internal)
    .def("NumberOfNodes", &MeshType::NumberOfNodes)

    .def_property("Elements", &MeshType::pElements,&MeshType::SetElements)
    .def("ElementsArray", &MeshType::ElementsArray, py::return_value_policy::reference_internal)
    .def("NumberOfElements", &MeshType::NumberOfElements)

    .def_property("Conditions", &MeshType::pConditions,&MeshType::SetConditions)
    .def("ConditionsArray", &MeshType::ConditionsArray, py::return_value_policy::reference_internal)
    .def("NumberOfConditions", &MeshType::NumberOfConditions)

    .def_property("Properties", &MeshType::pProperties,&MeshType::SetProperties)
    .def("PropertiesArray", &MeshType::PropertiesArray, py::return_value_policy::reference_internal)
    .def("NumberOfProperties", &MeshType::NumberOfProperties)

    .def("HasNode", &MeshType::HasNode)
    .def("HasProperties", &MeshType::HasProperties)
    .def("HasElement", &MeshType::HasElement)
    .def("HasCondition", &MeshType::HasCondition)
    .def("HasMasterSlaveConstraint ", &MeshType::HasMasterSlaveConstraint )
    .def("__str__", PrintObject<MeshType>)
    ;
}
}  // namespace Python.
} // Namespace Kratos<|MERGE_RESOLUTION|>--- conflicted
+++ resolved
@@ -532,15 +532,9 @@
         return ids;
     })
     .def("GetDofList", [](const Element& self, const ProcessInfo& rProcessInfo){
-<<<<<<< HEAD
-        Element::DofsVectorType dofs;
-        self.GetDofList(dofs, rProcessInfo);
-        return dofs;
-=======
         std::vector<Dof<double>*> dofs_list;
         self.GetDofList(dofs_list,rProcessInfo);
         return dofs_list;
->>>>>>> 7a7e56d2
     })
     .def("CalculateLocalSystem", &Element::CalculateLocalSystem)
     .def("GetSpecifications", &Element::GetSpecifications)
@@ -664,15 +658,9 @@
         return ids;
     })
     .def("GetDofList", [](const Condition& self, const ProcessInfo& rProcessInfo){
-<<<<<<< HEAD
-        Condition::DofsVectorType dofs;
-        self.GetDofList(dofs, rProcessInfo);
-        return dofs;
-=======
         std::vector<Dof<double>*> dofs_list;
         self.GetDofList(dofs_list,rProcessInfo);
         return dofs_list;
->>>>>>> 7a7e56d2
     })
     .def("CalculateMassMatrix", &EntityCalculateMassMatrix<Condition>)
     .def("CalculateDampingMatrix", &EntityCalculateDampingMatrix<Condition>)
