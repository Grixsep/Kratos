--- conflicted
+++ resolved
@@ -33,13 +33,8 @@
     class_<Model, Model::Pointer >(m,"Model")
     .def(init<>())
     .def("AddModelPart", &Model::AddModelPart)
-<<<<<<< HEAD
     .def("GetModelPart", &Model::GetModelPart, return_value_policy::reference_internal)
-=======
-    .def("GetModelPart", &Model::GetModelPart, return_internal_reference<>())
     .def("HasModelPart", &Model::HasModelPart)
->>>>>>> fc1dc37c
-//     .def("__setitem__", &Model::AddModelPart)
     .def("__getitem__", &Model::GetModelPart, return_value_policy::reference_internal)
     .def("__repr__", &Model::Info)
     ;
