--- conflicted
+++ resolved
@@ -339,26 +339,12 @@
 //     // Calculate embedded variable from skin processes
     py::class_<CalculateEmbeddedNodalVariableFromSkinProcess<double, SparseSpaceType, LocalSpaceType, LinearSolverType>, CalculateEmbeddedNodalVariableFromSkinProcess<double, SparseSpaceType, LocalSpaceType, LinearSolverType>::Pointer, Process>(
         m, "CalculateEmbeddedNodalVariableFromSkinProcessDouble")
-<<<<<<< HEAD
-        .def(py::init<ModelPart &, ModelPart &, const Variable<double> &, const Variable<double> &>())
-        .def(py::init<ModelPart &, ModelPart &, const Variable<double> &, const Variable<double> &, const std::string>())
-        .def(py::init<ModelPart &, ModelPart &, const Variable<double> &, const Variable<double> &, const std::string, const unsigned int>())
-        .def(py::init<ModelPart &, ModelPart &, const Variable<double> &, const Variable<double> &, const std::string, const unsigned int, const std::string>())
-=======
         .def(py::init<Model &, Parameters>())
->>>>>>> cbe92707
         .def("Clear", &CalculateEmbeddedNodalVariableFromSkinProcess<double, SparseSpaceType, LocalSpaceType, LinearSolverType>::Clear);
 
     py::class_<CalculateEmbeddedNodalVariableFromSkinProcess<array_1d<double, 3>, SparseSpaceType, LocalSpaceType, LinearSolverType>, CalculateEmbeddedNodalVariableFromSkinProcess<array_1d<double, 3>, SparseSpaceType, LocalSpaceType, LinearSolverType>::Pointer, Process>(
         m, "CalculateEmbeddedNodalVariableFromSkinProcessArray")
-<<<<<<< HEAD
-        .def(py::init<ModelPart &, ModelPart &, const Variable<array_1d<double, 3>> &, const Variable<array_1d<double, 3>> &>())
-        .def(py::init<ModelPart &, ModelPart &, const Variable<array_1d<double, 3>> &, const Variable<array_1d<double, 3>> &, const std::string>())
-        .def(py::init<ModelPart &, ModelPart &, const Variable<array_1d<double, 3>> &, const Variable<array_1d<double, 3>> &, const std::string, const unsigned int>())
-        .def(py::init<ModelPart &, ModelPart &, const Variable<array_1d<double, 3>> &, const Variable<array_1d<double, 3>> &, const std::string, const unsigned int, const std::string>())
-=======
         .def(py::init<Model &, Parameters>())
->>>>>>> cbe92707
         .def("Clear", &CalculateEmbeddedNodalVariableFromSkinProcess<array_1d<double, 3>, SparseSpaceType, LocalSpaceType, LinearSolverType>::Clear);
 
     py::class_<ReorderAndOptimizeModelPartProcess, ReorderAndOptimizeModelPartProcess::Pointer, Process>(m,"ReorderAndOptimizeModelPartProcess")
