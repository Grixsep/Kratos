//    |  /           |
//    ' /   __| _` | __|  _ \   __|
//    . \  |   (   | |   (   |\__ `
//   _|\_\_|  \__,_|\__|\___/ ____/
//                   Multi-Physics
//
//  License:         BSD License
//                   Kratos default license: kratos/license.txt
//
//  Main authors:    Pooyan Dadvand
//                   Riccardo Rossi
//

// System includes

// External includes

// Project includes
#include "includes/define_python.h"
#include "python/add_search_strategies_to_python.h"
#include "utilities/parallel_utilities.h"
#include "spatial_containers/spatial_search.h"
#include "spatial_containers/specialized_spatial_search.h"
#include "spatial_containers/specialized_spatial_search_factory.h"
#include "spatial_containers/geometrical_objects_bins.h"
#include "spatial_containers/spatial_search_result.h"
#include "spatial_containers/spatial_search_result_container.h"

namespace Kratos::Python
{

/**
 * @brief Generates a list of lists from a vector of vectors
 * @param rList The list to be filled
 * @param rVector The vector of vectors to be copied
 * @tparam TClass The type of the vector of vectors
 */
template<class TClass>
void GenerateListFromVectorOfVector(
    pybind11::list& rList,
    const TClass& rVector
    )
{
    // Clear the result list
    rList.attr("clear")();

    // Copy to the result list
    for (std::size_t i = 0; i < rVector.size(); ++i) {
        pybind11::list results_list_i;
        for (auto& result : rVector[i]) {
            results_list_i.append(result);
        }
        rList.append(results_list_i);
    }
}

/**
 * @brief Copies a list of doubles to a radius array
 * @param rListOfRadius The list of doubles to be copied 
 * @param rRadiusArray The radius array to be filled
 */
void CopyRadiusArrayToPython(
    const pybind11::list& rListOfRadius,
    SpatialSearch::RadiusArrayType& rRadiusArray
    )
{
    // Get the size of the radius array
    const std::size_t size_array = rListOfRadius.size();

    // Create the radius array
    rRadiusArray.resize(size_array);
    IndexPartition<std::size_t>(size_array).for_each([&](std::size_t i) {
        rRadiusArray[i] = rListOfRadius[i].cast<double>();
        //rRadiusArray[i] = rListOfRadius[i];
    });
}

/**
<<<<<<< HEAD
 * @brief Binds a SpatialSearchResultContainer class to Python using pybind11.
 * @tparam TObjectType The type of object stored in the container.
 * @param m The pybind11 module to bind the class to.
 * @param rClassName The name of the class.
 */
template<typename TObjectType>
void BindSpatialSearchResultContainer(pybind11::module& m, const std::string& rClassName) {
    using ContainerType = SpatialSearchResultContainer<TObjectType>;
    auto cls = pybind11::class_<ContainerType, typename ContainerType::Pointer>(m, rClassName.c_str())
    .def(pybind11::init<>())
    .def("IsObjectFound", &ContainerType::IsObjectFound)
    .def("NumberOfLocalResults", &ContainerType::NumberOfLocalResults)
    .def("NumberOfGlobalResults", &ContainerType::NumberOfGlobalResults)
    .def("AddResult", [](ContainerType& self, TObjectType* pObject) {
        self.AddResult(pObject);
    })
    .def("AddResult", [](ContainerType& self, TObjectType* pObject, const double Distance) {
        self.AddResult(pObject, Distance);
    })
    .def("Clear", &ContainerType::Clear)
    .def("SynchronizeAll", &ContainerType::SynchronizeAll)
    .def("GetDistances", &ContainerType::GetDistances)
    .def("GetResultShapeFunctions", &ContainerType::GetResultShapeFunctions)
    .def("GetResultIndices", &ContainerType::GetResultIndices)
    .def("GetResultCoordinates", &ContainerType::GetResultCoordinates)
    .def("__getitem__", [](ContainerType& self, const std::size_t Index) {
        return *(self.GetLocalPointers().GetContainer().begin() + Index);
    })
    .def("__call__", [](ContainerType& self, const std::size_t Index) {
        // Check if the communicator has been created
        KRATOS_ERROR_IF(self.GetGlobalPointerCommunicator() == nullptr) << "The communicator has not been created. Therefore is not synchronized" << std::endl;
        return *(self.GetGlobalPointers().GetContainer().begin() + Index);
    })
    .def("__str__", PrintObject<ContainerType>)
    .def("__iter__", [](ContainerType& self) {
        return pybind11::make_iterator(self.begin(), self.end());
    }, pybind11::keep_alive<0, 1>()); /* Keep object alive while iterator is used */

    // Add the specific methods for the GeometricalObject
    if constexpr (std::is_same<TObjectType, GeometricalObject>::value) {  
        cls.def("AddResult", [](ContainerType& self, SpatialSearchResult<TObjectType>& rObject) {
            self.AddResult(rObject);
        });
    }
}

/**
 * @brief Binds a SpatialSearchResultContainerMap to a Python module.
 * @tparam T The type parameter of the SpatialSearchResultContainerMap.
 * @param m The Python module to bind the class to.
 * @param rClassName The name of the class in Python.
 */
template<typename T>
void BindSpatialSearchResultContainerMap(pybind11::module& m, const std::string& rClassName) {
    using ContainerMapType = SpatialSearchResultContainerMap<T>;
    pybind11::class_<ContainerMapType, typename ContainerMapType::Pointer>(m, rClassName.c_str())
    .def(pybind11::init<>())
    .def("NumberOfSearchResults", &ContainerMapType::NumberOfSearchResults)
    .def("InitializeResult", [](ContainerMapType& self, const std::size_t Index) {
        return self.InitializeResult(Index);
    })
    .def("InitializeResult", [](ContainerMapType& self, const array_1d<double, 3>& rCoordinates) {
        return self.InitializeResult(rCoordinates);
    })
    .def("HasResult", [](ContainerMapType& self, const std::size_t Index) {
        return self.HasResult(Index);
    })
    .def("HasResult", [](ContainerMapType& self, const array_1d<double, 3>& rCoordinates) {
        return self.HasResult(rCoordinates);
    })
    .def("Clear", &ContainerMapType::Clear)
    .def("__getitem__", [](ContainerMapType& self, const std::size_t Index) {
        return self[Index];
    })
    .def("__getitem__", [](ContainerMapType& self, const array_1d<double, 3>& rCoordinates) {
        return self[rCoordinates];
    })
    .def("__call__", [](ContainerMapType& self, const std::size_t Index) {
        return self(Index);
    })
    .def("__call__", [](ContainerMapType& self, const array_1d<double, 3>& rCoordinates) {
        return self(rCoordinates);
    })
    .def("__str__", PrintObject<ContainerMapType>)
    .def("__iter__", [](ContainerMapType& self) {
        return pybind11::make_iterator(self.begin(), self.end());
    }, pybind11::keep_alive<0, 1>()); /* Keep object alive while iterator is used */
=======
 * @brief Copies a Python list of radius to a C++ radius array.
 * @param rListOfRadius list of radius to copy
 * @return Radius array with copied radius
 */
SpatialSearch::RadiusArrayType CopyRadiusArrayToPython(const pybind11::list& rListOfRadius)
{
    // Create the radius array
    SpatialSearch::RadiusArrayType radius_array(rListOfRadius.size());
    CopyRadiusArrayToPython(rListOfRadius, radius_array);
    return radius_array;
}

/**
 * @brief Generates a tuple of two python lists containing the elements and distances of a spatial search result.
 * @param rResults a reference to a vector containing the result elements to be copied to the python list
 * @param rDistances a reference to a vector containing the distances to be copied to the python list
 * @return A tuple containing two python lists, the first one containing the result elements and the second one containing the distances
 * @tparam TClass The type of the class.
 */
template<class TClass>
std::tuple<pybind11::list, pybind11::list> GenerateSpatialSearchSolutionTuple(
    const TClass& rResults, 
    SpatialSearch::VectorDistanceType& rDistances
    )
{
    std::tuple<pybind11::list, pybind11::list> results_tuple;
    GenerateListFromVectorOfVector(std::get<0>(results_tuple), rResults);
    GenerateListFromVectorOfVector(std::get<1>(results_tuple), rDistances);
    return results_tuple;
>>>>>>> 8b21a9cf
}

void AddSearchStrategiesToPython(pybind11::module& m)
{
    namespace py = pybind11;

    /// The variables of the spatial search
    using VectorResultElementsContainerType = SpatialSearch::VectorResultElementsContainerType;
    using VectorResultNodesContainerType = SpatialSearch::VectorResultNodesContainerType;
    using VectorResultConditionsContainerType = SpatialSearch::VectorResultConditionsContainerType;
    using VectorDistanceType = SpatialSearch::VectorDistanceType;
    using ElementsContainerType = SpatialSearch::ElementsContainerType;
    using NodesContainerType = SpatialSearch::NodesContainerType;
    using ConditionsContainerType = SpatialSearch::ConditionsContainerType;

    py::class_<SpatialSearch, SpatialSearch::Pointer>(m, "SpatialSearch")
    .def(py::init< >())
    .def("SearchElementsInRadiusExclusive", [&](SpatialSearch& self, ModelPart& rModelPart, py::list& rListOfRadius) {
        // Get the size of the radius array
        const std::size_t size_array = rListOfRadius.size();
        KRATOS_DEBUG_ERROR_IF(size_array != rModelPart.NumberOfElements()) << "The size of the radius array must be equal to the size of the input elements array" << std::endl;

        // Perform the search
        VectorResultElementsContainerType results(size_array);
        VectorDistanceType distances(size_array);
        self.SearchElementsInRadiusExclusive(rModelPart, CopyRadiusArrayToPython(rListOfRadius), results, distances);

        // Copy the results to the python list
        return GenerateSpatialSearchSolutionTuple(results, distances);
    })
    .def("SearchElementsInRadiusExclusive", [&](SpatialSearch& self, ModelPart& rModelPart,
    const ElementsContainerType& rInputElements, py::list& rListOfRadius) {
        // Get the size of the radius array
        const std::size_t size_array = rListOfRadius.size();
        KRATOS_DEBUG_ERROR_IF(size_array != rInputElements.size()) << "The size of the radius array must be equal to the size of the input elements array" << std::endl;

        // Perform the search
        VectorResultElementsContainerType results(size_array);
        VectorDistanceType distances(size_array);
        self.SearchElementsInRadiusExclusive(rModelPart, rInputElements, CopyRadiusArrayToPython(rListOfRadius), results, distances);

        // Copy the results to the python list
        return GenerateSpatialSearchSolutionTuple(results, distances);
    })
    .def("SearchElementsInRadiusExclusive", [&](SpatialSearch& self,
    const ElementsContainerType& rStructureElements, py::list& rListOfRadius) {
        // Get the size of the radius array
        const std::size_t size_array = rListOfRadius.size();
        KRATOS_DEBUG_ERROR_IF(size_array != rStructureElements.size()) << "The size of the radius array must be equal to the size of the input elements array" << std::endl;

        // Perform the search
        VectorResultElementsContainerType results(size_array);
        VectorDistanceType distances(size_array);
        self.SearchElementsInRadiusExclusive(rStructureElements, CopyRadiusArrayToPython(rListOfRadius), results, distances);

        // Copy the results to the python list
        return GenerateSpatialSearchSolutionTuple(results, distances);
    })
    .def("SearchElementsInRadiusExclusive", [&](SpatialSearch& self,
    const ElementsContainerType& rStructureElements,
    const ElementsContainerType& rInputElements, py::list& rListOfRadius) {
        // Get the size of the radius array
        const std::size_t size_array = rListOfRadius.size();
        KRATOS_DEBUG_ERROR_IF(size_array != rInputElements.size()) << "The size of the radius array must be equal to the size of the input elements array" << std::endl;

        // Perform the search
        VectorResultElementsContainerType results(size_array);
        VectorDistanceType distances(size_array);
        self.SearchElementsInRadiusExclusive(rStructureElements, rInputElements, CopyRadiusArrayToPython(rListOfRadius), results, distances);

        // Copy the results to the python list
        return GenerateSpatialSearchSolutionTuple(results, distances);
    })
    .def("SearchElementsInRadiusInclusive", [&](SpatialSearch& self, ModelPart& rModelPart, py::list& rListOfRadius) {
        // Get the size of the radius array
        const std::size_t size_array = rListOfRadius.size();
        KRATOS_DEBUG_ERROR_IF(size_array != rModelPart.NumberOfElements()) << "The size of the radius array must be equal to the size of the input elements array" << std::endl;

        // Perform the search
        VectorResultNodesContainerType results(size_array);
        VectorDistanceType distances(size_array);
        self.SearchElementsInRadiusInclusive(rModelPart, CopyRadiusArrayToPython(rListOfRadius), results, distances);

        // Copy the results to the python list
        return GenerateSpatialSearchSolutionTuple(results, distances);
    })
    .def("SearchElementsInRadiusInclusive", [&](SpatialSearch& self, ModelPart& rModelPart,
    const ElementsContainerType& rInputElements, py::list& rListOfRadius) {
        // Get the size of the radius array
        const std::size_t size_array = rListOfRadius.size();
        KRATOS_DEBUG_ERROR_IF(size_array != rInputElements.size()) << "The size of the radius array must be equal to the size of the input elements array" << std::endl;

        // Perform the search
        VectorResultNodesContainerType results(size_array);
        VectorDistanceType distances(size_array);
        self.SearchElementsInRadiusInclusive(rModelPart, rInputElements, CopyRadiusArrayToPython(rListOfRadius), results, distances);

        // Copy the results to the python list
        return GenerateSpatialSearchSolutionTuple(results, distances);
    })
    .def("SearchElementsInRadiusInclusive", [&](SpatialSearch& self,
    const ElementsContainerType& rStructureElements, py::list& rListOfRadius) {
        // Get the size of the radius array
        const std::size_t size_array = rListOfRadius.size();
        KRATOS_DEBUG_ERROR_IF(size_array != rStructureElements.size()) << "The size of the radius array must be equal to the size of the input elements array" << std::endl;

        // Perform the search
        VectorResultNodesContainerType results(size_array);
        VectorDistanceType distances(size_array);
        self.SearchElementsInRadiusInclusive(rStructureElements, CopyRadiusArrayToPython(rListOfRadius), results, distances);

        // Copy the results to the python list
        return GenerateSpatialSearchSolutionTuple(results, distances);
    })
    .def("SearchElementsInRadiusInclusive", [&](SpatialSearch& self,
    const ElementsContainerType& rStructureElements,
    const ElementsContainerType& rInputElements, py::list& rListOfRadius) {
        // Get the size of the radius array
        const std::size_t size_array = rListOfRadius.size();
        KRATOS_DEBUG_ERROR_IF(size_array != rInputElements.size()) << "The size of the radius array must be equal to the size of the input elements array" << std::endl;

        // Perform the search
        VectorResultNodesContainerType results(size_array);
        VectorDistanceType distances(size_array);
        self.SearchElementsInRadiusInclusive(rStructureElements, rInputElements, CopyRadiusArrayToPython(rListOfRadius), results, distances);

        // Copy the results to the python list
        return GenerateSpatialSearchSolutionTuple(results, distances);
    })
    .def("SearchNodesInRadiusExclusive", [&](SpatialSearch& self, ModelPart& rModelPart, py::list& rListOfRadius) {
        // Get the size of the radius array
        const std::size_t size_array = rListOfRadius.size();
        KRATOS_DEBUG_ERROR_IF(size_array != rModelPart.NumberOfNodes()) << "The size of the radius array must be equal to the size of the input nodes array" << std::endl;

        // Perform the search
        VectorResultNodesContainerType results(size_array);
        VectorDistanceType distances(size_array);
        self.SearchNodesInRadiusExclusive(rModelPart, CopyRadiusArrayToPython(rListOfRadius), results, distances);

        // Copy the results to the python list
        return GenerateSpatialSearchSolutionTuple(results, distances);
    })
    .def("SearchNodesInRadiusExclusive", [&](SpatialSearch& self, ModelPart& rModelPart,
    const NodesContainerType& rInputNodes, py::list& rListOfRadius) {
        // Get the size of the radius array
        const std::size_t size_array = rListOfRadius.size();
        KRATOS_DEBUG_ERROR_IF(size_array != rInputNodes.size()) << "The size of the radius array must be equal to the size of the input nodes array" << std::endl;

        // Perform the search
        VectorResultNodesContainerType results(size_array);
        VectorDistanceType distances(size_array);
        self.SearchNodesInRadiusExclusive(rModelPart, rInputNodes, CopyRadiusArrayToPython(rListOfRadius), results, distances);

        // Copy the results to the python list
        return GenerateSpatialSearchSolutionTuple(results, distances);
    })
    .def("SearchNodesInRadiusExclusive", [&](SpatialSearch& self,
    const NodesContainerType& rStructureNodes, py::list& rListOfRadius) {
        // Get the size of the radius array
        const std::size_t size_array = rListOfRadius.size();
        KRATOS_DEBUG_ERROR_IF(size_array != rStructureNodes.size()) << "The size of the radius array must be equal to the size of the input nodes array" << std::endl;

        // Perform the search
        VectorResultNodesContainerType results(size_array);
        VectorDistanceType distances(size_array);
        self.SearchNodesInRadiusExclusive(rStructureNodes, CopyRadiusArrayToPython(rListOfRadius), results, distances);

        // Copy the results to the python list
        return GenerateSpatialSearchSolutionTuple(results, distances);
    })
    .def("SearchNodesInRadiusExclusive", [&](SpatialSearch& self,
    const NodesContainerType& rStructureNodes,
    const NodesContainerType& rInputNodes, py::list& rListOfRadius) {
        // Get the size of the radius array
        const std::size_t size_array = rListOfRadius.size();
        KRATOS_DEBUG_ERROR_IF(size_array != rInputNodes.size()) << "The size of the radius array must be equal to the size of the input nodes array" << std::endl;

        // Perform the search
        VectorResultNodesContainerType results(size_array);
        VectorDistanceType distances(size_array);
        self.SearchNodesInRadiusExclusive(rStructureNodes, rInputNodes, CopyRadiusArrayToPython(rListOfRadius), results, distances);

        // Copy the results to the python list
        return GenerateSpatialSearchSolutionTuple(results, distances);
    })
    .def("SearchNodesInRadiusInclusive", [&](SpatialSearch& self, ModelPart& rModelPart, py::list& rListOfRadius) {
        // Get the size of the radius array
        const std::size_t size_array = rListOfRadius.size();
        KRATOS_DEBUG_ERROR_IF(size_array != rModelPart.NumberOfNodes()) << "The size of the radius array must be equal to the size of the input nodes array" << std::endl;

        // Perform the search
        VectorResultNodesContainerType results(size_array);
        VectorDistanceType distances(size_array);
        self.SearchNodesInRadiusInclusive(rModelPart, CopyRadiusArrayToPython(rListOfRadius), results, distances);

        // Copy the results to the python list
        return GenerateSpatialSearchSolutionTuple(results, distances);
    })
    .def("SearchNodesInRadiusInclusive", [&](SpatialSearch& self, ModelPart& rModelPart,
    const NodesContainerType& rInputNodes, py::list& rListOfRadius) {
        // Get the size of the radius array
        const std::size_t size_array = rListOfRadius.size();
        KRATOS_DEBUG_ERROR_IF(size_array != rInputNodes.size()) << "The size of the radius array must be equal to the size of the input nodes array" << std::endl;

        // Perform the search
        VectorResultNodesContainerType results(size_array);
        VectorDistanceType distances(size_array);
        self.SearchNodesInRadiusInclusive(rModelPart, rInputNodes, CopyRadiusArrayToPython(rListOfRadius), results, distances);

        // Copy the results to the python list
        return GenerateSpatialSearchSolutionTuple(results, distances);
    })
    .def("SearchNodesInRadiusInclusive", [&](SpatialSearch& self,
    const NodesContainerType& rStructureNodes, py::list& rListOfRadius) {
        // Get the size of the radius array
        const std::size_t size_array = rListOfRadius.size();
        KRATOS_DEBUG_ERROR_IF(size_array != rStructureNodes.size()) << "The size of the radius array must be equal to the size of the input nodes array" << std::endl;

        // Perform the search
        VectorResultNodesContainerType results(size_array);
        VectorDistanceType distances(size_array);
        self.SearchNodesInRadiusInclusive(rStructureNodes, CopyRadiusArrayToPython(rListOfRadius), results, distances);

        // Copy the results to the python list
        return GenerateSpatialSearchSolutionTuple(results, distances);
    })
    .def("SearchNodesInRadiusInclusive", [&](SpatialSearch& self,
    const NodesContainerType& rStructureNodes,
    const NodesContainerType& rInputNodes, py::list& rListOfRadius) {
        // Get the size of the radius array
        const std::size_t size_array = rListOfRadius.size();
        KRATOS_DEBUG_ERROR_IF(size_array != rInputNodes.size()) << "The size of the radius array must be equal to the size of the input nodes array" << std::endl;

        // Perform the search
        VectorResultNodesContainerType results(size_array);
        VectorDistanceType distances(size_array);
        self.SearchNodesInRadiusInclusive(rStructureNodes, rInputNodes, CopyRadiusArrayToPython(rListOfRadius), results, distances);

        // Copy the results to the python list
        return GenerateSpatialSearchSolutionTuple(results, distances);
    })
    .def("SearchConditionsInRadiusExclusive", [&](SpatialSearch& self, ModelPart& rModelPart, py::list& rListOfRadius) {
        // Get the size of the radius array
        const std::size_t size_array = rListOfRadius.size();
        KRATOS_DEBUG_ERROR_IF(size_array != rModelPart.NumberOfConditions()) << "The size of the radius array must be equal to the size of the input conditions array" << std::endl;

        // Perform the search
        VectorResultConditionsContainerType results(size_array);
        VectorDistanceType distances(size_array);
        self.SearchConditionsInRadiusExclusive(rModelPart, CopyRadiusArrayToPython(rListOfRadius), results, distances);

        // Copy the results to the python list
        return GenerateSpatialSearchSolutionTuple(results, distances);
    })
    .def("SearchConditionsInRadiusExclusive", [&](SpatialSearch& self, ModelPart& rModelPart,
    const ConditionsContainerType& rInputConditions, py::list& rListOfRadius) {
        // Get the size of the radius array
        const std::size_t size_array = rListOfRadius.size();
        KRATOS_DEBUG_ERROR_IF(size_array != rInputConditions.size()) << "The size of the radius array must be equal to the size of the input conditions array" << std::endl;

        // Perform the search
        VectorResultConditionsContainerType results(size_array);
        VectorDistanceType distances(size_array);
        self.SearchConditionsInRadiusExclusive(rModelPart, rInputConditions, CopyRadiusArrayToPython(rListOfRadius), results, distances);

        // Copy the results to the python list
        return GenerateSpatialSearchSolutionTuple(results, distances);
    })
    .def("SearchConditionsInRadiusExclusive", [&](SpatialSearch& self,
    const ConditionsContainerType& rStructureConditions, py::list& rListOfRadius) {
        // Get the size of the radius array
        const std::size_t size_array = rListOfRadius.size();
        KRATOS_DEBUG_ERROR_IF(size_array != rStructureConditions.size()) << "The size of the radius array must be equal to the size of the input conditions array" << std::endl;

        // Perform the search
        VectorResultConditionsContainerType results(size_array);
        VectorDistanceType distances(size_array);
        self.SearchConditionsInRadiusExclusive(rStructureConditions, CopyRadiusArrayToPython(rListOfRadius), results, distances);

        // Copy the results to the python list
        return GenerateSpatialSearchSolutionTuple(results, distances);
    })
    .def("SearchConditionsInRadiusExclusive", [&](SpatialSearch& self,
    const ConditionsContainerType& rStructureConditions,
    const ConditionsContainerType& rInputConditions, py::list& rListOfRadius) {
        // Get the size of the radius array
        const std::size_t size_array = rListOfRadius.size();
        KRATOS_DEBUG_ERROR_IF(size_array != rInputConditions.size()) << "The size of the radius array must be equal to the size of the input conditions array" << std::endl;

        // Perform the search
        VectorResultConditionsContainerType results(size_array);
        VectorDistanceType distances(size_array);
        self.SearchConditionsInRadiusExclusive(rStructureConditions, rInputConditions, CopyRadiusArrayToPython(rListOfRadius), results, distances);

        // Copy the results to the python list
        return GenerateSpatialSearchSolutionTuple(results, distances);
    })
    .def("SearchConditionsInRadiusInclusive", [&](SpatialSearch& self, ModelPart& rModelPart, py::list& rListOfRadius) {
        // Get the size of the radius array
        const std::size_t size_array = rListOfRadius.size();
        KRATOS_DEBUG_ERROR_IF(size_array != rModelPart.NumberOfConditions()) << "The size of the radius array must be equal to the size of the input conditions array" << std::endl;

        // Perform the search
        VectorResultNodesContainerType results(size_array);
        VectorDistanceType distances(size_array);
        self.SearchConditionsInRadiusInclusive(rModelPart, CopyRadiusArrayToPython(rListOfRadius), results, distances);

        // Copy the results to the python list
        return GenerateSpatialSearchSolutionTuple(results, distances);
    })
    .def("SearchConditionsInRadiusInclusive", [&](SpatialSearch& self, ModelPart& rModelPart,
    const ConditionsContainerType& rInputConditions, py::list& rListOfRadius) {
        // Get the size of the radius array
        const std::size_t size_array = rListOfRadius.size();
        KRATOS_DEBUG_ERROR_IF(size_array != rInputConditions.size()) << "The size of the radius array must be equal to the size of the input conditions array" << std::endl;

        // Perform the search
        VectorResultNodesContainerType results(size_array);
        VectorDistanceType distances(size_array);
        self.SearchConditionsInRadiusInclusive(rModelPart, rInputConditions, CopyRadiusArrayToPython(rListOfRadius), results, distances);

        // Copy the results to the python list
        return GenerateSpatialSearchSolutionTuple(results, distances);
    })
    .def("SearchConditionsInRadiusInclusive", [&](SpatialSearch& self,
    const ConditionsContainerType& rStructureConditions, py::list& rListOfRadius) {
        // Get the size of the radius array
        const std::size_t size_array = rListOfRadius.size();
        KRATOS_DEBUG_ERROR_IF(size_array != rStructureConditions.size()) << "The size of the radius array must be equal to the size of the input conditions array" << std::endl;

        // Perform the search
        VectorResultNodesContainerType results(size_array);
        VectorDistanceType distances(size_array);
        self.SearchConditionsInRadiusInclusive(rStructureConditions, CopyRadiusArrayToPython(rListOfRadius), results, distances);

        // Copy the results to the python list
        return GenerateSpatialSearchSolutionTuple(results, distances);
    })
    .def("SearchConditionsInRadiusInclusive", [&](SpatialSearch& self,
    const ConditionsContainerType& rStructureConditions,
    const ConditionsContainerType& rInputConditions, py::list& rListOfRadius) {
        // Get the size of the radius array
        const std::size_t size_array = rListOfRadius.size();
        KRATOS_DEBUG_ERROR_IF(size_array != rInputConditions.size()) << "The size of the radius array must be equal to the size of the input conditions array" << std::endl;

        // Perform the search
        VectorResultNodesContainerType results(size_array);
        VectorDistanceType distances(size_array);
        self.SearchConditionsInRadiusInclusive(rStructureConditions, rInputConditions, CopyRadiusArrayToPython(rListOfRadius), results, distances);

        // Copy the results to the python list
        return GenerateSpatialSearchSolutionTuple(results, distances);
    })
    ;

    py::class_<SpecializedSpatialSearchFactory, SpecializedSpatialSearchFactory::Pointer, SpatialSearch>(m, "SpecializedSpatialSearch")
    .def(py::init< >())
    .def(py::init<Parameters>())
    ;

    py::class_<SpecializedSpatialSearch<SpatialContainer::KDTree>, SpecializedSpatialSearch<SpatialContainer::KDTree>::Pointer, SpatialSearch>(m, "SpatialSearchKDTree")
    .def(py::init< >())
    .def(py::init<Parameters>())
    ;

    py::class_<SpecializedSpatialSearch<SpatialContainer::Octree>, SpecializedSpatialSearch<SpatialContainer::Octree>::Pointer, SpatialSearch>(m, "SpatialSearchOctree")
    .def(py::init< >())
    .def(py::init<Parameters>())
    ;

    py::class_<SpecializedSpatialSearch<SpatialContainer::BinsStatic>, SpecializedSpatialSearch<SpatialContainer::BinsStatic>::Pointer, SpatialSearch>(m, "SpatialSearchBinsStatic")
    .def(py::init< >())
    .def(py::init<Parameters>())
    ;

    py::class_<SpecializedSpatialSearch<SpatialContainer::BinsDynamic>, SpecializedSpatialSearch<SpatialContainer::BinsDynamic>::Pointer, SpatialSearch>(m, "SpatialSearchBinsDynamic")
    .def(py::init< >())
    .def(py::init<Parameters>())
    ;

    using ResultTypeGeometricalObject = SpatialSearchResult<GeometricalObject>;

    py::class_<ResultTypeGeometricalObject, ResultTypeGeometricalObject::Pointer>(m, "ResultTypeGeometricalObject")
    .def(py::init< >())
    .def(py::init<GeometricalObject*>())
    .def("Reset", &ResultTypeGeometricalObject::Reset)
    .def("Get", [&](ResultTypeGeometricalObject& self) {return self.Get().get();})
    .def("Set", &ResultTypeGeometricalObject::Set)
    .def("GetDistance", &ResultTypeGeometricalObject::GetDistance)
    .def("SetDistance", &ResultTypeGeometricalObject::SetDistance)
    .def("IsObjectFound", &ResultTypeGeometricalObject::IsObjectFound)
    .def("IsDistanceCalculated", &ResultTypeGeometricalObject::IsDistanceCalculated)
    ;

    // Containers
    BindSpatialSearchResultContainer<Node>(m, "ResultTypeContainerNode");
    BindSpatialSearchResultContainer<GeometricalObject>(m, "ResultTypeContainerGeometricalObject");

    // Containers map
    BindSpatialSearchResultContainerMap<Node>(m, "ResultTypeContainerMapNode");
    BindSpatialSearchResultContainerMap<GeometricalObject>(m, "ResultTypeContainerMapGeometricalObject");

    using ResultTypeContainerGeometricalObject = SpatialSearchResultContainer<GeometricalObject>;
    using ResultTypeContainerMapGeometricalObject = SpatialSearchResultContainerMap<GeometricalObject>;
    using NodesContainerType = ModelPart::NodesContainerType;
    using ElementsContainerType = ModelPart::ElementsContainerType;
    using ConditionsContainerType = ModelPart::ConditionsContainerType;

    py::class_<GeometricalObjectsBins, GeometricalObjectsBins::Pointer>(m, "GeometricalObjectsBins")
    .def(py::init<ElementsContainerType&>())
    .def(py::init<ConditionsContainerType&>())
    .def("GetBoundingBox", &GeometricalObjectsBins::GetBoundingBox)
    .def("GetCellSizes", &GeometricalObjectsBins::GetCellSizes)
    .def("GetNumberOfCells", &GeometricalObjectsBins::GetNumberOfCells)
    .def("GetTotalNumberOfCells", &GeometricalObjectsBins::GetTotalNumberOfCells)
    .def("SearchInRadius", [&](GeometricalObjectsBins& self, const Point& rPoint, const double Radius) {
        // Perform the search
        ResultTypeContainerGeometricalObject results;
        self.SearchInRadius(rPoint, Radius, results);
        return results;
    })
    .def("SearchInRadius", [&](GeometricalObjectsBins& self, const NodesContainerType& rNodes, const double Radius) {
        // Perform the search
        ResultTypeContainerMapGeometricalObject results; 
        self.SearchInRadius(rNodes.begin(), rNodes.end(), Radius, results);
        return results;
    })
    .def("SearchNearestInRadius", [&](GeometricalObjectsBins& self, const Point& rPoint, const double Radius) {
        // Perform the search
        ResultTypeContainerGeometricalObject results;
        self.SearchNearestInRadius(rPoint, Radius, results);
        return results;
    })
    .def("SearchNearestInRadius", [&](GeometricalObjectsBins& self, const NodesContainerType& rNodes, const double Radius) {
        // Perform the search
        ResultTypeContainerMapGeometricalObject results;
        self.SearchNearestInRadius(rNodes.begin(), rNodes.end(), Radius, results);
        return results;
    })
    .def("SearchNearest", [&](GeometricalObjectsBins& self, const Point& rPoint) {
        // Perform the search
        ResultTypeContainerGeometricalObject results;
        self.SearchNearest(rPoint, results);
        return results;
    })
    .def("SearchNearest", [&](GeometricalObjectsBins& self, const NodesContainerType& rNodes) {
        // Perform the search
        ResultTypeContainerMapGeometricalObject results;
        self.SearchNearest(rNodes.begin(), rNodes.end(), results);
        return results;
    })
    .def("SearchIsInside", [&](GeometricalObjectsBins& self, const Point& rPoint) {
        // Perform the search
        ResultTypeContainerGeometricalObject results;
        self.SearchIsInside(rPoint, results);
        return results;
    })
    .def("SearchIsInside", [&](GeometricalObjectsBins& self, const NodesContainerType& rNodes) {
        // Perform the search
        ResultTypeContainerMapGeometricalObject results;
        self.SearchIsInside(rNodes.begin(), rNodes.end(), results);
        return results;
    })
    ;
}

}  // namespace Kratos::Python.<|MERGE_RESOLUTION|>--- conflicted
+++ resolved
@@ -76,7 +76,6 @@
 }
 
 /**
-<<<<<<< HEAD
  * @brief Binds a SpatialSearchResultContainer class to Python using pybind11.
  * @tparam TObjectType The type of object stored in the container.
  * @param m The pybind11 module to bind the class to.
@@ -164,7 +163,8 @@
     .def("__iter__", [](ContainerMapType& self) {
         return pybind11::make_iterator(self.begin(), self.end());
     }, pybind11::keep_alive<0, 1>()); /* Keep object alive while iterator is used */
-=======
+ 
+/** 
  * @brief Copies a Python list of radius to a C++ radius array.
  * @param rListOfRadius list of radius to copy
  * @return Radius array with copied radius
@@ -194,7 +194,6 @@
     GenerateListFromVectorOfVector(std::get<0>(results_tuple), rResults);
     GenerateListFromVectorOfVector(std::get<1>(results_tuple), rDistances);
     return results_tuple;
->>>>>>> 8b21a9cf
 }
 
 void AddSearchStrategiesToPython(pybind11::module& m)
