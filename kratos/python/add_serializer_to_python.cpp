--- conflicted
+++ resolved
@@ -21,10 +21,7 @@
 #include "python/add_serializer_to_python.h"
 #include "includes/model_part.h"
 #include "includes/kratos_parameters.h"
-<<<<<<< HEAD
-=======
 #include "containers/model.h"
->>>>>>> 6d198969
 
 namespace Kratos
 {
@@ -61,11 +58,8 @@
     .def("Save",SerializerSave<ModelPart>)
     .def("Load",SerializerLoad<Parameters>)
     .def("Save",SerializerSave<Parameters>)
-<<<<<<< HEAD
-=======
     .def("Load",SerializerLoad<Model>)
     .def("Save",SerializerSave<Model>)
->>>>>>> 6d198969
     .def("Print", SerializerPrint)
     ;
 
