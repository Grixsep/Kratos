//    |  /           |
//    ' /   __| _` | __|  _ \   __|
//    . \  |   (   | |   (   |\__ \.
//   _|\_\_|  \__,_|\__|\___/ ____/
//                   Multi-Physics
//
//  License:		 BSD License
//					 Kratos default license: kratos/license.txt
//
//  Main authors:    Pooyan Dadvand
//                   Riccardo Rossi
//


// System includes

// External includes

// Project includes
#include "includes/define_python.h"
#include "includes/ublas_interface.h"
#include "includes/table.h"
#include "add_table_to_python.h"


namespace Kratos
{

namespace Python
{

namespace py = pybind11;

typedef Table<double,double> DoubleTableType;

double TableGetNearestValue(DoubleTableType& ThisTable, double X)
{
    return ThisTable.GetNearestValue(X);
}


void  AddTableToPython(pybind11::module& m)
{
    namespace py = pybind11;

    py::class_<DoubleTableType, DoubleTableType::Pointer>(m,"PiecewiseLinearTable")
    .def(py::init<>())
    .def(py::init<Matrix const&>())
    .def("GetValue", &DoubleTableType::GetValue)
    .def("GetDerivative",&DoubleTableType::GetDerivative)
    .def("GetNearestValue", TableGetNearestValue)
    .def("AddRow", &DoubleTableType::PushBack)
<<<<<<< HEAD
    //.def("__repr__", &DoubleTableType::Info)
    .def("__repr__", [](const DoubleTableType& self) -> const std::string { std::stringstream ss;  ss << self; return ss.str(); })
=======
    .def("__str__", PrintObject<DoubleTableType>)
>>>>>>> a9deaac6
    ;
}

}  // namespace Python.

} // Namespace Kratos
<|MERGE_RESOLUTION|>--- conflicted
+++ resolved
@@ -50,12 +50,7 @@
     .def("GetDerivative",&DoubleTableType::GetDerivative)
     .def("GetNearestValue", TableGetNearestValue)
     .def("AddRow", &DoubleTableType::PushBack)
-<<<<<<< HEAD
-    //.def("__repr__", &DoubleTableType::Info)
-    .def("__repr__", [](const DoubleTableType& self) -> const std::string { std::stringstream ss;  ss << self; return ss.str(); })
-=======
     .def("__str__", PrintObject<DoubleTableType>)
->>>>>>> a9deaac6
     ;
 }
 
