--- conflicted
+++ resolved
@@ -473,50 +473,6 @@
         .def("CopyModelPartElementalVar", &VariableUtils::CopyModelPartElementalVar<Variable<array_1d<double, 9>>>)
         .def("CopyModelPartElementalVar", &VariableUtils::CopyModelPartElementalVar<Variable<Vector>>)
         .def("CopyModelPartElementalVar", &VariableUtils::CopyModelPartElementalVar<Variable<Matrix>>)
-<<<<<<< HEAD
-        .def("SetVectorVar", VariableUtilsSetVariable<array_1d<double, 3>>)                                                                                                             // To be removed
-        .def("SetVectorVar", VariableUtilsSetVariableForFlag<array_1d<double, 3>>)                                                                                                      // To be removed
-        .def("SetScalarVar", VariableUtilsSetVariable<double>)                                                                                                                          // To be removed
-        .def("SetScalarVar", VariableUtilsSetVariable<double, VariableComponent<VectorComponentAdaptor<array_1d<double, 3>>>>)                                                          // To be removed
-        .def("SetScalarVar", VariableUtilsSetVariable<double, VariableComponent<VectorComponentAdaptor<array_1d<double, 4>>>>)                                                          // To be removed
-        .def("SetScalarVar", VariableUtilsSetVariable<double, VariableComponent<VectorComponentAdaptor<array_1d<double, 6>>>>)                                                          // To be removed
-        .def("SetScalarVar", VariableUtilsSetVariable<double, VariableComponent<VectorComponentAdaptor<array_1d<double, 9>>>>)                                                          // To be removed
-        .def("SetScalarVar", VariableUtilsSetVariableForFlag<double>)                                                                                                                   // To be removed
-        .def("SetScalarVar", VariableUtilsSetVariableForFlag<double, VariableComponent<VectorComponentAdaptor<array_1d<double, 3>>>>)                                                   // To be removed
-        .def("SetScalarVar", VariableUtilsSetVariableForFlag<double, VariableComponent<VectorComponentAdaptor<array_1d<double, 4>>>>)                                                   // To be removed
-        .def("SetScalarVar", VariableUtilsSetVariableForFlag<double, VariableComponent<VectorComponentAdaptor<array_1d<double, 6>>>>)                                                   // To be removed
-        .def("SetScalarVar", VariableUtilsSetVariableForFlag<double, VariableComponent<VectorComponentAdaptor<array_1d<double, 9>>>>)                                                   // To be removed
-        .def("SetNonHistoricalScalarVar", VariableUtilsSetNonHistoricalVariable<double, ModelPart::NodesContainerType>)                                                                 // To be removed
-        .def("SetNonHistoricalScalarVar", VariableUtilsSetNonHistoricalVariable<double, ModelPart::NodesContainerType, VariableComponent<VectorComponentAdaptor<array_1d<double, 3>>>>) // To be removed
-        .def("SetNonHistoricalScalarVar", VariableUtilsSetNonHistoricalVariable<double, ModelPart::NodesContainerType, VariableComponent<VectorComponentAdaptor<array_1d<double, 4>>>>) // To be removed
-        .def("SetNonHistoricalScalarVar", VariableUtilsSetNonHistoricalVariable<double, ModelPart::NodesContainerType, VariableComponent<VectorComponentAdaptor<array_1d<double, 6>>>>) // To be removed
-        .def("SetNonHistoricalScalarVar", VariableUtilsSetNonHistoricalVariable<double, ModelPart::NodesContainerType, VariableComponent<VectorComponentAdaptor<array_1d<double, 9>>>>) // To be removed
-        .def("SetNonHistoricalVectorVar", VariableUtilsSetNonHistoricalVariable<array_1d<double, 3>, ModelPart::NodesContainerType>)                                                    // To be removed
-        .def("SetVariable", VariableUtilsSetVariable<bool>)
-        .def("SetVariable", VariableUtilsSetVariable<double>)
-        .def("SetVariable", VariableUtilsSetVariable<double, VariableComponent<VectorComponentAdaptor<array_1d<double, 3>>>>)
-        .def("SetVariable", VariableUtilsSetVariable<double, VariableComponent<VectorComponentAdaptor<array_1d<double, 4>>>>)
-        .def("SetVariable", VariableUtilsSetVariable<double, VariableComponent<VectorComponentAdaptor<array_1d<double, 6>>>>)
-        .def("SetVariable", VariableUtilsSetVariable<double, VariableComponent<VectorComponentAdaptor<array_1d<double, 9>>>>)
-        .def("SetVariable", VariableUtilsSetVariable<array_1d<double, 3>>)
-        .def("SetVariable", VariableUtilsSetVariable<array_1d<double, 4>>)
-        .def("SetVariable", VariableUtilsSetVariable<array_1d<double, 6>>)
-        .def("SetVariable", VariableUtilsSetVariable<array_1d<double, 9>>)
-        .def("SetVariable", VariableUtilsSetVariable<Vector>)
-        .def("SetVariable", VariableUtilsSetVariable<Matrix>)
-        .def("SetVariable", VariableUtilsSetVariableForFlag<bool>)
-        .def("SetVariable", VariableUtilsSetVariableForFlag<double>)
-        .def("SetVariable", VariableUtilsSetVariableForFlag<double, VariableComponent<VectorComponentAdaptor<array_1d<double, 3>>>>)
-        .def("SetVariable", VariableUtilsSetVariableForFlag<double, VariableComponent<VectorComponentAdaptor<array_1d<double, 4>>>>)
-        .def("SetVariable", VariableUtilsSetVariableForFlag<double, VariableComponent<VectorComponentAdaptor<array_1d<double, 6>>>>)
-        .def("SetVariable", VariableUtilsSetVariableForFlag<double, VariableComponent<VectorComponentAdaptor<array_1d<double, 9>>>>)
-        .def("SetVariable", VariableUtilsSetVariableForFlag<array_1d<double, 3>>)
-        .def("SetVariable", VariableUtilsSetVariableForFlag<array_1d<double, 4>>)
-        .def("SetVariable", VariableUtilsSetVariableForFlag<array_1d<double, 6>>)
-        .def("SetVariable", VariableUtilsSetVariableForFlag<array_1d<double, 9>>)
-        .def("SetVariable", VariableUtilsSetVariableForFlag<Vector>)
-        .def("SetVariable", VariableUtilsSetVariableForFlag<Matrix>)
-=======
         .def("SetVectorVar", &VariableUtils::SetVectorVar)
         .def("SetVectorVar", &VariableUtils::SetVectorVarForFlag)
         .def("SetScalarVar", &VariableUtils::SetScalarVar<Variable<double>>)
@@ -551,7 +507,6 @@
         .def("SetVariable", &VariableUtils::SetVariableForFlag<Vector>)
         .def("SetVariable", &VariableUtils::SetVariableForFlag<Matrix>)
         .def("SetHistoricalVariableToZero", &VariableUtils::SetHistoricalVariableToZero<int>)
->>>>>>> c0831646
         .def("SetHistoricalVariableToZero", &VariableUtils::SetHistoricalVariableToZero<double>)
         .def("SetHistoricalVariableToZero", &VariableUtils::SetHistoricalVariableToZero<array_1d<double, 3>>)
         .def("SetNonHistoricalVariableToZero", &VariableUtils::SetNonHistoricalVariableToZero<int, ModelPart::NodesContainerType>)
@@ -577,59 +532,6 @@
         .def("SetNonHistoricalVariableToZero", &VariableUtils::SetNonHistoricalVariableToZero<array_1d<double, 9>, ModelPart::ElementsContainerType>)
         .def("SetNonHistoricalVariableToZero", &VariableUtils::SetNonHistoricalVariableToZero<array_1d<double, 9>, ModelPart::ConditionsContainerType>)
         .def("SetNonHistoricalVariableToZero", &VariableUtils::SetNonHistoricalVariableToZero<array_1d<double, 9>, ModelPart::MasterSlaveConstraintContainerType>)
-<<<<<<< HEAD
-        .def("SetNonHistoricalVariable", VariableUtilsSetNonHistoricalVariable<bool, ModelPart::NodesContainerType>)
-        .def("SetNonHistoricalVariable", VariableUtilsSetNonHistoricalVariable<double, ModelPart::NodesContainerType>)
-        .def("SetNonHistoricalVariable", VariableUtilsSetNonHistoricalVariable<double, ModelPart::NodesContainerType, VariableComponent<VectorComponentAdaptor<array_1d<double, 3>>>>)
-        .def("SetNonHistoricalVariable", VariableUtilsSetNonHistoricalVariable<array_1d<double, 3>, ModelPart::NodesContainerType>)
-        .def("SetNonHistoricalVariable", VariableUtilsSetNonHistoricalVariable<array_1d<double, 4>, ModelPart::NodesContainerType>)
-        .def("SetNonHistoricalVariable", VariableUtilsSetNonHistoricalVariable<array_1d<double, 6>, ModelPart::NodesContainerType>)
-        .def("SetNonHistoricalVariable", VariableUtilsSetNonHistoricalVariable<array_1d<double, 9>, ModelPart::NodesContainerType>)
-        .def("SetNonHistoricalVariable", VariableUtilsSetNonHistoricalVariable<Vector, ModelPart::NodesContainerType>)
-        .def("SetNonHistoricalVariable", VariableUtilsSetNonHistoricalVariable<Matrix, ModelPart::NodesContainerType>)
-        .def("SetNonHistoricalVariable", VariableUtilsSetNonHistoricalVariable<bool, ModelPart::ConditionsContainerType>)
-        .def("SetNonHistoricalVariable", VariableUtilsSetNonHistoricalVariable<double, ModelPart::ConditionsContainerType>)
-        .def("SetNonHistoricalVariable", VariableUtilsSetNonHistoricalVariable<double, ModelPart::ConditionsContainerType, VariableComponent<VectorComponentAdaptor<array_1d<double, 3>>>>)
-        .def("SetNonHistoricalVariable", VariableUtilsSetNonHistoricalVariable<array_1d<double, 3>, ModelPart::ConditionsContainerType>)
-        .def("SetNonHistoricalVariable", VariableUtilsSetNonHistoricalVariable<array_1d<double, 4>, ModelPart::ConditionsContainerType>)
-        .def("SetNonHistoricalVariable", VariableUtilsSetNonHistoricalVariable<array_1d<double, 6>, ModelPart::ConditionsContainerType>)
-        .def("SetNonHistoricalVariable", VariableUtilsSetNonHistoricalVariable<array_1d<double, 9>, ModelPart::ConditionsContainerType>)
-        .def("SetNonHistoricalVariable", VariableUtilsSetNonHistoricalVariable<Vector, ModelPart::ConditionsContainerType>)
-        .def("SetNonHistoricalVariable", VariableUtilsSetNonHistoricalVariable<Matrix, ModelPart::ConditionsContainerType>)
-        .def("SetNonHistoricalVariable", VariableUtilsSetNonHistoricalVariable<bool, ModelPart::ElementsContainerType>)
-        .def("SetNonHistoricalVariable", VariableUtilsSetNonHistoricalVariable<double, ModelPart::ElementsContainerType>)
-        .def("SetNonHistoricalVariable", VariableUtilsSetNonHistoricalVariable<double, ModelPart::ElementsContainerType, VariableComponent<VectorComponentAdaptor<array_1d<double, 3>>>>)
-        .def("SetNonHistoricalVariable", VariableUtilsSetNonHistoricalVariable<array_1d<double, 3>, ModelPart::ElementsContainerType>)
-        .def("SetNonHistoricalVariable", VariableUtilsSetNonHistoricalVariable<array_1d<double, 4>, ModelPart::ElementsContainerType>)
-        .def("SetNonHistoricalVariable", VariableUtilsSetNonHistoricalVariable<array_1d<double, 6>, ModelPart::ElementsContainerType>)
-        .def("SetNonHistoricalVariable", VariableUtilsSetNonHistoricalVariable<array_1d<double, 9>, ModelPart::ElementsContainerType>)
-        .def("SetNonHistoricalVariable", VariableUtilsSetNonHistoricalVariable<Vector, ModelPart::ElementsContainerType>)
-        .def("SetNonHistoricalVariable", VariableUtilsSetNonHistoricalVariable<Matrix, ModelPart::ElementsContainerType>)
-        .def("SetNonHistoricalVariable", VariableUtilsSetNonHistoricalVariableForFlag<bool, ModelPart::NodesContainerType>)
-        .def("SetNonHistoricalVariable", VariableUtilsSetNonHistoricalVariableForFlag<double, ModelPart::NodesContainerType>)
-        .def("SetNonHistoricalVariable", VariableUtilsSetNonHistoricalVariableForFlag<array_1d<double, 3>, ModelPart::NodesContainerType>)
-        .def("SetNonHistoricalVariable", VariableUtilsSetNonHistoricalVariableForFlag<array_1d<double, 4>, ModelPart::NodesContainerType>)
-        .def("SetNonHistoricalVariable", VariableUtilsSetNonHistoricalVariableForFlag<array_1d<double, 6>, ModelPart::NodesContainerType>)
-        .def("SetNonHistoricalVariable", VariableUtilsSetNonHistoricalVariableForFlag<array_1d<double, 9>, ModelPart::NodesContainerType>)
-        .def("SetNonHistoricalVariable", VariableUtilsSetNonHistoricalVariableForFlag<Vector, ModelPart::NodesContainerType>)
-        .def("SetNonHistoricalVariable", VariableUtilsSetNonHistoricalVariableForFlag<Matrix, ModelPart::NodesContainerType>)
-        .def("SetNonHistoricalVariable", VariableUtilsSetNonHistoricalVariableForFlag<bool, ModelPart::ConditionsContainerType>)
-        .def("SetNonHistoricalVariable", VariableUtilsSetNonHistoricalVariableForFlag<double, ModelPart::ConditionsContainerType>)
-        .def("SetNonHistoricalVariable", VariableUtilsSetNonHistoricalVariableForFlag<array_1d<double, 3>, ModelPart::ConditionsContainerType>)
-        .def("SetNonHistoricalVariable", VariableUtilsSetNonHistoricalVariableForFlag<array_1d<double, 4>, ModelPart::ConditionsContainerType>)
-        .def("SetNonHistoricalVariable", VariableUtilsSetNonHistoricalVariableForFlag<array_1d<double, 6>, ModelPart::ConditionsContainerType>)
-        .def("SetNonHistoricalVariable", VariableUtilsSetNonHistoricalVariableForFlag<array_1d<double, 9>, ModelPart::ConditionsContainerType>)
-        .def("SetNonHistoricalVariable", VariableUtilsSetNonHistoricalVariableForFlag<Vector, ModelPart::ConditionsContainerType>)
-        .def("SetNonHistoricalVariable", VariableUtilsSetNonHistoricalVariableForFlag<Matrix, ModelPart::ConditionsContainerType>)
-        .def("SetNonHistoricalVariable", VariableUtilsSetNonHistoricalVariableForFlag<bool, ModelPart::ElementsContainerType>)
-        .def("SetNonHistoricalVariable", VariableUtilsSetNonHistoricalVariableForFlag<double, ModelPart::ElementsContainerType>)
-        .def("SetNonHistoricalVariable", VariableUtilsSetNonHistoricalVariableForFlag<array_1d<double, 3>, ModelPart::ElementsContainerType>)
-        .def("SetNonHistoricalVariable", VariableUtilsSetNonHistoricalVariableForFlag<array_1d<double, 4>, ModelPart::ElementsContainerType>)
-        .def("SetNonHistoricalVariable", VariableUtilsSetNonHistoricalVariableForFlag<array_1d<double, 6>, ModelPart::ElementsContainerType>)
-        .def("SetNonHistoricalVariable", VariableUtilsSetNonHistoricalVariableForFlag<array_1d<double, 9>, ModelPart::ElementsContainerType>)
-        .def("SetNonHistoricalVariable", VariableUtilsSetNonHistoricalVariableForFlag<Vector, ModelPart::ElementsContainerType>)
-        .def("SetNonHistoricalVariable", VariableUtilsSetNonHistoricalVariableForFlag<Matrix, ModelPart::ElementsContainerType>)
-=======
         .def("SetNonHistoricalVariable", &VariableUtils::SetNonHistoricalVariable<int, ModelPart::NodesContainerType>)
         .def("SetNonHistoricalVariable", &VariableUtils::SetNonHistoricalVariable<bool, ModelPart::NodesContainerType>)
         .def("SetNonHistoricalVariable", &VariableUtils::SetNonHistoricalVariable<double, ModelPart::NodesContainerType>)
@@ -679,7 +581,6 @@
         .def("SetNonHistoricalVariable", &VariableUtils::SetNonHistoricalVariableForFlag<array_1d<double, 9>, ModelPart::ElementsContainerType>)
         .def("SetNonHistoricalVariable", &VariableUtils::SetNonHistoricalVariableForFlag<Vector, ModelPart::ElementsContainerType>)
         .def("SetNonHistoricalVariable", &VariableUtils::SetNonHistoricalVariableForFlag<Matrix, ModelPart::ElementsContainerType>)
->>>>>>> c0831646
         .def("ClearNonHistoricalData", &VariableUtils::ClearNonHistoricalData<ModelPart::NodesContainerType>)
         .def("ClearNonHistoricalData", &VariableUtils::ClearNonHistoricalData<ModelPart::ConditionsContainerType>)
         .def("ClearNonHistoricalData", &VariableUtils::ClearNonHistoricalData<ModelPart::ElementsContainerType>)
