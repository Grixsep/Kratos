--- conflicted
+++ resolved
@@ -97,9 +97,6 @@
 
 KratosGlobals = __ModuleInitDetail()
 
-<<<<<<< HEAD
-# print the process id e.g. for attaching a debugger
-=======
 # Create the Python global registry
 # Note that this interfaces the c++ registry.
 Registry = python_registry.PythonRegistry()
@@ -123,8 +120,7 @@
         kratos_version_info[0], kratos_version_info[1]
     ))
 
-# Print the process id e.g. for attatching a debugger
->>>>>>> 5ad521be
+# print the process id e.g. for attaching a debugger
 if KratosGlobals.Kernel.BuildType() != "Release":
     Logger.PrintInfo("Process Id", os.getpid())
 
