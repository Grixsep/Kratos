--- conflicted
+++ resolved
@@ -29,22 +29,6 @@
 #])
 
 # Add test element
-<<<<<<< HEAD
-#debugApp.AddElements([
-#    ElementCreator('CustomTestElement')
-#    .AddDofs(['DOF_1', 'DOF_2'])
-#    .AddFlags(['FLAG_1', 'FLAG_2'])
-#    .AddClassMemberVariables([
-#        ClassMemberCreator(name='VariableA', vtype='double *', default='nullptr'),
-#        ClassMemberCreator(name='VariableB', vtype='int', default='0'),
-#        ClassMemberCreator(name='VariableC', vtype='std::string', default='"Usefull String"'),
-#    ])
-#])
-
-#debugApp.AddConditions([
-#    ConditionCreator('CustomTestCondition')
-#])
-=======
 debugApp.AddElements([
     ElementCreator('CustomTestElement')
     .AddDofs(['DOF_1', 'DOF_2'])
@@ -59,7 +43,6 @@
 debugApp.AddConditions([
     ConditionCreator('CustomTestCondition')
 ])
->>>>>>> e90ae7df
 
 debugApp.Generate()
 
