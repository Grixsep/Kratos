--- conflicted
+++ resolved
@@ -38,8 +38,6 @@
         """
         KratosMultiphysics.Process.__init__(self)
 
-<<<<<<< HEAD
-=======
         #The value can be a double or a string (function)
         default_settings = KratosMultiphysics.Parameters("""
         {
@@ -54,7 +52,6 @@
         """
         )
 
->>>>>>> 095a8b79
         # Assign this here since it will change the "interval" prior to validation
         self.interval = KratosMultiphysics.IntervalUtility(settings)
         settings.ValidateAndAssignDefaults(self.GetSchema())
