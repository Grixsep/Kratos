from __future__ import print_function, absolute_import, division #makes KratosMultiphysics backward compatible with python 2.6 and 2.7
# Importing the Kratos Library
import KratosMultiphysics

import math

def Factory(settings, Model):
    if not isinstance(settings, KratosMultiphysics.Parameters):
        raise Exception("expected input shall be a Parameters object, encapsulating a json string")
    return AssignVectorByDirectionProcess(Model, settings["Parameters"])

## All the processes python should be derived from "Process"
class AssignVectorByDirectionProcess(KratosMultiphysics.Process):
    """This process sets a variable a certain scalar value in a given direction, for all the nodes belonging to a submodelpart. Uses assign_scalar_variable_to_conditions_process for each component

    Only the member variables listed below should be accessed directly.

    Public member variables:
    Model -- the container of the different model parts.
    settings -- Kratos parameters containing solver settings.
    """

    def __init__(self, Model, settings ):
        """ The default constructor of the class

        Keyword arguments:
        self -- It signifies an instance of a class.
        Model -- the container of the different model parts.
        settings -- Kratos parameters containing solver settings.
        """
        KratosMultiphysics.Process.__init__(self)

        default_settings = KratosMultiphysics.Parameters("""
        {
            "help"                 : "This process sets a variable a certain scalar value in a given direction, for all the nodes belonging to a submodelpart. Uses assign_scalar_variable_to_conditions_process for each component",
            "mesh_id"              : 0,
            "model_part_name"      : "please_specify_model_part_name",
            "variable_name"        : "SPECIFY_VARIABLE_NAME",
            "interval"             : [0.0, 1e30],
            "modulus"              : 1.0,
            "constrained"          : true,
            "direction"            : [1.0, 0.0, 0.0],
            "local_axes"           : {}
        }
        """)

        # Trick: allow "modulus" and "direction" to be a double or a string value (otherwise the ValidateAndAssignDefaults might fail)
        if settings.Has("modulus"):
            if settings["modulus"].IsString():
                default_settings["modulus"].SetString("0.0")

        if settings.Has("direction"):
            if settings["direction"].IsString():
                default_settings["direction"].SetString("Automatic")

        # Detect "End" as a tag and replace it by a large number
        if settings.Has("interval"):
            if settings["interval"][1].IsString():
                if settings["interval"][1].GetString() == "End":
                    settings["interval"][1].SetDouble(1e30) # = default_settings["interval"][1]
                else:
                    raise Exception("The second value of interval can be \"End\" or a number, interval currently:" + settings["interval"].PrettyPrintJsonString())

        settings.ValidateAndAssignDefaults(default_settings)

        self.model_part = Model[settings["model_part_name"].GetString()]

        # Construct the component by component parameter objects
        x_params = KratosMultiphysics.Parameters("{}")
        y_params = KratosMultiphysics.Parameters("{}")
        z_params = KratosMultiphysics.Parameters("{}")

        # Component X
        x_params.AddValue("model_part_name",settings["model_part_name"])
        x_params.AddValue("mesh_id",settings["mesh_id"])
        x_params.AddValue("constrained",settings["constrained"])
        x_params.AddValue("interval",settings["interval"])
        x_params.AddEmptyValue("variable_name").SetString(settings["variable_name"].GetString() + "_X")
        x_params.AddValue("local_axes",settings["local_axes"])

        # Component Y
        y_params.AddValue("model_part_name",settings["model_part_name"])
        y_params.AddValue("mesh_id",settings["mesh_id"])
        y_params.AddValue("constrained",settings["constrained"])
        y_params.AddValue("interval",settings["interval"])
        y_params.AddEmptyValue("variable_name").SetString(settings["variable_name"].GetString() + "_Y")
        y_params.AddValue("local_axes",settings["local_axes"])

        # Component Z
        z_params.AddValue("model_part_name",settings["model_part_name"])
        z_params.AddValue("mesh_id",settings["mesh_id"])
        z_params.AddValue("constrained",settings["constrained"])
        z_params.AddValue("interval",settings["interval"])
        z_params.AddEmptyValue("variable_name").SetString(settings["variable_name"].GetString() + "_Z")
        z_params.AddValue("local_axes",settings["local_axes"])

        # "Automatic" direction: get the inwards direction
<<<<<<< HEAD
        if settings["direction"].IsString():
            if (settings["direction"].GetString() == "automatic_inwards_normal") or (settings["direction"].GetString() == "automatic_outwards_normal"):
=======
        all_numeric = True
        if settings["direction"].IsString():
            if settings["direction"].GetString() == "automatic_inwards_normal" or settings["direction"].GetString() == "automatic_outwards_normal":

>>>>>>> 064cce07
                # Compute the condition normals
                KratosMultiphysics.NormalCalculationUtils().CalculateOnSimplex(self.model_part, self.model_part.ProcessInfo[KratosMultiphysics.DOMAIN_SIZE])

                # Compute the average conditions normal in the submodelpart of interest
                avg_normal = KratosMultiphysics.VariableUtils().SumConditionVectorVariable(KratosMultiphysics.NORMAL, self.model_part)
                avg_normal_norm = math.sqrt(pow(avg_normal[0],2) + pow(avg_normal[1],2) + pow(avg_normal[2],2))
                if avg_normal_norm < 1.0e-6:
                    raise Exception("Direction norm is close to 0 in AssignVectorByDirectionProcess.")

                unit_direction = KratosMultiphysics.Vector(3)
                unit_direction = (1.0/avg_normal_norm) * avg_normal

                # Note that the NormalCalculationUtils().CalculateOnSimplex gives the outwards normal vector
                if settings["direction"].GetString() == "automatic_inwards_normal":
                    unit_direction = (-1)*unit_direction
        # Direction is given as a vector
        elif settings["direction"].IsArray():
<<<<<<< HEAD
            # Normalize direction
            direction_norm = math.sqrt(pow(settings["direction"][0].GetDouble(),2) +
                                       pow(settings["direction"][1].GetDouble(),2) +
                                       pow(settings["direction"][2].GetDouble(),2))
            if(direction_norm < 1e-6):
                raise Exception("Direction norm is close to 0 in AssignVectorByDirectionProcess.")

            unit_direction = []
=======
            unit_direction = [0.0,0.0,0.0]
            direction_norm = 0.0
>>>>>>> 064cce07
            for i in range(0,3):
                if settings["direction"][i].IsNumber():
                    unit_direction[i] = settings["direction"][i].GetDouble()
                    direction_norm += pow(unit_direction[i],2)
                else:
                    function_string = settings["direction"][i].GetString()
                    unit_direction[i] = function_string
                    all_numeric = False

            # Normalize direction
            if all_numeric:
                direction_norm = math.sqrt(direction_norm)
                if direction_norm < 1.0e-6:
                    raise Exception("Direction norm is close to 0 in AssignVectorByDirectionProcess.")

<<<<<<< HEAD
        # Set the remainding parameters
        if settings["modulus"].IsNumber():
            modulus = settings["modulus"].GetDouble()
            x_params.AddEmptyValue("value").SetDouble(modulus*unit_direction[0])
            y_params.AddEmptyValue("value").SetDouble(modulus*unit_direction[1])
            z_params.AddEmptyValue("value").SetDouble(modulus*unit_direction[2])
=======
                for i in range(0,3):
                    unit_direction[i] = unit_direction[i]/direction_norm

        # Set the remainding parameters
        if settings["modulus"].IsNumber():
            modulus = settings["modulus"].GetDouble()
            if all_numeric:
                x_params.AddEmptyValue("value").SetDouble(modulus * unit_direction[0])
                y_params.AddEmptyValue("value").SetDouble(modulus * unit_direction[1])
                z_params.AddEmptyValue("value").SetDouble(modulus * unit_direction[2])
            else:
                x_params.AddEmptyValue("value").SetString("("+str(unit_direction[0])+")*("+str(modulus)+")")
                y_params.AddEmptyValue("value").SetString("("+str(unit_direction[1])+")*("+str(modulus)+")")
                z_params.AddEmptyValue("value").SetString("("+str(unit_direction[2])+")*("+str(modulus)+")")

>>>>>>> 064cce07
        elif settings["modulus"].IsString():
            # The concatenated string is: "direction[i])*(f(x,y,z,t)"
            modulus = settings["modulus"].GetString()
            x_params.AddEmptyValue("value").SetString("("+str(unit_direction[0])+")*("+modulus+")")
            y_params.AddEmptyValue("value").SetString("("+str(unit_direction[1])+")*("+modulus+")")
            z_params.AddEmptyValue("value").SetString("("+str(unit_direction[2])+")*("+modulus+")")

        # Construct a AssignScalarToNodesProcess for each component
        from KratosMultiphysics import assign_scalar_variable_process

        self.aux_processes = []
        self.aux_processes.append( assign_scalar_variable_process.AssignScalarVariableProcess(Model, x_params) )
        self.aux_processes.append( assign_scalar_variable_process.AssignScalarVariableProcess(Model, y_params) )
        self.aux_processes.append( assign_scalar_variable_process.AssignScalarVariableProcess(Model, z_params) )

    def ExecuteBeforeSolutionLoop(self):
        """ This method is executed in before initialize the solution loop

        Keyword arguments:
        self -- It signifies an instance of a class.
        """

        self.ExecuteInitializeSolutionStep()

    def ExecuteInitializeSolutionStep(self):
        """ This method is executed in order to initialize the current step

        Keyword arguments:
        self -- It signifies an instance of a class.
        """

        for process in self.aux_processes:
            process.ExecuteInitializeSolutionStep()

    def ExecuteFinalizeSolutionStep(self):
        """ This method is executed in order to finalize the current step

        Keyword arguments:
        self -- It signifies an instance of a class.
        """

        for process in self.aux_processes:
            process.ExecuteFinalizeSolutionStep()<|MERGE_RESOLUTION|>--- conflicted
+++ resolved
@@ -95,15 +95,9 @@
         z_params.AddValue("local_axes",settings["local_axes"])
 
         # "Automatic" direction: get the inwards direction
-<<<<<<< HEAD
-        if settings["direction"].IsString():
-            if (settings["direction"].GetString() == "automatic_inwards_normal") or (settings["direction"].GetString() == "automatic_outwards_normal"):
-=======
         all_numeric = True
         if settings["direction"].IsString():
             if settings["direction"].GetString() == "automatic_inwards_normal" or settings["direction"].GetString() == "automatic_outwards_normal":
-
->>>>>>> 064cce07
                 # Compute the condition normals
                 KratosMultiphysics.NormalCalculationUtils().CalculateOnSimplex(self.model_part, self.model_part.ProcessInfo[KratosMultiphysics.DOMAIN_SIZE])
 
@@ -121,19 +115,8 @@
                     unit_direction = (-1)*unit_direction
         # Direction is given as a vector
         elif settings["direction"].IsArray():
-<<<<<<< HEAD
-            # Normalize direction
-            direction_norm = math.sqrt(pow(settings["direction"][0].GetDouble(),2) +
-                                       pow(settings["direction"][1].GetDouble(),2) +
-                                       pow(settings["direction"][2].GetDouble(),2))
-            if(direction_norm < 1e-6):
-                raise Exception("Direction norm is close to 0 in AssignVectorByDirectionProcess.")
-
-            unit_direction = []
-=======
             unit_direction = [0.0,0.0,0.0]
             direction_norm = 0.0
->>>>>>> 064cce07
             for i in range(0,3):
                 if settings["direction"][i].IsNumber():
                     unit_direction[i] = settings["direction"][i].GetDouble()
@@ -148,15 +131,6 @@
                 direction_norm = math.sqrt(direction_norm)
                 if direction_norm < 1.0e-6:
                     raise Exception("Direction norm is close to 0 in AssignVectorByDirectionProcess.")
-
-<<<<<<< HEAD
-        # Set the remainding parameters
-        if settings["modulus"].IsNumber():
-            modulus = settings["modulus"].GetDouble()
-            x_params.AddEmptyValue("value").SetDouble(modulus*unit_direction[0])
-            y_params.AddEmptyValue("value").SetDouble(modulus*unit_direction[1])
-            z_params.AddEmptyValue("value").SetDouble(modulus*unit_direction[2])
-=======
                 for i in range(0,3):
                     unit_direction[i] = unit_direction[i]/direction_norm
 
@@ -172,7 +146,6 @@
                 y_params.AddEmptyValue("value").SetString("("+str(unit_direction[1])+")*("+str(modulus)+")")
                 z_params.AddEmptyValue("value").SetString("("+str(unit_direction[2])+")*("+str(modulus)+")")
 
->>>>>>> 064cce07
         elif settings["modulus"].IsString():
             # The concatenated string is: "direction[i])*(f(x,y,z,t)"
             modulus = settings["modulus"].GetString()
