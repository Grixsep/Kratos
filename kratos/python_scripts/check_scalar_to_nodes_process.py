import KratosMultiphysics
<<<<<<< HEAD
import sys
from math import *
=======
>>>>>>> ca4f8f58

# Import KratosUnittest
import KratosMultiphysics.KratosUnittest as KratosUnittest

<<<<<<< HEAD
class aux_object_cpp_callback:
    def __init__(self, compiled_function ):
        self.compiled_function = compiled_function

    def f(self,x,y,z,t):
        return eval(self.compiled_function)
        #return 0

def Factory(settings, Model):
    if(type(settings) != KratosMultiphysics.Parameters):
=======
def Factory(settings, Model):
    if not isinstance(settings, KratosMultiphysics.Parameters):
>>>>>>> ca4f8f58
        raise Exception("expected input shall be a Parameters object, encapsulating a json string")
    return CheckScalarToNodesProcess(Model, settings["Parameters"])


<<<<<<< HEAD
## All the processes python should be derived from "Process"
class CheckScalarToNodesProcess(KratosMultiphysics.Process, KratosUnittest.TestCase):
    def __init__(self, Model, settings ):
        KratosMultiphysics.Process.__init__(self)

        default_settings = KratosMultiphysics.Parameters("""
            {
                "help"            : "This process checks analytically from a function the solution (scalar) in a set of nodes belonging a certain submodelpart",
                "mesh_id"         : 0,
                "model_part_name" : "please_specify_model_part_name",
                "variable_name"   : "SPECIFY_VARIABLE_NAME",
                "interval"        : [0.0, 1e30],
                "value"           : 0.0,
                "tolerance_rank"  : 3,
                "reference_conf"  : false,
                "local_axes"      : {}
            }
            """
            )

        #detect "End" as a tag and replace it by a large number
        if(settings.Has("interval")):
            if(settings["interval"][1].IsString() ):
                if(settings["interval"][1].GetString() == "End"):
                    settings["interval"][1].SetDouble(1e30) # = default_settings["interval"][1]
                else:
                    raise Exception("the second value of interval can be \"End\" or a number, interval currently:"+settings["interval"].PrettyPrintJsonString())

        #here i do a trick, since i want to allow "value" to be a string or a double value
        if(settings.Has("value")):
            if(settings["value"].IsString()):
                default_settings["value"].SetString("0.0")

        settings.ValidateAndAssignDefaults(default_settings)

        #admissible values for local axes, are "empty" or
=======
from check_scalar_base_process import CheckScalarBaseProcess
class CheckScalarToNodesProcess(CheckScalarBaseProcess, KratosUnittest.TestCase):
    """This process checks analytically from a function the solution (scalar) in a set of nodes belonging a certain submodelpart

    Only the member variables listed below should be accessed directly.

    Public member variables:
    Model -- the container of the different model parts.
    settings -- Kratos parameters containing solver settings.
    """

    def __init__(self, Model, settings ):
        """ The default constructor of the class

        Keyword arguments:
        self -- It signifies an instance of a class.
        Model -- the container of the different model parts.
        settings -- Kratos parameters containing solver settings.
        """

        default_settings = KratosMultiphysics.Parameters("""
        {
            "help"            : "This process checks analytically from a function the solution (scalar) in a set of nodes belonging a certain submodelpart",
            "mesh_id"         : 0,
            "model_part_name" : "please_specify_model_part_name",
            "variable_name"   : "SPECIFY_VARIABLE_NAME",
            "interval"        : [0.0, 1e30],
            "value"           : 0.0,
            "tolerance_rank"  : 3,
            "reference_conf"  : false,
            "local_axes"      : {}
        }
        """
        )

        # We transfer the parameters to the base class
        base_settings = KratosMultiphysics.Parameters("""{}""")
        if settings.Has("model_part_name"):
            base_settings.AddValue("model_part_name", settings["model_part_name"])
        if settings.Has("variable_name"):
            base_settings.AddValue("variable_name", settings["variable_name"])
        if settings.Has("interval"):
            base_settings.AddValue("interval", settings["interval"])
        if settings.Has("value"):
            base_settings.AddValue("value", settings["value"])
        if settings.Has("tolerance_rank"):
            base_settings.AddValue("tolerance_rank", settings["tolerance_rank"])

        # Construct the base process
        super(CheckScalarToNodesProcess, self).__init__(Model, base_settings)

        # Copy from input
        self.settings = settings

        # Here i do a trick, since i want to allow "value" to be a string or a double value
        if(self.settings.Has("value")):
            if(self.settings["value"].IsString()):
                default_settings["value"].SetString("0.0")

        # Validate and assign
        self.settings.ValidateAndAssignDefaults(default_settings)

        # Admissible values for local axes, are "empty" or
>>>>>>> ca4f8f58
        #"local_axes"               :{
        #    "origin" : [0.0, 0.0, 0.0]
        #    "axes"  : [[1.0, 0.0, 0.0], [0.0, 1.0, 0.0], [0.0, 0.0, 1.0] ]
        #    }
        self.non_trivial_local_system = False
<<<<<<< HEAD
        if(settings["local_axes"].Has("origin")): # not empty
            self.non_trivial_local_system = True
            self.R = KratosMultiphysics.Matrix(3,3)
            self.R[0,0] = settings["local_axes"]["axes"][0][0].GetDouble()
            self.R[0,1] = settings["local_axes"]["axes"][0][1].GetDouble()
            self.R[0,2] = settings["local_axes"]["axes"][0][2].GetDouble()
            self.R[1,0] = settings["local_axes"]["axes"][1][0].GetDouble()
            self.R[1,1] = settings["local_axes"]["axes"][1][1].GetDouble()
            self.R[1,2] = settings["local_axes"]["axes"][1][2].GetDouble()
            self.R[2,0] = settings["local_axes"]["axes"][2][0].GetDouble()
            self.R[2,1] = settings["local_axes"]["axes"][2][1].GetDouble()
            self.R[2,2] = settings["local_axes"]["axes"][2][2].GetDouble()

            self.x0 = KratosMultiphysics.Vector(3)
            self.x0[0] = settings["local_axes"]["origin"][0].GetDouble()
            self.x0[1] = settings["local_axes"]["origin"][1].GetDouble()
            self.x0[2] = settings["local_axes"]["origin"][2].GetDouble()

        self.model_part = Model[settings["model_part_name"].GetString()]
        self.variable = KratosMultiphysics.KratosGlobals.GetVariable( settings["variable_name"].GetString())
        self.mesh = self.model_part.GetMesh(settings["mesh_id"].GetInt())
        self.interval = KratosMultiphysics.Vector(2)
        self.interval[0] = settings["interval"][0].GetDouble()
        self.interval[1] = settings["interval"][1].GetDouble()

        self.reference_configuration = settings["reference_conf"].GetBool()
        self.value_is_numeric = False
        self.is_time_function = False
        if settings["value"].IsNumber():
            self.value_is_numeric = True
            self.value = settings["value"].GetDouble()
        else:
            self.function_string = settings["value"].GetString()
            if (sys.version_info > (3, 0)):
                self.aux_function = aux_object_cpp_callback(compile(self.function_string, '', 'eval', optimize=2))
            else:
                self.aux_function = aux_object_cpp_callback(compile(self.function_string, '', 'eval'))

            if(self.function_string.find("x") == -1 and
               self.function_string.find("y") == -1 and
               self.function_string.find("z") == -1): #depends on time alone!
                    self.is_time_function = True

        # Error tolerance
        self.tol = settings["tolerance_rank"].GetInt()

        # print("Finished construction of ApplyCustomFunctionProcess Process")

    def ExecuteInitializeSolutionStep(self):
        pass

    def ExecuteFinalizeSolutionStep(self):
        current_time = self.model_part.ProcessInfo[KratosMultiphysics.TIME] - self.model_part.ProcessInfo[KratosMultiphysics.DELTA_TIME]
=======
        if(self.settings["local_axes"].Has("origin")): # not empty
            self.non_trivial_local_system = True
            self.R = KratosMultiphysics.Matrix(3,3)
            self.R[0,0] = self.settings["local_axes"]["axes"][0][0].GetDouble()
            self.R[0,1] = self.settings["local_axes"]["axes"][0][1].GetDouble()
            self.R[0,2] = self.settings["local_axes"]["axes"][0][2].GetDouble()
            self.R[1,0] = self.settings["local_axes"]["axes"][1][0].GetDouble()
            self.R[1,1] = self.settings["local_axes"]["axes"][1][1].GetDouble()
            self.R[1,2] = self.settings["local_axes"]["axes"][1][2].GetDouble()
            self.R[2,0] = self.settings["local_axes"]["axes"][2][0].GetDouble()
            self.R[2,1] = self.settings["local_axes"]["axes"][2][1].GetDouble()
            self.R[2,2] = self.settings["local_axes"]["axes"][2][2].GetDouble()

            self.x0 = KratosMultiphysics.Vector(3)
            self.x0[0] = self.settings["local_axes"]["origin"][0].GetDouble()
            self.x0[1] = self.settings["local_axes"]["origin"][1].GetDouble()
            self.x0[2] = self.settings["local_axes"]["origin"][2].GetDouble()

        # Getting the mesh
        self.mesh = self.model_part.GetMesh(self.settings["mesh_id"].GetInt())

        # Getting reference configuration
        self.reference_configuration = self.settings["reference_conf"].GetBool()

    def ExecuteFinalizeSolutionStep(self):
        """ This method is executed in order to finalize the current step

        Keyword arguments:
        self -- It signifies an instance of a class.
        """
        process_info = self.model_part.ProcessInfo
        current_time = process_info[KratosMultiphysics.TIME] - process_info[KratosMultiphysics.DELTA_TIME]
>>>>>>> ca4f8f58

        if(current_time >= self.interval[0] and  current_time<self.interval[1]):

            if self.value_is_numeric:
                for node in self.mesh.Nodes:
                    value = node.GetSolutionStepValue(self.variable, 0)
<<<<<<< HEAD
                    self.assertAlmostEqual(self.value, value, self.tol)
=======
                    self.assertAlmostEqual(self.value, value, self.tolerance_rank)
>>>>>>> ca4f8f58
            else:
                if self.is_time_function:
                    self.value = self.aux_function.f(0.0,0.0,0.0,current_time)
                    for node in self.mesh.Nodes:
                        value = node.GetSolutionStepValue(self.variable, 0)
<<<<<<< HEAD
                        self.assertAlmostEqual(self.value, value, self.tol)
=======
                        self.assertAlmostEqual(self.value, value, self.tolerance_rank)
>>>>>>> ca4f8f58
                else: #most general case - space varying function (possibly also time varying)
                    if self.non_trivial_local_system is False:
                        for node in self.model_part.Nodes:
                            value = node.GetSolutionStepValue(self.variable, 0)
                            if (self.reference_configuration is False):
                                self.assertAlmostEqual(self.aux_function.f(node.X,node.Y,node.Z,current_time), value, self.tolerance_rank)
                            else:
<<<<<<< HEAD
                                self.assertAlmostEqual(self.aux_function.f(node.X0,node.Y0,node.Z0,current_time), value, self.tol)
=======
                                self.assertAlmostEqual(self.aux_function.f(node.X0,node.Y0,node.Z0,current_time), value, self.tolerance_rank)
>>>>>>> ca4f8f58
                    else: #TODO: OPTIMIZE!!
                        for node in self.model_part.Nodes:
                            dx = node - self.x0
                            x = self.R[0,0]*dx[0] + self.R[0,1]*dx[1] + self.R[0,2]*dx[2]
                            y = self.R[1,0]*dx[0] + self.R[1,1]*dx[1] + self.R[1,2]*dx[2]
                            z = self.R[2,0]*dx[0] + self.R[2,1]*dx[1] + self.R[2,2]*dx[2]
                            value = node.GetSolutionStepValue(self.variable, 0)
<<<<<<< HEAD
                            self.assertAlmostEqual(self.aux_function.f(x,y,z,current_time), value, self.tol)
=======
                            self.assertAlmostEqual(self.aux_function.f(x,y,z,current_time), value, self.tolerance_rank)
>>>>>>> ca4f8f58
<|MERGE_RESOLUTION|>--- conflicted
+++ resolved
@@ -1,70 +1,14 @@
 import KratosMultiphysics
-<<<<<<< HEAD
-import sys
-from math import *
-=======
->>>>>>> ca4f8f58
 
 # Import KratosUnittest
 import KratosMultiphysics.KratosUnittest as KratosUnittest
 
-<<<<<<< HEAD
-class aux_object_cpp_callback:
-    def __init__(self, compiled_function ):
-        self.compiled_function = compiled_function
-
-    def f(self,x,y,z,t):
-        return eval(self.compiled_function)
-        #return 0
-
-def Factory(settings, Model):
-    if(type(settings) != KratosMultiphysics.Parameters):
-=======
 def Factory(settings, Model):
     if not isinstance(settings, KratosMultiphysics.Parameters):
->>>>>>> ca4f8f58
         raise Exception("expected input shall be a Parameters object, encapsulating a json string")
     return CheckScalarToNodesProcess(Model, settings["Parameters"])
 
 
-<<<<<<< HEAD
-## All the processes python should be derived from "Process"
-class CheckScalarToNodesProcess(KratosMultiphysics.Process, KratosUnittest.TestCase):
-    def __init__(self, Model, settings ):
-        KratosMultiphysics.Process.__init__(self)
-
-        default_settings = KratosMultiphysics.Parameters("""
-            {
-                "help"            : "This process checks analytically from a function the solution (scalar) in a set of nodes belonging a certain submodelpart",
-                "mesh_id"         : 0,
-                "model_part_name" : "please_specify_model_part_name",
-                "variable_name"   : "SPECIFY_VARIABLE_NAME",
-                "interval"        : [0.0, 1e30],
-                "value"           : 0.0,
-                "tolerance_rank"  : 3,
-                "reference_conf"  : false,
-                "local_axes"      : {}
-            }
-            """
-            )
-
-        #detect "End" as a tag and replace it by a large number
-        if(settings.Has("interval")):
-            if(settings["interval"][1].IsString() ):
-                if(settings["interval"][1].GetString() == "End"):
-                    settings["interval"][1].SetDouble(1e30) # = default_settings["interval"][1]
-                else:
-                    raise Exception("the second value of interval can be \"End\" or a number, interval currently:"+settings["interval"].PrettyPrintJsonString())
-
-        #here i do a trick, since i want to allow "value" to be a string or a double value
-        if(settings.Has("value")):
-            if(settings["value"].IsString()):
-                default_settings["value"].SetString("0.0")
-
-        settings.ValidateAndAssignDefaults(default_settings)
-
-        #admissible values for local axes, are "empty" or
-=======
 from check_scalar_base_process import CheckScalarBaseProcess
 class CheckScalarToNodesProcess(CheckScalarBaseProcess, KratosUnittest.TestCase):
     """This process checks analytically from a function the solution (scalar) in a set of nodes belonging a certain submodelpart
@@ -128,67 +72,11 @@
         self.settings.ValidateAndAssignDefaults(default_settings)
 
         # Admissible values for local axes, are "empty" or
->>>>>>> ca4f8f58
         #"local_axes"               :{
         #    "origin" : [0.0, 0.0, 0.0]
         #    "axes"  : [[1.0, 0.0, 0.0], [0.0, 1.0, 0.0], [0.0, 0.0, 1.0] ]
         #    }
         self.non_trivial_local_system = False
-<<<<<<< HEAD
-        if(settings["local_axes"].Has("origin")): # not empty
-            self.non_trivial_local_system = True
-            self.R = KratosMultiphysics.Matrix(3,3)
-            self.R[0,0] = settings["local_axes"]["axes"][0][0].GetDouble()
-            self.R[0,1] = settings["local_axes"]["axes"][0][1].GetDouble()
-            self.R[0,2] = settings["local_axes"]["axes"][0][2].GetDouble()
-            self.R[1,0] = settings["local_axes"]["axes"][1][0].GetDouble()
-            self.R[1,1] = settings["local_axes"]["axes"][1][1].GetDouble()
-            self.R[1,2] = settings["local_axes"]["axes"][1][2].GetDouble()
-            self.R[2,0] = settings["local_axes"]["axes"][2][0].GetDouble()
-            self.R[2,1] = settings["local_axes"]["axes"][2][1].GetDouble()
-            self.R[2,2] = settings["local_axes"]["axes"][2][2].GetDouble()
-
-            self.x0 = KratosMultiphysics.Vector(3)
-            self.x0[0] = settings["local_axes"]["origin"][0].GetDouble()
-            self.x0[1] = settings["local_axes"]["origin"][1].GetDouble()
-            self.x0[2] = settings["local_axes"]["origin"][2].GetDouble()
-
-        self.model_part = Model[settings["model_part_name"].GetString()]
-        self.variable = KratosMultiphysics.KratosGlobals.GetVariable( settings["variable_name"].GetString())
-        self.mesh = self.model_part.GetMesh(settings["mesh_id"].GetInt())
-        self.interval = KratosMultiphysics.Vector(2)
-        self.interval[0] = settings["interval"][0].GetDouble()
-        self.interval[1] = settings["interval"][1].GetDouble()
-
-        self.reference_configuration = settings["reference_conf"].GetBool()
-        self.value_is_numeric = False
-        self.is_time_function = False
-        if settings["value"].IsNumber():
-            self.value_is_numeric = True
-            self.value = settings["value"].GetDouble()
-        else:
-            self.function_string = settings["value"].GetString()
-            if (sys.version_info > (3, 0)):
-                self.aux_function = aux_object_cpp_callback(compile(self.function_string, '', 'eval', optimize=2))
-            else:
-                self.aux_function = aux_object_cpp_callback(compile(self.function_string, '', 'eval'))
-
-            if(self.function_string.find("x") == -1 and
-               self.function_string.find("y") == -1 and
-               self.function_string.find("z") == -1): #depends on time alone!
-                    self.is_time_function = True
-
-        # Error tolerance
-        self.tol = settings["tolerance_rank"].GetInt()
-
-        # print("Finished construction of ApplyCustomFunctionProcess Process")
-
-    def ExecuteInitializeSolutionStep(self):
-        pass
-
-    def ExecuteFinalizeSolutionStep(self):
-        current_time = self.model_part.ProcessInfo[KratosMultiphysics.TIME] - self.model_part.ProcessInfo[KratosMultiphysics.DELTA_TIME]
-=======
         if(self.settings["local_axes"].Has("origin")): # not empty
             self.non_trivial_local_system = True
             self.R = KratosMultiphysics.Matrix(3,3)
@@ -221,28 +109,19 @@
         """
         process_info = self.model_part.ProcessInfo
         current_time = process_info[KratosMultiphysics.TIME] - process_info[KratosMultiphysics.DELTA_TIME]
->>>>>>> ca4f8f58
 
         if(current_time >= self.interval[0] and  current_time<self.interval[1]):
 
             if self.value_is_numeric:
                 for node in self.mesh.Nodes:
                     value = node.GetSolutionStepValue(self.variable, 0)
-<<<<<<< HEAD
-                    self.assertAlmostEqual(self.value, value, self.tol)
-=======
                     self.assertAlmostEqual(self.value, value, self.tolerance_rank)
->>>>>>> ca4f8f58
             else:
                 if self.is_time_function:
                     self.value = self.aux_function.f(0.0,0.0,0.0,current_time)
                     for node in self.mesh.Nodes:
                         value = node.GetSolutionStepValue(self.variable, 0)
-<<<<<<< HEAD
-                        self.assertAlmostEqual(self.value, value, self.tol)
-=======
                         self.assertAlmostEqual(self.value, value, self.tolerance_rank)
->>>>>>> ca4f8f58
                 else: #most general case - space varying function (possibly also time varying)
                     if self.non_trivial_local_system is False:
                         for node in self.model_part.Nodes:
@@ -250,11 +129,7 @@
                             if (self.reference_configuration is False):
                                 self.assertAlmostEqual(self.aux_function.f(node.X,node.Y,node.Z,current_time), value, self.tolerance_rank)
                             else:
-<<<<<<< HEAD
-                                self.assertAlmostEqual(self.aux_function.f(node.X0,node.Y0,node.Z0,current_time), value, self.tol)
-=======
                                 self.assertAlmostEqual(self.aux_function.f(node.X0,node.Y0,node.Z0,current_time), value, self.tolerance_rank)
->>>>>>> ca4f8f58
                     else: #TODO: OPTIMIZE!!
                         for node in self.model_part.Nodes:
                             dx = node - self.x0
@@ -262,8 +137,4 @@
                             y = self.R[1,0]*dx[0] + self.R[1,1]*dx[1] + self.R[1,2]*dx[2]
                             z = self.R[2,0]*dx[0] + self.R[2,1]*dx[1] + self.R[2,2]*dx[2]
                             value = node.GetSolutionStepValue(self.variable, 0)
-<<<<<<< HEAD
-                            self.assertAlmostEqual(self.aux_function.f(x,y,z,current_time), value, self.tol)
-=======
-                            self.assertAlmostEqual(self.aux_function.f(x,y,z,current_time), value, self.tolerance_rank)
->>>>>>> ca4f8f58
+                            self.assertAlmostEqual(self.aux_function.f(x,y,z,current_time), value, self.tolerance_rank)