import KratosMultiphysics as KM
from KratosMultiphysics import kratos_utilities
from KratosMultiphysics.deprecation_management import DeprecationManager
import os
from pathlib import Path

def Factory(settings, Model):
    if not isinstance(settings, KM.Parameters):
        raise Exception("Expected input shall be a Parameters object, encapsulating a json string")
    model_part = Model[settings["Parameters"]["model_part_name"].GetString()]
    output_name = settings["Parameters"]["output_name"].GetString()
    postprocess_parameters = settings["Parameters"]["postprocess_parameters"]

    if model_part.IsDistributed():
        from KratosMultiphysics.mpi.distributed_gid_output_process import DistributedGiDOutputProcess
        return DistributedGiDOutputProcess(model_part, output_name, postprocess_parameters)
    else:
        return GiDOutputProcess(model_part, output_name, postprocess_parameters)

class GiDOutputProcess(KM.Process):

    defaults = KM.Parameters('''{
        "result_file_configuration": {
            "gidpost_flags": {
                "GiDPostMode": "GiD_PostBinary",
                "WriteDeformedMeshFlag": "WriteUndeformed",
                "WriteConditionsFlag": "WriteElementsOnly",
                "MultiFileFlag": "SingleFile"
            },
            "file_label": "time",
            "time_label_format": "{:.12f}",
            "output_control_type": "step",
            "output_interval": 1.0,
            "flush_after_output": false,
            "body_output": true,
            "node_output": false,
            "skin_output": false,
            "plane_output": [],
            "nodal_results": [],
            "nodal_nonhistorical_results": [],
            "nodal_flags_results": [],
            "elemental_conditional_flags_results": [],
            "gauss_point_results": [],
            "additional_list_files": []
        },
        "point_data_configuration": []
    }''')

    default_plane_output_data = KM.Parameters('''{
        "normal": [0.0, 0.0, 0.0],
        "point" : [0.0, 0.0, 0.0]
    }''')

    __post_mode = {
                    # JSON input
                    "GiD_PostAscii":        KM.GiDPostMode.GiD_PostAscii,
                    "GiD_PostAsciiZipped":  KM.GiDPostMode.GiD_PostAsciiZipped,
                    "GiD_PostBinary":       KM.GiDPostMode.GiD_PostBinary,
                    "GiD_PostHDF5":         KM.GiDPostMode.GiD_PostHDF5,
                    # Legacy
                    "Binary":               KM.GiDPostMode.GiD_PostBinary,
                    "Ascii":                KM.GiDPostMode.GiD_PostAscii,
                    "AsciiZipped":          KM.GiDPostMode.GiD_PostAsciiZipped,
                    }

    __write_deformed_mesh = {
                    # JSON input
                    "WriteDeformed":        KM.WriteDeformedMeshFlag.WriteDeformed,
                    "WriteUndeformed":      KM.WriteDeformedMeshFlag.WriteUndeformed,
                    # Legacy
                    True:                   KM.WriteDeformedMeshFlag.WriteDeformed,
                    False:                  KM.WriteDeformedMeshFlag.WriteUndeformed,
                    }

    __write_conditions = {
                    # JSON input
                    "WriteConditions":      KM.WriteConditionsFlag.WriteConditions,
                    "WriteElementsOnly":    KM.WriteConditionsFlag.WriteElementsOnly,
                    "WriteConditionsOnly":  KM.WriteConditionsFlag.WriteConditionsOnly,
                    # Legacy
                    True:                   KM.WriteConditionsFlag.WriteConditions,
                    False:                  KM.WriteConditionsFlag.WriteElementsOnly,
                    }

    __multi_file_flag = {
                    # JSON input
                    "SingleFile":           KM.MultiFileFlag.SingleFile,
                    "MultipleFiles":        KM.MultiFileFlag.MultipleFiles,
                    # Legacy
                    "Multiples":            KM.MultiFileFlag.MultipleFiles,
                    "Single":               KM.MultiFileFlag.SingleFile,
                    }

    def __init__(self,model_part,file_name,param = None):
        KM.Process.__init__(self)

        if param is None:
            param = self.defaults
        else:
            # Warning: we may be changing the parameters object here:
            self.TranslateLegacyVariablesAccordingToCurrentStandard(param)
            # Note: this only validates the first level of the JSON tree.
            # I'm not going for recursive validation because some branches may
            # not exist and I don't want the validator assinging defaults there.
            param.ValidateAndAssignDefaults(self.defaults)

        self.param = param
        self.base_file_name = self._ValidateFileName(file_name)

        self.model_part = model_part
        self.body_io = None
        self.volume_list_files = []

        # The following are only used if we asked to print results on surfaces
        self.cut_model_part = None
        self.cut_io = None
        self.output_surface_index = 0
        self.cut_list_files = []

        point_data_configuration = self.param["point_data_configuration"]
        if point_data_configuration.size() > 0:
            from KratosMultiphysics.point_output_process import PointOutputProcess
            self.point_output_process = PointOutputProcess(self.model_part,point_data_configuration)
        else:
            self.point_output_process = None

        self.step_count = 0
        self.printed_step_count = 0
        self.next_output = 0.0

    # This function can be extended with new deprecated variables as they are generated
    def TranslateLegacyVariablesAccordingToCurrentStandard(self, settings):
        # Defining a string to help the user understand where the warnings come from (in case any is thrown)
        context_string = type(self).__name__

        if settings.Has('result_file_configuration'):
            sub_settings_where_var_is = settings['result_file_configuration']
            old_name = 'output_frequency'
            new_name = 'output_interval'

            if DeprecationManager.HasDeprecatedVariable(context_string, sub_settings_where_var_is, old_name, new_name):
                DeprecationManager.ReplaceDeprecatedVariableName(sub_settings_where_var_is, old_name, new_name)

        if settings.Has('result_file_configuration'):
            sub_settings_where_var_is = settings['result_file_configuration']
            old_name = 'write_properties_id'
            new_name = 'write_ids'

            if DeprecationManager.HasDeprecatedVariable(context_string, sub_settings_where_var_is, old_name, new_name):
                DeprecationManager.ReplaceDeprecatedVariableName(sub_settings_where_var_is, old_name, new_name)

    def ExecuteInitialize(self):
        result_file_configuration = self.param["result_file_configuration"]
        result_file_configuration.ValidateAndAssignDefaults(self.defaults["result_file_configuration"])

        # If either of these is True, we will have a volume output file
        self.body_output = result_file_configuration["body_output"].GetBool()
        self.node_output = result_file_configuration["node_output"].GetBool()

        # If skin_output is True or we have output planes, we will have a cut output file
        self.skin_output = result_file_configuration["skin_output"].GetBool()
        plane_output_configuration = result_file_configuration["plane_output"] # should be of array type
        self.num_planes = plane_output_configuration.size()

        # Generate the cuts and store them in self.cut_model_part
        if self.skin_output or self.num_planes > 0:
            model = self.model_part.GetModel()
            self.cut_model_part = model.CreateModelPart("CutPart")
            self.cut_manager = self._CreateCuttingUtility()
            self._initialize_cut_output(plane_output_configuration)

        # Retrieve gidpost flags and setup GiD output tool
        gidpost_flags = result_file_configuration["gidpost_flags"]
        gidpost_flags.ValidateAndAssignDefaults(self.defaults["result_file_configuration"]["gidpost_flags"])

        self._InitializeGiDIO(gidpost_flags,gidpost_flags)

        # Process nodal and gauss point output
        self.nodal_variables = kratos_utilities.GenerateVariableListFromInput(result_file_configuration["nodal_results"])
        self.gauss_point_variables = kratos_utilities.GenerateVariableListFromInput(result_file_configuration["gauss_point_results"])
        self.nodal_nonhistorical_variables = kratos_utilities.GenerateVariableListFromInput(result_file_configuration["nodal_nonhistorical_results"])
        self.nodal_flags = kratos_utilities.GenerateFlagsListFromInput(result_file_configuration["nodal_flags_results"])
        self.nodal_flags_names =[]
        for i in range(result_file_configuration["nodal_flags_results"].size()):
            self.nodal_flags_names.append(result_file_configuration["nodal_flags_results"][i].GetString())
        self.elemental_conditional_flags = kratos_utilities.GenerateFlagsListFromInput(result_file_configuration["elemental_conditional_flags_results"])
        self.elemental_conditional_flags_names =[]
        for i in range(result_file_configuration["elemental_conditional_flags_results"].size()):
            self.elemental_conditional_flags_names.append(result_file_configuration["elemental_conditional_flags_results"][i].GetString())

        # Set up output frequency and format
        output_file_label = result_file_configuration["file_label"].GetString()
        if output_file_label == "time":
            self.output_label_is_time = True
        elif output_file_label == "step":
            self.output_label_is_time = False
        else:
            msg = "{0} Error: Unknown value \"{1}\" read for parameter \"{2}\"".format(self.__class__.__name__,output_file_label,"file_label")
            raise Exception(msg)

        self.time_label_format = result_file_configuration["time_label_format"].GetString()

        output_control_type = result_file_configuration["output_control_type"].GetString()
        if output_control_type == "time":
            self.output_control_is_time = True
        elif output_control_type == "step":
            self.output_control_is_time = False
        else:
            msg = "{0} Error: Unknown value \"{1}\" read for parameter \"{2}\"".format(self.__class__.__name__,output_file_label,"file_label")
            raise Exception(msg)

        self.output_interval = result_file_configuration["output_interval"].GetDouble()

        self.flush_after_output = result_file_configuration["flush_after_output"].GetBool()

        # get .post.lst files
        additional_list_file_data = result_file_configuration["additional_list_files"]
        additional_list_files = [ additional_list_file_data[i].GetInt() for i in range(0,additional_list_file_data.size()) ]

        # Set current time parameters
        if self.model_part.ProcessInfo[KM.IS_RESTARTED]:
            self._SetCurrentTimeParameters(additional_list_files)
        else:
            # Create .post.lst files
            self._InitializeListFiles(additional_list_files)

        # Process point recording data
        if self.point_output_process is not None:
            self.point_output_process.ExecuteInitialize()

    def ExecuteBeforeSolutionLoop(self):
        '''Initialize output meshes.'''

        if self.multifile_flag == KM.MultiFileFlag.SingleFile:
            mesh_name = 0.0
            self.__write_mesh(mesh_name)
            self.__initialize_results(mesh_name)

            if self.post_mode == KM.GiDPostMode.GiD_PostBinary:
                self.__write_step_to_list()
            else:
                self.__write_step_to_list(0)

        if self.multifile_flag == KM.MultiFileFlag.MultipleFiles:
            label = 0.0
            self.__write_mesh(label)
            self.__initialize_results(label)
            self.__write_nodal_results(label)
            self.__write_nonhistorical_nodal_results(label)
            self.__write_nodal_flags(label)
            self.__write_elemental_conditional_flags(label)
            self.__finalize_results()

        if self.point_output_process is not None:
            self.point_output_process.ExecuteBeforeSolutionLoop()

    def ExecuteInitializeSolutionStep(self):
        self.step_count += 1

        if self.point_output_process is not None:
            self.point_output_process.ExecuteInitializeSolutionStep()


    def ExecuteFinalizeSolutionStep(self):
        if self.point_output_process is not None:
            self.point_output_process.ExecuteFinalizeSolutionStep()

    def IsOutputStep(self):
        if self.output_control_is_time:
            time = self.__get_pretty_time(self.model_part.ProcessInfo[KM.TIME])
            return (time >= self.__get_pretty_time(self.next_output))
        else:
            return ( self.step_count >= self.next_output )

    def PrintOutput(self):
        if self.point_output_process is not None:
            self.point_output_process.ExecuteBeforeOutputStep()

        # Print the output
        time = self.__get_pretty_time(self.model_part.ProcessInfo[KM.TIME])
        self.printed_step_count += 1
        self.model_part.ProcessInfo[KM.PRINTED_STEP] = self.printed_step_count
        if self.output_label_is_time:
            label = time
        else:
            label = self.printed_step_count

        if self.multifile_flag == KM.MultiFileFlag.MultipleFiles:
            self.__write_mesh(label)
            self.__initialize_results(label)

        self.__write_nodal_results(time)
        self.__write_gp_results(time)
        self.__write_nonhistorical_nodal_results(time)
        self.__write_nodal_flags(time)
        self.__write_elemental_conditional_flags(time)

        if self.flush_after_output and self.multifile_flag != KM.MultiFileFlag.MultipleFiles:
            if self.body_io is not None:
                self.body_io.Flush()
            if self.cut_io is not None:
                self.cut_io.Flush()

        if self.multifile_flag == KM.MultiFileFlag.MultipleFiles:
            self.__finalize_results()
            self.__write_step_to_list(label)

        # Schedule next output
        if self.output_interval > 0.0: # Note: if == 0, we'll just always print
            if self.output_control_is_time:
                while self.__get_pretty_time(self.next_output) <= time:
                    self.next_output += self.output_interval
            else:
                while self.next_output <= self.step_count:
                    self.next_output += self.output_interval

        if self.point_output_process is not None:
            self.point_output_process.ExecuteAfterOutputStep()

    def ExecuteFinalize(self):
        '''Finalize files and free resources.'''

        if self.multifile_flag == KM.MultiFileFlag.SingleFile:
            self.__finalize_results()

        if self.point_output_process is not None:
            self.point_output_process.ExecuteFinalize()

        for freq,f in self.volume_list_files:
            f.close()
        for freq,f in self.cut_list_files:
            f.close()

        # Note: it is important to call the GidIO destructor, since it closes output files
        # Since Python's garbage colletion DOES NOT ensure that the destructor will be called,
        # I'm deallocating the GidIO instances explicitly. This is VERY BAD PRACTICE
        # and effectively breaks the class if called after this point, but we haven't found
        # a better solution yet (jcotela 12/V/2016)
        del self.body_io
        del self.cut_io

    def _InitializeGiDIO(self,gidpost_flags,param):
        '''Initialize GidIO objects (for volume and cut outputs) and related data.'''
        self.volume_file_name = self.base_file_name
        self.cut_file_name = self.volume_file_name+"_cuts"
        self.post_mode = self.__get_gidpost_flag(param, "GiDPostMode", self.__post_mode)
        self.write_deformed_mesh = self.__get_gidpost_flag(param, "WriteDeformedMeshFlag", self.__write_deformed_mesh)
        self.write_conditions = self.__get_gidpost_flag(param,"WriteConditionsFlag",self.__write_conditions)
        self.multifile_flag = self.__get_gidpost_flag(param,"MultiFileFlag", self.__multi_file_flag)

        if self.body_output or self.node_output:
            self.body_io = KM.GidIO( self.volume_file_name,
                                    self.post_mode,
                                    self.multifile_flag,
                                    self.write_deformed_mesh,
                                    self.write_conditions,
                                    self.param["result_file_configuration"]["gauss_point_results"].size()>0)

        if self.skin_output or self.num_planes > 0:
            self.cut_io = KM.GidIO(self.cut_file_name,
                                self.post_mode,
                                self.multifile_flag,
                                self.write_deformed_mesh,
<<<<<<< HEAD
                                KM.WriteConditionsFlag.WriteConditionsOnly) # Cuts are conditions, so we always print conditions in the cut ModelPart
=======
                                WriteConditionsFlag.WriteConditionsOnly,
                                self.param["result_file_configuration"]["gauss_point_results"].size()>0) # Cuts are conditions, so we always print conditions in the cut ModelPart
>>>>>>> fa9ab531

    def __get_pretty_time(self,time):
        pretty_time = self.time_label_format.format(time)
        pretty_time = float(pretty_time)
        return pretty_time

    def __get_gidpost_flag(self, param, label, dictionary):
        '''Parse gidpost settings using an auxiliary dictionary of acceptable values.'''

        keystring = param[label].GetString()
        try:
            value = dictionary[keystring]
        except KeyError:
            msg = "{0} Error: Unknown value \"{1}\" read for parameter \"{2}\"".format(self.__class__.__name__,keystring,label)
            raise Exception(msg)

        return value

    def _initialize_cut_output(self,plane_output_configuration):
        '''Set up tools used to produce output in skin and cut planes.'''

        self.cut_manager.FindSmallestEdge(self.model_part)
        self.cut_manager.AddVariablesToCutModelPart(self.model_part,self.cut_model_part)
        if self.skin_output:
            self.cut_manager.AddSkinConditions(self.model_part,self.cut_model_part,self.output_surface_index)
            self.output_surface_index += 1

        for plane_id in range(0,plane_output_configuration.size()):

            cut_data = plane_output_configuration[plane_id]
            # This part of the input data is validated term by term
            cut_data.ValidateAndAssignDefaults(self.default_plane_output_data)

            self.__define_output_plane(cut_data)

    def _InitializeListFiles(self,additional_frequencies):
        '''Set up .post.lst files for global and cut results.
        If we have only one tipe of output (volume or cut), the
        list file is called <gid_model_name>.post.lst. When we have
        both types, call the volume one <gid_model_name>.post.lst and
        the cut one <gid_model_name>_cuts.post.lst.
        additional_frequencies should contain an array of ints N representing
        the frequencies of additional list files. If it is not empty and GidIO
        is configured to print multiple files, extra list files are written,
        listing one in every N output files.'''
        # Get a name for the GiD list file
        # if the model folder is model.gid, the list file should be called
        # model.post.lst
        path, folder_name = os.path.split(os.getcwd())
        model_name, ext = os.path.splitext(folder_name)
        name_base = model_name
        name_ext = ".post.lst"

        # Remove 1 from extra frequencies (and remove duplicates)
        used_frequencies = [1,]
        extra_frequencies = []
        for f in additional_frequencies:
            if f not in used_frequencies:
                used_frequencies.append(f)
                extra_frequencies.append(f)

        if self.body_io is not None:
            list_file = open(name_base+name_ext,"w")

            if self.multifile_flag == KM.MultiFileFlag.MultipleFiles:
                list_file.write("Multiple\n")
            elif self.multifile_flag == KM.MultiFileFlag.SingleFile:
                list_file.write("Single\n")

            self.volume_list_files.append( [1,list_file] )

            if self.multifile_flag == KM.MultiFileFlag.MultipleFiles:
                for freq in extra_frequencies:
                    list_file_name = "{0}_list_{1}{2}".format(name_base,freq,name_ext)
                    list_file = open(list_file_name,"w")
                    list_file.write("Multiple\n")

                    self.volume_list_files.append( [freq,list_file] )

            name_base = "{0}_cuts".format(model_name)

        if self.cut_io is not None:

            list_file = open(name_base+name_ext,"w")

            if self.multifile_flag == KM.MultiFileFlag.MultipleFiles:
                list_file.write("Multiple\n")
            elif self.multifile_flag == KM.MultiFileFlag.SingleFile:
                list_file.write("Single\n")

            self.cut_list_files.append( [1,list_file] )

            if self.multifile_flag == KM.MultiFileFlag.MultipleFiles:
                for freq in extra_frequencies:
                    list_file_name = "{0}_list_{1}{2}".format(name_base,freq,name_ext)
                    list_file = open(list_file_name,"w")
                    list_file.write("Multiple\n")

                    self.cut_list_files.append( [freq,list_file] )

    def __define_output_plane(self,cut_data):
        '''Add a plane to the output plane list.'''

        normal_data = cut_data["normal"]
        n = KM.Vector(3)
        n[0] = normal_data[0].GetDouble()
        n[1] = normal_data[1].GetDouble()
        n[2] = normal_data[2].GetDouble()
        # Sanity check on normal
        norm2 = n[0]*n[0] + n[1]*n[1] + n[2]*n[2]
        if norm2 < 1e-12:
            raise Exception("{0} Error: something went wrong in output plane definition: plane {1} has a normal with module 0.".format(self.__class__.__name__,self.output_surface_index))

        point_data = cut_data["point"]
        p = KM.Vector(3)
        p[0] = point_data[0].GetDouble()
        p[1] = point_data[1].GetDouble()
        p[2] = point_data[2].GetDouble()

        # And finally, define the plane
        self.output_surface_index += 1
        self.cut_manager.GenerateCut(   self.model_part,
                                        self.cut_model_part,
                                        n,
                                        p,
                                        self.output_surface_index,
                                        0.01)

    def __write_mesh(self, label):
        if self.body_io is not None:
            self.body_io.InitializeMesh(label)
            if self.body_output:
                self.body_io.WriteMesh(self.model_part.GetMesh())
            if self.node_output:
                self.body_io.WriteNodeMesh(self.model_part.GetMesh())
            self.body_io.FinalizeMesh()

        if self.cut_io is not None:
            self.cut_io.InitializeMesh(label)
            self.cut_io.WriteMesh(self.cut_model_part.GetMesh())
            self.cut_io.FinalizeMesh()

    def __initialize_results(self, label):
        if self.body_io is not None:
            self.body_io.InitializeResults(label, self.model_part.GetMesh())

        if self.cut_io is not None:
            self.cut_io.InitializeResults(label,self.cut_model_part.GetMesh())

    def __write_nodal_results(self, label):
        if self.body_io is not None:
            for variable in self.nodal_variables:
                self.body_io.WriteNodalResults(variable, self.model_part.GetCommunicator().LocalMesh().Nodes, label, 0)

        if self.cut_io is not None:
            self.cut_manager.UpdateCutData(self.cut_model_part, self.model_part)
            for variable in self.nodal_variables:
                self.cut_io.WriteNodalResults(variable, self.cut_model_part.GetCommunicator().LocalMesh().Nodes, label, 0)

    def __write_gp_results(self, label):
        #if self.body_io is not None:
        if self.body_output: # Note: if we only print nodes, there are no GaussPoints
            for variable in self.gauss_point_variables:
                self.body_io.PrintOnGaussPoints(variable, self.model_part, label)

        # Gauss point results depend on the type of element!
        # they are not implemented for cuts (which are generic Condition3D)

    def __write_nonhistorical_nodal_results(self, label):
        if self.body_io is not None:
            for variable in self.nodal_nonhistorical_variables:
                self.body_io.WriteNodalResultsNonHistorical(variable, self.model_part.Nodes, label)

        if self.cut_io is not None:
            self.cut_manager.UpdateCutData(self.cut_model_part, self.model_part)
            for variable in self.nodal_nonhistorical_variables:
                self.cut_io.WriteNodalResultsNonHistorical(variable, self.cut_model_part.Nodes, label)

    def __write_nodal_flags(self, label):
        if self.body_io is not None:
            for flag in range(len(self.nodal_flags)):
                self.body_io.WriteNodalFlags(self.nodal_flags[flag], self.nodal_flags_names[flag], self.model_part.Nodes, label)

        if self.cut_io is not None:
            self.cut_manager.UpdateCutData(self.cut_model_part, self.model_part)
            for flag in range(len(self.nodal_flags)):
                self.cut_io.WriteNodalFlags(self.nodal_flags[flag], self.nodal_flags_names[flag], self.cut_model_part.Nodes, label)

    def __write_elemental_conditional_flags(self, label):
        if self.body_io is not None:
            for flag in range(len(self.elemental_conditional_flags)):
                self.body_io.PrintFlagsOnGaussPoints(self.elemental_conditional_flags[flag], self.elemental_conditional_flags_names[flag], self.model_part, label)

        if self.cut_io is not None:
            self.cut_manager.UpdateCutData(self.cut_model_part, self.model_part)
            for flag in range(len(self.elemental_conditional_flags)):
                self.cut_io.PrintFlagsOnGaussPoints(self.elemental_conditional_flags[flag], self.elemental_conditional_flags_names[flag], self.cut_model_part, label)

    def __finalize_results(self):
        if self.body_io is not None:
            self.body_io.FinalizeResults()

        if self.cut_io is not None:
            self.cut_io.FinalizeResults()

    def __write_step_to_list(self,step_label=None):
        if self.post_mode == KM.GiDPostMode.GiD_PostBinary:
            ext = ".post.bin"
        elif self.post_mode == KM.GiDPostMode.GiD_PostAscii:
            ext = ".post.res"
        elif self.post_mode == KM.GiDPostMode.GiD_PostAsciiZipped:
            ext = ".post.res"  # ??? CHECK!
        else:
            return # No support for list_files in this format

        if step_label is None:
            pretty_label = ""
        elif self.output_label_is_time:
            pretty_label = "_{0:.12g}".format(step_label) # floating point format
        else:
            pretty_label = "_{0}".format(step_label) # int format

        if self.body_io is not None:
            for freq,f in self.volume_list_files:
                if (self.printed_step_count % freq) == 0:
                    f.write("{0}{1}{2}\n".format(self.volume_file_name,pretty_label,ext))
                    f.flush()

        if self.cut_io is not None:
            for freq,f in self.cut_list_files:
                if (self.printed_step_count % freq) == 0:
                    f.write("{0}{1}{2}\n".format(self.cut_file_name,pretty_label,ext))
                    f.flush()

    def __restart_list_files(self,additional_frequencies):
        self.__remove_list_files()

        self._InitializeListFiles(additional_frequencies)

        if self.post_mode == KM.GiDPostMode.GiD_PostBinary:
            ext = ".post.bin"
        elif self.post_mode == KM.GiDPostMode.GiD_PostAscii:
            ext = ".post.res"
        elif self.post_mode == KM.GiDPostMode.GiD_PostAsciiZipped:
            ext = ".post.res"
        else:
            return # No support for list_files in this format


        # Rebuild List Files from existing problem build
        file_id   = []

        path = os.getcwd()

        for f in os.listdir(path):

            if(f.endswith(ext)):

                #if f.name = problem_tested_145.post.bin
                file_parts = f.split('_')  # you get ["problem","tested","145.post.bin"]
                num_parts  = len(file_parts)

                end_parts  = file_parts[num_parts-1].split(".") # you get ["145","post","bin"]
                print_id   = end_parts[0] # you get "145"

                try:
                    label = int(print_id)
                    if label != 0:
                        file_id.append(label)
                except ValueError:
                    # Whatever we got was not convertible to int, probably the input file has a different format
                    pass

            file_id.sort()

        for step_label in file_id:

            if step_label is None:
                pretty_label = ""
            elif self.output_label_is_time:
                pretty_label = "_{0:.12g}".format(step_label) # floating point format
            else:
                pretty_label = "_{0}".format(step_label) # int format

            if self.body_io is not None:
                for freq,f in self.volume_list_files:
                    list_file_name = "{0}{1}{2}\n".format(self.volume_file_name,pretty_label,ext)
                    if (step_label % freq) == 0:
                        f.write(list_file_name)
                        f.flush()

            if self.cut_io is not None:
                for freq,f in self.cut_list_files:
                    list_file_name = "{0}{1}{2}\n".format(self.cut_file_name,pretty_label,ext)
                    if (step_label % freq) == 0:
                        f.write(list_file_name)
                        f.flush()

    def __remove_list_files(self):
        path = os.getcwd()

        # remove previous list files:
        if(os.path.exists(path) == False):
            print(" Problem Path do not exists , check the Problem Path selected ")
        else:
            filelist = [f for f in os.listdir(os.getcwd()) if f.endswith(".lst")]
            for f in filelist:
                if(os.path.exists(f)):
                    try:
                        os.remove(f)
                    except OSError:
                        pass

    def __remove_post_results_files(self, step_label):
        path = os.getcwd()

        if self.post_mode == KM.GiDPostMode.GiD_PostBinary:
            ext = ".post.bin"
        elif self.post_mode == KM.GiDPostMode.GiD_PostAscii:
            ext = ".post.res"
        elif self.post_mode == KM.GiDPostMode.GiD_PostAsciiZipped:
            ext = ".post.res"

        # remove post result files:
        if(os.path.exists(path) == False):
            print(" Problem Path do not exists , check the Problem Path selected ")
        else:
            filelist = []
            for f in os.listdir(os.getcwd()):
                if(f.endswith(ext)):

                    #if f.name = problem_tested_145.post.bin
                    file_parts = f.split('_')
                    # you get the parts ["problem","tested","145.post.bin"]
                    num_parts  = len(file_parts)
                    # take the last part
                    end_parts  = file_parts[num_parts-1].split(".")
                    # you get the parts ["145","post","bin"]
                    print_id   = end_parts[0]
                    # you get "145"

                    try:
                        float(print_id)
                    except ValueError:
                        break

                    if( float(print_id) >  float(step_label) ):
                        filelist.append(f)

            for f in filelist:
                if(os.path.exists(f)):
                    try:
                        os.remove(f)
                    except OSError:
                        pass

    def _CreateCuttingUtility(self):
        return KM.CuttingUtility()

    def _SetCurrentTimeParameters(self, additional_list_files):
        self.step_count = self.model_part.ProcessInfo[KM.STEP]
        self.printed_step_count = self.model_part.ProcessInfo[KM.PRINTED_STEP]

        if self.output_control_is_time:
            self.next_output = self.model_part.ProcessInfo[KM.TIME]
        else:
            self.next_output = self.model_part.ProcessInfo[KM.STEP]

        # Remove post results
        if self.output_label_is_time:
            label = self.model_part.ProcessInfo[KM.TIME]
        else:
            label = self.printed_step_count

        self.__remove_post_results_files(label)

        # Restart .post.lst files
        self.__restart_list_files(additional_list_files) # FIXME

    @staticmethod
    def _ValidateFileName(file_name):
        # A file name must be specified
        if not file_name:
            raise Exception('No "file_name" was specified!')

        # Make sure that the path to the desired output folder exists
        output_path = Path(file_name).parent
        KM.FilesystemExtensions.MPISafeCreateDirectories(str(output_path))

        return file_name<|MERGE_RESOLUTION|>--- conflicted
+++ resolved
@@ -361,12 +361,8 @@
                                 self.post_mode,
                                 self.multifile_flag,
                                 self.write_deformed_mesh,
-<<<<<<< HEAD
-                                KM.WriteConditionsFlag.WriteConditionsOnly) # Cuts are conditions, so we always print conditions in the cut ModelPart
-=======
-                                WriteConditionsFlag.WriteConditionsOnly,
+                                KM.WriteConditionsFlag.WriteConditionsOnly,
                                 self.param["result_file_configuration"]["gauss_point_results"].size()>0) # Cuts are conditions, so we always print conditions in the cut ModelPart
->>>>>>> fa9ab531
 
     def __get_pretty_time(self,time):
         pretty_time = self.time_label_format.format(time)
