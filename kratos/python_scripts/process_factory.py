--- conflicted
+++ resolved
@@ -13,11 +13,6 @@
                 KratosMultiphysics.Logger.PrintWarning("Your list of processes: ", process_list)
                 raise NameError('"python_module" must be defined in your parameters. Check all your processes')
 
-<<<<<<< HEAD
-            python_module_name = item["python_module"].GetString()
-
-            if item.Has("kratos_module"): # for Kratos-processes
-=======
             # python-script that contains the process
             python_module_name = item["python_module"].GetString()
 
@@ -27,7 +22,6 @@
                 - KratosMultiphysics.FluidDynamicsApplication
                 """
                 
->>>>>>> 97caaa8a
                 kratos_module_name = item["kratos_module"].GetString()
                 if not kratos_module_name.startswith("KratosMultiphysics"):
                     kratos_module_name = "KratosMultiphysics." + kratos_module_name
