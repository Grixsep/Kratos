--- conflicted
+++ resolved
@@ -260,11 +260,7 @@
                 path = str(a)
                 print("path: {}".format(path))
             except:
-<<<<<<< HEAD
-                print(f'Error: Cannot parse Kratos source directory path containing the tests {a}.')
-=======
-                print("Error: Cannot parse applications directory path containing the tests {}.".format(a))
->>>>>>> 90d0f3bd
+                print('Error: Cannot parse Kratos source directory path containing the tests {}.'.format(a))
                 Usage()
                 sys.exit()
 
