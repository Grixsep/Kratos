import re
import sympy

def DefineMatrix(name, m, n):
    """
    This method defines a symbolic matrix.

    Keyword arguments:
    - name -- Name of variables.
    - m -- Number of rows.
    - n -- Number of columns.
    """
    return sympy.Matrix(m, n, lambda i, j: sympy.var("{name}_{i}_{j}".format(name=name, i=i, j=j)))

def DefineSymmetricMatrix(name, m, n):
    """
    This method defines a symbolic symmetric matrix.

    Keyword arguments:
    - name -- Name of variables.
    - m -- Number of rows.
    - n -- Number of columns.
    """
    return sympy.Matrix(m, n, lambda i, j:
        sympy.var("{name}_{i}_{j}".format(name=name, i=min(i,j), j=max(i,j))))

def DefineSymmetricFourthOrderTensor(name, m, n, o, p):
    """
    This method defines a symbolic symmetric 4th order tensor.

    Keyword arguments:
    - name -- Name of variables.
    - m -- 1st dimension.
    - n -- 2nd dimension.
    - o -- 3rd dimension.
    - p -- 4th dimension.
    """
    if m != n:
        raise ValueError("Provided sizes do not respect first symmetry.")
    if o != p:
        raise ValueError("Provided sizes do not respect second symmetry.")

    tensor = sympy.MutableDenseNDimArray(sympy.zeros(m**4),shape=(m,n,o,p))
    for i in range(m):
        for j in range(n):
            for k in range(o):
                for l in range(p):
                    tensor[i,j,k,l] = sympy.var("{name}_{m}_{n}_{o}_{p}".format(name=name, m=min(i,j), n=max(i,j), o=min(k,l), p=max(k,l)))

    return tensor

def DefineVector( name, m):
    """
    This method defines a symbolic vector.

    Keyword arguments:
    - name -- Name of variables.
    - m -- Number of components.
    """
    return sympy.Matrix(m, 1, lambda i,_: sympy.var("{name}_{i}".format(name=name, i=i)))

<<<<<<< HEAD
def DefineShapeFunctions(nnodes, dim, impose_partion_of_unity=False, shape_functions_name='N', gradients_name='DN'):
=======
def DefineShapeFunctions(nnodes, dim, impose_partion_of_unity=False, shape_functions_name='N', first_derivatives_name='DN', second_derivatives_name=None):
>>>>>>> de960336
    """
    This method defines shape functions and derivatives.
    Second order derivatives can be optionally defined as well.
    Note that partition of unity can be imposed.

    Keyword arguments:
    - nnodes -- Number of nodes
    - dim -- Dimension of the space
    - impose_partion_of_unity -- Impose the partition of unity
    - shape_functions_name -- Name for the shape functions symbols
    - first_derivatives_name -- Name for the shape functions first derivatives symbols
    - second_derivatives_name -- Name for the shape functions second derivatives symbols
    """
<<<<<<< HEAD
    DN = DefineMatrix(gradients_name, nnodes, dim)
=======
    DN = DefineMatrix(first_derivatives_name, nnodes, dim)
>>>>>>> de960336
    N = DefineVector(shape_functions_name, nnodes)

    # Impose partition of unity
    if impose_partion_of_unity:
        N[nnodes-1] = 1
        for i in range(nnodes-1):
            N[nnodes-1] -= N[i]

        DN[nnodes-1,:] = -DN[0,:]
        for i in range(1,nnodes-1):
            DN[nnodes-1,:] -= DN[i,:]

    if second_derivatives_name:
        if not impose_partion_of_unity:
            DDN = sympy.Matrix(1, nnodes, lambda _, j : (sympy.Matrix(dim, dim, lambda m, n : sympy.var(f"{second_derivatives_name}_{j}_{m}_{n}"))))
        else:
            raise Exception("Partition of unity imposition is not implemented for shape functions second derivatives.")

    if second_derivatives_name:
        return N, DN, DDN
    else:
        return N, DN

def StrainToMatrix(V):
    """
    This method transfoms a Voigt strain vector to matrix.

    Keyword arguments:
    - V -- The strain vector in Voigt notation
    """
    if V.shape[1] != 1:
        raise Exception(f"Provided array is not a vector. Shape is {V.shape}.")

    if V.shape[0] == 3:
        M = sympy.Matrix(2, 2, lambda i,j: 0.0)
        M[0,0] = V[0]
        M[0,1] = 0.5*V[2]
        M[1,0] = 0.5*V[2]
        M[1,1] = V[1]
    elif V.shape[0] == 6:
        M = sympy.Matrix(3, 3, lambda i,j : 0.0)
        M[0,0] = V[0]
        M[0,1] = 0.5*V[3]
        M[0,2] = 0.5*V[5]
        M[1,0] = 0.5*V[3]
        M[1,1] = V[1]
        M[1,2] = 0.5*V[4]
        M[2,0] = 0.5*V[5]
        M[2,1] = 0.5*V[4]
        M[2,2] = V[2]

    return M

def StrainToVoigt(M):
    """
    This method transform the strains matrix to Voigt notation.

    Keyword arguments:
    - M -- The strain matrix
    """
    if M.shape[0] == 2:
        vm = sympy.Matrix(3, 1, lambda i,j: 0.0)
        vm[0,0] = M[0,0]
        vm[1,0] = M[1,1]
        vm[2,0] = 2.0*M[0,1]
    elif M.shape[0] == 3:
        vm = sympy.Matrix(6, 1, lambda i,j : 0.0)
        vm[0,0] = M[0,0]
        vm[1,0] = M[1,1]
        vm[2,0] = M[2,2]
        vm[3,0] = 2.0*M[0,1]
        vm[4,0] = 2.0*M[1,2]
        vm[5,0] = 2.0*M[0,2]

    return vm

def VoigtToMatrix(V):
    """
    This method transforms a Voigt vector to matrix.

    Keyword arguments:
    - V -- The vector in Voigt notation
    """
    if V.shape[1] != 1:
        raise Exception(f"Provided array is not a vector. Shape is {V.shape}.")

    if V.shape[0] == 3:
        M = sympy.Matrix(2, 2, lambda i,j: 0.0)
        M[0,0] = V[0]
        M[0,1] = V[2]
        M[1,0] = V[2]
        M[1,1] = V[1]
    elif V.shape[0] == 6:
        M = sympy.Matrix(3, 3, lambda i,j : 0.0)
        M[0,0] = V[0]
        M[0,1] = V[3]
        M[0,2] = V[5]
        M[1,0] = V[3]
        M[1,1] = V[1]
        M[1,2] = V[4]
        M[2,0] = V[5]
        M[2,1] = V[4]
        M[2,2] = V[2]

    return M

def MatrixToVoigt(M):
    """
    This method transform a symmetric matrix to Voigt notation.

    Keyword arguments:
    - M -- The input matrix
    """
    if M.shape[0] == 2:
        vm = sympy.Matrix(3, 1, lambda i,j : 0.0)
        vm[0,0] = M[0,0]
        vm[1,0] = M[1,1]
        vm[2,0] = M[0,1]
    elif M.shape[0] == 3:
        vm = sympy.Matrix(6, 1, lambda i,j : 0.0)
        vm[0,0] = M[0,0]
        vm[1,0] = M[1,1]
        vm[2,0] = M[2,2]
        vm[3,0] = M[0,1]
        vm[4,0] = M[1,2]
        vm[5,0] = M[0,2]

    return vm

def ConvertTensorToVoigtMatrix(C):
    """
    This method converts a 4th order tensor given to a matrix in Voigt notation.

    Keyword arguments:
    - C -- The 4th order tensor to be converted to Voigt notation
    """
    # Get input Voigt matrix strain size
    dim = C.shape[0]
    if dim != C.shape[1] or dim != C.shape[2] or dim != C.shape[3]:
        raise ValueError(f"Input 4th order tensor is not valid. Shape is ({dim},{C.shape[1]},{C.shape[2]},{C.shape[3]})")

    # Set the tensor to Voigt indices conversion dictionary from the input strain size
    conversion = _GetTensorToVoigtConversionIndices(dim)

    # Set and fill the Voigt notation matrix
    strain_size = 3 if dim == 2 else 6
    C_mat = sympy.zeros(strain_size,strain_size)
    for i in range(strain_size):
        index_1 = conversion[i]
        for j in range(strain_size):
            index_2 = conversion[j]
            C_mat[i,j] = C[index_1[0],index_1[1],index_2[0],index_2[1]]

    return C_mat

def ConvertVoigtMatrixToTensor(C):
    """
    This method converts a matrix given in Voigt notation in a 4th order tensor.

    Keyword arguments:
    - C -- The matrix in Voigt notation to be converted to 4th order tensor
    """
    # Get input Voigt matrix strain size
    strain_size = C.shape[0]
    if strain_size != C.shape[1]:
        raise ValueError("Input Voigt matrix is not square. Shape is ({},{})".format(strain_size, C.shape[1]))

    # Set the Voigt to tensor indices conversion dictionary from the input strain size
    conversion = _GetVoigtToTensorConversionIndices(strain_size)
    dim = 2 if strain_size == 3 else 3

    # Set and fill the symmetric fourth order tensor
    C_tensor = sympy.MutableDenseNDimArray(sympy.zeros(dim**4),shape=(dim,dim,dim,dim))
    for i in range(dim):
        for j in range(dim):
            index_1 = conversion[(i,j)]
            for k in range(dim):
                for l in range(dim):
                    index_2 = conversion[(k,l)]
                    C_tensor[i,j,k,l] = C[index_1,index_2]

    return C_tensor

def DoubleContraction(A,B):
    """
    This method performs the double contraction A:B.

    Keyword arguments:
    - A -- Left tensor
    - B -- Right tensor
    """
    rank_A = len(A.shape)
    AB = sympy.tensorproduct(A,B)
    tmp = sympy.tensorcontraction(AB, (rank_A-1,rank_A+1))
    output = sympy.tensorcontraction(tmp, (rank_A-2,rank_A-1))
    return output

def MatrixB(DN):
    """
    This method defines the deformation matrix B.

    Keyword arguments:
    - DN -- The shape function derivatives
    """
    dim = DN.shape[1]
    if dim == 2:
        strain_size = 3
        nnodes = DN.shape[0]
        B = sympy.Matrix(sympy.zeros(strain_size, nnodes*dim))
        for i in range(nnodes):
            for _ in range(dim):
                B[0, i*dim] = DN[i,0]
                B[0, i*dim+1] = 0
                B[1, i*dim] = 0
                B[1, i*dim+1] = DN[i,1]
                B[2, i*dim] = DN[i,1]
                B[2, i*dim+1] = DN[i,0]
    elif dim == 3:
        strain_size = 6
        nnodes = DN.shape[0]
        B = sympy.Matrix(sympy.zeros(strain_size, nnodes*dim))
        for i in range(nnodes):
            B[0, i*3 ] = DN[i, 0]
            B[1, i*3 + 1] = DN[i, 1]
            B[2, i*3 + 2] = DN[i, 2]
            B[3, i*3] = DN[i, 1]
            B[3, i*3 + 1] = DN[i, 0]
            B[4, i*3 + 1] = DN[i, 2]
            B[4, i*3 + 2] = DN[i, 1]
            B[5, i*3] = DN[i, 2]
            B[5, i*3 + 2] = DN[i, 0]
    else:
        print("dimension asked in Matrix B is ", dim)
        raise ValueError("wrong dimension")
    return B

def grad_sym_voigtform(DN, x):
    """
    This method defines a symmetric gradient.

    Keyword arguments:
    - DN -- The shape function derivatives
    - x -- The variable to compute the gradient
    """
    [nnodes, dim] = x.shape

    B = MatrixB(DN)

    # Put the x components one after the other in a vector
    xvec = sympy.Matrix(sympy.zeros(B.shape[1], 1))
    for i in range(nnodes):
        for k in range(dim):
            xvec[i*dim+k] = x[i,k]

    return sympy.simplify(B*xvec)

def DfjDxi(DN,f):
    """
    This method defines a gradient. Returns a matrix D such that D(i,j) = D(fj)/D(xi)

    This is the standard in fluid dynamics, that is:
        D(f1)/D(x1) D(f2)/D(x1) D(f3)/D(x1)
        D(f1)/D(x2) D(f2)/D(x2) D(f3)/D(x2)
        D(f1)/D(x3) D(f2)/D(x3) D(f3)/D(x3)

    Keyword arguments:
    - DN -- The shape function derivatives
    - f-- The variable to compute the gradient
    """
    return sympy.simplify(DN.transpose()*f)

def DfiDxj(DN,f):
    """
    This method defines a gradient This returns a matrix D such that D(i,j) = D(fi)/D(xj).

    This is the standard in structural mechanics, that is:
        D(f1)/D(x1) D(f1)/D(x2) D(f1)/D(x3)
        D(f2)/D(x1) D(f2)/D(x2) D(f2)/D(x3)
        D(f3)/D(x1) D(f3)/D(x2) D(f3)/D(x3)

    Keyword arguments:
    - DN -- The shape function derivatives
    - f -- The variable to compute the gradient
    """
    return (DfjDxi(DN,f)).transpose()

def div(DN,x):
    """
    This method defines the divergence.

    Keyword arguments:
    - DN -- The shape function derivatives
    - x -- The variable to compute the gradient
    """
    if DN.shape != x.shape:
        raise ValueError("shapes are not compatible")

    div_x = 0
    for i in range(DN.shape[0]):
        for k in range(DN.shape[1]):
            div_x += DN[i,k]*x[i,k]

    return sympy.Matrix([sympy.simplify(div_x)])

def SubstituteMatrixValue(where_to_substitute, what_to_substitute, substituted_value):
    """
    This method substitutes values into a matrix.

    Keyword arguments:
    - where_to_substitute -- Coordinates where to substitute
    - what_to_substitute -- Components to substitute
    - substituted_value -- Variable to substitute
    """
    for lll in range(where_to_substitute.shape[0]):
        for kkk in range(where_to_substitute.shape[1]):
            tmp = where_to_substitute[lll, kkk]
            for i in range(what_to_substitute.shape[0]):
                for j in range(what_to_substitute.shape[1]):
                    tmp = tmp.subs(what_to_substitute[i,j], substituted_value[i,j])

            where_to_substitute[lll, kkk] = tmp

    return where_to_substitute

def SubstituteScalarValue(where_to_substitute, what_to_substitute, substituted_value):
    """
    This method substitutes values into a scalar.

    Keyword arguments:
    - where_to_substitute -- Coordinates where to substitute
    - what_to_substitute -- Components to substitute
    - substituted_value -- Variable to substitute
    """
    for lll in range(where_to_substitute.shape[0]):
        tmp  = where_to_substitute[lll]
        tmp = tmp.subs( what_to_substitute, substituted_value)
        where_to_substitute[lll] = tmp
    return where_to_substitute

def SubstituteMatrixValueByVoigtSymbols(where_to_substitute, what_to_substitute, substituted_value, is_strain):
    """
    This method substitutes values into a matrix.
    Note that this is intended to be used to substitute matrix indices by their corresponding Voigt ones

    Keyword arguments:
    - where_to_substitute -- Coordinates where to substitute
    - what_to_substitute -- Components to substitute
    - substituted_value -- Variable to substitute
    - is_strain -- Flag indicating if substituted_value is a strain
    """

    # Check the array to which the substitution is applied
    strain_size = where_to_substitute.shape[0]
    if (where_to_substitute.shape[1] != 1 and where_to_substitute.shape[1] != strain_size):
        raise Exception("Input array is not square (constitutive tensor in Voigt notation) not vector (stress vector in Voigt notation).")

    # Get the Voigt to tensor conversion indices
    conversion = _GetVoigtToTensorConversionIndices(strain_size)

    # Set the factor to be applied to each substitution term
    if is_strain:
        factor_func = lambda i,j : 1.0 if i==j else 2.0
    else:
        factor_func = lambda i,j : 1.0

    # Do the substitution
    dim = 2 if strain_size == 3 else 3
    for lll in range(where_to_substitute.shape[0]):
        for kkk in range(where_to_substitute.shape[1]):
            tmp = where_to_substitute[lll, kkk]
            for i in range(dim):
                for j in range(dim):
                    factor = factor_func(i, j)
                    voigt_index = conversion[(i, j)]
                    tmp = tmp.subs(what_to_substitute[i, j], factor * substituted_value[voigt_index])
            where_to_substitute[lll, kkk] = tmp

    return where_to_substitute

def Compute_RHS(functional, testfunc, do_simplifications=False):
    """
    This computes the RHS vector.

    Keyword arguments:
    - functional -- The functional to derivate
    - testfunc -- The test functions
    - do_simplifications -- If apply simplifications
    """
    rhs = sympy.Matrix(sympy.zeros(testfunc.shape[0],1))
    for i in range(testfunc.shape[0]):
        rhs[i] = sympy.diff(functional[0,0], testfunc[i])

        if do_simplifications:
            rhs[i] = sympy.simplify(rhs[i])

    return rhs

def Compute_LHS(rhs, testfunc, dofs, do_simplifications=False):
    """
    This computes the LHS matrix.

    Keyword arguments:
    - rhs -- The RHS vector
    - testfunc -- The test functions
    - dofs -- The dofs vectors
    - do_simplifications -- If apply simplifications
    """
    lhs = sympy.Matrix(sympy.zeros(testfunc.shape[0],dofs.shape[0]) )
    for i in range(lhs.shape[0]):
        for j in range(lhs.shape[1]):
            lhs[i,j] = -sympy.diff(rhs[i,0], dofs[j,0])

            if do_simplifications:
                lhs[i,j] = sympy.simplify(lhs[i,j])

    return lhs

def Compute_RHS_and_LHS(functional, testfunc, dofs, do_simplifications=False):
    """
    This computes the LHS matrix and the RHS vector.

    Keyword arguments:
    - functional -- The functional to derivate
    - testfunc -- The test functions
    - dofs -- The dofs vectors
    - do_simplifications -- If apply simplifications
    """
    rhs = Compute_RHS(functional, testfunc, do_simplifications)
    lhs = Compute_LHS(rhs, testfunc, dofs, do_simplifications)
    return rhs,lhs

# Output functions
def _Indentation(indentation_level):
    """Returns the indentation string."""
    return "    " * indentation_level

def _CodeGen(language, value):
    return  {
        "c"     : sympy.ccode,
        "python": sympy.pycode
    }[language](value)

def _VariableDeclaration(language, variable_name, variable_expression):
    """"
    Returns the variable declaration, without indentation nor suffix.

    The expression must have been turned into code already.
    """
    return  {
        "c"     : "const double {name} = {expr}",
        "python": "{name} = {expr}"
    }[language].format(name=variable_name, expr=variable_expression)

def _Suffix(language):
    """Returns the endline suffix."""
    return  {
        "c"     : ";\n",
        "python": "\n"
    }[language]

def _ReplaceIndices(language, expression):
    """Replaces array access with underscored variable.

    For vectors:  `variable_3`   becomes `variable[3]`
    For matrices: `variable_3_7` becomes `variable[3,7]`
    For lists of matrices: `variable_0_3_7` becomes `variable[0][3,7]`

    The accessor for matrices is chosen according to the language (`[]` vs. `()`)
    """
    #Lists of matrices
    pattern = r"_(\d+)_(\d+)_(\d+)"
    replacement = r"[\1][\2,\3]" if language == 'python' else r"[\1](\2,\3)"
    expression = re.sub(pattern, replacement, expression)

    #Matrices
    pattern = r"_(\d+)_(\d+)"
    replacement = r"[\1,\2]" if language == 'python' else r"(\1,\2)"
    expression = re.sub(pattern, replacement, expression)

    # Vectors
    pattern = r"_(\d+)"
    replacement = r"[\1]"
    expression = re.sub(pattern, replacement, expression)

    return expression

def _GetVoigtToTensorConversionIndices(strain_size):
    if strain_size == 3:
        conversion = {
            (0, 0): 0,
            (1, 1): 1,
            (0, 1): 2,
            (1, 0): 2
        }
    elif strain_size == 6:
        conversion = {
            (0, 0) : 0,
            (1, 1) : 1,
            (2, 2) : 2,
            (0, 1) : 3,
            (1, 0) : 3,
            (1, 2) : 4,
            (2, 1) : 4,
            (2, 0) : 5,
            (0, 2) : 5
        }
    else:
        raise ValueError("Wrong strain size {}.".format(strain_size))

    return conversion

def _GetTensorToVoigtConversionIndices(dim):
    if dim == 2:
        conversion = {
            0: (0, 0),
            1: (1, 1),
            2: (0, 1)
        }
    elif dim == 3:
        conversion = {
            0: (0, 0),
            1: (1, 1),
            2: (2, 2),
            3: (0, 1),
            4: (1, 2),
            5: (0, 2)
        }
    else:
        raise ValueError("Wrong dimension {} in input tensor.".format(dim))

    return conversion

def OutputScalar(scalar_expression, name, language, indentation_level=0, replace_indices=True, assignment_op="="):
    """
    This function generates code to assign to a (pre-declared) scalar

    Keyword arguments:
    - scalar_expression -- A scalar
    - name -- The name of the variables
    - language -- The language of output
    - indentation_level -- The number of tabulations considered
    - replace_indices -- Set to `True` to replace matrix[i,j] with matrix_i_j (And similarly for vectors)
    - assignment_op -- The assignment operation
    """
    prefix = _Indentation(indentation_level)
    suffix = _Suffix(language)

    fmt = prefix + "{var}{op}{expr}" + suffix

    expression = _CodeGen(language, scalar_expression)
    outstring = fmt.format(var=name, op=assignment_op, expr=expression)

    if replace_indices:
        outstring = _ReplaceIndices(language, outstring)

    return outstring

def OutputVector(vector_expression, name, language, indentation_level=0, replace_indices=True, assignment_op="="):
    """
    This function generates code to fill a (pre-declared) vector.

    Keyword arguments:
    - rhs -- The RHS vector
    - name -- The name of the variables
    - language -- The language of output
    - indentation_level -- The number of tabulations considered
    - replace_indices -- Set to `True` to replace matrix_i_j with matrix[i,j] (And similarly for vectors)
    - assignment_op -- The assignment operation
    """
    prefix = _Indentation(indentation_level)
    suffix = _Suffix(language)
    fmt = prefix + "{var}[{i}]{op}{expr}" + suffix

    outstring = str("")
    for i in range(vector_expression.shape[0]):
        expression = _CodeGen(language, vector_expression[i,0])
        outstring += fmt.format(var=name, i=i, op=assignment_op, expr=expression)

    if replace_indices:
        outstring = _ReplaceIndices(language, outstring)

    return outstring


def OutputMatrix(matrix_expression, name, language, indentation_level=0, replace_indices=True, assignment_op="="):
    """
    This function generates code to fill a (pre-declared) matrix.

    Keyword arguments:
    - matrix_expression -- The matrix
    - name -- The name of the variables
    - language -- The language of output
    - indentation_level -- The number of tabulations considered
    - replace_indices -- Set to `True` to replace `matrix_i_j` with `matrix[i,j]` (And similarly for vectors)
    - assignment_op -- The assignment operation
    """
    prefix = _Indentation(indentation_level)
    suffix = _Suffix(language)

    fmt = prefix \
          + ("{var}[{i},{j}]{op}{expr}" if language == "python" else "{var}({i},{j}){op}{expr}") \
          + suffix

    outstring = str("")
    for i in range(matrix_expression.shape[0]):
        for j in range(matrix_expression.shape[1]):
            expression = _CodeGen(language, matrix_expression[i,j])
            outstring += fmt.format(var=name, i=i, j=j, op=assignment_op, expr=expression)

    if replace_indices:
        outstring = _ReplaceIndices(language, outstring)

    return outstring

def OutputSymbolicVariable(expression, language, replace_indices=True):
    """
    This function generates code from an expression..

    Keyword arguments:
    - expression -- The expression to generate code from
    - language -- The language of output
    - indentation_level -- The number of tabulations considered
    - max_index -- The maximum index
    - replace_indices -- Set to `True` to replace matrix[i,j] with matrix_i_j (And similarly for vectors)
    """
    outstring = _CodeGen(language, expression) + _Suffix(language)

    if replace_indices:
        outstring = _ReplaceIndices(language, outstring)

    return outstring

def OutputSymbolicVariableDeclaration(expression, name, language, indentation_level=0, replace_indices=True):
    """
    This function generates code to declare and assign an expression, such as:

    ```C++
        const double variable = expression;

    ```

    Keyword arguments:
    - expression -- The variable to define symbolic
    - language -- The language of output
    - name -- The name of the variables
    - indentation_level -- The number of tabulations considered
    - max_index -- DEPRECATED The maximum index
    - replace_indices -- Set to `True` to replace matrix[i,j] with matrix_i_j (And similarly for vectors)
    """
    prefix = _Indentation(indentation_level)
    value = _CodeGen(language, expression)
    expr = _VariableDeclaration(language, name, value)
    suffix = _Suffix(language)

    outstring = prefix + expr + suffix

    if replace_indices:
        outstring = _ReplaceIndices(language, outstring)

    return outstring

def _AuxiliaryOutputCollectionFactors(A, name, language, indentation_level, optimizations, replace_indices, assignment_op, output_func):
    """
    This method collects the constants of the replacement for matrices, vectors and scalars.

    Keyword arguments:
    - A -- The  factors
    - name -- The name of the constant
    - language -- The language of replacement
    - indentation_level -- The depth of the indentation (4 spaces per level)
    - optimizations -- The level of optimizations
    - replace_indices -- Set to `True` to replace matrix[i,j] with matrix_i_j (And similarly for vectors)
    - assignment_op -- The assignment operation
    - output_func -- The output function. Must have the same signature as OutputMatrix and OutputVector
    """
    symbol_name = "c" + name
    A_factors, A_collected = sympy.cse(A, sympy.numbered_symbols(symbol_name), optimizations)
    A = A_collected[0] #overwrite lhs with the one with the collected components

    Acoefficient_str = str("")
    for factor in A_factors:
        varname = str(factor[0])
        value = factor[1]
        Acoefficient_str += OutputSymbolicVariableDeclaration(value, varname, language, indentation_level, replace_indices)

    A_out = Acoefficient_str + output_func(A, name, language, indentation_level, replace_indices, assignment_op)
    return A_out


def OutputMatrix_CollectingFactors(A, name, language, indentation_level=0, max_index=None, optimizations='basic', replace_indices=True, assignment_op="="):
    """
    This method collects the constants of the replacement for matrices.

    Keyword arguments:
    - A -- The  factors
    - name -- The name of the constant
    - language -- The language of replacement
    - indentation_level -- The depth of the indentation (4 spaces per level)
    - max_index -- DEPRECATED The max number of indexes
    - optimizations -- The level of optimizations
    - replace_indices -- Set to `True` to replace matrix[i,j] with matrix_i_j (And similarly for vectors)
    - assignment_op -- The assignment operation
    """
    if max_index is not None:
        print("Warning: max_index parameter is deprecated in OutputMatrix_CollectingFactors")

    return _AuxiliaryOutputCollectionFactors(A, name, language, indentation_level, optimizations, replace_indices, assignment_op, OutputMatrix)


def OutputVector_CollectingFactors(A, name, language, indentation_level=0, max_index=None, optimizations='basic', replace_indices=True, assignment_op="="):
    """
    This method collects the constants of the replacement for vectors.

    Keyword arguments:
    - A -- The  factors
    - name -- The name of the constant
    - language -- The language of replacement
    - indentation_level -- The depth of the indentation (4 spaces per level)
    - max_index -- DEPRECATED The max number of indexes
    - optimizations -- The level of optimizations
    - replace_indices -- Set to `True` to replace matrix[i,j] with matrix_i_j (And similarly for vectors)
    - assignment_op -- The assignment operation
    """
    if max_index is not None:
        print("Warning: max_index parameter is deprecated in OutputVector_CollectingFactors")

    return _AuxiliaryOutputCollectionFactors(A, name, language, indentation_level, optimizations, replace_indices, assignment_op, OutputVector)


def OutputScalar_CollectingFactors(A, name, language, indentation_level=0, optimizations='basic', replace_indices=True, assignment_op="="):
    """
    This method collects the constants of the replacement for vectors.

    Keyword arguments:
    - A -- The  factors
    - name -- The name of the constant
    - language -- The language of replacement
    - indentation_level -- The depth of the indentation (4 spaces per level)
    - optimizations -- The level of optimizations
    - replace_indices -- Set to `True` to replace matrix[i,j] with matrix_i_j (And similarly for vectors)
    - assignment_op -- The assignment operation
    """
    return _AuxiliaryOutputCollectionFactors(A, name, language, indentation_level, optimizations, replace_indices, assignment_op, OutputScalar)<|MERGE_RESOLUTION|>--- conflicted
+++ resolved
@@ -59,11 +59,7 @@
     """
     return sympy.Matrix(m, 1, lambda i,_: sympy.var("{name}_{i}".format(name=name, i=i)))
 
-<<<<<<< HEAD
-def DefineShapeFunctions(nnodes, dim, impose_partion_of_unity=False, shape_functions_name='N', gradients_name='DN'):
-=======
 def DefineShapeFunctions(nnodes, dim, impose_partion_of_unity=False, shape_functions_name='N', first_derivatives_name='DN', second_derivatives_name=None):
->>>>>>> de960336
     """
     This method defines shape functions and derivatives.
     Second order derivatives can be optionally defined as well.
@@ -77,11 +73,7 @@
     - first_derivatives_name -- Name for the shape functions first derivatives symbols
     - second_derivatives_name -- Name for the shape functions second derivatives symbols
     """
-<<<<<<< HEAD
-    DN = DefineMatrix(gradients_name, nnodes, dim)
-=======
     DN = DefineMatrix(first_derivatives_name, nnodes, dim)
->>>>>>> de960336
     N = DefineVector(shape_functions_name, nnodes)
 
     # Impose partition of unity
