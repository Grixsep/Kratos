//    |  /           |
//    ' /   __| _` | __|  _ \   __|
//    . \  |   (   | |   (   |\__ `
//   _|\_\_|  \__,_|\__|\___/ ____/
//                   Multi-Physics
//
//  License:         BSD License
//                   Kratos default license: kratos/license.txt
//
//  Main authors:    Máté Kelemen
//

// Project includes
#include "solving_strategies/builder_and_solvers/p_multigrid/p_multigrid_builder_and_solver.hpp" // PMultigridBuilderAndSolver
#include "solving_strategies/builder_and_solvers/p_multigrid/constraint_assembler_factory.hpp" // ConstraintAssemblerFactory
#include "solving_strategies/builder_and_solvers/p_multigrid/sparse_utilities.hpp" // MakeSparseTopology
#include "solving_strategies/builder_and_solvers/p_multigrid/diagonal_scaling.hpp" // DiagonalScaling, ParseDiagonalScaling, GetDiagonalScalingFactor
#include "solving_strategies/builder_and_solvers/p_multigrid/p_grid.hpp" // PGrid
#include "solving_strategies/builder_and_solvers/p_multigrid/status_stream.hpp" // PMGStatusStream
#include "includes/model_part.h" // ModelPart
#include "spaces/ublas_space.h" // TUblasSparseSpace, TUblasDenseSpace
#include "linear_solvers/linear_solver.h" // LinearSolver
#include "factories/linear_solver_factory.h" // LinearSolverFactory
#include "includes/kratos_components.h" // KratosComponents
#include "utilities/proxies.h" // MakeProxy
#include "utilities/profiler.h" // KRATOS_PROFILE_SCOPE, KRATOS_PROFILE_SCOPE_MILLI
#include "utilities/builtin_timer.h" // BuiltinTimer

// System includes
#include <optional> // std::optional
#include <unordered_set> // std::unordered_set
#include <variant> // std::variant


namespace Kratos {


// --------------------------------------------------------- //
// PIMPL
// --------------------------------------------------------- //


template <class TSparse, class TDense>
struct PMultigridBuilderAndSolver<TSparse,TDense>::Impl
{
    using Interface = PMultigridBuilderAndSolver<TSparse,TDense>;

    // --------------------------------------------------------- //
    // Member Variables
    // --------------------------------------------------------- //

    Interface* mpInterface;

<<<<<<< HEAD
    ModelPart* mpModelPart;
=======
    std::optional<ModelPart*> mpMaybeModelPart;
>>>>>>> 661b4656

    std::shared_ptr<ConstraintAssembler<TSparse,TDense>> mpConstraintAssembler;

    std::optional<std::variant<
        PGrid<TUblasSparseSpace<double>,TUblasDenseSpace<double>>,
        PGrid<TUblasSparseSpace<float>,TUblasDenseSpace<double>>
    >> mMaybeHierarchy;

    std::unique_ptr<Scaling> mpDiagonalScaling;

    int mMaxIterations;

    typename TSparse::DataType mTolerance;

    int mMaxDepth;

    int mVerbosity;

    // --------------------------------------------------------- //
    // Special Member Functions
    // --------------------------------------------------------- //

    Impl(Interface* pInterface)
        : mpInterface(pInterface),
          mpMaybeModelPart(),
          mpConstraintAssembler(),
          mMaybeHierarchy(),
          mpDiagonalScaling(),
          mMaxIterations(0),
          mTolerance(std::numeric_limits<typename TSparse::DataType>::max()),
          mMaxDepth(-1),
          mVerbosity(0)
    {}

    // --------------------------------------------------------- //
    // Solution
    // --------------------------------------------------------- //


    void ExecuteMultigridLoop(typename Interface::TSystemMatrixType& rLhs,
                              typename Interface::TSystemVectorType& rSolution,
                              const typename Interface::TSystemVectorType& rRhs,
                              typename Interface::TSystemVectorType& rSolutionUpdate,
                              typename Interface::TSystemVectorType& rResidual,
                              const typename TSparse::DataType InitialResidualNorm,
                              PMGStatusStream& rStream,
                              PMGStatusStream::Report& rReport)
    {
        KRATOS_TRY
        // Inner loop for multigrid.
        rReport.multigrid_converged = false;
        rReport.multigrid_iteration = 0ul;
        rReport.multigrid_residual = std::numeric_limits<typename TSparse::DataType>::max();

        while (   rReport.multigrid_iteration < static_cast<std::size_t>(mMaxIterations)
               && !rReport.multigrid_converged) {
            // Solve the coarse grid and apply its correction.
            if (mMaybeHierarchy.has_value()) {
                std::visit([&rSolutionUpdate, &rResidual, &rStream, this](auto& r_hierarchy){
                                return r_hierarchy.template ApplyCoarseCorrection<TSparse>(
                                    rSolutionUpdate,
                                    rResidual,
                                    *mpConstraintAssembler,
                                    rStream);},
                           mMaybeHierarchy.value());

                // Update the fine solution.
                TSparse::UnaliasedAdd(rSolution, 1.0, rSolutionUpdate);

                // Update the fine residual.
                BalancedProduct<TSparse,TSparse,TSparse>(rLhs, rSolutionUpdate, rResidual, static_cast<typename TSparse::DataType>(-1));
            } // if mMaybeHierarchy

            // Perform smoothing on the fine grid.
            TSparse::SetToZero(rSolutionUpdate); //< do I need this?
            mpInterface->GetLinearSystemSolver()->InitializeSolutionStep(rLhs, rSolutionUpdate, rResidual);
            mpInterface->GetLinearSystemSolver()->Solve(rLhs, rSolutionUpdate, rResidual);
            mpInterface->GetLinearSystemSolver()->FinalizeSolutionStep(rLhs, rSolutionUpdate, rResidual);

            // Update the fine solution.
            TSparse::UnaliasedAdd(rSolution, 1.0, rSolutionUpdate);

            // Update the fine residual.
            BalancedProduct<TSparse,TSparse,TSparse>(rLhs, rSolutionUpdate, rResidual, static_cast<typename TSparse::DataType>(-1));

            // Emit status and check for convergence.
            rReport.multigrid_residual = TSparse::TwoNorm(rResidual) / InitialResidualNorm;
            rReport.multigrid_converged = rReport.multigrid_residual < mTolerance;
            if (   rReport.multigrid_iteration + 1 < static_cast<std::size_t>(mMaxIterations)
                && !rReport.multigrid_converged)
                rStream.Submit(rReport.Tag(3), mVerbosity);

            ++rReport.multigrid_iteration;
        } // while i_multigrid_iteration <= mMaxIterations

        if (rReport.multigrid_iteration) rReport.multigrid_iteration -= 1;
        KRATOS_CATCH("")
    }


    [[nodiscard]] PMGStatusStream::Report
    ExecuteConstraintLoop(typename Interface::TSystemMatrixType& rLhs,
                          typename Interface::TSystemVectorType& rSolution,
                          typename Interface::TSystemVectorType& rRhs,
                          PMGStatusStream& rStream)
    {
        KRATOS_TRY
        bool constraint_status = false;
        PMGStatusStream::Report status_report {
            /*grid_level=*/                 0ul,
            /*multigrid_converged=*/        false,
            /*multigrid_iteration=*/        0ul,
            /*multigrid_residual=*/         1.0,
            /*constraints_converged=*/      false,
            /*constraint_iteration=*/       0ul,
            /*maybe_constraint_residual=*/  {}
        };

        typename TSparse::VectorType residual(rRhs.size()),
                                     residual_update(rRhs.size()),
                                     solution_update(rSolution.size());

        // Compute the initial residual norm if it will be used.
        typename TSparse::DataType initial_residual_norm = 1;
        if (0 < mTolerance || 3 <= mVerbosity) {
            initial_residual_norm = TSparse::TwoNorm(rRhs);
            initial_residual_norm = initial_residual_norm ? initial_residual_norm : 1;
        }

        // Outer loop for constraints.
        do {
            // Initialize the constraint assembler and update residuals.
            mpConstraintAssembler->InitializeSolutionStep(rLhs, rSolution, rRhs);
            TSparse::Copy(rRhs, residual);
            BalancedProduct<TSparse,TSparse,TSparse>(rLhs, rSolution, residual, static_cast<typename TSparse::DataType>(-1));

            // Get an update on the solution with respect to the current residual.
            this->ExecuteMultigridLoop(rLhs,
                                       rSolution,
                                       rRhs,
                                       solution_update,
                                       residual,
                                       initial_residual_norm,
                                       rStream,
                                       status_report);

            // Check for constraint convergence.
            constraint_status = mpConstraintAssembler->FinalizeSolutionStep(rLhs,
                                                                            rSolution,
                                                                            rRhs,
                                                                            status_report,
                                                                            rStream);
            if (constraint_status) {
                rStream.Submit(status_report.Tag(2), mVerbosity);
                status_report.maybe_constraint_residual.reset();
                break;
            } else {
                rStream.Submit(status_report.Tag(3), mVerbosity);
                status_report.maybe_constraint_residual.reset();
            }

            ++status_report.constraint_iteration;
        } while (true);

        return status_report;
        KRATOS_CATCH("")
    }


    /// @brief Initialize the linear solver and solve the provided system.
    bool Solve(typename Interface::TSystemMatrixType& rLhs,
               typename Interface::TSystemVectorType& rSolution,
               typename Interface::TSystemVectorType& rRhs,
               ModelPart& rModelPart)
    {
        // Prepare and initialize members.
        KRATOS_TRY
        if (mpInterface->GetLinearSolver().AdditionalPhysicalDataIsNeeded()) {
            mpInterface->GetLinearSolver().ProvideAdditionalData(rLhs,
                                                                 rSolution,
                                                                 rRhs,
                                                                 mpInterface->GetDofSet(),
                                                                 rModelPart);
        }

        if (mMaybeHierarchy.has_value()) {
            std::visit([&rModelPart, &rLhs, &rSolution, &rRhs](auto& r_grid){
                            r_grid.template Initialize<TSparse>(
                                rModelPart,
                                rLhs,
                                rSolution,
                                rRhs);
                       },
                       mMaybeHierarchy.value());
        } // if mMaybeHierarchy

        std::optional<PMGStatusStream> status_stream = PMGStatusStream(
            /*rStream=*/            std::cout,
            /*rBuilderAndSolver=*/  *mpInterface,
            /*rModelPart=*/         rModelPart,
            /*rRootLhs=*/           rLhs,
            /*rRootSolution=*/      rSolution,
            /*rRootRhs=*/           rRhs,
            /*UseAnsiColors=*/      true);
        const auto status_report = this->ExecuteConstraintLoop(
            rLhs,
            rSolution,
            rRhs,
            status_stream.value());
        status_stream.reset();

        // Clean up.
        if (mMaybeHierarchy.has_value()) {
            std::visit([&rModelPart, &rLhs, &rSolution, &rRhs](auto& r_grid){
                            r_grid.template Finalize<TSparse>(
                                rModelPart,
                                rLhs,
                                rSolution,
                                rRhs);
                        },
                        mMaybeHierarchy.value());
        } // if mMaybeHierarchy

        mpConstraintAssembler->Finalize(rLhs,
                                        rSolution,
                                        rRhs,
                                        mpInterface->GetDofSet());

        return status_report.multigrid_converged && status_report.constraints_converged;
        KRATOS_CATCH("")
    }


    // --------------------------------------------------------- //
    // Topology
    // --------------------------------------------------------- //


    template <class TProxy, class TIndexSet>
    static void CollectDoFs(const TProxy& rEntities,
                            const ProcessInfo& rProcessInfo,
                            typename Interface::TSchemeType& rScheme,
                            LockObject* pLockBegin,
                            [[maybe_unused]] LockObject* pLockEnd,
                            TIndexSet* pRowSetBegin,
                            [[maybe_unused]] TIndexSet* pRowSetEnd)
    {
        KRATOS_TRY
        KRATOS_PROFILE_SCOPE(KRATOS_CODE_LOCATION);
        using TLS = Element::EquationIdVectorType;
        block_for_each(rEntities,
                       TLS(),
                       [&rScheme, &rProcessInfo, pLockBegin, pRowSetBegin](const auto& r_entity, TLS& r_tls){
            if (r_entity.GetEntity().IsActive()) {
                rScheme.EquationId(r_entity.GetEntity(), r_tls, rProcessInfo);
                for (const auto equation_id : r_tls) {
                    [[maybe_unused]] std::scoped_lock<LockObject> lock(pLockBegin[equation_id]);
                    auto& r_row_indices = pRowSetBegin[equation_id];
                    r_row_indices.insert(r_tls.begin(), r_tls.end());
                } // for equation_id in r_tls
            } // if r_entity.IsActive
        });
        KRATOS_CATCH("")
    }


    void MakeLhsTopology(const typename Interface::TSchemeType::Pointer& rpScheme,
                         typename Interface::TSystemMatrixType& rLhs,
                         ModelPart& rModelPart)
    {
        KRATOS_PROFILE_SCOPE_MILLI(KRATOS_CODE_LOCATION);
        KRATOS_TRY

        using IndexSet = std::unordered_set<std::size_t>;
        std::vector<IndexSet> indices(mpInterface->GetEquationSystemSize());

        {
            std::vector<LockObject> mutexes(mpInterface->GetEquationSystemSize());

            // Collect DoFs from elements.
            Impl::CollectDoFs(MakeProxy<Globals::DataLocation::Element>(rModelPart),
                              rModelPart.GetProcessInfo(),
                              *rpScheme,
                              mutexes.data(),
                              mutexes.data() + mutexes.size(),
                              indices.data(),
                              indices.data() + indices.size());

            // Collect DoFs from conditions.
            Impl::CollectDoFs(MakeProxy<Globals::DataLocation::Condition>(rModelPart),
                              rModelPart.GetProcessInfo(),
                              *rpScheme,
                              mutexes.data(),
                              mutexes.data() + mutexes.size(),
                              indices.data(),
                              indices.data() + indices.size());
        }

        // Compute and allocate LHS topology.
        MakeSparseTopology<false,typename TSparse::DataType>(indices,
                                                             indices.size(),
                                                             rLhs,
                                                             /*EnsureDiagonal=*/true);

        // Construct the coarse hierarchy's topology.
        if (mMaybeHierarchy.has_value()) {
            std::visit([&rModelPart, &rLhs, this](auto& r_grid){
                            r_grid.template MakeLhsTopology<TSparse>(rModelPart,
                                                                     rLhs,
                                                                     *mpConstraintAssembler,
                                                                     mpInterface->GetDofSet());
                       },
                       mMaybeHierarchy.value());
        } // if mMaybeHierarchy

        KRATOS_CATCH("")
    }


    // --------------------------------------------------------- //
    // Assembly
    // --------------------------------------------------------- //


    /// @brief Compute and assemble local contributions from elements and conditions into the global system.
    /// @details This function body mainly handles looping over elements/conditions and its parallelization.
    ///          The actual local system calculation, as well as assembly, is deferred to @ref MapEntityContribution.
    template <bool AssembleLHS,
              bool AssembleRHS>
    void Assemble(ModelPart& rModelPart,
                  typename Interface::TSchemeType& rScheme,
                  std::optional<typename Interface::TSystemMatrixType*> pMaybeLhs,
                  std::optional<typename Interface::TSystemVectorType*> pMaybeRhs)
    {
        KRATOS_TRY

        // Sanity checks.
        if constexpr (AssembleLHS) {
            KRATOS_ERROR_IF_NOT(pMaybeLhs.has_value() && pMaybeLhs.value() != nullptr)
                << "Requested an assembly of the left hand side, but no matrix is provided to assemble into.";
        }

        if constexpr (AssembleRHS) {
            KRATOS_ERROR_IF_NOT(pMaybeRhs.has_value() && pMaybeRhs.value() != nullptr)
                << "Requested an assembly of the right hand side, but no vector is provided to assemble into.";
        }

        // Assemble constraints.
        // Constraint assembly MUST happen before assembling the unconstrained system,
        // because constraints may have to propagate dirichlet conditions, and dirichlet
        // conditions are partly imposed during element assembly.
        mpConstraintAssembler->Assemble(
            rModelPart.MasterSlaveConstraints(),
            rModelPart.GetProcessInfo(),
            mpInterface->GetDofSet(),
            AssembleLHS,
            AssembleRHS);

        // Function-wide variables.
        const ProcessInfo& r_process_info = rModelPart.GetProcessInfo();
        typename Interface::TSystemMatrixType* pLhs = pMaybeLhs.has_value() ? pMaybeLhs.value() : nullptr;
        typename Interface::TSystemVectorType* pRhs = pMaybeRhs.has_value() ? pMaybeRhs.value() : nullptr;
        auto p_locks = std::make_unique<std::vector<LockObject>>(AssembleLHS ? pLhs->size1() : 0ul);

        const int element_count = rModelPart.Elements().size();
        const int condition_count = rModelPart.Conditions().size();
        const auto it_element_begin = rModelPart.Elements().begin();
        const auto it_condition_begin = rModelPart.Conditions().begin();

        // Collect contributions from constitutive entities.
        #pragma omp parallel
        {
            // Thread-local variables.
            Element::EquationIdVectorType equation_indices;
            typename Interface::LocalSystemMatrixType lhs_contribution;
            typename Interface::LocalSystemVectorType rhs_contribution;

            // Collect contributions from elements.
            #pragma omp for schedule(guided, 512) nowait
            for (int i_entity=0; i_entity<element_count; ++i_entity) {
                MapEntityContribution<TSparse,TDense,AssembleLHS,AssembleRHS>(
                    *(it_element_begin + i_entity),
                    rScheme,
                    r_process_info,
                    equation_indices,
                    &lhs_contribution,
                    &rhs_contribution,
                    pLhs,
                    pRhs,
                    p_locks->data());
            } // pragma omp for

            // Collect contributions from conditions.
            #pragma omp for schedule(guided, 512)
            for (int i_entity=0; i_entity<condition_count; ++i_entity) {
                MapEntityContribution<TSparse,TDense,AssembleLHS,AssembleRHS>(
                    *(it_condition_begin + i_entity),
                    rScheme,
                    r_process_info,
                    equation_indices,
                    &lhs_contribution,
                    &rhs_contribution,
                    pLhs,
                    pRhs,
                    p_locks->data());
            } // pragma omp for
        } // pragma omp parallel

        // Assemble coarse hierarchy.
        if (this->mMaybeHierarchy.has_value()) {
            std::visit([&rModelPart, &pMaybeLhs, &pMaybeRhs, this](auto& r_grid){
                            r_grid.template Assemble<AssembleLHS,AssembleRHS,TSparse>(
                                rModelPart,
                                pMaybeLhs.has_value() ? pMaybeLhs.value() : nullptr,
                                pMaybeRhs.has_value() ? pMaybeRhs.value() : nullptr,
                                *this->mpConstraintAssembler,
                                mpInterface->GetDofSet());
                        },
                        this->mMaybeHierarchy.value());
        } // if mMaybeHierarchy

        //if constexpr (AssembleLHS && AssembleRHS)
        //    NormalizeSystem<TSparse>(*pMaybeLhs.value(),
        //                             *pMaybeRhs.value(),
        //                             GetDiagonalScaleFactor<TSparse>(*pMaybeLhs.value(),
        //                                                             DiagonalScaling::AbsMax));
        KRATOS_CATCH("")
    }

}; // class PMultigridBuilderAndSolver::Impl


// --------------------------------------------------------- //
// Constructors
// --------------------------------------------------------- //


template <class TSparse, class TDense>
PMultigridBuilderAndSolver<TSparse,TDense>::~PMultigridBuilderAndSolver() = default;


template <class TSparse, class TDense>
PMultigridBuilderAndSolver<TSparse,TDense>::PMultigridBuilderAndSolver()
    : Interface(),
      mpImpl(new Impl(this))
{
}


template <class TSparse, class TDense>
PMultigridBuilderAndSolver<TSparse,TDense>::PMultigridBuilderAndSolver(const typename LinearSolverType::Pointer& pSolver,
                                                                       Parameters Settings)
    : Interface(pSolver),
      mpImpl(new Impl(this))
{
    this->AssignSettings(Settings);
}


template <class TSparse, class TDense>
typename BuilderAndSolver<TSparse,TDense,LinearSolver<TSparse,TDense>>::Pointer
PMultigridBuilderAndSolver<TSparse,TDense>::Create(typename LinearSolverType::Pointer pSolver,
                                                   Parameters Settings) const
{
    KRATOS_TRY
    return typename Interface::Pointer(new PMultigridBuilderAndSolver(pSolver, Settings));
    KRATOS_CATCH("")
}


// --------------------------------------------------------- //
// Allocation and Initialization
// --------------------------------------------------------- //


std::optional<std::size_t> FindNodeIndex(std::size_t NodeId,
                                         Kratos::ModelPart::NodesContainerType::const_iterator itNodeBegin,
                                         Kratos::ModelPart::NodesContainerType::const_iterator itNodeEnd) noexcept
{
    const auto it = std::lower_bound(itNodeBegin,
                                     itNodeEnd,
                                     NodeId,
                                     [](const Kratos::Node& r_node, std::size_t target_id){
                                        return r_node.Id() < target_id;
                                     });
    if (it == itNodeEnd || it->Id() != NodeId) {
        return {};
    } else {
        return std::distance(itNodeBegin, it);
    }
}


template <class TSparse, class TDense>
void PMultigridBuilderAndSolver<TSparse,TDense>::SetUpDofSet(typename Interface::TSchemeType::Pointer pScheme,
                                                             ModelPart& rModelPart)
{
    KRATOS_TRY;

    using DofsVectorType = ModelPart::DofsVectorType;
    this->GetDofSet().clear();
    const auto& r_process_info = rModelPart.GetProcessInfo();

    std::vector<std::atomic<std::uint8_t>> hanging_nodes(rModelPart.Nodes().size());
    std::fill(hanging_nodes.begin(),
              hanging_nodes.end(),
              static_cast<std::uint8_t>(1));

    // Fill the global DOF set array
    #pragma omp parallel
    {
        DofsVectorType tls_dofs, tls_constraint_dofs;

        // We create the temporal set in current thread and we reserve some space on it
        std::unordered_set<Node::DofType::Pointer, DofPointerHasher> dofs_tmp_set;
        dofs_tmp_set.reserve(20000);

        // Add the DOFs from the model part elements
        const auto& r_elements_array = rModelPart.Elements();
        const int number_of_elements = static_cast<int>(r_elements_array.size());

        #pragma omp for schedule(guided, 512) nowait
        for (int i_entity=0; i_entity<number_of_elements; ++i_entity) {
            const auto& r_entity = *(r_elements_array.begin() + i_entity);
            if (r_entity.IsActive()) {
                r_entity.GetDofList(tls_dofs, r_process_info);
                dofs_tmp_set.insert(tls_dofs.begin(), tls_dofs.end());
            } // r_entity.IsActive()
        } // for i_entity in range(number_of_elements)

        // Collect DoFs from constraints.
        const int number_of_constraints = static_cast<int>(rModelPart.MasterSlaveConstraints().size());

        #pragma omp for schedule(guided, 512) nowait
        for (int i_entity=0; i_entity<number_of_constraints; ++i_entity) {
            // Get current constraint iterator
            const auto it_entity = rModelPart.MasterSlaveConstraints().begin() + i_entity;

            // Trigger Dof index updates.
            it_entity->GetDofList(tls_dofs, tls_constraint_dofs, r_process_info);

            // Different behavior depending on whether MasterSlaveConstraint or MultifreedomConstraint.
            if (tls_dofs.empty() && !tls_constraint_dofs.empty()) {
                // Multifreedom constraint.
                dofs_tmp_set.insert(tls_constraint_dofs.begin(), tls_constraint_dofs.end());
            } else {
                // Master-slave constraint.
                dofs_tmp_set.insert(tls_dofs.begin(), tls_dofs.end());
                dofs_tmp_set.insert(tls_constraint_dofs.begin(), tls_constraint_dofs.end());
            }
        } // for i_entity in range(number_of_constraints)

        // Merge all the sets in one thread
        #pragma omp critical
        {
            this->GetDofSet().insert(dofs_tmp_set.begin(), dofs_tmp_set.end());
        }
    } // pragma omp parallel

    // Make sure that conditions act exclusively on collected DoFs.
    #ifdef KRATOS_DEBUG
    block_for_each(rModelPart.Conditions().begin(),
                   rModelPart.Conditions().end(),
                   DofsVectorType(),
                   [&r_process_info, this](const Condition& r_condition, auto& r_tls_dofs){
                        if (r_condition.IsActive()) {
                            r_condition.GetDofList(r_tls_dofs, r_process_info);
                            for (Dof<typename TDense::DataType>* p_dof : r_tls_dofs) {
                                KRATOS_ERROR_IF_NOT(this->GetDofSet().count(*p_dof))
                                    << "condition " << r_condition.Id() << " "
                                    << "acts on " << p_dof->GetVariable().Name() << " "
                                    << "of node " << p_dof->Id() << ", "
                                    << "which is not part of any element or constraint.";
                            } // for p_dof in r_tls_dofs
                        } // if r_condition.IsActive()
                   });
    #endif

    #ifdef KRATOS_DEBUG
    // If reactions are to be calculated, we check if all the dofs have reactions defined
    // This is to be done only in debug mode
    for (const auto& r_dof : this->GetDofSet()) {
        KRATOS_ERROR_IF_NOT(r_dof.HasReaction())
            << "Reaction variable not set for "
            << "DoF " << r_dof << " "
            << "of node "<< r_dof.Id();
    }
    #endif

    KRATOS_CATCH("");
}


template <class TSparse, class TDense>
void PMultigridBuilderAndSolver<TSparse,TDense>::SetUpSystem(ModelPart& rModelPart)
{
    KRATOS_TRY
    this->mEquationSystemSize = this->GetDofSet().size();

    // Set equation indices of DoFs.
    IndexPartition<std::size_t>(this->GetDofSet().size()).for_each([&, this](std::size_t Index){
        (this->GetDofSet().begin() + Index)->SetEquationId(Index);
    });
    KRATOS_CATCH("")
}


template <class TSparse, class TDense>
void PMultigridBuilderAndSolver<TSparse,TDense>::ResizeAndInitializeVectors(typename Interface::TSchemeType::Pointer pScheme,
                                                                            typename Interface::TSystemMatrixPointerType& rpLhs,
                                                                            typename Interface::TSystemVectorPointerType& rpSolution,
                                                                            typename Interface::TSystemVectorPointerType& rpRhs,
                                                                            ModelPart& rModelPart)
{
    KRATOS_TRY

    // Construct empty containers if necessary.
    if (!rpLhs)
        rpLhs.reset(new typename Interface::TSystemMatrixType);
    TSparse::SetToZero(*rpLhs);

    if (!rpSolution)
        rpSolution.reset(new typename Interface::TSystemVectorType);
    if (rpSolution->size() != this->mEquationSystemSize)
        rpSolution->resize(this->mEquationSystemSize, false);
    TSparse::SetToZero(*rpSolution);

    if (!rpRhs)
        rpRhs.reset(new typename Interface::TSystemVectorType);
    if (rpRhs->size() != this->mEquationSystemSize)
        rpRhs->resize(this->mEquationSystemSize, false);
    TSparse::SetToZero(*rpRhs);

    // Construct LHS topology if necessary or requested.
    if (rpLhs->size1() == 0 || this->GetReshapeMatrixFlag() == true) {
        mpImpl->MakeLhsTopology(pScheme, *rpLhs, rModelPart);

        // Make constraint topology.
        mpImpl->mpConstraintAssembler->Allocate(rModelPart.MasterSlaveConstraints(),
                                                rModelPart.GetProcessInfo(),
                                                *rpLhs,
                                                *rpSolution,
                                                *rpRhs,
                                                this->GetDofSet());
    } else {
        if (rpLhs->size1() != this->mEquationSystemSize || rpLhs->size2() != this->mEquationSystemSize) {
            KRATOS_ERROR <<"The equation system size has changed during the simulation. This is not permitted."<<std::endl;
        }
    }

    this->SetDofSetIsInitializedFlag(true);

    KRATOS_CATCH("")
}


// --------------------------------------------------------- //
// Hooks
// --------------------------------------------------------- //


template <class TSparse, class TDense>
void PMultigridBuilderAndSolver<TSparse,TDense>::InitializeSolutionStep(ModelPart& rModelPart,
                                                                        typename Interface::TSystemMatrixType& rLhs,
                                                                        typename Interface::TSystemVectorType& rSolution,
                                                                        typename Interface::TSystemVectorType& rRhs)
{
<<<<<<< HEAD
=======
    mpImpl->mpMaybeModelPart = &rModelPart;
}


template <class TSparse, class TDense, class TSolver>
void PMultigridBuilderAndSolver<TSparse, TDense, TSolver>::FinalizeSolutionStep(ModelPart& rModelPart,
                                                                                typename Interface::TSystemMatrixType& rLhs,
                                                                                typename Interface::TSystemVectorType& rSolution,
                                                                                typename Interface::TSystemVectorType& rRhs)
{
    mpImpl->mpMaybeModelPart.reset();
>>>>>>> 661b4656
}


// --------------------------------------------------------- //
// Assembly
// --------------------------------------------------------- //


template <class TSparse, class TDense>
void PMultigridBuilderAndSolver<TSparse,TDense>::Build(typename Interface::TSchemeType::Pointer pScheme,
                                                       ModelPart& rModelPart,
                                                       typename Interface::TSystemMatrixType& rLhs,
                                                       typename Interface::TSystemVectorType& rRhs)
{
    KRATOS_PROFILE_SCOPE_MILLI(KRATOS_CODE_LOCATION);
    KRATOS_ERROR_IF(!pScheme) << "missing scheme" << std::endl;
    KRATOS_TRY
    mpImpl->mpModelPart = &rModelPart;
    mpImpl->template Assemble</*AssembleLHS=*/true,/*AssembleRHS=*/true>(rModelPart,
                                                                         *pScheme,
                                                                         &rLhs,
                                                                         &rRhs);
    KRATOS_CATCH("")
}


template <class TSparse, class TDense>
void PMultigridBuilderAndSolver<TSparse,TDense>::BuildLHS(typename Interface::TSchemeType::Pointer pScheme,
                                                          ModelPart& rModelPart,
                                                          typename Interface::TSystemMatrixType& rLhs)
{
    KRATOS_PROFILE_SCOPE_MILLI(KRATOS_CODE_LOCATION);
    KRATOS_ERROR_IF(!pScheme) << "missing scheme";
    KRATOS_TRY
    mpImpl->template Assemble</*AssembleLHS=*/true,/*AssembleRHS=*/false>(rModelPart,
                                                                          *pScheme,
                                                                          &rLhs,
                                                                          nullptr);
    KRATOS_CATCH("")
}


template <class TSparse, class TDense>
void PMultigridBuilderAndSolver<TSparse,TDense>::BuildRHS(typename Interface::TSchemeType::Pointer pScheme,
                                                          ModelPart& rModelPart,
                                                          typename Interface::TSystemVectorType& rRhs)
{
    KRATOS_PROFILE_SCOPE_MILLI(KRATOS_CODE_LOCATION);
    KRATOS_ERROR_IF(!pScheme) << "missing scheme";
    KRATOS_TRY
    mpImpl->template Assemble</*AssembleLHS=*/false,/*AssembleRHS=*/true>(rModelPart,
                                                                          *pScheme,
                                                                          nullptr,
                                                                          &rRhs);
    block_for_each(this->GetDofSet(), [&rRhs](Dof<typename TDense::DataType>& rDof){
        if (rDof.IsFixed())
            rRhs[rDof.EquationId()] = 0.0;
    });
    KRATOS_CATCH("")
}


// --------------------------------------------------------- //
// Constraint Imposition
// --------------------------------------------------------- //


template <class TSparse, class TDense>
void PMultigridBuilderAndSolver<TSparse,TDense>::ApplyDirichletConditions(typename Interface::TSchemeType::Pointer pScheme,
                                                                          ModelPart& rModelPart,
                                                                          typename Interface::TSystemMatrixType& rLhs,
                                                                          [[maybe_unused]] typename Interface::TSystemVectorType& rSolution,
                                                                          typename Interface::TSystemVectorType& rRhs)
{
    KRATOS_TRY
    KRATOS_PROFILE_SCOPE(KRATOS_CODE_LOCATION);

    // Early exit on an empty system.
    if (this->GetDofSet().empty()) return;

    const auto it_dof_set_begin = this->GetDofSet().begin();
    const auto it_dof_set_end = this->GetDofSet().begin() + this->GetDofSet().size();

    mpImpl->mpDiagonalScaling->template Cache<TSparse>(rLhs);
    const auto diagonal_scale = mpImpl->mpDiagonalScaling->Evaluate();
    Kratos::ApplyDirichletConditions<TSparse,TDense>(rLhs,
                                                     rRhs,
                                                     it_dof_set_begin,
                                                     it_dof_set_end,
                                                     diagonal_scale);
    if (mpImpl->mMaybeHierarchy.has_value()) {
        std::visit([this](auto& r_grid){
                       r_grid.ApplyDirichletConditions(this->GetDofSet().begin(),
                                                       this->GetDofSet().end());
                   },
                   mpImpl->mMaybeHierarchy.value());
    } // if mMaybeHierarchy

    KRATOS_CATCH("")
}


template <class TSparse, class TDense>
void PMultigridBuilderAndSolver<TSparse,TDense>::ApplyConstraints(typename Interface::TSchemeType::Pointer pScheme,
                                                                  ModelPart& rModelPart,
                                                                  typename Interface::TSystemMatrixType& rLhs,
                                                                  typename Interface::TSystemVectorType& rRhs)
{
    KRATOS_TRY
    KRATOS_PROFILE_SCOPE_MILLI(KRATOS_CODE_LOCATION);
    mpImpl->mpConstraintAssembler->Initialize(rLhs,
                                              rRhs,
                                              this->GetDofSet().begin(),
                                              this->GetDofSet().end());
    if (mpImpl->mMaybeHierarchy.has_value()) {
        std::visit([](auto& r_hierarchy){r_hierarchy.ApplyConstraints();},
                   mpImpl->mMaybeHierarchy.value());
    }
    KRATOS_CATCH("")
}


// --------------------------------------------------------- //
// Compound Assembly and Solution
// --------------------------------------------------------- //


template <class TSparse, class TDense>
void PMultigridBuilderAndSolver<TSparse,TDense>::BuildAndSolve(typename Interface::TSchemeType::Pointer pScheme,
                                                               ModelPart& rModelPart,
                                                               typename Interface::TSystemMatrixType& rLhs,
                                                               typename Interface::TSystemVectorType& rSolution,
                                                               typename Interface::TSystemVectorType& rRhs)
{
    KRATOS_TRY

    // Assemble unconstrained system.
    Build(pScheme, rModelPart, rLhs, rRhs);

    // Apply multifreedom constraints.
    ApplyConstraints(pScheme, rModelPart, rLhs, rRhs);

    // Apply Dirichlet conditions.
    ApplyDirichletConditions(pScheme, rModelPart, rLhs, rSolution, rRhs);

    this->SystemSolve(rLhs, rSolution, rRhs);
    KRATOS_CATCH("")
}


template <class TSparse, class TDense>
void PMultigridBuilderAndSolver<TSparse,TDense>::SystemSolve(typename Interface::TSystemMatrixType& rLhs,
                                                             typename Interface::TSystemVectorType& rSolution,
                                                             typename Interface::TSystemVectorType& rRhs)
{
    KRATOS_TRY
    // Solve constrained assembled system.
    BuiltinTimer timer;
    if (!mpImpl->Solve(rLhs, rSolution, rRhs, *mpImpl->mpModelPart) && 1 <= mpImpl->mVerbosity) {
        std::cerr << this->Info() << "Grid 0: failed to solve the assembled system\n";
    }
    KRATOS_INFO_IF(this->Info(), 2 <= mpImpl->mVerbosity)
        << ": Linear solution took " << timer << "\n";
    KRATOS_CATCH("")
}


// --------------------------------------------------------- //
// Postprocessing
// --------------------------------------------------------- //



template <class TSparse, class TDense>
void PMultigridBuilderAndSolver<TSparse,TDense>::CalculateReactions(typename Interface::TSchemeType::Pointer pScheme,
                                                                    ModelPart& rModelPart,
                                                                    typename Interface::TSystemMatrixType& rLhs,
                                                                    typename Interface::TSystemVectorType& rSolution,
                                                                    typename Interface::TSystemVectorType& rRhs)
{
    KRATOS_PROFILE_SCOPE_MILLI(KRATOS_CODE_LOCATION);

    KRATOS_TRY
    BuiltinTimer timer;

    TSparse::SetToZero(rRhs);
    mpImpl->template Assemble</*AssembleLHS=*/false,/*AssembleRHS=*/true>(rModelPart,
                                                                          *pScheme,
                                                                          nullptr,
                                                                          &rRhs);
    block_for_each(this->GetDofSet(), [&rRhs](Dof<typename TDense::DataType>& rDof){
        rDof.GetSolutionStepReactionValue() = -rRhs[rDof.EquationId()];
    });

    KRATOS_INFO_IF(this->Info(), 2 <= mpImpl->mVerbosity)
        << "Computing reactions took " << timer << "\n";
    KRATOS_CATCH("")
}


// --------------------------------------------------------- //
// Misc
// --------------------------------------------------------- //


template <class TSparse, class TDense>
void PMultigridBuilderAndSolver<TSparse,TDense>::AssignSettings(const Parameters Settings)
{
    // Mutable parameters.
    Parameters settings = Settings;

    KRATOS_TRY
    // Parse diagonal scaling and validate other settings.
    Parameters default_parameters = this->GetDefaultParameters();
    Parameters default_diagonal_scaling = default_parameters["diagonal_scaling"].Clone();
    default_parameters.RemoveValue("diagonal_scaling");
    std::optional<Parameters> maybe_diagonal_scaling = settings.Has("diagonal_scaling") ? settings["diagonal_scaling"].Clone() : std::optional<Parameters>();
    if (maybe_diagonal_scaling.has_value()) settings.RemoveValue("diagonal_scaling");
    settings.ValidateAndAssignDefaults(default_parameters);
    settings.AddValue("diagonal_scaling", maybe_diagonal_scaling.has_value() ? maybe_diagonal_scaling.value() : default_diagonal_scaling);
    mpImpl->mpDiagonalScaling = std::make_unique<Scaling>(settings["diagonal_scaling"]);
    KRATOS_CATCH("")

    KRATOS_TRY
    Interface::AssignSettings(settings);
    KRATOS_CATCH("")

    // Set the relative residual tolerance and max W cycles.
    mpImpl->mMaxIterations = settings["max_iterations"].Get<int>();
    mpImpl->mTolerance = settings["tolerance"].Get<double>();

    // Set multifreedom constraint imposition strategy.
    mpImpl->mpConstraintAssembler = ConstraintAssemblerFactory<TSparse,TDense>(settings["constraint_imposition_settings"],
                                                                               "Grid 0 constraints");

    // Construct smoother, solver and coarse hierarchy.
    Parameters smoother_settings = settings["smoother_settings"];
    Parameters coarse_hierarchy_settings = settings["coarse_hierarchy_settings"];
    Parameters leaf_solver_settings = settings["linear_solver_settings"];

    if (coarse_hierarchy_settings["max_depth"].Get<int>()) {
        KRATOS_TRY
        KRATOS_ERROR_IF_NOT(smoother_settings.Has("solver_type"));
        const std::string solver_name = smoother_settings["solver_type"].Get<std::string>();
        using SolverFactoryRegistry = KratosComponents<LinearSolverFactory<TSparse,TDense>>;
        KRATOS_ERROR_IF_NOT(SolverFactoryRegistry::Has(solver_name))
            << "\"" << solver_name << "\" is not a valid linear solver name in the registry. "
            << "Make sure you imported the application it is defined in and that the spelling is correct.";
        const auto& r_factory = SolverFactoryRegistry::Get(solver_name);
        this->mpLinearSystemSolver = r_factory.Create(smoother_settings);

        // Construct the coarse hierarchy.
        const std::string coarse_build_precision = coarse_hierarchy_settings["precision"].Get<std::string>();
        if (coarse_build_precision == "double") {
            using CoarseSparseSpace = TUblasSparseSpace<double>;
            using CoarseDenseSpace = TUblasDenseSpace<double>;
            using GridType = PGrid<CoarseSparseSpace,CoarseDenseSpace>;

            coarse_hierarchy_settings.ValidateAndAssignDefaults(GridType().GetDefaultParameters());
            if (coarse_hierarchy_settings["max_depth"].Get<int>()) {
                mpImpl->mMaybeHierarchy = GridType(coarse_hierarchy_settings,
                                                   smoother_settings,
                                                   leaf_solver_settings,
                                                   settings["diagonal_scaling"]);
            }
        } /* if coarse_build_precision == "double" */ else if (coarse_build_precision == "single") {
            using CoarseSparseSpace = TUblasSparseSpace<float>;
            using CoarseDenseSpace = TUblasDenseSpace<double>;
            using GridType = PGrid<CoarseSparseSpace,CoarseDenseSpace>;

            coarse_hierarchy_settings.ValidateAndAssignDefaults(GridType().GetDefaultParameters());
            mpImpl->mMaybeHierarchy = GridType(coarse_hierarchy_settings,
                                               smoother_settings,
                                               leaf_solver_settings,
                                               settings["diagonal_scaling"]);
        } /* elif coarse_build_precision == "single" */ else {
            KRATOS_ERROR << "unsupported coarse precision: \"" << coarse_build_precision << "\". "
                         << "Options are:\n"
                         << "\t\"single\""
                         << "\t\"double\"";
        }
        KRATOS_CATCH("")
    } /* if coarse_hierarchy_settings["max_depth"].Get<int>() */ else {
        KRATOS_TRY
        KRATOS_ERROR_IF_NOT(leaf_solver_settings.Has("solver_type"));
        const std::string solver_name = leaf_solver_settings["solver_type"].Get<std::string>();
        using SolverFactoryRegistry = KratosComponents<LinearSolverFactory<TSparse,TDense>>;
        KRATOS_ERROR_IF_NOT(SolverFactoryRegistry::Has(solver_name))
            << "\"" << solver_name << "\" is not a valid linear solver name in the registry. "
            << "Make sure you imported the application it is defined in and that the spelling is correct.";
        const auto& r_factory = SolverFactoryRegistry::Get(solver_name);
        this->mpLinearSystemSolver = r_factory.Create(leaf_solver_settings);
        KRATOS_CATCH("")
    }

    // Other settings.
    KRATOS_TRY
    mpImpl->mVerbosity = settings["verbosity"].Get<int>();
    KRATOS_CATCH("")
}


template <class TSparse, class TDense>
void PMultigridBuilderAndSolver<TSparse,TDense>::Clear()
{
    Interface::Clear();
    mpImpl->mpConstraintAssembler->Clear();

    if (mpImpl->mMaybeHierarchy.has_value()) {
        std::visit([](auto& r_grid) {r_grid.Clear();},
                   mpImpl->mMaybeHierarchy.value());
    } // if mMaybeHierarchy

    this->SetDofSetIsInitializedFlag(false);
}


template <class TSparse, class TDense>
Parameters PMultigridBuilderAndSolver<TSparse,TDense>::GetDefaultParameters() const
{
    Parameters parameters = Parameters(R"({
"name"              : "p_multigrid",
"diagonal_scaling"  : "max",
"max_iterations"    : 1e2,
"tolerance"         : 1e-8,
"verbosity"         : 1,
"smoother_settings" : {
    "solver_type" : ""
},
"linear_solver_settings" : {
    "solver_type" : "amgcl"
},
"constraint_imposition_settings" : {
    "method" : "master_slave_elimination"
},
"coarse_hierarchy_settings" : {}
})");
    parameters.SetValue("coarse_hierarchy_settings", PGrid<TUblasSparseSpace<double>,TUblasDenseSpace<double>>().GetDefaultParameters());
    parameters.RecursivelyAddMissingParameters(Interface::GetDefaultParameters());
    return parameters;
}


template <class TSparse, class TDense>
std::string PMultigridBuilderAndSolver<TSparse,TDense>::Info() const
{
    return "PMultigridBuilderAndSolver";
}


template <class TSparse, class TDense>
std::size_t PMultigridBuilderAndSolver<TSparse,TDense>::GetEquationSystemSize() const noexcept
{
    return Interface::mEquationSystemSize;
}

template <class TSparse, class TDense>
LinearSolver<TSparse,TDense>& PMultigridBuilderAndSolver<TSparse,TDense>::GetLinearSolver() noexcept
{
    return *Interface::mpLinearSystemSolver;
}


template <class TSparse, class TDense, class TSolver>
void PMultigridBuilderAndSolver<TSparse,TDense,TSolver>::ProjectGrid(int GridLevel,
                                                                     const typename TSparse::MatrixType& rRootLhs,
                                                                     const typename TSparse::VectorType& rRootSolution,
                                                                     const typename TSparse::VectorType& rRootRhs)
{
    KRATOS_TRY

    typename TSparse::VectorType projected;

    // Project residuals.
    if (0 < GridLevel) {
        KRATOS_ERROR_IF_NOT(mpImpl->mMaybeHierarchy.has_value());
        const auto i_grid_level = GridLevel - 1;

        // Construct a flat vector of coarse grids.
        std::variant<
            std::vector<const PGrid<TUblasSparseSpace<double>,TUblasDenseSpace<double>>*>,
            std::vector<const PGrid<TUblasSparseSpace<float>,TUblasDenseSpace<double>>*>
        > coarse_grids;

        std::visit([&coarse_grids](const auto& r_coarse_grid){
            using GridType = std::remove_cv_t<std::remove_reference_t<decltype(r_coarse_grid)>>;
            coarse_grids = std::vector<const GridType*>();
        }, mpImpl->mMaybeHierarchy.value());

        const auto vector_fill_visitor = [&coarse_grids](const auto& r_coarse_grid) {
            std::visit([&r_coarse_grid](auto& r_vector){
                using GridType = std::remove_cv_t<std::remove_reference_t<decltype(r_coarse_grid)>>;
                using ValueType = typename std::remove_cv_t<std::remove_reference_t<decltype(r_vector)>>::value_type;
                if constexpr (std::is_same_v<ValueType,const GridType*>) {
                    const GridType* p_grid = &r_coarse_grid;
                    do {
                        r_vector.push_back(p_grid);
                        const auto p_maybe_child = p_grid->GetChild();
                        p_grid = p_maybe_child.has_value() ? p_maybe_child.value() : nullptr;
                    } while (p_grid);
                }
            }, coarse_grids);
        };

        std::visit(vector_fill_visitor, mpImpl->mMaybeHierarchy.value());

        // Initialize projected solution vector.
        std::visit([&projected, i_grid_level](const auto& r_vector){
            KRATOS_ERROR_IF_NOT(i_grid_level < r_vector.size());
            const auto& r_solution = r_vector[i_grid_level]->GetSolution();
            projected.resize(r_solution.size(), false);
            std::fill(projected.begin(), projected.end(), static_cast<typename TSparse::DataType>(0));
        }, coarse_grids);

        // Project solution to the root grid.
        {
            typename TSparse::VectorType tmp;
            for (int i_grid=i_grid_level; 0<=i_grid; --i_grid) {
                std::visit([&projected, &tmp, i_grid](const auto& r_vector) {
                    const auto& r_solution = r_vector[i_grid]->GetSolution();
                    IndexPartition<std::size_t>(r_solution.size()).for_each([&r_solution, &projected](std::size_t i_component){
                        projected[i_component] += r_solution[i_component];
                    });
                    r_vector[i_grid]->template Prolong<TSparse>(projected, tmp);
                }, coarse_grids);
                tmp.swap(projected);
            }
        }

    } /*if 0 < GridLevel*/ else {
        projected.resize(rRootRhs.size(), false);
        TSparse::SetToZero(projected);
    }

    // Add diff of the root grid.
    TSparse::UnaliasedAdd(projected, static_cast<typename TSparse::DataType>(1), rRootSolution);

    // Compute residual.
    auto residual = rRootRhs;
    BalancedProduct<TSparse,TSparse,TSparse>(rRootLhs,
                                             projected,
                                             residual,
                                             static_cast<typename TSparse::DataType>(-1));

    // Update DoFs.
    IndexPartition<std::size_t>(projected.size()).for_each([this, &projected, &residual](std::size_t i_dof) {
        auto& r_dof = *(this->GetDofSet().begin() + i_dof);
        (this->GetDofSet().begin() + i_dof)->GetSolutionStepReactionValue() = residual[i_dof];
        r_dof.GetSolutionStepValue() += projected[i_dof];
    });

    KRATOS_CATCH("")
}


// --------------------------------------------------------- //
// Template Instantiations
// --------------------------------------------------------- //

template class KRATOS_API(KRATOS_CORE) PMultigridBuilderAndSolver<TUblasSparseSpace<double>,
                                                                  TUblasDenseSpace<double>>;

template class KRATOS_API(KRATOS_CORE) PMultigridBuilderAndSolver<TUblasSparseSpace<float>,
                                                                  TUblasDenseSpace<double>>;


} // namespace Kratos<|MERGE_RESOLUTION|>--- conflicted
+++ resolved
@@ -51,11 +51,7 @@
 
     Interface* mpInterface;
 
-<<<<<<< HEAD
-    ModelPart* mpModelPart;
-=======
     std::optional<ModelPart*> mpMaybeModelPart;
->>>>>>> 661b4656
 
     std::shared_ptr<ConstraintAssembler<TSparse,TDense>> mpConstraintAssembler;
 
@@ -723,20 +719,17 @@
                                                                         typename Interface::TSystemVectorType& rSolution,
                                                                         typename Interface::TSystemVectorType& rRhs)
 {
-<<<<<<< HEAD
-=======
     mpImpl->mpMaybeModelPart = &rModelPart;
 }
 
 
-template <class TSparse, class TDense, class TSolver>
-void PMultigridBuilderAndSolver<TSparse, TDense, TSolver>::FinalizeSolutionStep(ModelPart& rModelPart,
-                                                                                typename Interface::TSystemMatrixType& rLhs,
-                                                                                typename Interface::TSystemVectorType& rSolution,
-                                                                                typename Interface::TSystemVectorType& rRhs)
+template <class TSparse, class TDense>
+void PMultigridBuilderAndSolver<TSparse, TDense>::FinalizeSolutionStep(ModelPart& rModelPart,
+                                                                       typename Interface::TSystemMatrixType& rLhs,
+                                                                       typename Interface::TSystemVectorType& rSolution,
+                                                                       typename Interface::TSystemVectorType& rRhs)
 {
     mpImpl->mpMaybeModelPart.reset();
->>>>>>> 661b4656
 }
 
 
@@ -754,7 +747,7 @@
     KRATOS_PROFILE_SCOPE_MILLI(KRATOS_CODE_LOCATION);
     KRATOS_ERROR_IF(!pScheme) << "missing scheme" << std::endl;
     KRATOS_TRY
-    mpImpl->mpModelPart = &rModelPart;
+    mpImpl->mpMaybeModelPart = &rModelPart;
     mpImpl->template Assemble</*AssembleLHS=*/true,/*AssembleRHS=*/true>(rModelPart,
                                                                          *pScheme,
                                                                          &rLhs,
@@ -895,7 +888,7 @@
     KRATOS_TRY
     // Solve constrained assembled system.
     BuiltinTimer timer;
-    if (!mpImpl->Solve(rLhs, rSolution, rRhs, *mpImpl->mpModelPart) && 1 <= mpImpl->mVerbosity) {
+    if (!mpImpl->Solve(rLhs, rSolution, rRhs, *mpImpl->mpMaybeModelPart.value()) && 1 <= mpImpl->mVerbosity) {
         std::cerr << this->Info() << "Grid 0: failed to solve the assembled system\n";
     }
     KRATOS_INFO_IF(this->Info(), 2 <= mpImpl->mVerbosity)
@@ -1100,11 +1093,11 @@
 }
 
 
-template <class TSparse, class TDense, class TSolver>
-void PMultigridBuilderAndSolver<TSparse,TDense,TSolver>::ProjectGrid(int GridLevel,
-                                                                     const typename TSparse::MatrixType& rRootLhs,
-                                                                     const typename TSparse::VectorType& rRootSolution,
-                                                                     const typename TSparse::VectorType& rRootRhs)
+template <class TSparse, class TDense>
+void PMultigridBuilderAndSolver<TSparse,TDense>::ProjectGrid(int GridLevel,
+                                                             const typename TSparse::MatrixType& rRootLhs,
+                                                             const typename TSparse::VectorType& rRootSolution,
+                                                             const typename TSparse::VectorType& rRootRhs)
 {
     KRATOS_TRY
 
