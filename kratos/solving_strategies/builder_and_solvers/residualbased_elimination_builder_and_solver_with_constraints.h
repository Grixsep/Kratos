--- conflicted
+++ resolved
@@ -308,101 +308,6 @@
             BaseType::SetUpDofSet(pScheme, rModelPart);
     }
 
-<<<<<<< HEAD
-=======
-    /**
-     * @brief It applies certain operations at the system of equations at the begining of the solution step
-     * @param rModelPart The model part to compute
-     * @param rA The LHS matrix of the system of equations
-     * @param rDx The vector of unkowns
-     * @param rb The RHS vector of the system of equations
-     */
-    void InitializeSolutionStep(
-        ModelPart& rModelPart,
-        TSystemMatrixType& rA,
-        TSystemVectorType& rDx,
-        TSystemVectorType& rb
-        ) override
-    {
-        KRATOS_TRY
-
-        BaseType::InitializeSolutionStep(rModelPart, rA, rDx, rb);
-
-        // Getting process info
-        const ProcessInfo& r_process_info = rModelPart.GetProcessInfo();
-
-        // Computing constraints
-        const int n_constraints = static_cast<int>(rModelPart.MasterSlaveConstraints().size());
-        auto constraints_begin = rModelPart.MasterSlaveConstraintsBegin();
-        #pragma omp parallel for schedule(guided, 512) firstprivate(n_constraints, constraints_begin)
-        for (int k = 0; k < n_constraints; ++k) {
-            auto it = constraints_begin + k;
-            it->InitializeSolutionStep(r_process_info); // Here each constraint constructs and stores its T and C matrices. Also its equation slave_ids.
-        }
-
-        KRATOS_CATCH("ResidualBasedEliminationBuilderAndSolverWithConstraints failed to initialize solution step.")
-    }
-
-    /**
-     * @brief It applies certain operations at the system of equations at the end of the solution step
-     * @param rModelPart The model part to compute
-     * @param rA The LHS matrix of the system of equations
-     * @param rDx The vector of unkowns
-     * @param rb The RHS vector of the system of equations
-     */
-    void FinalizeSolutionStep(
-        ModelPart& rModelPart,
-        TSystemMatrixType& rA,
-        TSystemVectorType& rDx,
-        TSystemVectorType& rb
-        ) override
-    {
-        KRATOS_TRY
-        BaseType::FinalizeSolutionStep(rModelPart, rA, rDx, rb);
-
-        // Getting process info
-        const ProcessInfo& r_process_info = rModelPart.GetProcessInfo();
-
-        // Computing constraints
-        const int n_constraints = static_cast<int>(rModelPart.MasterSlaveConstraints().size());
-        const auto constraints_begin = rModelPart.MasterSlaveConstraintsBegin();
-        #pragma omp parallel for schedule(guided, 512) firstprivate(n_constraints, constraints_begin)
-        for (int k = 0; k < n_constraints; ++k) {
-            auto it = constraints_begin + k;
-            it->FinalizeSolutionStep(r_process_info);
-        }
-        KRATOS_CATCH("ResidualBasedEliminationBuilderAndSolverWithConstraints failed to finalize solution step.")
-    }
-
-    /**
-     * @brief This method provides the defaults parameters to avoid conflicts between the different constructors
-     * @return The default parameters
-     */
-    Parameters GetDefaultParameters() const override
-    {
-        Parameters default_parameters = Parameters(R"(
-        {
-            "name"                                 : "elimination_builder_and_solver_with_constraints",
-            "check_constraint_relation"            : true,
-            "reset_relation_matrix_each_iteration" : true
-        })");
-
-        // Getting base class default parameters
-        const Parameters base_default_parameters = BaseType::GetDefaultParameters();
-        default_parameters.RecursivelyAddMissingParameters(base_default_parameters);
-        return default_parameters;
-    }
-
-    /**
-     * @brief Returns the name of the class as used in the settings (snake_case format)
-     * @return The name of the class
-     */
-    static std::string Name()
-    {
-        return "elimination_builder_and_solver_with_constraints";
-    }
-
->>>>>>> 6ab06bdf
     ///@}
     ///@name Access
     ///@{
