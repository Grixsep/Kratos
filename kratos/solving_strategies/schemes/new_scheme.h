//    |  /           |
//    ' /   __| _` | __|  _ \   __|
//    . \  |   (   | |   (   |\__ `
//   _|\_\_|  \__,_|\__|\___/ ____/
//                   Multi-Physics
//
//  License:         BSD License
//                   Kratos default license: kratos/license.txt
//
//  Main authors:    Ruben Zorrilla
//

#pragma once

// System includes

// External includes

// Project includes
#include "containers/csr_matrix.h"
#include "containers/system_vector.h"
#include "includes/model_part.h"
#include "includes/kratos_parameters.h"
#include "utilities/builtin_timer.h"
#include "utilities/dof_utilities/assembly_helper.h" //TODO: we should move this to somewhere else
#include "utilities/dof_utilities/block_build_dof_array_utility.h"
#include "utilities/dof_utilities/elimination_build_dof_array_utility.h"
#include "utilities/entities_utilities.h"
#include "utilities/openmp_utils.h" //TODO: SOME FILES INCLUDING scheme.h RELY ON THIS. LEAVING AS FUTURE TODO.
#include "utilities/parallel_utilities.h"
#include "utilities/timer.h"

namespace Kratos
{
///@name Kratos Globals
///@{
///@}
///@name Type Definitions
///@{
///@}
///@name  Enum's
///@{
///@}
///@name  Functions
///@{
///@}
///@name Kratos Classes
///@{

/**
 * @class NewScheme
 * @ingroup KratosCore
 * @brief This class provides the implementation of the basic tasks that are needed by the solution strategy.
 * @details It is intended to be the place for tailoring the solution strategies to problem specific tasks.
 * @author Ruben Zorrilla
 */
//TODO: Think about the template parameters
template<class TMatrixType=CsrMatrix<>, class TVectorType=SystemVector<>>
class NewScheme
{
public:
    // FIXME: Does not work... ask @Charlie
    // /// Add scheme to Kratos registry
    // KRATOS_REGISTRY_ADD_TEMPLATE_PROTOTYPE("Schemes.KratosMultiphysics", NewScheme, NewScheme, TMatrixType, TVectorType)
    // KRATOS_REGISTRY_ADD_TEMPLATE_PROTOTYPE("Schemes.All", NewScheme, NewScheme, TMatrixType, TVectorType)

    ///@name Type Definitions
    ///@{

    typedef NewScheme<TDataType, TIndexType, TMatrixType, TVectorType> BaseType;

    /// Pointer definition of NewScheme
    KRATOS_CLASS_POINTER_DEFINITION(NewScheme);

<<<<<<< HEAD
    KRATOS_REGISTRY_ADD_TEMPLATE_PROTOTYPE("Schemes.KratosMultiphysics", BaseType, BaseType, TDataType, TIndexType, TMatrixType, TVectorType)
    KRATOS_REGISTRY_ADD_TEMPLATE_PROTOTYPE("Schemes.All", BaseType, BaseType, TDataType, TIndexType, TMatrixType, TVectorType)
=======
    /// TLS type definition
    struct ThreadLocalStorage
    {
        /// Dense space definition
        using DenseSpaceType = UblasSpace<double, Matrix, Vector>; //TODO: We should eventually remove this and directly define the types

        /// Local system matrix type definition
        using LocalSystemMatrixType = DenseSpaceType::MatrixType;

        /// Local system vector type definition
        using LocalSystemVectorType = DenseSpaceType::VectorType;

        // Local LHS contribution
        LocalSystemMatrixType LocalLhs;

        // Local RHS constribution
        LocalSystemVectorType LocalRhs;

        // Vector containing the localization in the system of the different terms
        Element::EquationIdVectorType LocalEqIds;
    };
>>>>>>> 4f9e5c1d

    /// The definition of the current class
    using ClassType = NewScheme;

    /// Size type definition
    using SizeType = std::size_t;

    /// Index type definition
    using IndexType = typename TMatrixType::IndexType;

    /// Data type definition
    using DataType = typename TMatrixType::DataType;

    /// Matrix type definition
    using SystemMatrixType = TMatrixType;

    /// Matrix pointer type definition
    using SystemMatrixPointerType = typename SystemMatrixType::Pointer;

    /// Vector type definition
    using SystemVectorType = TVectorType;

    /// Vector type definition
    using SystemVectorPointerType = typename SystemVectorType::Pointer;

    /// Dense space definition
    using DenseSpaceType = UblasSpace<double, Matrix, Vector>;

    /// Local system matrix type definition from TLS
    using LocalSystemMatrixType = typename ThreadLocalStorage::LocalSystemMatrixType;

    /// Local system vector type definition from TLS
    using LocalSystemVectorType = typename ThreadLocalStorage::LocalSystemVectorType;

    /// DoF type definition
    using DofType = Dof<double>;

    /// DoF array type definition
    using DofsArrayType = ModelPart::DofsArrayType;

    /// Elements containers definition
    using ElementsArrayType = ModelPart::ElementsContainerType;

    /// Conditions containers definition
    using ConditionsArrayType = ModelPart::ConditionsContainerType;

    /// Assembly helper type
    using AssemblyHelperType = AssemblyHelper<ThreadLocalStorage, TMatrixType, TVectorType>;

    ///@}
    ///@name Life Cycle
    ///@{

    /**
     * @brief Default Constructor
     * @details Initializes the flags
     */
    explicit NewScheme() = default;

    /**
     * @brief Constructor with Parameters
     */
    explicit NewScheme(
        ModelPart& rModelPart,
        Parameters ThisParameters)
        : mpModelPart(&rModelPart)
    {
        // Validate default parameters
        ThisParameters = this->ValidateAndAssignParameters(ThisParameters, this->GetDefaultParameters());
        this->AssignSettings(ThisParameters);

        //TODO: User-definable reshaping stuff

        // Set the flag that indicates if DOF reactions are computed
        mCalculateReactionsFlag = ThisParameters["calculate_reactions"].GetBool();

        // Set up the assembly helper
        Parameters build_settings = ThisParameters["build_settings"];
        mpAssemblyHelper = Kratos::make_unique<AssemblyHelperType>(rModelPart, build_settings);
    }

    /** Copy Constructor.
     */
    explicit NewScheme(NewScheme& rOther)
      : mSchemeIsInitialized(rOther.mSchemeIsInitialized)
      , mElementsAreInitialized(rOther.mElementsAreInitialized)
      , mConditionsAreInitialized(rOther.mConditionsAreInitialized)
      , mCalculateReactionsFlag(rOther.mCalculateReactionsFlag)
    {
        //TODO: Check this... particularly the mpAssemblyHelper pointer
    }

    /** Destructor.
     */
    virtual ~NewScheme() = default;

    ///@}
    ///@name Operators
    ///@{

    ///@}
    ///@name Operations
    ///@{

    /**
     * @brief Create method
     * @param ThisParameters The configuration parameters
     */
    virtual typename ClassType::Pointer Create(
        ModelPart& rModelPart,
        Parameters ThisParameters) const
    {
        return Kratos::make_shared<ClassType>(rModelPart, ThisParameters);
    }

    /**
     * @brief Clone method
     * @return The pointer of the cloned NewScheme
     */
    virtual Pointer Clone()
    {
        return Kratos::make_shared<NewScheme>(*this) ;
    }

    /**
     * @brief This is the place to initialize the NewScheme.
     * @details This is intended to be called just once when the strategy is initialized
     */
    virtual void Initialize()
    {
        KRATOS_TRY

        mSchemeIsInitialized = true;

        KRATOS_CATCH("")
    }

    /**
     * @brief This method returns if the scheme is initialized
     * @return True if initialized, false otherwise
     */
    bool SchemeIsInitialized() const
    {
        return mSchemeIsInitialized;
    }

    /**
     * @brief This method sets if the elements have been initialized or not (true by default)
     * @param ElementsAreInitializedFlag If the flag must be set to true or false
     */
    void SetSchemeIsInitialized(bool SchemeIsInitializedFlag)
    {
        mSchemeIsInitialized = SchemeIsInitializedFlag;
    }

    /**
     * @brief This method returns if the elements are initialized
     * @return True if initialized, false otherwise
     */
    bool ElementsAreInitialized() const
    {
        return mElementsAreInitialized;
    }

    /**
     * @brief This method sets if the elements have been initialized or not (true by default)
     * @param ElementsAreInitializedFlag If the flag must be set to true or false
     */
    void SetElementsAreInitialized(bool ElementsAreInitializedFlag)
    {
        mElementsAreInitialized = ElementsAreInitializedFlag;
    }

    /**
     * @brief This method returns if the conditions are initialized
     * @return True if initialized, false otherwise
     */
    bool ConditionsAreInitialized() const
    {
        return mConditionsAreInitialized;
    }

    /**
     * @brief This method sets if the conditions have been initialized or not (true by default)
     * @param ConditionsAreInitializedFlag If the flag must be set to true or false
     */
    void SetConditionsAreInitialized(bool ConditionsAreInitializedFlag)
    {
        mConditionsAreInitialized = ConditionsAreInitializedFlag;
    }

    /**
     * @brief This method returns the flag mCalculateReactionsFlag
     * @return The flag that tells if the reactions are computed
     */
    bool GetCalculateReactionsFlag() const
    {
        return mCalculateReactionsFlag;
    }

    /**
     * @brief This method sets the flag mCalculateReactionsFlag
     * @param CalculateReactionsFlag The flag that tells if the reactions are computed
     */
    void SetCalculateReactionsFlag(bool CalculateReactionsFlag)
    {
        mCalculateReactionsFlag = CalculateReactionsFlag;
    }

    /**
     * @brief This is the place to initialize the elements.
     * @details This is intended to be called just once when the strategy is initialized
     * @param rModelPart The model part of the problem to solve
     */
    virtual void InitializeElements()
    {
        KRATOS_TRY

        EntitiesUtilities::InitializeEntities<Element>(*mpModelPart);

        SetElementsAreInitialized(true);

        KRATOS_CATCH("")
    }

    /**
     * @brief This is the place to initialize the conditions.
     * @details This is intended to be called just once when the strategy is initialized
     * @param rModelPart The model part of the problem to solve
     */
    virtual void InitializeConditions()
    {
        KRATOS_TRY

        KRATOS_ERROR_IF_NOT(mElementsAreInitialized) << "Before initializing Conditions, initialize Elements FIRST" << std::endl;

        EntitiesUtilities::InitializeEntities<Condition>(*mpModelPart);

        SetConditionsAreInitialized(true);

        KRATOS_CATCH("")
    }

    /**
     * @brief Function called once at the beginning of each solution step.
     * @details The basic operations to be carried in there are the following:
     * - managing variables to be kept constant over the time step (for example time-Scheme constants depending on the actual time step)
     * @param rModelPart The model part of the problem to solve
     * @param A LHS matrix
     * @param Dx Incremental update of primary variables
     * @param b RHS Vector
     */
    virtual void InitializeSolutionStep(
        SystemMatrixType& A,
        SystemVectorType& Dx,
        SystemVectorType& b)
    {
        KRATOS_TRY

        // Initializes solution step for all of the elements, conditions and constraints
        EntitiesUtilities::InitializeSolutionStepAllEntities(*mpModelPart);

        KRATOS_CATCH("")
    }

    /**
     * @brief Function called once at the end of a solution step, after convergence is reached if an iterative process is needed
     * @param rModelPart The model part of the problem to solve
     * @param A LHS matrix
     * @param Dx Incremental update of primary variables
     * @param b RHS Vector
     */
    virtual void FinalizeSolutionStep(
        SystemMatrixType& A,
        SystemVectorType& Dx,
        SystemVectorType& b)
    {
        KRATOS_TRY

        // Finalizes solution step for all of the elements, conditions and constraints
        EntitiesUtilities::FinalizeSolutionStepAllEntities(*mpModelPart);

        KRATOS_CATCH("")
    }

    /**
     * @brief unction to be called when it is needed to initialize an iteration. It is designed to be called at the beginning of each non linear iteration
     * @note Take care: the elemental function with the same name is NOT called here.
     * @warning Must be defined in derived classes
     * @details The function is called in the builder for memory efficiency
     * @param rModelPart The model part of the problem to solve
     * @param A LHS matrix
     * @param Dx Incremental update of primary variables
     * @param b RHS Vector
     */
    virtual void InitializeNonLinIteration(
        SystemMatrixType& A,
        SystemVectorType& Dx,
        SystemVectorType& b)
    {
        KRATOS_TRY

        // Finalizes non-linear iteration for all of the elements, conditions and constraints
        EntitiesUtilities::InitializeNonLinearIterationAllEntities(*mpModelPart);

        KRATOS_CATCH("")
    }

    /**
     * @brief Function to be called when it is needed to finalize an iteration. It is designed to be called at the end of each non linear iteration
     * @param rModelPart The model part of the problem to solve
     * @param A LHS matrix
     * @param Dx Incremental update of primary variables
     * @param b RHS Vector
     */
    virtual void FinalizeNonLinIteration(
        SystemMatrixType& A,
        SystemVectorType& Dx,
        SystemVectorType& b)
    {
        KRATOS_TRY

        // Finalizes non-linear iteration for all of the elements, conditions and constraints
        EntitiesUtilities::FinalizeNonLinearIterationAllEntities(*mpModelPart);

        KRATOS_CATCH("")
    }

    virtual void SetUpDofArray(DofsArrayType& rDofSet)
    {
        //TODO: I think these two are essentially the same (what changes is the Ids set up)
        // Call external utility to perform the build
        // if (mBuildType == BuildType::Block) {
        //     BlockBuildDofArrayUtility::SetUpDofArray(rModelPart, mDofSet, mEchoLevel, mCalculateReactionsFlag);
        // } else if (mBuildType == BuildType::Elimination) {
        //     EliminationBuildDofArrayUtility::SetUpDofArray(rModelPart, mDofSet, mEchoLevel, mCalculateReactionsFlag);
        // } else {
        //     KRATOS_ERROR << "Build type not supported." << std::endl;
        // }

        // Call the external utility to set up the DOFs array
        EliminationBuildDofArrayUtility::SetUpDofArray(*mpModelPart, rDofSet, mEchoLevel, mCalculateReactionsFlag); //TODO: The elimination and the block do basically the same. Unify the naming.

        KRATOS_INFO_IF("NewScheme", mEchoLevel >= 2) << "Finished DOFs array set up." << std::endl;
    }

    SizeType SetUpSystem(DofsArrayType& rDofSet)
    {
        KRATOS_ERROR_IF(rDofSet.empty()) << "DOFs set is empty. Call the 'SetUpDofArray' first." << std::endl;

        return mpAssemblyHelper->SetUpSystemIds(rDofSet);

        KRATOS_INFO_IF("NewScheme", mEchoLevel >= 2) << "Finished system set up." << std::endl;
    }

    void ResizeAndInitializeVectors(
        SystemMatrixPointerType& rpLHS,
        SystemVectorPointerType& rpDx,
        SystemVectorPointerType& rpRHS)
    {
        KRATOS_TRY

        // Set up the sparse matrix graph (note that we do not need to keep it after the resizing)
        SparseGraph<IndexType> sparse_graph;
        mpAssemblyHelper->SetUpSparseGraph(sparse_graph);

        // Set the system arrays
        // Note that the graph-based constructor does both resizing and initialization
        auto p_lhs = Kratos::make_shared<NewScheme<>::SystemMatrixType>(sparse_graph);
        rpLHS.swap(p_lhs);

        auto p_dx = Kratos::make_shared<NewScheme<>::SystemVectorType>(sparse_graph);
        rpDx.swap(p_dx);

        auto p_rhs = Kratos::make_shared<NewScheme<>::SystemVectorType>(sparse_graph);
        rpRHS.swap(p_rhs);

        //TODO: Think on the constraints stuff!
        // ConstructMasterSlaveConstraintsStructure(rModelPart);

        KRATOS_INFO_IF("NewScheme", mEchoLevel >= 2) << "Finished system initialization." << std::endl;

        KRATOS_CATCH("")
    }

    virtual void Build(
        SystemMatrixType& rLHS,
        SystemVectorType& rRHS)
    {
        Timer::Start("Build");

        const auto timer = BuiltinTimer();

        const auto elem_func = [](ModelPart::ElementConstantIterator ItElem, const ProcessInfo& rProcessInfo, ThreadLocalStorage& rTLS){
            // Calculate local LHS and RHS contributions
            ItElem->CalculateLocalSystem(rTLS.LocalLhs, rTLS.LocalRhs, rProcessInfo);
        };

        const auto cond_func = [](ModelPart::ConditionConstantIterator ItCond, const ProcessInfo& rProcessInfo, ThreadLocalStorage& rTLS){
            // Calculate local LHS and RHS contributions
            ItCond->CalculateLocalSystem(rTLS.LocalLhs, rTLS.LocalRhs, rProcessInfo);
        };

        ThreadLocalStorage aux_tls;
        auto& r_assembly_helper = GetAssemblyHelper();
        r_assembly_helper.SetElementAssemblyFunction(elem_func);
        r_assembly_helper.SetConditionAssemblyFunction(cond_func);
        r_assembly_helper.AssembleLocalSystem(rLHS, rRHS, aux_tls);

        KRATOS_INFO_IF("NewScheme", mEchoLevel >= 1) << "Build time: " << timer << std::endl;
        KRATOS_INFO_IF("NewScheme", mEchoLevel >= 2) << "Finished parallel building" << std::endl;

        Timer::Stop("Build");
    }

    virtual void ApplyDirichletConditions(
        const DofsArrayType& rDofSet,
        SystemMatrixType& rLHS,
        SystemVectorType& rRHS)
    {
        GetAssemblyHelper().ApplyDirichletConditions(rDofSet, rLHS, rRHS);
    }

    /**
     * @brief Performing the prediction of the solution.
     * @warning Must be defined in derived classes
     * @param A LHS matrix
     * @param Dx Incremental update of primary variables
     * @param b RHS Vector
     */
    virtual void Predict(
        SystemMatrixType& A,
        SystemVectorType& Dx,
        SystemVectorType& b)
    {
        KRATOS_TRY

        KRATOS_CATCH("")
    }

    /**
     * @brief Performing the update of the solution.
     * @warning Must be defined in derived classes
     * @param rModelPart The model part of the problem to solve
     * @param rDofSet Set of all primary variables
     * @param A LHS matrix
     * @param Dx Incremental update of primary variables
     * @param b RHS Vector
     */
    virtual void Update(
        DofsArrayType& rDofSet,
        SystemMatrixType& A,
        SystemVectorType& Dx,
        SystemVectorType& b)
    {
        KRATOS_TRY

        KRATOS_CATCH("")
    }

    /**
     * @brief Functions to be called to prepare the data needed for the output of results.
     * @warning Must be defined in derived classes
     * @param rModelPart The model part of the problem to solve
     * @param A LHS matrix
     * @param Dx Incremental update of primary variables
     * @param b RHS Vector
     */
    virtual void CalculateOutputData(
        SystemMatrixType& A,
        SystemVectorType& Dx,
        SystemVectorType& b)
    {
        KRATOS_TRY

        KRATOS_CATCH("")
    }

    /**
     * @brief Functions that cleans the results data.
     * @warning Must be implemented in the derived classes
     */
    virtual void CleanOutputData()
    {
        KRATOS_TRY

        KRATOS_CATCH("")
    }

    /**
     * @brief This function is intended to be called at the end of the solution step to clean up memory storage not needed after the end of the solution step
     * @warning Must be implemented in the derived classes
     */
    virtual void Clean()
    {
        KRATOS_TRY

        KRATOS_CATCH("")
    }

    /**
     * @brief Liberate internal storage.
     * @warning Must be implemented in the derived classes
     */
    virtual void Clear()
    {
        KRATOS_TRY

        // Reset initialization flags
        mSchemeIsInitialized = false;
        mElementsAreInitialized = false;
        mConditionsAreInitialized = false;

        // Clear the assembly helper
        GetAssemblyHelper().Clear();

        KRATOS_CATCH("")
    }

    /**
     * @brief This function is designed to be called once to perform all the checks needed
     * on the input provided. Checks can be "expensive" as the function is designed
     * to catch user's errors.
     * @details Checks can be "expensive" as the function is designed
     * @param rModelPart The model part of the problem to solve
     * @return 0 all OK, 1 otherwise
     */
    virtual int Check() const
    {
        KRATOS_TRY

        return 0;

        KRATOS_CATCH("");
    }

    /**
     * @brief This method provides the defaults parameters to avoid conflicts between the different constructors
     */
    virtual Parameters GetDefaultParameters() const
    {
        const Parameters default_parameters = Parameters(R"({
            "name" : "new_scheme",
            "build_settings" : {
                "build_type" : "block",
                "scaling_type" : "max_diagonal",
                "scaling_value" : 1.0
            },
            "echo_level" : 0,
            "calculate_reactions" : false
        })");
        return default_parameters;
    }

    /**
     * @brief Returns the name of the class as used in the settings (snake_case format)
     * @return The name of the class
     */
    static std::string Name()
    {
        return "new_scheme";
    }

    ///@}
    ///@name Access
    ///@{

    ///@}
    ///@name Inquiry
    ///@{

    ///@}
    ///@name Input and output
    ///@{

    /// Turn back information as a string.
    virtual std::string Info() const
    {
        return "Scheme";
    }

    /// Print information about this object.
    virtual void PrintInfo(std::ostream& rOStream) const
    {
        rOStream << Info();
    }

    /// Print object's data.
    virtual void PrintData(std::ostream& rOStream) const
    {
        rOStream << Info();
    }

    ///@}
    ///@name Friends
    ///@{

    ///@}

protected:
    ///@name Protected static Member Variables
    ///@{

    ///@}
    ///@name Protected member Variables
    ///@{

    bool mSchemeIsInitialized = false;      /// Flag to be used in controlling if the Scheme has been initialized or not

    bool mElementsAreInitialized = false;   /// Flag taking in account if the elements were initialized correctly or not

    bool mConditionsAreInitialized = false; /// Flag taking in account if the conditions were initialized correctly or not

    ///@}
    ///@name Protected Operators
    ///@{

    ///@}
    ///@name Protected Operations
    ///@{

    /**
     * @brief This method validate and assign default parameters
     * @param rParameters Parameters to be validated
     * @param DefaultParameters The default parameters
     * @return Returns validated Parameters
     */
    virtual Parameters ValidateAndAssignParameters(
        Parameters ThisParameters,
        const Parameters DefaultParameters) const
    {
        ThisParameters.ValidateAndAssignDefaults(DefaultParameters);
        return ThisParameters;
    }

    /**
     * @brief This method assigns settings to member variables
     * @param ThisParameters Parameters that are assigned to the member variables
     */
    virtual void AssignSettings(const Parameters ThisParameters)
    {
        // Set verbosity level
        mEchoLevel = ThisParameters["echo_level"].GetInt();
    }

    ///@}
    ///@name Protected  Access
    ///@{

    AssemblyHelperType& GetAssemblyHelper()
    {
        return *mpAssemblyHelper;
    }

    AssemblyHelperType& GetAssemblyHelper() const
    {
        return *mpAssemblyHelper;
    }

    ///@}
    ///@name Protected Inquiry
    ///@{

    ///@}
    ///@name Protected LifeCycle
    ///@{

    ///@}

private:
    ///@name Static Member Variables
    ///@{

    ///@}
    ///@name Member Variables
    ///@{

    ModelPart* mpModelPart = nullptr;

    bool mReshapeMatrixFlag = false; /// If the matrix is reshaped each step

    bool mCalculateReactionsFlag = false; /// Flag taking in account if it is needed or not to calculate the reactions

    int mEchoLevel = 0;

    typename AssemblyHelperType::UniquePointer mpAssemblyHelper = nullptr;

    ///@}
    ///@name Private Operators
    ///@{

    ///@}
    ///@name Private Operations
    ///@{

    ///@}
    ///@name Private  Access
    ///@{

    ///@}
    ///@name Private Inquiry
    ///@{

    ///@}
    ///@name Un accessible methods
    ///@{

    ///@}

}; // Class Scheme

} // namespace Kratos.<|MERGE_RESOLUTION|>--- conflicted
+++ resolved
@@ -72,10 +72,9 @@
     /// Pointer definition of NewScheme
     KRATOS_CLASS_POINTER_DEFINITION(NewScheme);
 
-<<<<<<< HEAD
     KRATOS_REGISTRY_ADD_TEMPLATE_PROTOTYPE("Schemes.KratosMultiphysics", BaseType, BaseType, TDataType, TIndexType, TMatrixType, TVectorType)
     KRATOS_REGISTRY_ADD_TEMPLATE_PROTOTYPE("Schemes.All", BaseType, BaseType, TDataType, TIndexType, TMatrixType, TVectorType)
-=======
+
     /// TLS type definition
     struct ThreadLocalStorage
     {
@@ -97,7 +96,6 @@
         // Vector containing the localization in the system of the different terms
         Element::EquationIdVectorType LocalEqIds;
     };
->>>>>>> 4f9e5c1d
 
     /// The definition of the current class
     using ClassType = NewScheme;
