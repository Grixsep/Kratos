//    |  /           |
//    ' /   __| _` | __|  _ \   __|
//    . \  |   (   | |   (   |\__ `
//   _|\_\_|  \__,_|\__|\___/ ____/
//                   Multi-Physics
//
//  License:		 BSD License
//					 Kratos default license: kratos/license.txt
//
//  Main authors:    Riccardo Rossi
//

#if !defined(KRATOS_RESIDUALBASED_INCREMENTALUPDATE_STATIC_SCHEME_H )
#define  KRATOS_RESIDUALBASED_INCREMENTALUPDATE_STATIC_SCHEME_H

/* System includes */

/* External includes */

/* Project includes */
#include "solving_strategies/schemes/scheme.h"
#include "includes/variables.h"
#include "utilities/entities_utilities.h"

namespace Kratos
{
///@name Kratos Globals
///@{
///@}
///@name Type Definitions
///@{
///@}
///@name  Enum's
///@{
///@}
///@name  Functions
///@{
///@}
///@name Kratos Classes
///@{

/**
 * @class ResidualBasedIncrementalUpdateStaticScheme
 * @ingroup KratosCore
 * @brief This class provides the implementation of a static scheme
 * @details The only operation done in this  scheme is the update of the database, no predict is done
 * @tparam TSparseSpace The sparse space considered
 * @tparam TDenseSpace The dense space considered
 * @see Scheme
 * @author Riccardo Rossi
 */
template<class TSparseSpace,
         class TDenseSpace //= DenseSpace<double>
         >
class ResidualBasedIncrementalUpdateStaticScheme
    : public Scheme<TSparseSpace,TDenseSpace>
{

public:
    ///@name Type Definitions
    ///@{

    /// Pointer definition of ResidualBasedIncrementalUpdateStaticScheme
    KRATOS_CLASS_POINTER_DEFINITION( ResidualBasedIncrementalUpdateStaticScheme);

    /// Base class definition
    typedef Scheme<TSparseSpace,TDenseSpace>                                       BaseType;

    // The current class definition
    typedef ResidualBasedIncrementalUpdateStaticScheme<TSparseSpace, TDenseSpace> ClassType;

    /// DoF array type definition
    typedef typename BaseType::DofsArrayType                                  DofsArrayType;

    /// Data type definition
    typedef typename BaseType::TDataType                                          TDataType;
    /// Matrix type definition
    typedef typename BaseType::TSystemMatrixType                          TSystemMatrixType;
    /// Vector type definition
    typedef typename BaseType::TSystemVectorType                          TSystemVectorType;
    /// Local system matrix type definition
    typedef typename BaseType::LocalSystemVectorType                  LocalSystemVectorType;
    /// Local system vector type definition
    typedef typename BaseType::LocalSystemMatrixType                  LocalSystemMatrixType;

    /// Elements containers definition
    typedef ModelPart::ElementsContainerType                              ElementsArrayType;
    /// Conditions containers definition
    typedef ModelPart::ConditionsContainerType                          ConditionsArrayType;

    /// The definition of the vector containing the equation ids
    typedef Element::EquationIdVectorType                              EquationIdVectorType;

    ///@}
    ///@name Life Cycle
    ///@{

    /**
     * @brief Constructor. The pseudo static scheme (parameters)
     * @param ThisParameters Dummy parameters
     */
    explicit ResidualBasedIncrementalUpdateStaticScheme(Parameters ThisParameters)
        : BaseType()
    {
        // Validate and assign defaults
        ThisParameters = this->ValidateAndAssignParameters(ThisParameters, this->GetDefaultParameters());
        this->AssignSettings(ThisParameters);
    }

    /** Default onstructor.
    */
    explicit ResidualBasedIncrementalUpdateStaticScheme()
        : BaseType()
    {}

    /** Copy Constructor.
     */
    explicit ResidualBasedIncrementalUpdateStaticScheme(ResidualBasedIncrementalUpdateStaticScheme& rOther)
        :BaseType(rOther)
    {
    }

    /** Destructor.
    */
    ~ResidualBasedIncrementalUpdateStaticScheme() override {}

    ///@}
    ///@name Operators
    ///@{

    ///@}
    ///@name Operations
    ///@{

    /**
     * @brief Create method
     * @param ThisParameters The configuration parameters
     */
    typename BaseType::Pointer Create(Parameters ThisParameters) const override
    {
        return Kratos::make_shared<ClassType>(ThisParameters);
    }

    /**
     * @brief Performing the update of the solution.
     * @param rModelPart The model part of the problem to solve
     * @param rDofSet Set of all primary variables
     * @param rA LHS matrix
     * @param rDx Incremental update of primary variables
     * @param rb RHS Vector
     */
    void Update(
        ModelPart& rModelPart,
        DofsArrayType& rDofSet,
        TSystemMatrixType& rA,
        TSystemVectorType& rDx,
        TSystemVectorType& rb
        ) override
    {
        KRATOS_TRY

        mpDofUpdater->UpdateDofs(rDofSet, rDx);

        KRATOS_CATCH("")
    }

    /**
     * @brief Performing the prediction of the solution.
     * @param rModelPart The model part of the problem to solve
     * @param rA LHS matrix
     * @param rDx Incremental update of primary variables
     * @param rb RHS Vector
     */
    void Predict(
        ModelPart& rModelPart,
        DofsArrayType& rDofSet,
        TSystemMatrixType& rA,
        TSystemVectorType& rDx,
        TSystemVectorType& rb
        ) override
    {
        KRATOS_TRY

        KRATOS_CATCH("")
    }

    /**
<<<<<<< HEAD
=======
     * @brief It initializes a non-linear iteration (for the element)
     * @param rModelPart The model of the problem to solve
     * @param rA LHS matrix
     * @param rDx Incremental update of primary variables
     * @param rb RHS Vector
     */
    void InitializeNonLinIteration(
        ModelPart& rModelPart,
        TSystemMatrixType& rA,
        TSystemVectorType& rDx,
        TSystemVectorType& rb
        ) override
    {
        KRATOS_TRY;

        // Initializes non-linear iteration for all of the elements, conditions and constraints
        EntitiesUtilities::InitializeNonLinearIterationAllEntities(rModelPart);

        KRATOS_CATCH( "" );
    }

    /**
     * @brief It initializes a non-linear iteration (for an individual condition)
     * @param rCurrentConditiont The condition to compute
     * @param rCurrentProcessInfo The current process info instance
     */
    void InitializeNonLinearIteration(
        Condition::Pointer rCurrentCondition,
        ProcessInfo& rCurrentProcessInfo
        ) override
    {
        const auto& r_const_process_info = rCurrentProcessInfo;
        (rCurrentCondition)->InitializeNonLinearIteration(r_const_process_info);
    }

    /**
     * @brief It initializes a non-linear iteration (for an individual element)
     * @param pCurrentElement The element to compute
     * @param rCurrentProcessInfo The current process info instance
     */
    void InitializeNonLinearIteration(
        Element::Pointer pCurrentElement,
        ProcessInfo& rCurrentProcessInfo
        ) override
    {
        const auto& r_const_process_info = rCurrentProcessInfo;
        (pCurrentElement)->InitializeNonLinearIteration(r_const_process_info);
    }

    /**
>>>>>>> 5fa8d323
     * @brief This function is designed to be called in the builder and solver to introduce the selected time integration scheme.
     * @details It "asks" the matrix needed to the element and performs the operations needed to introduce the selected time integration scheme. This function calculates at the same time the contribution to the LHS and to the RHS of the system
     * @param rCurrentElement The element to compute
     * @param rLHSContribution The LHS matrix contribution
     * @param rRHSContribution The RHS vector contribution
     * @param EquationId The ID's of the element degrees of freedom
     * @param rCurrentProcessInfo The current process info instance
     */
    void CalculateSystemContributions(
        Element& rCurrentElement,
        LocalSystemMatrixType& rLHSContribution,
        LocalSystemVectorType& rRHSContribution,
        EquationIdVectorType& rEquationId,
        const ProcessInfo& rCurrentProcessInfo
        ) override
    {
        KRATOS_TRY

        rCurrentElement.CalculateLocalSystem(rLHSContribution,rRHSContribution, rCurrentProcessInfo);

        rCurrentElement.EquationIdVector(rEquationId, rCurrentProcessInfo);

        KRATOS_CATCH("")
    }

    /**
     * @brief Functions totally analogous to the precedent but applied to the "condition" objects
     * @param pCurrentCondition The condition to compute
     * @param rLHSContribution The LHS matrix contribution
     * @param rRHSContribution The RHS vector contribution
     * @param EquationId The ID's of the condition degrees of freedom
     * @param rCurrentProcessInfo The current process info instance
     */
    void CalculateSystemContributions(
        Condition& rCurrentCondition,
        LocalSystemMatrixType& rLHSContribution,
        LocalSystemVectorType& rRHSContribution,
        EquationIdVectorType& rEquationId,
        const ProcessInfo& rCurrentProcessInfo
        ) override
    {
        KRATOS_TRY

        rCurrentCondition.CalculateLocalSystem(rLHSContribution, rRHSContribution, rCurrentProcessInfo);

        rCurrentCondition.EquationIdVector(rEquationId, rCurrentProcessInfo);

        KRATOS_CATCH("")
    }

    /**
     * @brief This function is designed to calculate just the RHS contribution
     * @param rCurrentElement The element to compute
     * @param rRHSContribution The RHS vector contribution
     * @param EquationId The ID's of the element degrees of freedom
     * @param rCurrentProcessInfo The current process info instance
     */
    void CalculateRHSContribution(
        Element& rCurrentElement,
        LocalSystemVectorType& rRHSContribution,
        EquationIdVectorType& rEquationId,
        const ProcessInfo& rCurrentProcessInfo
        ) override
    {
        KRATOS_TRY

        rCurrentElement.CalculateRightHandSide(rRHSContribution, rCurrentProcessInfo);

        rCurrentElement.EquationIdVector(rEquationId, rCurrentProcessInfo);

        KRATOS_CATCH("")
    }

    /**
     * @brief Functions totally analogous to the precedent but applied to the "condition" objects
     * @param pCurrentCondition The condition to compute
     * @param rRHSContribution The RHS vector contribution
     * @param EquationId The ID's of the condition degrees of freedom
     * @param rCurrentProcessInfo The current process info instance
     */
    void CalculateRHSContribution(
        Condition& rCurrentCondition,
        LocalSystemVectorType& rRHSContribution,
        EquationIdVectorType& rEquationId,
        const ProcessInfo& rCurrentProcessInfo
        ) override
    {
        KRATOS_TRY

        rCurrentCondition.CalculateRightHandSide(rRHSContribution, rCurrentProcessInfo);

        rCurrentCondition.EquationIdVector(rEquationId, rCurrentProcessInfo);

        KRATOS_CATCH("")
    }

    /**
     * @brief This function is designed to calculate just the LHS contribution
     * @param rCurrentElement The element to compute
     * @param rLHSContribution The RHS vector contribution
     * @param EquationId The ID's of the element degrees of freedom
     * @param rCurrentProcessInfo The current process info instance
     */
    void CalculateLHSContribution(
        Element& rCurrentElement,
        LocalSystemMatrixType& rLHSContribution,
        EquationIdVectorType& rEquationId,
        const ProcessInfo& rCurrentProcessInfo
        ) override
    {
        KRATOS_TRY

        rCurrentElement.CalculateLeftHandSide(rLHSContribution, rCurrentProcessInfo);

        rCurrentElement.EquationIdVector(rEquationId, rCurrentProcessInfo);

        KRATOS_CATCH("")
    }

    /**
     * @brief Liberate internal storage.
     */
    void Clear() override
    {
        this->mpDofUpdater->Clear();
    }

    /**
     * @brief This method provides the defaults parameters to avoid conflicts between the different constructors
     * @return The default parameters
     */
    Parameters GetDefaultParameters() const override
    {
        Parameters default_parameters = Parameters(R"(
        {
            "name" : "static_scheme"
        })");

        // Getting base class default parameters
        const Parameters base_default_parameters = BaseType::GetDefaultParameters();
        default_parameters.RecursivelyAddMissingParameters(base_default_parameters);
        return default_parameters;
    }

    /**
     * @brief Returns the name of the class as used in the settings (snake_case format)
     * @return The name of the class
     */
    static std::string Name()
    {
        return "static_scheme";
    }

    ///@}
    ///@name Access
    ///@{

    ///@}
    ///@name Inquiry
    ///@{

    ///@}
    ///@name Input and output
    ///@{

    /// Turn back information as a string.
    std::string Info() const override
    {
        return "ResidualBasedIncrementalUpdateStaticScheme";
    }

    /// Print information about this object.
    void PrintInfo(std::ostream& rOStream) const override
    {
        rOStream << Info();
    }

    /// Print object's data.
    void PrintData(std::ostream& rOStream) const override
    {
        rOStream << Info();
    }

    ///@}
    ///@name Friends
    ///@{

    ///@}

protected:
    ///@name Protected static Member Variables
    ///@{

    ///@}
    ///@name Protected member Variables
    ///@{

    ///@}
    ///@name Protected Operators
    ///@{

    ///@}
    ///@name Protected Operations
    ///@{

    ///@}
    ///@name Protected  Access
    ///@{

    ///@}
    ///@name Protected Inquiry
    ///@{

    ///@}
    ///@name Protected LifeCycle
    ///@{

    ///@}

private:
    ///@name Static Member Variables
    ///@{

    ///@}
    ///@name Member Variables
    ///@{

    typename TSparseSpace::DofUpdaterPointerType mpDofUpdater = TSparseSpace::CreateDofUpdater(); /// The DoF updater, which will update the values

    ///@}
    ///@name Private Operators
    ///@{

    ///@}
    ///@name Private Operations
    ///@{

    ///@}
    ///@name Private  Access
    ///@{

    ///@}
    ///@name Private Inquiry
    ///@{

    ///@}
    ///@name Un accessible methods
    ///@{

    ///@}

}; // Class ResidualBasedIncrementalUpdateStaticScheme
}  // namespace Kratos

#endif /* KRATOS_RESIDUALBASED_INCREMENTALUPDATE_STATIC_SCHEME_H  defined */<|MERGE_RESOLUTION|>--- conflicted
+++ resolved
@@ -185,8 +185,6 @@
     }
 
     /**
-<<<<<<< HEAD
-=======
      * @brief It initializes a non-linear iteration (for the element)
      * @param rModelPart The model of the problem to solve
      * @param rA LHS matrix
@@ -237,7 +235,6 @@
     }
 
     /**
->>>>>>> 5fa8d323
      * @brief This function is designed to be called in the builder and solver to introduce the selected time integration scheme.
      * @details It "asks" the matrix needed to the element and performs the operations needed to introduce the selected time integration scheme. This function calculates at the same time the contribution to the LHS and to the RHS of the system
      * @param rCurrentElement The element to compute
