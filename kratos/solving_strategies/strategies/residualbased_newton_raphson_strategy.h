--- conflicted
+++ resolved
@@ -1103,26 +1103,6 @@
         if (mCalculateReactionsFlag == true)
             p_builder_and_solver->CalculateReactions(p_scheme, r_model_part, rA, rDx, rb);
 
-<<<<<<< HEAD
-
-        IntermediateSolutionMatrix = ZeroMatrix( r_model_part.NumberOfNodes()*2, Solutions.size() ); //hard-coded 2 dofs per node
-
-        //hard-coded 2 dofs per node
-        for (std::size_t i = 0; i < Solutions.size(); ++i) {
-            for (std::size_t j = 0; j < r_model_part.NumberOfNodes()*2; ++j) {
-                IntermediateSolutionMatrix(j, i) = Solutions[i](j);
-            }
-        }
-
-        // KRATOS_WATCH(IntermediateSolutionMatrix)
-        // KRATOS_WATCH(IntermediateSolutionMatrix.size1())
-        // KRATOS_WATCH(IntermediateSolutionMatrix.size2())
-
-        Solutions.clear();
-
-        p_builder_and_solver->CreateIntermediateSolutionMatrix(r_model_part);
-
-=======
         if (mStoreNonconvergedSolutionsFlag) {
             mNonconvergedSolutionsMatrix = Matrix( r_dof_set.size(), NonconvergedSolutions.size() );
             for (std::size_t i = 0; i < NonconvergedSolutions.size(); ++i) {
@@ -1132,7 +1112,6 @@
             }
         }
 
->>>>>>> f42c10c1
         return is_converged;
     }
 
