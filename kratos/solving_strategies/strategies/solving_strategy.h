--- conflicted
+++ resolved
@@ -400,8 +400,6 @@
         }
 
         return 0;
-<<<<<<< HEAD
-=======
 
         KRATOS_CATCH("")
     }
@@ -431,7 +429,6 @@
         KRATOS_TRY
 
         KRATOS_ERROR << "GetSystemMatrix not implemented in base SolvingStrategy" << std::endl;
->>>>>>> 2691b8ec
 
         KRATOS_CATCH("");
     }
