//    |  /           |
//    ' /   __| _` | __|  _ \   __|
//    . \  |   (   | |   (   |\__ `
//   _|\_\_|  \__,_|\__|\___/ ____/
//                   Multi-Physics
//
//  License:		 BSD License
//					 Kratos default license: kratos/license.txt
//
//  Main authors:    Pooyan Dadvand
//
#include <iostream>

#include "includes/kernel.h"
#include "includes/kratos_version.h"
#include "input_output/logger.h"

namespace Kratos {
Kernel::Kernel() : mpKratosCoreApplication(Kratos::make_shared<KratosApplication>(
                std::string("KratosMultiphysics"))) {
    std::cout << " |  /           |             " << std::endl;
    std::cout << " ' /   __| _` | __|  _ \\   __|" << std::endl;
    std::cout << " . \\  |   (   | |   (   |\\__ \\ " << std::endl;
    std::cout << "_|\\_\\_|  \\__,_|\\__|\\___/ ____/" << std::endl;
    std::cout << "           Multi-Physics " << KRATOS_VERSION << std::endl;

    if (!IsImported("KratosMultiphysics")) {
<<<<<<< HEAD
        KratosApplication::Pointer pKratosApplication =
            Kratos::make_shared<KratosApplication>(
                std::string("KratosMultiphysics"));
        pKratosApplication->RegisterVariables();
        this->ImportApplication(pKratosApplication);
=======
        mpKratosCoreApplication->RegisterVariables();
        this->ImportApplication(mpKratosCoreApplication);
>>>>>>> c9898669
    }
}

std::unordered_set<std::string> &Kernel::GetApplicationsList() {
  static std::unordered_set<std::string> application_list;
  return application_list;
}

bool Kernel::IsImported(std::string ApplicationName) const {
    if (GetApplicationsList().find(ApplicationName) !=
        GetApplicationsList().end())
        return true;
    else
        return false;
}

void Kernel::ImportApplication(KratosApplication::Pointer pNewApplication) {
    if (IsImported(pNewApplication->Name()))
        KRATOS_ERROR << "importing more than once the application : "
                     << pNewApplication->Name() << std::endl;

    pNewApplication->Register();
    Kernel::GetApplicationsList().insert(pNewApplication->Name());
}

std::string Kernel::Info() const { return "kernel"; }

void Kernel::PrintInfo(std::ostream& rOStream) const { rOStream << "kernel"; }

/// Print object's data.
void Kernel::PrintData(std::ostream& rOStream) const {
    rOStream << "Variables:" << std::endl;
    KratosComponents<VariableData>().PrintData(rOStream);
    rOStream << std::endl;
    rOStream << "Elements:" << std::endl;
    KratosComponents<Element>().PrintData(rOStream);
    rOStream << std::endl;
    rOStream << "Conditions:" << std::endl;
    KratosComponents<Condition>().PrintData(rOStream);

    rOStream << "Loaded applications:" << std::endl;

    auto& application_list = Kernel::GetApplicationsList();
    rOStream << "number of loaded applications = " << application_list.size()
             << std::endl;
    for (auto it = application_list.begin(); it != application_list.end(); ++it)
        rOStream << "  " << *it << std::endl;
}
}<|MERGE_RESOLUTION|>--- conflicted
+++ resolved
@@ -25,16 +25,8 @@
     std::cout << "           Multi-Physics " << KRATOS_VERSION << std::endl;
 
     if (!IsImported("KratosMultiphysics")) {
-<<<<<<< HEAD
-        KratosApplication::Pointer pKratosApplication =
-            Kratos::make_shared<KratosApplication>(
-                std::string("KratosMultiphysics"));
-        pKratosApplication->RegisterVariables();
-        this->ImportApplication(pKratosApplication);
-=======
         mpKratosCoreApplication->RegisterVariables();
         this->ImportApplication(mpKratosCoreApplication);
->>>>>>> c9898669
     }
 }
 
