//    |  /           |
//    ' /   __| _` | __|  _ \   __|
//    . \  |   (   | |   (   |\__ `
//   _|\_\_|  \__,_|\__|\___/ ____/
//                   Multi-Physics
//
//  License:		 BSD License
//					 Kratos default license: kratos/license.txt
//
//  Main authors:    Pooyan Dadvand
//

// System includes
#include <iostream>

// External includes

// Project includes
#include "includes/kernel.h"
#include "includes/kratos_version.h"
#include "input_output/logger.h"

namespace Kratos {
Kernel::Kernel() : mpKratosCoreApplication(Kratos::make_shared<KratosApplication>(
                std::string("KratosMultiphysics"))) {
    KRATOS_INFO("") << " |  /           |\n"
                    << " ' /   __| _` | __|  _ \\   __|\n"
                    << " . \\  |   (   | |   (   |\\__ \\\n"
                    << "_|\\_\\_|  \\__,_|\\__|\\___/ ____/\n"
                    << "           Multi-Physics " << KRATOS_VERSION << std::endl;

<<<<<<< HEAD
    if (!IsImported("KratosMultiphysics")) {
        mpKratosCoreApplication->RegisterKratosCore();
=======
    if (!IsImported("KratosMultiphysics")) {      
>>>>>>> 17e1df7c
        this->ImportApplication(mpKratosCoreApplication);
    }
}

std::unordered_set<std::string> &Kernel::GetApplicationsList() {
  static std::unordered_set<std::string> application_list;
  return application_list;
}

bool Kernel::IsImported(std::string ApplicationName) const {
    if (GetApplicationsList().find(ApplicationName) !=
        GetApplicationsList().end())
        return true;
    else
        return false;
}

void Kernel::ImportApplication(KratosApplication::Pointer pNewApplication) {
    if (IsImported(pNewApplication->Name()))
        KRATOS_ERROR << "importing more than once the application : "
                     << pNewApplication->Name() << std::endl;

    pNewApplication->Register();
    Kernel::GetApplicationsList().insert(pNewApplication->Name());
}

std::string Kernel::Info() const { return "kernel"; }

void Kernel::PrintInfo(std::ostream& rOStream) const { rOStream << "kernel"; }

/// Print object's data.
void Kernel::PrintData(std::ostream& rOStream) const {
    rOStream << "Variables:" << std::endl;
    KratosComponents<VariableData>().PrintData(rOStream);
    rOStream << std::endl;
    rOStream << "Elements:" << std::endl;
    KratosComponents<Element>().PrintData(rOStream);
    rOStream << std::endl;
    rOStream << "Conditions:" << std::endl;
    KratosComponents<Condition>().PrintData(rOStream);

    rOStream << "Loaded applications:" << std::endl;

    auto& application_list = Kernel::GetApplicationsList();
    rOStream << "number of loaded applications = " << application_list.size()
             << std::endl;
    for (auto it = application_list.begin(); it != application_list.end(); ++it)
        rOStream << "  " << *it << std::endl;
}

std::string Kernel::BuildType() {
    return KRATOS_BUILD_TYPE;
}

std::string Kernel::Version() {
    return KRATOS_VERSION;
}

}<|MERGE_RESOLUTION|>--- conflicted
+++ resolved
@@ -29,12 +29,7 @@
                     << "_|\\_\\_|  \\__,_|\\__|\\___/ ____/\n"
                     << "           Multi-Physics " << KRATOS_VERSION << std::endl;
 
-<<<<<<< HEAD
-    if (!IsImported("KratosMultiphysics")) {
-        mpKratosCoreApplication->RegisterKratosCore();
-=======
     if (!IsImported("KratosMultiphysics")) {      
->>>>>>> 17e1df7c
         this->ImportApplication(mpKratosCoreApplication);
     }
 }
