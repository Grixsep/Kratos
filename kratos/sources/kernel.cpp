--- conflicted
+++ resolved
@@ -211,7 +211,6 @@
     constexpr bool threading_support = true;
     std::string scheduling_str;
     #if defined(KRATOS_SMP_OPENMP)
-<<<<<<< HEAD
         // Check if the environment variable is defined
         const char* var_name = "OMP_SCHEDULE";
         const char* scheduling = getenv(var_name);
@@ -236,9 +235,6 @@
         }
 
         const auto smp = "OpenMP, scheduling type is " + scheduling_str; // Use `std::string` for concatenation
-=======
-        const auto smp = "OpenMP";
->>>>>>> 0048ff28
     #elif defined(KRATOS_SMP_CXX11)
         constexpr auto smp = "C++11";
     #else
