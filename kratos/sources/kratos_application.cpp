//    |  /           |
//    ' /   __| _` | __|  _ \   __|
//    . \  |   (   | |   (   |\__ `
//   _|\_\_|  \__,_|\__|\___/ ____/
//                   Multi-Physics
//
//  License:         BSD License
//                   Kratos default license: kratos/license.txt
//
//  Main authors:    Pooyan Dadvand
//

// System includes

// External includes

// Project includes
/* Kratos base classes */
#include "includes/define.h"
#include "includes/variables.h"
#include "includes/kratos_flags.h"
#include "includes/kernel.h"
#include "includes/node.h"
#include "includes/element.h"
#include "includes/condition.h"
#include "includes/constitutive_law.h"
#include "includes/geometrical_object.h"
#include "includes/master_slave_constraint.h"

/* Factories */
#include "factories/standard_linear_solver_factory.h"
#include "factories/standard_preconditioner_factory.h"

namespace Kratos {

KratosApplication::KratosApplication(const std::string ApplicationName)
    : mApplicationName(ApplicationName),
      // Point conditions
      mPointCondition2D1N( 0, GeometryType::Pointer(new Point2D<NodeType >(GeometryType::PointsArrayType(1)))),
      mPointCondition3D1N( 0, GeometryType::Pointer(new Point3D<NodeType >(GeometryType::PointsArrayType(1)))),
      // Line conditions
      mLineCondition2D2N( 0, GeometryType::Pointer(new Line2D2<NodeType >(GeometryType::PointsArrayType(2)))),
      mLineCondition2D3N( 0, GeometryType::Pointer(new Line2D3<NodeType >(GeometryType::PointsArrayType(3)))),
      mLineCondition3D2N( 0, GeometryType::Pointer(new Line3D2<NodeType >(GeometryType::PointsArrayType(2)))),
      mLineCondition3D3N( 0, GeometryType::Pointer(new Line3D3<NodeType >(GeometryType::PointsArrayType(3)))),
      // Surface conditions
      mSurfaceCondition3D3N( 0, GeometryType::Pointer(new Triangle3D3<NodeType >(GeometryType::PointsArrayType(3)))),
      mSurfaceCondition3D6N( 0, GeometryType::Pointer(new Triangle3D6<NodeType >(GeometryType::PointsArrayType(6)))),
      mSurfaceCondition3D4N( 0, GeometryType::Pointer(new Quadrilateral3D4<NodeType >(GeometryType::PointsArrayType(4)))),
      mSurfaceCondition3D8N( 0, GeometryType::Pointer(new Quadrilateral3D8<NodeType >(GeometryType::PointsArrayType(8)))),
      mSurfaceCondition3D9N( 0, GeometryType::Pointer(new Quadrilateral3D9<NodeType >(GeometryType::PointsArrayType(9)))),

      // Master-Slave Constraint
      mMasterSlaveConstraint(),
      mLinearMasterSlaveConstraint(),

      // Periodic conditions
      mPeriodicCondition( 0, GeometryType::Pointer(new Line2D2<NodeType >(GeometryType::PointsArrayType(2)))),
      mPeriodicConditionEdge( 0, GeometryType::Pointer(new Quadrilateral3D4<NodeType >(GeometryType::PointsArrayType(4)))),
      mPeriodicConditionCorner( 0, GeometryType::Pointer(new Hexahedra3D8<NodeType >(GeometryType::PointsArrayType(8)))),

      // Elements
      mElement2D2N( 0, GeometryType::Pointer(new Line2D2<NodeType >(GeometryType::PointsArrayType(2)))),
      mElement2D3N( 0, GeometryType::Pointer(new Triangle2D3<NodeType >(GeometryType::PointsArrayType(3)))),
      mElement2D6N( 0, GeometryType::Pointer(new Triangle2D6<NodeType >(GeometryType::PointsArrayType(6)))),
      mElement2D4N( 0, GeometryType::Pointer(new Quadrilateral2D4<NodeType >(GeometryType::PointsArrayType(4)))),
      mElement2D8N( 0, GeometryType::Pointer(new Quadrilateral2D8<NodeType >(GeometryType::PointsArrayType(8)))),
      mElement2D9N( 0, GeometryType::Pointer(new Quadrilateral2D9<NodeType >(GeometryType::PointsArrayType(9)))),
      mElement3D2N( 0, GeometryType::Pointer(new Line3D2<NodeType >(GeometryType::PointsArrayType(2)))),
      mElement3D3N( 0, GeometryType::Pointer(new Triangle3D3<NodeType >(GeometryType::PointsArrayType(3)))),
      mElement3D4N( 0, GeometryType::Pointer(new Tetrahedra3D4<NodeType >(GeometryType::PointsArrayType(4)))),
      mElement3D6N( 0, GeometryType::Pointer(new Prism3D6<NodeType >(GeometryType::PointsArrayType(6)))),
      mElement3D8N( 0, GeometryType::Pointer(new Hexahedra3D8<NodeType >(GeometryType::PointsArrayType(8)))),
      mElement3D10N( 0, GeometryType::Pointer(new Tetrahedra3D10<NodeType >(GeometryType::PointsArrayType(10)))),
      mElement3D15N( 0, GeometryType::Pointer(new Prism3D15<NodeType >(GeometryType::PointsArrayType(15)))),
      mElement3D20N( 0, GeometryType::Pointer(new Hexahedra3D20<NodeType >(GeometryType::PointsArrayType(20)))),
      mElement3D27N( 0, GeometryType::Pointer(new Hexahedra3D27<NodeType >(GeometryType::PointsArrayType(27)))),
      mDistanceCalculationElementSimplex2D3N( 0, GeometryType::Pointer(new Triangle2D3<NodeType >(GeometryType::PointsArrayType(3)))),
      mDistanceCalculationElementSimplex3D4N( 0, GeometryType::Pointer(new Tetrahedra3D4<NodeType >(GeometryType::PointsArrayType(4)))),
      mLevelSetConvectionElementSimplex2D3N( 0, GeometryType::Pointer(new Triangle2D3<NodeType >(GeometryType::PointsArrayType(3)))),
      mLevelSetConvectionElementSimplex3D4N( 0, GeometryType::Pointer(new Tetrahedra3D4<NodeType >(GeometryType::PointsArrayType(4)))),

      // Components
      mpVariableData(KratosComponents<VariableData>::pGetComponents()),
      mpIntVariables(KratosComponents<Variable<int> >::pGetComponents()),
      mpUnsignedIntVariables(KratosComponents<Variable<unsigned int> >::pGetComponents()),
      mpDoubleVariables(KratosComponents<Variable<double> >::pGetComponents()),
      mpArray1DVariables(KratosComponents<Variable<array_1d<double, 3> > >::pGetComponents()),
      mpArray1D4Variables(KratosComponents<Variable<array_1d<double, 4> > >::pGetComponents()),
      mpArray1D6Variables(KratosComponents<Variable<array_1d<double, 6> > >::pGetComponents()),
      mpArray1D9Variables(KratosComponents<Variable<array_1d<double, 9> > >::pGetComponents()),
      mpQuaternionVariables(KratosComponents<Variable<Quaternion<double> > >::pGetComponents()),
      mpVectorVariables(KratosComponents<Variable<Vector> >::pGetComponents()),
      mpMatrixVariables(KratosComponents<Variable<Matrix> >::pGetComponents()),
      mpArray1DVariableComponents(KratosComponents<VariableComponent<VectorComponentAdaptor< array_1d<double, 3> > > >::pGetComponents()),
      mpArray1D4VariableComponents(KratosComponents<VariableComponent<VectorComponentAdaptor< array_1d<double, 4> > > >::pGetComponents()),
      mpArray1D6VariableComponents(KratosComponents<VariableComponent<VectorComponentAdaptor< array_1d<double, 6> > > >::pGetComponents()),
      mpArray1D9VariableComponents(KratosComponents<VariableComponent<VectorComponentAdaptor< array_1d<double, 9> > > >::pGetComponents()),
      mpGeometries(KratosComponents<GeometryType>::pGetComponents()),
      mpElements(KratosComponents<Element>::pGetComponents()),
      mpConditions(KratosComponents<Condition>::pGetComponents()),
      mpModelers(KratosComponents<Modeler>::pGetComponents()),
      mpRegisteredObjects(&(Serializer::GetRegisteredObjects())),
      mpRegisteredObjectsName(&(Serializer::GetRegisteredObjectsName())) {}

void KratosApplication::RegisterKratosCore() {

    // Registering all the variables
    KratosApplication::RegisterVariables();

    // Register linear solvers and preconditioners
    RegisterLinearSolvers();
    RegisterPreconditioners();

    //Register objects with general definition
    Serializer::Register("Node", NodeType());
    Serializer::Register("Dof", Dof<double>());
    Serializer::Register("Geometry", GeometryType());
    Serializer::Register("Element", Element());
    Serializer::Register("Condition", Condition());
    Serializer::Register("Modeler", Modeler());
    Serializer::Register("Properties", Properties());
    Serializer::Register("GeometricalObject", GeometricalObject());

    //Register objects with specific definition ( non essential, must be deleted in future )
    Serializer::Register("Node3D", NodeType());
    Serializer::Register("DofDouble", Dof<double>());

    Serializer::Register("MasterSlaveConstraint", MasterSlaveConstraint());

    //Register specific conditions ( must be completed : conditions defined in kratos_application.h)

    //point conditions
    KRATOS_REGISTER_CONDITION("PointCondition2D1N", mPointCondition2D1N);
    KRATOS_REGISTER_CONDITION("PointCondition3D1N", mPointCondition3D1N);
    //line conditions
    KRATOS_REGISTER_CONDITION("LineCondition2D2N", mLineCondition2D2N);
    KRATOS_REGISTER_CONDITION("LineCondition2D3N", mLineCondition2D3N);
    KRATOS_REGISTER_CONDITION("LineCondition3D2N", mLineCondition3D2N);
    KRATOS_REGISTER_CONDITION("LineCondition3D3N", mLineCondition3D3N);
    //surface conditions
    KRATOS_REGISTER_CONDITION("SurfaceCondition3D3N", mSurfaceCondition3D3N);
    KRATOS_REGISTER_CONDITION("SurfaceCondition3D6N", mSurfaceCondition3D6N);
    KRATOS_REGISTER_CONDITION("SurfaceCondition3D4N", mSurfaceCondition3D4N);
    KRATOS_REGISTER_CONDITION("SurfaceCondition3D8N", mSurfaceCondition3D8N);
    KRATOS_REGISTER_CONDITION("SurfaceCondition3D9N", mSurfaceCondition3D9N);

    //master-slave constraints
    KRATOS_REGISTER_CONSTRAINT("MasterSlaveConstraint",mMasterSlaveConstraint);
    KRATOS_REGISTER_CONSTRAINT("LinearMasterSlaveConstraint",mLinearMasterSlaveConstraint);

    KRATOS_REGISTER_CONDITION("PeriodicCondition", mPeriodicCondition)
    KRATOS_REGISTER_CONDITION("PeriodicConditionEdge", mPeriodicConditionEdge)
    KRATOS_REGISTER_CONDITION("PeriodicConditionCorner", mPeriodicConditionCorner)

    //Register specific elements ( must be completed : elements defined in kratos_appliction.h)
    KRATOS_REGISTER_ELEMENT("Element2D2N", mElement2D2N)
    KRATOS_REGISTER_ELEMENT("Element2D3N", mElement2D3N)
    KRATOS_REGISTER_ELEMENT("Element2D6N", mElement2D6N)
    KRATOS_REGISTER_ELEMENT("Element2D4N", mElement2D4N)
    KRATOS_REGISTER_ELEMENT("Element2D8N", mElement2D8N)
    KRATOS_REGISTER_ELEMENT("Element2D9N", mElement2D9N)
    KRATOS_REGISTER_ELEMENT("Element3D2N", mElement3D2N)
    KRATOS_REGISTER_ELEMENT("Element3D3N", mElement3D3N)
    KRATOS_REGISTER_ELEMENT("Element3D4N", mElement3D4N)
    KRATOS_REGISTER_ELEMENT("Element3D6N", mElement3D6N)
    KRATOS_REGISTER_ELEMENT("Element3D8N", mElement3D8N)
    KRATOS_REGISTER_ELEMENT("Element3D10N", mElement3D10N)
    KRATOS_REGISTER_ELEMENT("Element3D15N", mElement3D15N)
    KRATOS_REGISTER_ELEMENT("Element3D20N", mElement3D20N)
    KRATOS_REGISTER_ELEMENT("Element3D27N", mElement3D27N)

    KRATOS_REGISTER_ELEMENT("DistanceCalculationElementSimplex2D3N", mDistanceCalculationElementSimplex2D3N)
    KRATOS_REGISTER_ELEMENT("DistanceCalculationElementSimplex3D4N", mDistanceCalculationElementSimplex3D4N)
    KRATOS_REGISTER_ELEMENT("LevelSetConvectionElementSimplex2D3N", mLevelSetConvectionElementSimplex2D3N)
    KRATOS_REGISTER_ELEMENT("LevelSetConvectionElementSimplex3D4N", mLevelSetConvectionElementSimplex3D4N)

    KRATOS_REGISTER_MODELER("Modeler", mModeler);
<<<<<<< HEAD
    KRATOS_REGISTER_MODELER("IgaModeler", mIgaModeler);
=======
    KRATOS_REGISTER_MODELER("CadIoModeler", mCadIoModeler);
>>>>>>> 8dccdc9b

    //Register general geometries:
    // Point register:
    Serializer::Register("Point", mPointPrototype);
    
    // Register + KratosComponents
    KRATOS_REGISTER_GEOMETRY("Point2D", mPoint2DPrototype);
    KRATOS_REGISTER_GEOMETRY("Point3D", mPoint3DPrototype);
    KRATOS_REGISTER_GEOMETRY("Sphere3D1", mSphere3D1Prototype);
    KRATOS_REGISTER_GEOMETRY("Line2D2", mLine2D2Prototype);
    KRATOS_REGISTER_GEOMETRY("Line2D3", mLine2D3Prototype);
    KRATOS_REGISTER_GEOMETRY("Line3D2", mLine3D2Prototype);
    KRATOS_REGISTER_GEOMETRY("Line3D3", mLine3D3Prototype);
    KRATOS_REGISTER_GEOMETRY("Triangle2D3", mTriangle2D3Prototype);
    KRATOS_REGISTER_GEOMETRY("Triangle2D6", mTriangle2D6Prototype);
    KRATOS_REGISTER_GEOMETRY("Triangle3D3", mTriangle3D3Prototype);
    KRATOS_REGISTER_GEOMETRY("Triangle3D6", mTriangle3D6Prototype);
    KRATOS_REGISTER_GEOMETRY("Quadrilateral2D4", mQuadrilateral2D4Prototype);
    KRATOS_REGISTER_GEOMETRY("Quadrilateral2D8", mQuadrilateral2D8Prototype);
    KRATOS_REGISTER_GEOMETRY("Quadrilateral2D9", mQuadrilateral2D9Prototype);
    KRATOS_REGISTER_GEOMETRY("Quadrilateral3D4", mQuadrilateral3D4Prototype);
    KRATOS_REGISTER_GEOMETRY("Quadrilateral3D8", mQuadrilateral3D8Prototype);
    KRATOS_REGISTER_GEOMETRY("Quadrilateral3D9", mQuadrilateral3D9Prototype);
    KRATOS_REGISTER_GEOMETRY("Tetrahedra3D4", mTetrahedra3D4Prototype);
    KRATOS_REGISTER_GEOMETRY("Tetrahedra3D10", mTetrahedra3D10Prototype);
    KRATOS_REGISTER_GEOMETRY("Prism3D6", mPrism3D6Prototype);
    KRATOS_REGISTER_GEOMETRY("Prism3D15", mPrism3D15Prototype);
    KRATOS_REGISTER_GEOMETRY("Hexahedra3D8", mHexahedra3D8Prototype);
    KRATOS_REGISTER_GEOMETRY("Hexahedra3D20", mHexahedra3D20Prototype);
    KRATOS_REGISTER_GEOMETRY("Hexahedra3D27", mHexahedra3D27Prototype);

    // Register flags:
    KRATOS_REGISTER_FLAG(STRUCTURE);
    KRATOS_REGISTER_FLAG(FLUID);
    KRATOS_REGISTER_FLAG(THERMAL);
    KRATOS_REGISTER_FLAG(VISITED);
    KRATOS_REGISTER_FLAG(SELECTED);
    KRATOS_REGISTER_FLAG(BOUNDARY);
    KRATOS_REGISTER_FLAG(INLET);
    KRATOS_REGISTER_FLAG(OUTLET);
    KRATOS_REGISTER_FLAG(SLIP);
    KRATOS_REGISTER_FLAG(INTERFACE);
    KRATOS_REGISTER_FLAG(CONTACT);
    KRATOS_REGISTER_FLAG(TO_SPLIT);
    KRATOS_REGISTER_FLAG(TO_ERASE);
    KRATOS_REGISTER_FLAG(TO_REFINE);
    KRATOS_REGISTER_FLAG(NEW_ENTITY);
    KRATOS_REGISTER_FLAG(OLD_ENTITY);
    KRATOS_REGISTER_FLAG(ACTIVE);
    KRATOS_REGISTER_FLAG(MODIFIED);
    KRATOS_REGISTER_FLAG(RIGID);
    KRATOS_REGISTER_FLAG(SOLID);
    KRATOS_REGISTER_FLAG(MPI_BOUNDARY);
    KRATOS_REGISTER_FLAG(INTERACTION);
    KRATOS_REGISTER_FLAG(ISOLATED);
    KRATOS_REGISTER_FLAG(MASTER);
    KRATOS_REGISTER_FLAG(SLAVE);
    KRATOS_REGISTER_FLAG(INSIDE);
    KRATOS_REGISTER_FLAG(FREE_SURFACE);
    KRATOS_REGISTER_FLAG(BLOCKED);
    KRATOS_REGISTER_FLAG(MARKER);
    KRATOS_REGISTER_FLAG(PERIODIC);

    // Note: using internal macro for these two because they do not have a NOT_ version
    KRATOS_ADD_FLAG_TO_KRATOS_COMPONENTS(ALL_DEFINED);
    KRATOS_ADD_FLAG_TO_KRATOS_COMPONENTS(ALL_TRUE);

    // Register ConstitutiveLaw BaseClass
    KRATOS_REGISTER_CONSTITUTIVE_LAW("ConstitutiveLaw", mConstitutiveLaw);
}
}  // namespace Kratos.<|MERGE_RESOLUTION|>--- conflicted
+++ resolved
@@ -176,11 +176,8 @@
     KRATOS_REGISTER_ELEMENT("LevelSetConvectionElementSimplex3D4N", mLevelSetConvectionElementSimplex3D4N)
 
     KRATOS_REGISTER_MODELER("Modeler", mModeler);
-<<<<<<< HEAD
     KRATOS_REGISTER_MODELER("IgaModeler", mIgaModeler);
-=======
     KRATOS_REGISTER_MODELER("CadIoModeler", mCadIoModeler);
->>>>>>> 8dccdc9b
 
     //Register general geometries:
     // Point register:
