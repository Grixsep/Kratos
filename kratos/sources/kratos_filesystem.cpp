//    |  /           |
//    ' /   __| _` | __|  _ \   __|
//    . \  |   (   | |   (   |\__ `
//   _|\_\_|  \__,_|\__|\___/ ____/
//                   Multi-Physics
//
//  License:		 BSD License
//					 Kratos default license: kratos/license.txt
//
//  Main authors:    Philipp Bucher (https://github.com/philbucher)
//

// System includes
#include <algorithm>
#include <thread>
#include <chrono>
#include <set>

// External includes

// Project includes
#include "includes/kratos_filesystem.h"

namespace Kratos {
namespace filesystem {

bool exists(const std::string& rPath)
{
    return std::filesystem::exists(rPath);
}


bool is_regular_file(const std::string& rPath)
{
    return std::filesystem::is_regular_file(rPath);
}


bool is_directory(const std::string& rPath)
{
    return std::filesystem::is_directory(rPath);
}


bool create_directory(const std::string& rPath)
{
    return std::filesystem::create_directory(rPath);
}


bool create_directories(const std::string& rPath)
{
    return std::filesystem::create_directories(rPath);
}


bool remove(const std::string& rPath)
{
    return std::filesystem::remove(rPath);
}


std::uintmax_t remove_all(const std::string& rPath)
{
    return std::filesystem::remove_all(rPath);
}


void rename(const std::string& rPathFrom, const std::string& rPathTo)
{
    return std::filesystem::rename(rPathFrom, rPathTo);
}

std::string parent_path(const std::string& rPath)
{
    return std::filesystem::path(rPath).parent_path().string();
}

std::string filename(const std::string& rPath)
{
    return std::filesystem::path(rPath).filename().string();
}

} // namespace filesystem


namespace FilesystemExtensions {

std::string CurrentWorkingDirectory()
{
    return std::filesystem::current_path().string();
}

std::string JoinPaths(const std::vector<std::string>& rPaths)
{
    auto paths(rPaths); // create local copy

    // first remove empty paths
    paths.erase(std::remove_if(paths.begin(), paths.end(),
                         [](const std::string& s)
                         { return s.empty(); }), paths.end());

    const std::size_t num_paths = paths.size();

    if (num_paths == 0) { return ""; }

    std::string full_path = paths[0];
    if (num_paths > 1) {
        for(std::size_t i=1; i<num_paths; ++i) {
            full_path += "/" + paths[i]; // using portable separator "/"
        }
    }

    return full_path;
}

std::vector<std::string> ListDirectory(const std::string& rPath)
{
    std::vector<std::string> result;
    for (const auto& current_directory : std::filesystem::directory_iterator(rPath)) {
        result.push_back(current_directory.path().string());
    }
    return result;
}

void MPISafeCreateDirectories(const std::string& rPath)
{
    if (!std::filesystem::exists(rPath)) {
        std::filesystem::create_directories(rPath);
    }
    if (!std::filesystem::exists(rPath)) { // wait for the path to appear in the filesystem
        std::this_thread::sleep_for(std::chrono::milliseconds(50));
    }
}


<<<<<<< HEAD
std::string ResolveSymlinks(const std::string& rPath)
{
    std::filesystem::path path = rPath;
    KRATOS_ERROR_IF_NOT(std::filesystem::exists(path)) << "File not found: " << rPath;

    std::set<std::filesystem::path> symlinks;

    while (std::filesystem::is_symlink(path))
    {
        const auto insert_result = symlinks.insert(path);
        KRATOS_ERROR_IF_NOT(insert_result.second) << rPath << " leads to cyclic symlinks";
        path = std::filesystem::read_symlink(path);
    }

    return path.string();
=======
std::filesystem::path ResolveSymlinks(const std::filesystem::path& rPath)
{
    auto status = std::filesystem::symlink_status(rPath);
    KRATOS_ERROR_IF(status.type() == std::filesystem::file_type::not_found) << "File not found: " << rPath;

    std::filesystem::path path = rPath;
    std::set<std::filesystem::path> symlinks;

    while (status.type() == std::filesystem::file_type::symlink) {
        const auto insert_result = symlinks.insert(path);
        KRATOS_ERROR_IF_NOT(insert_result.second) << rPath << " leads to cyclic symlinks";
        path = std::filesystem::read_symlink(path);
        status = std::filesystem::symlink_status(path);
    }

    return path;
>>>>>>> 6956b49b
}

} // namespace FilesystemExtensions
} // namespace Kratos<|MERGE_RESOLUTION|>--- conflicted
+++ resolved
@@ -134,23 +134,6 @@
 }
 
 
-<<<<<<< HEAD
-std::string ResolveSymlinks(const std::string& rPath)
-{
-    std::filesystem::path path = rPath;
-    KRATOS_ERROR_IF_NOT(std::filesystem::exists(path)) << "File not found: " << rPath;
-
-    std::set<std::filesystem::path> symlinks;
-
-    while (std::filesystem::is_symlink(path))
-    {
-        const auto insert_result = symlinks.insert(path);
-        KRATOS_ERROR_IF_NOT(insert_result.second) << rPath << " leads to cyclic symlinks";
-        path = std::filesystem::read_symlink(path);
-    }
-
-    return path.string();
-=======
 std::filesystem::path ResolveSymlinks(const std::filesystem::path& rPath)
 {
     auto status = std::filesystem::symlink_status(rPath);
@@ -167,7 +150,6 @@
     }
 
     return path;
->>>>>>> 6956b49b
 }
 
 } // namespace FilesystemExtensions
