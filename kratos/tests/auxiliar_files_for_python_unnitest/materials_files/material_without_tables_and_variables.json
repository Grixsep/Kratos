--- conflicted
+++ resolved
@@ -1,25 +1,4 @@
 {
-<<<<<<< HEAD
-    "properties": [{
-        "model_part_name": "Main.Inlets",
-        "properties_id": 1,
-        "Material": {
-            "name": "steel",
-            "constitutive_law": {
-                "name": "LinearElastic3DLaw"
-            }
-        }
-    }, {
-        "model_part_name": "Main.Outlet",
-        "properties_id": 2,
-        "Material": {
-            "name": "steel",
-            "constitutive_law": {
-                "name": "KratosMultiphysics.FluidDynamicsApplication.Newtonian2DLaw"
-            }
-        }
-    }]
-=======
 	"properties": [{
 		"model_part_name": "Main.Inlets",
 		"properties_id": 1,
@@ -39,5 +18,4 @@
 			}
 		}
 	}]
->>>>>>> d1b8c65a
 }