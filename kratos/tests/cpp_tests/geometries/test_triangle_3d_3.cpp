--- conflicted
+++ resolved
@@ -28,7 +28,6 @@
 
 namespace Kratos::Testing
 {
-<<<<<<< HEAD
 /// Factory functions
 using NodeType = Node;
 
@@ -82,7 +81,7 @@
 KRATOS_TEST_CASE_IN_SUITE(Triangle3D3EdgesNumber, KratosCoreGeometriesFastSuite) {
     auto geom = GenerateRightTriangle3D3<NodeType>();
 
-    KRATOS_CHECK_EQUAL(geom->EdgesNumber(), 3);
+    KRATOS_EXPECT_EQUAL(geom->EdgesNumber(), 3);
 }
 
 /** Checks if the edges are correct.
@@ -93,29 +92,29 @@
 
     const auto& r_edges = p_geom->GenerateEdges();
 
-    KRATOS_CHECK_NEAR((r_edges[0])[0].X(), (p_geom->pGetPoint(1))->X(), TOLERANCE);
-    KRATOS_CHECK_NEAR((r_edges[0])[0].Y(), (p_geom->pGetPoint(1))->Y(), TOLERANCE);
-    KRATOS_CHECK_NEAR((r_edges[0])[0].Z(), (p_geom->pGetPoint(1))->Z(), TOLERANCE);
-
-    KRATOS_CHECK_NEAR((r_edges[0])[1].X(), (p_geom->pGetPoint(2))->X(), TOLERANCE);
-    KRATOS_CHECK_NEAR((r_edges[0])[1].Y(), (p_geom->pGetPoint(2))->Y(), TOLERANCE);
-    KRATOS_CHECK_NEAR((r_edges[0])[1].Z(), (p_geom->pGetPoint(2))->Z(), TOLERANCE);
-
-    KRATOS_CHECK_NEAR((r_edges[1])[0].X(), (p_geom->pGetPoint(2))->X(), TOLERANCE);
-    KRATOS_CHECK_NEAR((r_edges[1])[0].Y(), (p_geom->pGetPoint(2))->Y(), TOLERANCE);
-    KRATOS_CHECK_NEAR((r_edges[1])[0].Z(), (p_geom->pGetPoint(2))->Z(), TOLERANCE);
-
-    KRATOS_CHECK_NEAR((r_edges[1])[1].X(), (p_geom->pGetPoint(0))->X(), TOLERANCE);
-    KRATOS_CHECK_NEAR((r_edges[1])[1].Y(), (p_geom->pGetPoint(0))->Y(), TOLERANCE);
-    KRATOS_CHECK_NEAR((r_edges[1])[1].Z(), (p_geom->pGetPoint(0))->Z(), TOLERANCE);
-
-    KRATOS_CHECK_NEAR((r_edges[2])[0].X(), (p_geom->pGetPoint(0))->X(), TOLERANCE);
-    KRATOS_CHECK_NEAR((r_edges[2])[0].Y(), (p_geom->pGetPoint(0))->Y(), TOLERANCE);
-    KRATOS_CHECK_NEAR((r_edges[2])[0].Z(), (p_geom->pGetPoint(0))->Z(), TOLERANCE);
-
-    KRATOS_CHECK_NEAR((r_edges[2])[1].X(), (p_geom->pGetPoint(1))->X(), TOLERANCE);
-    KRATOS_CHECK_NEAR((r_edges[2])[1].Y(), (p_geom->pGetPoint(1))->Y(), TOLERANCE);
-    KRATOS_CHECK_NEAR((r_edges[2])[1].Z(), (p_geom->pGetPoint(1))->Z(), TOLERANCE);
+    KRATOS_EXPECT_NEAR((r_edges[0])[0].X(), (p_geom->pGetPoint(1))->X(), TOLERANCE);
+    KRATOS_EXPECT_NEAR((r_edges[0])[0].Y(), (p_geom->pGetPoint(1))->Y(), TOLERANCE);
+    KRATOS_EXPECT_NEAR((r_edges[0])[0].Z(), (p_geom->pGetPoint(1))->Z(), TOLERANCE);
+
+    KRATOS_EXPECT_NEAR((r_edges[0])[1].X(), (p_geom->pGetPoint(2))->X(), TOLERANCE);
+    KRATOS_EXPECT_NEAR((r_edges[0])[1].Y(), (p_geom->pGetPoint(2))->Y(), TOLERANCE);
+    KRATOS_EXPECT_NEAR((r_edges[0])[1].Z(), (p_geom->pGetPoint(2))->Z(), TOLERANCE);
+
+    KRATOS_EXPECT_NEAR((r_edges[1])[0].X(), (p_geom->pGetPoint(2))->X(), TOLERANCE);
+    KRATOS_EXPECT_NEAR((r_edges[1])[0].Y(), (p_geom->pGetPoint(2))->Y(), TOLERANCE);
+    KRATOS_EXPECT_NEAR((r_edges[1])[0].Z(), (p_geom->pGetPoint(2))->Z(), TOLERANCE);
+
+    KRATOS_EXPECT_NEAR((r_edges[1])[1].X(), (p_geom->pGetPoint(0))->X(), TOLERANCE);
+    KRATOS_EXPECT_NEAR((r_edges[1])[1].Y(), (p_geom->pGetPoint(0))->Y(), TOLERANCE);
+    KRATOS_EXPECT_NEAR((r_edges[1])[1].Z(), (p_geom->pGetPoint(0))->Z(), TOLERANCE);
+
+    KRATOS_EXPECT_NEAR((r_edges[2])[0].X(), (p_geom->pGetPoint(0))->X(), TOLERANCE);
+    KRATOS_EXPECT_NEAR((r_edges[2])[0].Y(), (p_geom->pGetPoint(0))->Y(), TOLERANCE);
+    KRATOS_EXPECT_NEAR((r_edges[2])[0].Z(), (p_geom->pGetPoint(0))->Z(), TOLERANCE);
+
+    KRATOS_EXPECT_NEAR((r_edges[2])[1].X(), (p_geom->pGetPoint(1))->X(), TOLERANCE);
+    KRATOS_EXPECT_NEAR((r_edges[2])[1].Y(), (p_geom->pGetPoint(1))->Y(), TOLERANCE);
+    KRATOS_EXPECT_NEAR((r_edges[2])[1].Z(), (p_geom->pGetPoint(1))->Z(), TOLERANCE);
 }
 
 /** Checks if the number of faces is correct.
@@ -126,7 +125,7 @@
 
     // Charlie: I will let this to 3 but probably 'FacesNumber' needs to be documented to state
     // that for planar geometries it also return the number of edges.
-    KRATOS_CHECK_EQUAL(geom->FacesNumber(), 1);
+    KRATOS_EXPECT_EQUAL(geom->FacesNumber(), 1);
 }
 
 /** Checks if the faces are correct.
@@ -136,17 +135,17 @@
     auto p_geom = GenerateRightTriangle3D3<NodeType>();
 
     const auto& r_faces = p_geom->GenerateFaces();
-    KRATOS_CHECK_NEAR((r_faces[0])[0].X(), (p_geom->pGetPoint(0))->X(), TOLERANCE);
-    KRATOS_CHECK_NEAR((r_faces[0])[0].Y(), (p_geom->pGetPoint(0))->Y(), TOLERANCE);
-    KRATOS_CHECK_NEAR((r_faces[0])[0].Z(), (p_geom->pGetPoint(0))->Z(), TOLERANCE);
-
-    KRATOS_CHECK_NEAR((r_faces[0])[1].X(), (p_geom->pGetPoint(1))->X(), TOLERANCE);
-    KRATOS_CHECK_NEAR((r_faces[0])[1].Y(), (p_geom->pGetPoint(1))->Y(), TOLERANCE);
-    KRATOS_CHECK_NEAR((r_faces[0])[1].Z(), (p_geom->pGetPoint(1))->Z(), TOLERANCE);
-
-    KRATOS_CHECK_NEAR((r_faces[0])[2].X(), (p_geom->pGetPoint(2))->X(), TOLERANCE);
-    KRATOS_CHECK_NEAR((r_faces[0])[2].Y(), (p_geom->pGetPoint(2))->Y(), TOLERANCE);
-    KRATOS_CHECK_NEAR((r_faces[0])[2].Z(), (p_geom->pGetPoint(2))->Z(), TOLERANCE);
+    KRATOS_EXPECT_NEAR((r_faces[0])[0].X(), (p_geom->pGetPoint(0))->X(), TOLERANCE);
+    KRATOS_EXPECT_NEAR((r_faces[0])[0].Y(), (p_geom->pGetPoint(0))->Y(), TOLERANCE);
+    KRATOS_EXPECT_NEAR((r_faces[0])[0].Z(), (p_geom->pGetPoint(0))->Z(), TOLERANCE);
+
+    KRATOS_EXPECT_NEAR((r_faces[0])[1].X(), (p_geom->pGetPoint(1))->X(), TOLERANCE);
+    KRATOS_EXPECT_NEAR((r_faces[0])[1].Y(), (p_geom->pGetPoint(1))->Y(), TOLERANCE);
+    KRATOS_EXPECT_NEAR((r_faces[0])[1].Z(), (p_geom->pGetPoint(1))->Z(), TOLERANCE);
+
+    KRATOS_EXPECT_NEAR((r_faces[0])[2].X(), (p_geom->pGetPoint(2))->X(), TOLERANCE);
+    KRATOS_EXPECT_NEAR((r_faces[0])[2].Y(), (p_geom->pGetPoint(2))->Y(), TOLERANCE);
+    KRATOS_EXPECT_NEAR((r_faces[0])[2].Z(), (p_geom->pGetPoint(2))->Z(), TOLERANCE);
 }
 
 /** Checks if the area of the triangle is calculated correctly.
@@ -155,7 +154,7 @@
 KRATOS_TEST_CASE_IN_SUITE(Triangle3D3Area, KratosCoreGeometriesFastSuite) {
     auto geom = GenerateRightTriangle3D3<NodeType>();
 
-    KRATOS_CHECK_NEAR(geom->Area(), 0.5, TOLERANCE);
+    KRATOS_EXPECT_NEAR(geom->Area(), 0.5, TOLERANCE);
 }
 
 /** Checks if the volume of the triangle is calculated correctly.
@@ -166,9 +165,9 @@
     auto geom = GenerateRightTriangle3D3<NodeType>();
     
     // TODO: Remove code in June 2023
-    KRATOS_CHECK_EXCEPTION_IS_THROWN(geom->Volume(), "Calling base class 'Volume' method instead of derived class one.");
+    KRATOS_EXPECT_EXCEPTION_IS_THROWN(geom->Volume(), "Calling base class 'Volume' method instead of derived class one.");
     // TODO: Activate code in June 2023
-    //KRATOS_CHECK_EXCEPTION_IS_THROWN(geom->Volume(), "Triangle3D3:: Method not well defined. Replace with DomainSize() instead.");
+    //KRATOS_EXPECT_EXCEPTION_IS_THROWN(geom->Volume(), "Triangle3D3:: Method not well defined. Replace with DomainSize() instead.");
 }
 
 /** Checks if the minimum edge length is calculated correctly.
@@ -177,7 +176,7 @@
 KRATOS_TEST_CASE_IN_SUITE(Triangle3D3MinEdgeLength, KratosCoreGeometriesFastSuite) {
     auto geom = GenerateRightTriangle3D3<NodeType>();
 
-    KRATOS_CHECK_NEAR(geom->MinEdgeLength(), 1.0, TOLERANCE);
+    KRATOS_EXPECT_NEAR(geom->MinEdgeLength(), 1.0, TOLERANCE);
 }
 
 /** Checks if the maximum edge length is calculated correctly.
@@ -186,7 +185,7 @@
 KRATOS_TEST_CASE_IN_SUITE(Triangle3D3MaxEdgeLength, KratosCoreGeometriesFastSuite) {
     auto geom = GenerateRightTriangle3D3<NodeType>();
 
-    KRATOS_CHECK_NEAR(geom->MaxEdgeLength(), 1.414213, TOLERANCE);
+    KRATOS_EXPECT_NEAR(geom->MaxEdgeLength(), 1.414213, TOLERANCE);
 }
 
 /** Checks if the average edge length is calculated correctly.
@@ -195,7 +194,7 @@
 KRATOS_TEST_CASE_IN_SUITE(Triangle3D3AverageEdgeLength, KratosCoreGeometriesFastSuite) {
     auto geom = GenerateRightTriangle3D3<NodeType>();
 
-    KRATOS_CHECK_NEAR(geom->AverageEdgeLength(), 1.138071, TOLERANCE);
+    KRATOS_EXPECT_NEAR(geom->AverageEdgeLength(), 1.138071, TOLERANCE);
 }
 
 /** Checks if the circumradius is calculated correctly.
@@ -204,7 +203,7 @@
 KRATOS_TEST_CASE_IN_SUITE(Triangle3D3Circumradius, KratosCoreGeometriesFastSuite) {
     auto geom = GenerateRightTriangle3D3<NodeType>();
 
-    KRATOS_CHECK_NEAR(geom->Circumradius(), 0.707107, TOLERANCE);
+    KRATOS_EXPECT_NEAR(geom->Circumradius(), 0.707107, TOLERANCE);
 }
 
 /** Checks if the inradius is calculated correctly.
@@ -213,7 +212,7 @@
 KRATOS_TEST_CASE_IN_SUITE(Triangle3D3Inradius, KratosCoreGeometriesFastSuite) {
     auto geom = GenerateRightTriangle3D3<NodeType>();
 
-    KRATOS_CHECK_NEAR(geom->Inradius(), 0.292893, TOLERANCE);
+    KRATOS_EXPECT_NEAR(geom->Inradius(), 0.292893, TOLERANCE);
 }
 
 /** Checks the ProjectionPoint test for a given point respect to the triangle
@@ -238,13 +237,13 @@
     Geometry<Point>::CoordinatesArrayType point_projected;
     point_projected = GeometricalProjectionUtilities::FastProject( center, point_to_project, normal, distance);
 
-    KRATOS_CHECK_RELATIVE_NEAR(global_coords[0], point_projected[0], 1.0e-4);
-    KRATOS_CHECK_RELATIVE_NEAR(global_coords[1], point_projected[1], 1.0e-4);
-    KRATOS_CHECK_RELATIVE_NEAR(global_coords[2], point_projected[2], 1.0e-4);
-
-    KRATOS_CHECK_RELATIVE_NEAR(local_coords[0], 0.5, 1.0e-4);
-    KRATOS_CHECK_RELATIVE_NEAR(local_coords[1], 0.45, 1.0e-4);
-    KRATOS_CHECK_NEAR(local_coords[2], 0.0, 1.0e-4);
+    KRATOS_EXPECT_RELATIVE_NEAR(global_coords[0], point_projected[0], 1.0e-4);
+    KRATOS_EXPECT_RELATIVE_NEAR(global_coords[1], point_projected[1], 1.0e-4);
+    KRATOS_EXPECT_RELATIVE_NEAR(global_coords[2], point_projected[2], 1.0e-4);
+
+    KRATOS_EXPECT_RELATIVE_NEAR(local_coords[0], 0.5, 1.0e-4);
+    KRATOS_EXPECT_RELATIVE_NEAR(local_coords[1], 0.45, 1.0e-4);
+    KRATOS_EXPECT_NEAR(local_coords[2], 0.0, 1.0e-4);
 }
 
 /** Checks the inside test for a given point respect to the triangle
@@ -266,10 +265,10 @@
     Point LocalCoords;
 
     // It appears that the function checks whether the PROJECTION of the point is inside the geometry.
-    KRATOS_CHECK(geom->IsInside(PointInside, LocalCoords, EPSILON));
-    KRATOS_CHECK_IS_FALSE(geom->IsInside(PointOutside, LocalCoords, EPSILON));
-    KRATOS_CHECK(geom->IsInside(PointInVertex, LocalCoords, EPSILON));
-    KRATOS_CHECK(geom->IsInside(PointInEdge, LocalCoords, EPSILON));
+    KRATOS_EXPECT(geom->IsInside(PointInside, LocalCoords, EPSILON));
+    KRATOS_EXPECT_IS_FALSE(geom->IsInside(PointOutside, LocalCoords, EPSILON));
+    KRATOS_EXPECT(geom->IsInside(PointInVertex, LocalCoords, EPSILON));
+    KRATOS_EXPECT(geom->IsInside(PointInEdge, LocalCoords, EPSILON));
 }
 
 /** Checks the point local coordinates for a given point respect to the
@@ -288,9 +287,9 @@
     array_1d<double, 3> baricentre_local_coords;
     geom->PointLocalCoordinates(baricentre_local_coords, baricentre);
 
-    KRATOS_CHECK_NEAR(baricentre_local_coords(0), 1.0/3.0, TOLERANCE);
-    KRATOS_CHECK_NEAR(baricentre_local_coords(1), 1.0/3.0, TOLERANCE);
-    KRATOS_CHECK_NEAR(baricentre_local_coords(2), 0.0, TOLERANCE);
+    KRATOS_EXPECT_NEAR(baricentre_local_coords(0), 1.0/3.0, TOLERANCE);
+    KRATOS_EXPECT_NEAR(baricentre_local_coords(1), 1.0/3.0, TOLERANCE);
+    KRATOS_EXPECT_NEAR(baricentre_local_coords(2), 0.0, TOLERANCE);
 }
 
 /** Tests the Jacobian determinants using 'GI_GAUSS_1' integration method.
@@ -305,7 +304,7 @@
 
     for (unsigned int i=0; i<JacobianDeterminants.size(); ++i)
     {
-        KRATOS_CHECK_NEAR(JacobianDeterminants[i], ExpectedJacobian, TOLERANCE);
+        KRATOS_EXPECT_NEAR(JacobianDeterminants[i], ExpectedJacobian, TOLERANCE);
     }
 }
 
@@ -321,7 +320,7 @@
 
     for (unsigned int i=0; i<JacobianDeterminants.size(); ++i)
     {
-        KRATOS_CHECK_NEAR(JacobianDeterminants[i], ExpectedJacobian, TOLERANCE);
+        KRATOS_EXPECT_NEAR(JacobianDeterminants[i], ExpectedJacobian, TOLERANCE);
     }
 }
 
@@ -337,7 +336,7 @@
 
     for (unsigned int i=0; i<JacobianDeterminants.size(); ++i)
     {
-        KRATOS_CHECK_NEAR(JacobianDeterminants[i], ExpectedJacobian, TOLERANCE);
+        KRATOS_EXPECT_NEAR(JacobianDeterminants[i], ExpectedJacobian, TOLERANCE);
     }
 }
 
@@ -353,7 +352,7 @@
 
     for (unsigned int i=0; i<JacobianDeterminants.size(); ++i)
     {
-        KRATOS_CHECK_NEAR(JacobianDeterminants[i], ExpectedJacobian, TOLERANCE);
+        KRATOS_EXPECT_NEAR(JacobianDeterminants[i], ExpectedJacobian, TOLERANCE);
     }
 }
 
@@ -369,7 +368,7 @@
 
     for (unsigned int i=0; i<JacobianDeterminants.size(); ++i)
     {
-        KRATOS_CHECK_NEAR(JacobianDeterminants[i], ExpectedJacobian, TOLERANCE);
+        KRATOS_EXPECT_NEAR(JacobianDeterminants[i], ExpectedJacobian, TOLERANCE);
     }
 }
 
@@ -381,7 +380,7 @@
     const double ExpectedJacobian = 1.0;
 
     double JacobianDeterminant = geom->DeterminantOfJacobian( 1, GeometryData::IntegrationMethod::GI_GAUSS_1 );
-    KRATOS_CHECK_NEAR(JacobianDeterminant, ExpectedJacobian, TOLERANCE);
+    KRATOS_EXPECT_NEAR(JacobianDeterminant, ExpectedJacobian, TOLERANCE);
 }
 
 /** Tests the Jacobian determinants using 'GI_GAUSS_2' integration method.
@@ -393,10 +392,10 @@
     const double ExpectedJacobian = 1.0;
 
     JacobianDeterminant = geom->DeterminantOfJacobian( 1, GeometryData::IntegrationMethod::GI_GAUSS_2 );
-    KRATOS_CHECK_NEAR(JacobianDeterminant, ExpectedJacobian, TOLERANCE);
+    KRATOS_EXPECT_NEAR(JacobianDeterminant, ExpectedJacobian, TOLERANCE);
 
     JacobianDeterminant = geom->DeterminantOfJacobian( 2, GeometryData::IntegrationMethod::GI_GAUSS_2 );
-    KRATOS_CHECK_NEAR(JacobianDeterminant, ExpectedJacobian, TOLERANCE);
+    KRATOS_EXPECT_NEAR(JacobianDeterminant, ExpectedJacobian, TOLERANCE);
 }
 
 /** Tests the Jacobian determinants using 'GI_GAUSS_3' integration method.
@@ -408,13 +407,13 @@
     const double ExpectedJacobian = 1.0;
 
     JacobianDeterminant = geom->DeterminantOfJacobian( 1, GeometryData::IntegrationMethod::GI_GAUSS_3 );
-    KRATOS_CHECK_NEAR(JacobianDeterminant, ExpectedJacobian, TOLERANCE);
+    KRATOS_EXPECT_NEAR(JacobianDeterminant, ExpectedJacobian, TOLERANCE);
 
     JacobianDeterminant = geom->DeterminantOfJacobian( 2, GeometryData::IntegrationMethod::GI_GAUSS_3 );
-    KRATOS_CHECK_NEAR(JacobianDeterminant, ExpectedJacobian, TOLERANCE);
+    KRATOS_EXPECT_NEAR(JacobianDeterminant, ExpectedJacobian, TOLERANCE);
 
     JacobianDeterminant = geom->DeterminantOfJacobian( 3, GeometryData::IntegrationMethod::GI_GAUSS_3 );
-    KRATOS_CHECK_NEAR(JacobianDeterminant, ExpectedJacobian, TOLERANCE);
+    KRATOS_EXPECT_NEAR(JacobianDeterminant, ExpectedJacobian, TOLERANCE);
 }
 
 /** Tests the Jacobian determinants using 'GI_GAUSS_4' integration method.
@@ -426,16 +425,16 @@
     const double ExpectedJacobian = 1.0;
 
     JacobianDeterminant = geom->DeterminantOfJacobian( 1, GeometryData::IntegrationMethod::GI_GAUSS_4 );
-    KRATOS_CHECK_NEAR(JacobianDeterminant, ExpectedJacobian, TOLERANCE);
+    KRATOS_EXPECT_NEAR(JacobianDeterminant, ExpectedJacobian, TOLERANCE);
 
     JacobianDeterminant = geom->DeterminantOfJacobian( 2, GeometryData::IntegrationMethod::GI_GAUSS_4 );
-    KRATOS_CHECK_NEAR(JacobianDeterminant, ExpectedJacobian, TOLERANCE);
+    KRATOS_EXPECT_NEAR(JacobianDeterminant, ExpectedJacobian, TOLERANCE);
 
     JacobianDeterminant = geom->DeterminantOfJacobian( 3, GeometryData::IntegrationMethod::GI_GAUSS_4 );
-    KRATOS_CHECK_NEAR(JacobianDeterminant, ExpectedJacobian, TOLERANCE);
+    KRATOS_EXPECT_NEAR(JacobianDeterminant, ExpectedJacobian, TOLERANCE);
 
     JacobianDeterminant = geom->DeterminantOfJacobian( 4, GeometryData::IntegrationMethod::GI_GAUSS_4 );
-    KRATOS_CHECK_NEAR(JacobianDeterminant, ExpectedJacobian, TOLERANCE);
+    KRATOS_EXPECT_NEAR(JacobianDeterminant, ExpectedJacobian, TOLERANCE);
 }
 
 /** Tests the Jacobian determinants using 'GI_GAUSS_4' integration method.
@@ -447,19 +446,19 @@
     const double ExpectedJacobian = 1.0;
 
     JacobianDeterminant = geom->DeterminantOfJacobian( 1, GeometryData::IntegrationMethod::GI_GAUSS_5 );
-    KRATOS_CHECK_NEAR(JacobianDeterminant, ExpectedJacobian, TOLERANCE);
+    KRATOS_EXPECT_NEAR(JacobianDeterminant, ExpectedJacobian, TOLERANCE);
 
     JacobianDeterminant = geom->DeterminantOfJacobian( 2, GeometryData::IntegrationMethod::GI_GAUSS_5 );
-    KRATOS_CHECK_NEAR(JacobianDeterminant, ExpectedJacobian, TOLERANCE);
+    KRATOS_EXPECT_NEAR(JacobianDeterminant, ExpectedJacobian, TOLERANCE);
 
     JacobianDeterminant = geom->DeterminantOfJacobian( 3, GeometryData::IntegrationMethod::GI_GAUSS_5 );
-    KRATOS_CHECK_NEAR(JacobianDeterminant, ExpectedJacobian, TOLERANCE);
+    KRATOS_EXPECT_NEAR(JacobianDeterminant, ExpectedJacobian, TOLERANCE);
 
     JacobianDeterminant = geom->DeterminantOfJacobian( 4, GeometryData::IntegrationMethod::GI_GAUSS_5 );
-    KRATOS_CHECK_NEAR(JacobianDeterminant, ExpectedJacobian, TOLERANCE);
+    KRATOS_EXPECT_NEAR(JacobianDeterminant, ExpectedJacobian, TOLERANCE);
 
     JacobianDeterminant = geom->DeterminantOfJacobian( 5, GeometryData::IntegrationMethod::GI_GAUSS_5 );
-    KRATOS_CHECK_NEAR(JacobianDeterminant, ExpectedJacobian, TOLERANCE);
+    KRATOS_EXPECT_NEAR(JacobianDeterminant, ExpectedJacobian, TOLERANCE);
 }
 
 
@@ -477,663 +476,8 @@
         std::make_shared<Point>(0.0, 1.0, 0.01)
         );
 
-    KRATOS_CHECK_IS_FALSE(triangle_1.HasIntersection(triangle_2));
-}
-=======
-    /// Factory functions
-
-    typedef Node NodeType;
-
-    /** Generates a sample Triangle3D3.
-    * Generates a triangle defined by three random points in the space.
-    * @return  Pointer to a Triangle3D3
-    */
-    template<class TPointType>
-    typename Triangle3D3<TPointType>::Pointer GenerateTriangle3D3(
-    typename TPointType::Pointer PointA = GeneratePoint<TPointType>(),
-    typename TPointType::Pointer PointB = GeneratePoint<TPointType>(),
-    typename TPointType::Pointer PointC = GeneratePoint<TPointType>()) {
-        return typename Triangle3D3<TPointType>::Pointer(new Triangle3D3<TPointType>(
-        PointA,
-        PointB,
-        PointC
-        ));
-    }
-
-    /** Generates a sample Triangle3D3.
-    * Generates a right triangle with origin in the origin and leg size 1.
-    * @return  Pointer to a Triangle3D3
-    */
-    template<class TPointType>
-    typename Triangle3D3<TPointType>::Pointer GenerateRightTriangle3D3() {
-        return typename Triangle3D3<TPointType>::Pointer(new Triangle3D3<TPointType>(
-        GeneratePoint<TPointType>(0.0, 0.0, 0.0),
-        GeneratePoint<TPointType>(std::cos(Globals::Pi/4), 0.0, std::sin(Globals::Pi/4)),
-        GeneratePoint<TPointType>(0.0, 1.0, 0.0)
-        ));
-    }
-
-    /** Generates a sample Triangle3D3.
-    * Generates an equilateral triangle with vertices at each axis.
-    * @return  Pointer to a Triangle3D3
-    */
-    template<class TPointType>
-    typename Triangle3D3<TPointType>::Pointer GenerateEquilateralTriangle3D3() {
-        return typename Triangle3D3<TPointType>::Pointer(new Triangle3D3<TPointType>(
-        GeneratePoint<TPointType>(1.0, 0.0, 0.0),
-        GeneratePoint<TPointType>(0.0, 1.0, 0.0),
-        GeneratePoint<TPointType>(0.0, 0.0, 1.0)
-        ));
-    }
-
-    /// Tests
-
-    /** Checks if the number of edges is correct.
-    * Checks if the number of edges is correct.
-    */
-    KRATOS_TEST_CASE_IN_SUITE(Triangle3D3EdgesNumber, KratosCoreGeometriesFastSuite) {
-        auto geom = GenerateRightTriangle3D3<NodeType>();
-
-        KRATOS_EXPECT_EQ(geom->EdgesNumber(), 3);
-    }
-
-    /** Checks if the edges are correct.
-    * Checks if the edges are correct.
-    */
-    KRATOS_TEST_CASE_IN_SUITE(Triangle3D3Edges, KratosCoreGeometriesFastSuite) {
-        auto p_geom = GenerateRightTriangle3D3<NodeType>();
-
-        const auto& r_edges = p_geom->GenerateEdges();
-
-        KRATOS_EXPECT_NEAR((r_edges[0])[0].X(), (p_geom->pGetPoint(1))->X(), TOLERANCE);
-        KRATOS_EXPECT_NEAR((r_edges[0])[0].Y(), (p_geom->pGetPoint(1))->Y(), TOLERANCE);
-        KRATOS_EXPECT_NEAR((r_edges[0])[0].Z(), (p_geom->pGetPoint(1))->Z(), TOLERANCE);
-
-        KRATOS_EXPECT_NEAR((r_edges[0])[1].X(), (p_geom->pGetPoint(2))->X(), TOLERANCE);
-        KRATOS_EXPECT_NEAR((r_edges[0])[1].Y(), (p_geom->pGetPoint(2))->Y(), TOLERANCE);
-        KRATOS_EXPECT_NEAR((r_edges[0])[1].Z(), (p_geom->pGetPoint(2))->Z(), TOLERANCE);
-
-        KRATOS_EXPECT_NEAR((r_edges[1])[0].X(), (p_geom->pGetPoint(2))->X(), TOLERANCE);
-        KRATOS_EXPECT_NEAR((r_edges[1])[0].Y(), (p_geom->pGetPoint(2))->Y(), TOLERANCE);
-        KRATOS_EXPECT_NEAR((r_edges[1])[0].Z(), (p_geom->pGetPoint(2))->Z(), TOLERANCE);
-
-        KRATOS_EXPECT_NEAR((r_edges[1])[1].X(), (p_geom->pGetPoint(0))->X(), TOLERANCE);
-        KRATOS_EXPECT_NEAR((r_edges[1])[1].Y(), (p_geom->pGetPoint(0))->Y(), TOLERANCE);
-        KRATOS_EXPECT_NEAR((r_edges[1])[1].Z(), (p_geom->pGetPoint(0))->Z(), TOLERANCE);
-
-        KRATOS_EXPECT_NEAR((r_edges[2])[0].X(), (p_geom->pGetPoint(0))->X(), TOLERANCE);
-        KRATOS_EXPECT_NEAR((r_edges[2])[0].Y(), (p_geom->pGetPoint(0))->Y(), TOLERANCE);
-        KRATOS_EXPECT_NEAR((r_edges[2])[0].Z(), (p_geom->pGetPoint(0))->Z(), TOLERANCE);
-
-        KRATOS_EXPECT_NEAR((r_edges[2])[1].X(), (p_geom->pGetPoint(1))->X(), TOLERANCE);
-        KRATOS_EXPECT_NEAR((r_edges[2])[1].Y(), (p_geom->pGetPoint(1))->Y(), TOLERANCE);
-        KRATOS_EXPECT_NEAR((r_edges[2])[1].Z(), (p_geom->pGetPoint(1))->Z(), TOLERANCE);
-    }
-
-    /** Checks if the number of faces is correct.
-    * Checks if the number of faces is correct.
-    */
-    KRATOS_TEST_CASE_IN_SUITE(Triangle3D3FacesNumber, KratosCoreGeometriesFastSuite) {
-        auto geom = GenerateRightTriangle3D3<NodeType>();
-
-        // Charlie: I will let this to 3 but probably 'FacesNumber' needs to be documented to state
-        // that for planar geometries it also return the number of edges.
-        KRATOS_EXPECT_EQ(geom->FacesNumber(), 1);
-    }
-
-    /** Checks if the faces are correct.
-    * Checks if the faces are correct.
-    */
-    KRATOS_TEST_CASE_IN_SUITE(Triangle3D3Faces, KratosCoreGeometriesFastSuite) {
-        auto p_geom = GenerateRightTriangle3D3<NodeType>();
-
-        const auto& r_faces = p_geom->GenerateFaces();
-        KRATOS_EXPECT_NEAR((r_faces[0])[0].X(), (p_geom->pGetPoint(0))->X(), TOLERANCE);
-        KRATOS_EXPECT_NEAR((r_faces[0])[0].Y(), (p_geom->pGetPoint(0))->Y(), TOLERANCE);
-        KRATOS_EXPECT_NEAR((r_faces[0])[0].Z(), (p_geom->pGetPoint(0))->Z(), TOLERANCE);
-
-        KRATOS_EXPECT_NEAR((r_faces[0])[1].X(), (p_geom->pGetPoint(1))->X(), TOLERANCE);
-        KRATOS_EXPECT_NEAR((r_faces[0])[1].Y(), (p_geom->pGetPoint(1))->Y(), TOLERANCE);
-        KRATOS_EXPECT_NEAR((r_faces[0])[1].Z(), (p_geom->pGetPoint(1))->Z(), TOLERANCE);
-
-        KRATOS_EXPECT_NEAR((r_faces[0])[2].X(), (p_geom->pGetPoint(2))->X(), TOLERANCE);
-        KRATOS_EXPECT_NEAR((r_faces[0])[2].Y(), (p_geom->pGetPoint(2))->Y(), TOLERANCE);
-        KRATOS_EXPECT_NEAR((r_faces[0])[2].Z(), (p_geom->pGetPoint(2))->Z(), TOLERANCE);
-    }
-
-    /** Checks if the area of the triangle is calculated correctly.
-    * Checks if the area of the triangle is calculated correctly.
-    */
-    KRATOS_TEST_CASE_IN_SUITE(Triangle3D3Area, KratosCoreGeometriesFastSuite) {
-        auto geom = GenerateRightTriangle3D3<NodeType>();
-
-        KRATOS_EXPECT_NEAR(geom->Area(), 0.5, TOLERANCE);
-    }
-
-    /** Checks if the volume of the triangle is calculated correctly.
-    * Checks if the volume of the triangle is calculated correctly.
-    * For triangle 2D3 'volume()' call defaults to 'area()'
-    */
-    KRATOS_TEST_CASE_IN_SUITE(Triangle3D3Volume, KratosCoreGeometriesFastSuite) {
-        auto geom = GenerateRightTriangle3D3<NodeType>();
-        
-        // TODO: Remove code in June 2023
-        KRATOS_EXPECT_EXCEPTION_IS_THROWN(geom->Volume(), "Calling base class 'Volume' method instead of derived class one.");
-        // TODO: Activate code in June 2023
-        //KRATOS_EXPECT_EXCEPTION_IS_THROWN(geom->Volume(), "Triangle3D3:: Method not well defined. Replace with DomainSize() instead.");
-    }
-
-    /** Checks if the minimum edge length is calculated correctly.
-    * Checks if the minimum edge length is calculated correctly.
-    */
-    KRATOS_TEST_CASE_IN_SUITE(Triangle3D3MinEdgeLength, KratosCoreGeometriesFastSuite) {
-        auto geom = GenerateRightTriangle3D3<NodeType>();
-
-        KRATOS_EXPECT_NEAR(geom->MinEdgeLength(), 1.0, TOLERANCE);
-    }
-
-    /** Checks if the maximum edge length is calculated correctly.
-    * Checks if the maximum edge length is calculated correctly.
-    */
-    KRATOS_TEST_CASE_IN_SUITE(Triangle3D3MaxEdgeLength, KratosCoreGeometriesFastSuite) {
-        auto geom = GenerateRightTriangle3D3<NodeType>();
-
-        KRATOS_EXPECT_NEAR(geom->MaxEdgeLength(), 1.414213, TOLERANCE);
-    }
-
-    /** Checks if the average edge length is calculated correctly.
-    * Checks if the average edge length is calculated correctly.
-    */
-    KRATOS_TEST_CASE_IN_SUITE(Triangle3D3AverageEdgeLength, KratosCoreGeometriesFastSuite) {
-        auto geom = GenerateRightTriangle3D3<NodeType>();
-
-        KRATOS_EXPECT_NEAR(geom->AverageEdgeLength(), 1.138071, TOLERANCE);
-    }
-
-    /** Checks if the circumradius is calculated correctly.
-    * Checks if the circumradius is calculated correctly.
-    */
-    KRATOS_TEST_CASE_IN_SUITE(Triangle3D3Circumradius, KratosCoreGeometriesFastSuite) {
-        auto geom = GenerateRightTriangle3D3<NodeType>();
-
-        KRATOS_EXPECT_NEAR(geom->Circumradius(), 0.707107, TOLERANCE);
-    }
-
-    /** Checks if the inradius is calculated correctly.
-    * Checks if the inradius is calculated correctly.
-    */
-    KRATOS_TEST_CASE_IN_SUITE(Triangle3D3Inradius, KratosCoreGeometriesFastSuite) {
-        auto geom = GenerateRightTriangle3D3<NodeType>();
-
-        KRATOS_EXPECT_NEAR(geom->Inradius(), 0.292893, TOLERANCE);
-    }
-
-    /** Checks the ProjectionPoint test for a given point respect to the triangle
-    * Checks the ProjectionPoint test for a given point respect to the triangle
-    */
-    KRATOS_TEST_CASE_IN_SUITE(Triangle3D3ProjectionPoint, KratosCoreGeometriesFastSuite) {
-        auto geom = GenerateRightTriangle3D3<NodeType>();
-
-        Point point(0.5 * std::cos(Globals::Pi/4), 0.55, 0.5 * std::sin(Globals::Pi/4));
-
-        Geometry<Point>::CoordinatesArrayType global_coords;
-        Geometry<Point>::CoordinatesArrayType local_coords;
-
-        geom->ProjectionPointGlobalToLocalSpace(point.Coordinates(), local_coords);
-        geom->GlobalCoordinates(global_coords, local_coords);
-
-        // Manually project
-        const auto center = geom->Center();
-        const array_1d<double, 3> normal = geom->UnitNormal(center);
-        const Point point_to_project(point);
-        double distance;
-        Geometry<Point>::CoordinatesArrayType point_projected;
-        point_projected = GeometricalProjectionUtilities::FastProject( center, point_to_project, normal, distance);
-
-        KRATOS_EXPECT_RELATIVE_NEAR(global_coords[0], point_projected[0], 1.0e-4);
-        KRATOS_EXPECT_RELATIVE_NEAR(global_coords[1], point_projected[1], 1.0e-4);
-        KRATOS_EXPECT_RELATIVE_NEAR(global_coords[2], point_projected[2], 1.0e-4);
-
-        KRATOS_EXPECT_RELATIVE_NEAR(local_coords[0], 0.5, 1.0e-4);
-        KRATOS_EXPECT_RELATIVE_NEAR(local_coords[1], 0.55, 1.0e-4);
-        KRATOS_EXPECT_NEAR(local_coords[2], 0.0, 1.0e-4);
-    }
-
-    /** Checks the inside test for a given point respect to the triangle
-    * Checks the inside test for a given point respect to the triangle
-    * It performs 4 tests:
-    * A Point inside the triangle: Expected result TRUE
-    * A Point outside the triangle: Expected result FALSE
-    * A Point over a vertex of the triangle: Expected result TRUE
-    * A Point over an edge of the triangle: Expected result TRUE
-    */
-    KRATOS_TEST_CASE_IN_SUITE(Triangle3D3IsInside, KratosCoreGeometriesFastSuite) {
-        auto geom = GenerateRightTriangle3D3<NodeType>();
-
-        Point PointInside(0.5 * std::cos(Globals::Pi/4), 0.5, 0.5 * std::sin(Globals::Pi/4));
-        Point PointOutside(0.66, 0.66, 0.0);
-        Point PointInVertex(0.0, 0.0, 0.0);
-        Point PointInEdge(0.0, 0.5, 0.0);
-
-        Point LocalCoords;
-
-        // It appears that the function checks whether the PROJECTION of the point is inside the geometry.
-        KRATOS_EXPECT_TRUE(geom->IsInside(PointInside, LocalCoords, EPSILON));
-        KRATOS_EXPECT_FALSE(geom->IsInside(PointOutside, LocalCoords, EPSILON));
-        KRATOS_EXPECT_TRUE(geom->IsInside(PointInVertex, LocalCoords, EPSILON));
-        KRATOS_EXPECT_TRUE(geom->IsInside(PointInEdge, LocalCoords, EPSILON));
-    }
-
-    /** Checks the point local coordinates for a given point respect to the
-    * triangle. The baricentre of the triangle is selected due to its known
-    * solution.
-    */
-    KRATOS_TEST_CASE_IN_SUITE(Triangle3D3PointLocalCoordinates, KratosCoreGeometriesFastSuite) {
-        auto geom = GenerateEquilateralTriangle3D3<NodeType>();
-
-        // Compute the global coordinates of the baricentre
-        const Geometry<NodeType>::PointsArrayType geom_pts = geom->Points();
-        array_1d<double, 3> baricentre = geom_pts[0].Coordinates() + geom_pts[1].Coordinates() + geom_pts[2].Coordinates();
-        baricentre *= 1.0/3.0;
-
-        // Compute the baricentre local coordinates
-        array_1d<double, 3> baricentre_local_coords;
-        geom->PointLocalCoordinates(baricentre_local_coords, baricentre);
-
-        KRATOS_EXPECT_NEAR(baricentre_local_coords(0), 1.0/3.0, TOLERANCE);
-        KRATOS_EXPECT_NEAR(baricentre_local_coords(1), 1.0/3.0, TOLERANCE);
-        KRATOS_EXPECT_NEAR(baricentre_local_coords(2), 0.0, TOLERANCE);
-    }
-
-    /** Tests the Jacobian determinants using 'GI_GAUSS_1' integration method.
-    * Tests the Jacobian determinants using 'GI_GAUSS_1' integration method.
-    */
-    KRATOS_TEST_CASE_IN_SUITE(Triangle3D3DeterminantOfJacobianArray1, KratosCoreGeometriesFastSuite) {
-        auto geom = GenerateRightTriangle3D3<NodeType>();
-        const double ExpectedJacobian = 1.0;
-
-        Vector JacobianDeterminants;
-        geom->DeterminantOfJacobian( JacobianDeterminants, GeometryData::IntegrationMethod::GI_GAUSS_1 );
-
-        for (unsigned int i=0; i<JacobianDeterminants.size(); ++i)
-        {
-            KRATOS_EXPECT_NEAR(JacobianDeterminants[i], ExpectedJacobian, TOLERANCE);
-        }
-    }
-
-    /** Tests the Jacobian determinants using 'GI_GAUSS_2' integration method.
-    * Tests the Jacobian determinants using 'GI_GAUSS_2' integration method.
-    */
-    KRATOS_TEST_CASE_IN_SUITE(Triangle3D3DeterminantOfJacobianArray2, KratosCoreGeometriesFastSuite) {
-        auto geom = GenerateRightTriangle3D3<NodeType>();
-        const double ExpectedJacobian = 1.0;
-
-        Vector JacobianDeterminants;
-        geom->DeterminantOfJacobian( JacobianDeterminants, GeometryData::IntegrationMethod::GI_GAUSS_2 );
-
-        for (unsigned int i=0; i<JacobianDeterminants.size(); ++i)
-        {
-            KRATOS_EXPECT_NEAR(JacobianDeterminants[i], ExpectedJacobian, TOLERANCE);
-        }
-    }
-
-    /** Tests the Jacobian determinants using 'GI_GAUSS_3' integration method.
-    * Tests the Jacobian determinants using 'GI_GAUSS_3' integration method.
-    */
-    KRATOS_TEST_CASE_IN_SUITE(Triangle3D3DeterminantOfJacobianArray3, KratosCoreGeometriesFastSuite) {
-        auto geom = GenerateRightTriangle3D3<NodeType>();
-        const double ExpectedJacobian = 1.0;
-
-        Vector JacobianDeterminants;
-        geom->DeterminantOfJacobian( JacobianDeterminants, GeometryData::IntegrationMethod::GI_GAUSS_3 );
-
-        for (unsigned int i=0; i<JacobianDeterminants.size(); ++i)
-        {
-            KRATOS_EXPECT_NEAR(JacobianDeterminants[i], ExpectedJacobian, TOLERANCE);
-        }
-    }
-
-    /** Tests the Jacobian determinants using 'GI_GAUSS_4' integration method.
-    * Tests the Jacobian determinants using 'GI_GAUSS_4' integration method.
-    */
-    KRATOS_TEST_CASE_IN_SUITE(Triangle3D3DeterminantOfJacobianArray4, KratosCoreGeometriesFastSuite) {
-        auto geom = GenerateRightTriangle3D3<NodeType>();
-        const double ExpectedJacobian = 1.0;
-
-        Vector JacobianDeterminants;
-        geom->DeterminantOfJacobian( JacobianDeterminants, GeometryData::IntegrationMethod::GI_GAUSS_4 );
-
-        for (unsigned int i=0; i<JacobianDeterminants.size(); ++i)
-        {
-            KRATOS_EXPECT_NEAR(JacobianDeterminants[i], ExpectedJacobian, TOLERANCE);
-        }
-    }
-
-    /** Tests the Jacobian determinants using 'GI_GAUSS_5' integration method.
-    * Tests the Jacobian determinants using 'GI_GAUSS_5' integration method.
-    */
-    KRATOS_TEST_CASE_IN_SUITE(Triangle3D3DeterminantOfJacobianArray5, KratosCoreGeometriesFastSuite) {
-        auto geom = GenerateRightTriangle3D3<NodeType>();
-        const double ExpectedJacobian = 1.0;
-
-        Vector JacobianDeterminants;
-        geom->DeterminantOfJacobian( JacobianDeterminants, GeometryData::IntegrationMethod::GI_GAUSS_5 );
-
-        for (unsigned int i=0; i<JacobianDeterminants.size(); ++i)
-        {
-            KRATOS_EXPECT_NEAR(JacobianDeterminants[i], ExpectedJacobian, TOLERANCE);
-        }
-    }
-
-    /** Tests the Jacobian determinants using 'GI_GAUSS_1' integration method.
-    * Tests the Jacobian determinants using 'GI_GAUSS_1' integration method.
-    */
-    KRATOS_TEST_CASE_IN_SUITE(Triangle3D3DeterminantOfJacobianIndex1, KratosCoreGeometriesFastSuite) {
-        auto geom = GenerateRightTriangle3D3<NodeType>();
-        const double ExpectedJacobian = 1.0;
-
-        double JacobianDeterminant = geom->DeterminantOfJacobian( 1, GeometryData::IntegrationMethod::GI_GAUSS_1 );
-        KRATOS_EXPECT_NEAR(JacobianDeterminant, ExpectedJacobian, TOLERANCE);
-    }
-
-    /** Tests the Jacobian determinants using 'GI_GAUSS_2' integration method.
-    * Tests the Jacobian determinants using 'GI_GAUSS_2' integration method.
-    */
-    KRATOS_TEST_CASE_IN_SUITE(Triangle3D3DeterminantOfJacobianIndex2, KratosCoreGeometriesFastSuite) {
-        auto geom = GenerateRightTriangle3D3<NodeType>();
-        double JacobianDeterminant = 0.0;
-        const double ExpectedJacobian = 1.0;
-
-        JacobianDeterminant = geom->DeterminantOfJacobian( 1, GeometryData::IntegrationMethod::GI_GAUSS_2 );
-        KRATOS_EXPECT_NEAR(JacobianDeterminant, ExpectedJacobian, TOLERANCE);
-
-        JacobianDeterminant = geom->DeterminantOfJacobian( 2, GeometryData::IntegrationMethod::GI_GAUSS_2 );
-        KRATOS_EXPECT_NEAR(JacobianDeterminant, ExpectedJacobian, TOLERANCE);
-    }
-
-    /** Tests the Jacobian determinants using 'GI_GAUSS_3' integration method.
-    * Tests the Jacobian determinants using 'GI_GAUSS_3' integration method.
-    */
-    KRATOS_TEST_CASE_IN_SUITE(Triangle3D3DeterminantOfJacobianIndex3, KratosCoreGeometriesFastSuite) {
-        auto geom = GenerateRightTriangle3D3<NodeType>();
-        double JacobianDeterminant = 0.0;
-        const double ExpectedJacobian = 1.0;
-
-        JacobianDeterminant = geom->DeterminantOfJacobian( 1, GeometryData::IntegrationMethod::GI_GAUSS_3 );
-        KRATOS_EXPECT_NEAR(JacobianDeterminant, ExpectedJacobian, TOLERANCE);
-
-        JacobianDeterminant = geom->DeterminantOfJacobian( 2, GeometryData::IntegrationMethod::GI_GAUSS_3 );
-        KRATOS_EXPECT_NEAR(JacobianDeterminant, ExpectedJacobian, TOLERANCE);
-
-        JacobianDeterminant = geom->DeterminantOfJacobian( 3, GeometryData::IntegrationMethod::GI_GAUSS_3 );
-        KRATOS_EXPECT_NEAR(JacobianDeterminant, ExpectedJacobian, TOLERANCE);
-    }
-
-    /** Tests the Jacobian determinants using 'GI_GAUSS_4' integration method.
-    * Tests the Jacobian determinants using 'GI_GAUSS_4' integration method.
-    */
-    KRATOS_TEST_CASE_IN_SUITE(Triangle3D3DeterminantOfJacobianIndex4, KratosCoreGeometriesFastSuite) {
-        auto geom = GenerateRightTriangle3D3<NodeType>();
-        double JacobianDeterminant = 0.0;
-        const double ExpectedJacobian = 1.0;
-
-        JacobianDeterminant = geom->DeterminantOfJacobian( 1, GeometryData::IntegrationMethod::GI_GAUSS_4 );
-        KRATOS_EXPECT_NEAR(JacobianDeterminant, ExpectedJacobian, TOLERANCE);
-
-        JacobianDeterminant = geom->DeterminantOfJacobian( 2, GeometryData::IntegrationMethod::GI_GAUSS_4 );
-        KRATOS_EXPECT_NEAR(JacobianDeterminant, ExpectedJacobian, TOLERANCE);
-
-        JacobianDeterminant = geom->DeterminantOfJacobian( 3, GeometryData::IntegrationMethod::GI_GAUSS_4 );
-        KRATOS_EXPECT_NEAR(JacobianDeterminant, ExpectedJacobian, TOLERANCE);
-
-        JacobianDeterminant = geom->DeterminantOfJacobian( 4, GeometryData::IntegrationMethod::GI_GAUSS_4 );
-        KRATOS_EXPECT_NEAR(JacobianDeterminant, ExpectedJacobian, TOLERANCE);
-    }
-
-    /** Tests the Jacobian determinants using 'GI_GAUSS_4' integration method.
-    * Tests the Jacobian determinants using 'GI_GAUSS_4' integration method.
-    */
-    KRATOS_TEST_CASE_IN_SUITE(Triangle3D3DeterminantOfJacobianIndex5, KratosCoreGeometriesFastSuite) {
-        auto geom = GenerateRightTriangle3D3<NodeType>();
-        double JacobianDeterminant = 0.0;
-        const double ExpectedJacobian = 1.0;
-
-        JacobianDeterminant = geom->DeterminantOfJacobian( 1, GeometryData::IntegrationMethod::GI_GAUSS_5 );
-        KRATOS_EXPECT_NEAR(JacobianDeterminant, ExpectedJacobian, TOLERANCE);
-
-        JacobianDeterminant = geom->DeterminantOfJacobian( 2, GeometryData::IntegrationMethod::GI_GAUSS_5 );
-        KRATOS_EXPECT_NEAR(JacobianDeterminant, ExpectedJacobian, TOLERANCE);
-
-        JacobianDeterminant = geom->DeterminantOfJacobian( 3, GeometryData::IntegrationMethod::GI_GAUSS_5 );
-        KRATOS_EXPECT_NEAR(JacobianDeterminant, ExpectedJacobian, TOLERANCE);
-
-        JacobianDeterminant = geom->DeterminantOfJacobian( 4, GeometryData::IntegrationMethod::GI_GAUSS_5 );
-        KRATOS_EXPECT_NEAR(JacobianDeterminant, ExpectedJacobian, TOLERANCE);
-
-        JacobianDeterminant = geom->DeterminantOfJacobian( 5, GeometryData::IntegrationMethod::GI_GAUSS_5 );
-        KRATOS_EXPECT_NEAR(JacobianDeterminant, ExpectedJacobian, TOLERANCE);
-    }
-
-
-    /** Tests two very near parallel triangles HasIntegration which should give false
-    */
-    KRATOS_TEST_CASE_IN_SUITE(Triangle3D3ParallelNoIntersection, KratosCoreGeometriesFastSuite) {
-        Triangle3D3<Point > triangle_1(
-            std::make_shared<Point>(0.0, 0.0, 0.0),
-            std::make_shared<Point>(10., 0.0, 2.0),
-            std::make_shared<Point>(0.0, 1.0, 0.0)
-            );
-        Triangle3D3<Point > triangle_2(
-            std::make_shared<Point>(0.0, 0.0, 0.01),
-            std::make_shared<Point>(10., 0.0, 2.01),
-            std::make_shared<Point>(0.0, 1.0, 0.01)
-            );
-
-        KRATOS_EXPECT_FALSE(triangle_1.HasIntersection(triangle_2));
-    }
-
-    KRATOS_TEST_CASE_IN_SUITE(Triangle3D3ParallelNearIntersection, KratosCoreGeometriesFastSuite) {
-        Triangle3D3<Point > triangle_1(
-            std::make_shared<Point>(0.0, 0.0, 0.0),
-            std::make_shared<Point>(10., 0.0, 2.0),
-            std::make_shared<Point>(0.0, 1.0, 0.0)
-            );
-        Triangle3D3<Point > triangle_2(
-            std::make_shared<Point>(0.0, 0.0, 0.00000001),
-            std::make_shared<Point>(10., 0.0, 2.00000001),
-            std::make_shared<Point>(0.0, 1.0, 0.00000001)
-            );
-
-        KRATOS_EXPECT_FALSE(triangle_1.HasIntersection(triangle_2));
-    }
-
-    KRATOS_TEST_CASE_IN_SUITE(Triangle3D3CoplanarNoIntersection, KratosCoreGeometriesFastSuite) {
-        Triangle3D3<Point > triangle_1(
-            std::make_shared<Point>(0.0, 0.0, 0.0),
-            std::make_shared<Point>(10., 0.0, 2.0),
-            std::make_shared<Point>(0.0, 1.0, 0.0)
-            );
-        Triangle3D3<Point > triangle_2(
-            std::make_shared<Point>(0.00000001, 0.00000001, 0.00000001),
-            std::make_shared<Point>(-10., 0.0, -2.0),
-            std::make_shared<Point>(0.0, -1.0, 0.00)
-            );
-
-        KRATOS_EXPECT_FALSE(triangle_1.HasIntersection(triangle_2));
-    }
-
-    KRATOS_TEST_CASE_IN_SUITE(Triangle3D3CoplanarPointIntersection, KratosCoreGeometriesFastSuite) {
-        Triangle3D3<Point > triangle_1(
-            std::make_shared<Point>(0.0, 0.0, 0.0),
-            std::make_shared<Point>(10., 0.0, 2.0),
-            std::make_shared<Point>(0.0, 1.0, 0.0)
-            );
-        Triangle3D3<Point > triangle_2(
-            std::make_shared<Point>(0.00, 0.00, 0.0),
-            std::make_shared<Point>(-10., 0.0, -2.0),
-            std::make_shared<Point>(0.0, -1.0, 0.00)
-            );
-
-        KRATOS_EXPECT_TRUE(triangle_1.HasIntersection(triangle_2));
-    }
-
-    KRATOS_TEST_CASE_IN_SUITE(Triangle3D3EdgeIntersection, KratosCoreGeometriesFastSuite) {
-        Triangle3D3<Point > triangle_1(
-            std::make_shared<Point>(0.0, 0.0, 0.0),
-            std::make_shared<Point>(10., 0.0, 2.0),
-            std::make_shared<Point>(0.0, 1.0, 0.0)
-            );
-        Triangle3D3<Point > triangle_2(
-            std::make_shared<Point>(0.00, 0.00, 0.0),
-            std::make_shared<Point>(10., 0.0, 2.0),
-            std::make_shared<Point>(0.0, -1.0, 0.00)
-            );
-
-        KRATOS_EXPECT_TRUE(triangle_1.HasIntersection(triangle_2));
-    }
-
-    KRATOS_TEST_CASE_IN_SUITE(Triangle3D3InsideIntersection, KratosCoreGeometriesFastSuite) {
-        Triangle3D3<Point > triangle_1(
-            std::make_shared<Point>(0.0, 0.0, 0.0),
-            std::make_shared<Point>(0.0, 0.0, 4.0),
-            std::make_shared<Point>(0.0, 4.0, 0.0)
-            );
-        Triangle3D3<Point > triangle_2(
-            std::make_shared<Point>(0.0, 1.0, 1.0),
-            std::make_shared<Point>(0.0, 1.0, 3.0),
-            std::make_shared<Point>(0.0, 3.0, 1.0)
-            );
-
-        KRATOS_EXPECT_TRUE(triangle_1.HasIntersection(triangle_2));
-    }
-
-    KRATOS_TEST_CASE_IN_SUITE(Triangle3D3LineIntersection, KratosCoreGeometriesFastSuite) {
-        Triangle3D3<Point> triangle(
-            std::make_shared<Point>(0.0, 0.0, 0.0),
-            std::make_shared<Point>(0.0, 0.0, 4.0),
-            std::make_shared<Point>(0.0, 4.0, 0.0)
-            );
-        Line3D2<Point> line(
-            std::make_shared<Point>(1.0, 0.0, 0.0),
-            std::make_shared<Point>(-1.0, 3.0, 1.0)
-            );
-
-        KRATOS_EXPECT_TRUE(triangle.HasIntersection(line));
-    }
-
-    KRATOS_TEST_CASE_IN_SUITE(Triangle3D3CoplanarLineNoIntersection, KratosCoreGeometriesFastSuite) {
-        Triangle3D3<Point> triangle(
-            std::make_shared<Point>(0.0, 0.0, 0.0),
-            std::make_shared<Point>(0.0, 0.0, 4.0),
-            std::make_shared<Point>(0.0, 4.0, 0.0)
-            );
-        Line3D2<Point> line(
-            std::make_shared<Point>(0.0, 2.0, 1.0),
-            std::make_shared<Point>(0.0, 6.0, 1.0)
-            );
-
-        KRATOS_EXPECT_FALSE(triangle.HasIntersection(line));
-    }
-
-    KRATOS_TEST_CASE_IN_SUITE(Triangle3D3ParallelLineNoIntersection, KratosCoreGeometriesFastSuite) {
-        Triangle3D3<Point> triangle(
-            std::make_shared<Point>(0.0, 0.0, 0.0),
-            std::make_shared<Point>(0.0, 0.0, 4.0),
-            std::make_shared<Point>(0.0, 4.0, 0.0)
-            );
-        Line3D2<Point> line(
-            std::make_shared<Point>(1.0, 0.0, 0.0),
-            std::make_shared<Point>(1.0, 3.0, 1.0)
-            );
-
-        KRATOS_EXPECT_FALSE(triangle.HasIntersection(line));
-    }
-
-    /**
-    * Test an overlaping box and triangle (intersects a triangle edge) HasIntersection
-    */
-    KRATOS_TEST_CASE_IN_SUITE(Triangle3D3IntersectionBoxEdge, KratosCoreGeometriesFastSuite) {
-        auto geom = GenerateEquilateralTriangle3D3<NodeType>();
-        Point point_1( 0.3, 0.3,-0.3);
-        Point point_2( 1.0, 1.0, 1.0);
-        KRATOS_EXPECT_TRUE(geom->HasIntersection(point_1, point_2));
-
-        Point point_3(-0.3, 0.3, 0.3);
-        Point point_4( 1.0, 1.0, 1.0);
-        KRATOS_EXPECT_TRUE(geom->HasIntersection(point_3, point_4));
-
-        Point point_5( 0.3,-0.3, 0.3);
-        Point point_6( 1.0, 1.0, 1.0);
-        KRATOS_EXPECT_TRUE(geom->HasIntersection(point_5, point_6));
-    }
-
-    /**
-    * Test an overlaping box and triangle (intersects a triangle node) HasIntersection
-    */
-    KRATOS_TEST_CASE_IN_SUITE(Triangle3D3IntersectionBoxNode, KratosCoreGeometriesFastSuite) {
-        auto geom = GenerateEquilateralTriangle3D3<NodeType>();
-        Point point_1(-0.5, 0.8,-0.3);
-        Point point_2( 0.5, 1.2, 0.3);
-        KRATOS_EXPECT_TRUE(geom->HasIntersection(point_1, point_2));
-
-        Point point_3(-0.3,-0.5, 0.8);
-        Point point_4( 0.3, 0.5, 1.2);
-        KRATOS_EXPECT_TRUE(geom->HasIntersection(point_3, point_4));
-
-        Point point_5( 1.2, 0.3, 0.5);
-        Point point_6( 0.8,-0.3,-0.5);
-        KRATOS_EXPECT_TRUE(geom->HasIntersection(point_5, point_6));
-    }
-
-    /**
-    * Test an overlaping box and triangle (intersects the triangle face) HasIntersection
-    */
-    KRATOS_TEST_CASE_IN_SUITE(Triangle3D3IntersectionBoxPlane, KratosCoreGeometriesFastSuite) {
-        auto geom = GenerateEquilateralTriangle3D3<NodeType>();
-        Point point_1( 0.0, 0.0, 0.0);
-        Point point_2( 0.4, 0.5, 0.6);
-        KRATOS_EXPECT_TRUE(geom->HasIntersection(point_1, point_2));
-    }
-
-    /**
-    * Test a non overlaping box and triangle HasIntersection
-    */
-    KRATOS_TEST_CASE_IN_SUITE(Triangle3D3IntersectionBoxNoIntersect, KratosCoreGeometriesFastSuite) {
-        auto geom = GenerateEquilateralTriangle3D3<NodeType>();
-        Point point_1( 0.4, 0.5, 0.6);
-        Point point_2( 1.0, 1.0, 1.0);
-        KRATOS_EXPECT_FALSE(geom->HasIntersection(point_1, point_2));
-    }
-
-    /**
-    * Test an overlaping non-cubic box and triangle (intersects a triangle edge) HasIntersection
-    */
-    KRATOS_TEST_CASE_IN_SUITE(Triangle3D3AABoxIntersectionNonEquilaterElongXPlaneX, KratosCoreGeometriesFastSuite) {
-        Triangle3D3<Point > triangle_1(
-            std::make_shared<Point>(0.55, -0.25, 0.25),
-            std::make_shared<Point>(0.50, -0.25, 0.75),
-            std::make_shared<Point>(0.50,  0.25, 0.25)
-        );
-
-        auto aabb_min = GeneratePoint<NodeType>(0.0, 0.0, 0.0);
-        auto aabb_max = GeneratePoint<NodeType>(2.0, 1.0, 1.0);
-
-        KRATOS_EXPECT_TRUE(triangle_1.HasIntersection(*aabb_min, *aabb_max));
-    }
-
-    KRATOS_TEST_CASE_IN_SUITE(Triangle3D3AABoxIntersectionNonEquilaterElongXPlaneY, KratosCoreGeometriesFastSuite) {
-        Triangle3D3<Point > triangle_1(
-            std::make_shared<Point>(-0.25, 0.50, 0.25),
-            std::make_shared<Point>(-0.25, 0.55, 0.75),
-            std::make_shared<Point>( 0.25, 0.50, 0.25)
-        );
-
-        auto aabb_min = GeneratePoint<NodeType>(0.0, 0.0, 0.0);
-        auto aabb_max = GeneratePoint<NodeType>(2.0, 1.0, 1.0);
-
-        KRATOS_EXPECT_TRUE(triangle_1.HasIntersection(*aabb_min, *aabb_max));
-    }
->>>>>>> 366949ec
+    KRATOS_EXPECT_IS_FALSE(triangle_1.HasIntersection(triangle_2));
+}
 
 KRATOS_TEST_CASE_IN_SUITE(Triangle3D3ParallelNearIntersection, KratosCoreGeometriesFastSuite) {
     Triangle3D3<Point > triangle_1(
@@ -1141,31 +485,15 @@
         std::make_shared<Point>(10., 0.0, 2.0),
         std::make_shared<Point>(0.0, 1.0, 0.0)
         );
-<<<<<<< HEAD
     Triangle3D3<Point > triangle_2(
         std::make_shared<Point>(0.0, 0.0, 0.00000001),
         std::make_shared<Point>(10., 0.0, 2.00000001),
         std::make_shared<Point>(0.0, 1.0, 0.00000001)
-=======
-
-        auto aabb_min = GeneratePoint<NodeType>(0.0, 0.0, 0.0);
-        auto aabb_max = GeneratePoint<NodeType>(2.0, 1.0, 1.0);
-
-        KRATOS_EXPECT_TRUE(triangle_1.HasIntersection(*aabb_min, *aabb_max));
-    }
-
-    KRATOS_TEST_CASE_IN_SUITE(Triangle3D3AABoxIntersectionNonEquilaterElongYPlaneX, KratosCoreGeometriesFastSuite) {
-        Triangle3D3<Point > triangle_1(
-            std::make_shared<Point>(0.55, -0.25, 0.25),
-            std::make_shared<Point>(0.50, -0.25, 0.75),
-            std::make_shared<Point>(0.50,  0.25, 0.25)
->>>>>>> 366949ec
-        );
-
-    KRATOS_CHECK_IS_FALSE(triangle_1.HasIntersection(triangle_2));
-}
-
-<<<<<<< HEAD
+        );
+
+    KRATOS_EXPECT_IS_FALSE(triangle_1.HasIntersection(triangle_2));
+}
+
 KRATOS_TEST_CASE_IN_SUITE(Triangle3D3CoplanarNoIntersection, KratosCoreGeometriesFastSuite) {
     Triangle3D3<Point > triangle_1(
         std::make_shared<Point>(0.0, 0.0, 0.0),
@@ -1178,38 +506,8 @@
         std::make_shared<Point>(0.0, -1.0, 0.00)
         );
 
-    KRATOS_CHECK_IS_FALSE(triangle_1.HasIntersection(triangle_2));
-}
-=======
-        KRATOS_EXPECT_TRUE(triangle_1.HasIntersection(*aabb_min, *aabb_max));
-    }
-
-    KRATOS_TEST_CASE_IN_SUITE(Triangle3D3AABoxIntersectionNonEquilaterElongYPlaneY, KratosCoreGeometriesFastSuite) {
-        Triangle3D3<Point > triangle_1(
-            std::make_shared<Point>(-0.25, 0.50, 0.25),
-            std::make_shared<Point>(-0.25, 0.55, 0.75),
-            std::make_shared<Point>( 0.25, 0.50, 0.25)
-        );
-
-        auto aabb_min = GeneratePoint<NodeType>(0.0, 0.0, 0.0);
-        auto aabb_max = GeneratePoint<NodeType>(1.0, 2.0, 1.0);
-
-        KRATOS_EXPECT_TRUE(triangle_1.HasIntersection(*aabb_min, *aabb_max));
-    }
-
-    KRATOS_TEST_CASE_IN_SUITE(Triangle3D3AABoxIntersectionNonEquilaterElongYPlaneZ, KratosCoreGeometriesFastSuite) {
-        Triangle3D3<Point > triangle_1(
-            std::make_shared<Point>(-0.25, 0.25, 0.50),
-            std::make_shared<Point>(-0.25, 0.75, 0.50),
-            std::make_shared<Point>( 0.25, 0.25, 0.55)
-        );
-
-        auto aabb_min = GeneratePoint<NodeType>(0.0, 0.0, 0.0);
-        auto aabb_max = GeneratePoint<NodeType>(1.0, 2.0, 1.0);
-
-        KRATOS_EXPECT_TRUE(triangle_1.HasIntersection(*aabb_min, *aabb_max));
-    }
->>>>>>> 366949ec
+    KRATOS_EXPECT_IS_FALSE(triangle_1.HasIntersection(triangle_2));
+}
 
 KRATOS_TEST_CASE_IN_SUITE(Triangle3D3CoplanarPointIntersection, KratosCoreGeometriesFastSuite) {
     Triangle3D3<Point > triangle_1(
@@ -1217,36 +515,14 @@
         std::make_shared<Point>(10., 0.0, 2.0),
         std::make_shared<Point>(0.0, 1.0, 0.0)
         );
-<<<<<<< HEAD
     Triangle3D3<Point > triangle_2(
         std::make_shared<Point>(0.00, 0.00, 0.0),
         std::make_shared<Point>(-10., 0.0, -2.0),
         std::make_shared<Point>(0.0, -1.0, 0.00)
         );
 
-    KRATOS_CHECK(triangle_1.HasIntersection(triangle_2));
-}
-=======
-
-        auto aabb_min = GeneratePoint<NodeType>(0.0, 0.0, 0.0);
-        auto aabb_max = GeneratePoint<NodeType>(1.0, 1.0, 2.0);
-
-        KRATOS_EXPECT_TRUE(triangle_1.HasIntersection(*aabb_min, *aabb_max));
-    }
-
-    KRATOS_TEST_CASE_IN_SUITE(Triangle3D3AABoxIntersectionNonEquilaterElongZPlaneY, KratosCoreGeometriesFastSuite) {
-        Triangle3D3<Point > triangle_1(
-            std::make_shared<Point>(-0.25, 0.50, 0.25),
-            std::make_shared<Point>(-0.25, 0.55, 0.75),
-            std::make_shared<Point>( 0.25, 0.50, 0.25)
-        );
-
-        auto aabb_min = GeneratePoint<NodeType>(0.0, 0.0, 0.0);
-        auto aabb_max = GeneratePoint<NodeType>(1.0, 1.0, 2.0);
-
-        KRATOS_EXPECT_TRUE(triangle_1.HasIntersection(*aabb_min, *aabb_max));
-    }
->>>>>>> 366949ec
+    KRATOS_EXPECT(triangle_1.HasIntersection(triangle_2));
+}
 
 KRATOS_TEST_CASE_IN_SUITE(Triangle3D3EdgeIntersection, KratosCoreGeometriesFastSuite) {
     Triangle3D3<Point > triangle_1(
@@ -1260,33 +536,8 @@
         std::make_shared<Point>(0.0, -1.0, 0.00)
         );
 
-<<<<<<< HEAD
-    KRATOS_CHECK(triangle_1.HasIntersection(triangle_2));
-}
-=======
-        auto aabb_min = GeneratePoint<NodeType>(0.0, 0.0, 0.0);
-        auto aabb_max = GeneratePoint<NodeType>(1.0, 1.0, 2.0);
-
-        KRATOS_EXPECT_TRUE(triangle_1.HasIntersection(*aabb_min, *aabb_max));
-    }
-
-    KRATOS_TEST_CASE_IN_SUITE(Triangle3D3ShapeFunctionsValues, KratosCoreGeometriesFastSuite) {
-        auto geom = GenerateEquilateralTriangle3D3<NodeType>();
-        array_1d<double, 3> coord(3);
-        coord[0] = 1.0 / 2.0;
-        coord[1] = 1.0 / 8.0;
-        coord[2] = 0.0;
-        KRATOS_EXPECT_NEAR(geom->ShapeFunctionValue(0, coord), 0.375, TOLERANCE);
-        KRATOS_EXPECT_NEAR(geom->ShapeFunctionValue(1, coord), 0.5, TOLERANCE);
-        KRATOS_EXPECT_NEAR(geom->ShapeFunctionValue(2, coord), 0.125, TOLERANCE);
-        CrossCheckShapeFunctionsValues(*geom);
-    }
-
-    KRATOS_TEST_CASE_IN_SUITE(Triangle3D3ShapeFunctionsLocalGradients, KratosCoreGeometriesFastSuite) {
-        auto geom = GenerateEquilateralTriangle3D3<NodeType>();
-        TestAllShapeFunctionsLocalGradients(*geom);
-    }
->>>>>>> 366949ec
+    KRATOS_EXPECT(triangle_1.HasIntersection(triangle_2));
+}
 
 KRATOS_TEST_CASE_IN_SUITE(Triangle3D3InsideIntersection, KratosCoreGeometriesFastSuite) {
     Triangle3D3<Point > triangle_1(
@@ -1300,10 +551,9 @@
         std::make_shared<Point>(0.0, 3.0, 1.0)
         );
 
-    KRATOS_CHECK(triangle_1.HasIntersection(triangle_2));
-}
-
-<<<<<<< HEAD
+    KRATOS_EXPECT(triangle_1.HasIntersection(triangle_2));
+}
+
 KRATOS_TEST_CASE_IN_SUITE(Triangle3D3LineIntersection, KratosCoreGeometriesFastSuite) {
     Triangle3D3<Point> triangle(
         std::make_shared<Point>(0.0, 0.0, 0.0),
@@ -1314,13 +564,8 @@
         std::make_shared<Point>(1.0, 0.0, 0.0),
         std::make_shared<Point>(-1.0, 3.0, 1.0)
         );
-=======
-        KRATOS_EXPECT_NEAR(cross[0], 0.0, TOLERANCE);
-        KRATOS_EXPECT_NEAR(cross[1], 0.0, TOLERANCE);
-        KRATOS_EXPECT_NEAR(cross[2], 0.0, TOLERANCE);
->>>>>>> 366949ec
-
-    KRATOS_CHECK(triangle.HasIntersection(line));
+
+    KRATOS_EXPECT(triangle.HasIntersection(line));
 }
 
 KRATOS_TEST_CASE_IN_SUITE(Triangle3D3CoplanarLineNoIntersection, KratosCoreGeometriesFastSuite) {
@@ -1334,8 +579,7 @@
         std::make_shared<Point>(0.0, 6.0, 1.0)
         );
 
-<<<<<<< HEAD
-    KRATOS_CHECK_IS_FALSE(triangle.HasIntersection(line));
+    KRATOS_EXPECT_IS_FALSE(triangle.HasIntersection(line));
 }
 
 KRATOS_TEST_CASE_IN_SUITE(Triangle3D3ParallelLineNoIntersection, KratosCoreGeometriesFastSuite) {
@@ -1349,7 +593,7 @@
         std::make_shared<Point>(1.0, 3.0, 1.0)
         );
 
-    KRATOS_CHECK_IS_FALSE(triangle.HasIntersection(line));
+    KRATOS_EXPECT_IS_FALSE(triangle.HasIntersection(line));
 }
 
 /**
@@ -1359,15 +603,15 @@
     auto geom = GenerateEquilateralTriangle3D3<NodeType>();
     Point point_1( 0.3, 0.3,-0.3);
     Point point_2( 1.0, 1.0, 1.0);
-    KRATOS_CHECK(geom->HasIntersection(point_1, point_2));
+    KRATOS_EXPECT(geom->HasIntersection(point_1, point_2));
 
     Point point_3(-0.3, 0.3, 0.3);
     Point point_4( 1.0, 1.0, 1.0);
-    KRATOS_CHECK(geom->HasIntersection(point_3, point_4));
+    KRATOS_EXPECT(geom->HasIntersection(point_3, point_4));
 
     Point point_5( 0.3,-0.3, 0.3);
     Point point_6( 1.0, 1.0, 1.0);
-    KRATOS_CHECK(geom->HasIntersection(point_5, point_6));
+    KRATOS_EXPECT(geom->HasIntersection(point_5, point_6));
 }
 
 /**
@@ -1377,15 +621,15 @@
     auto geom = GenerateEquilateralTriangle3D3<NodeType>();
     Point point_1(-0.5, 0.8,-0.3);
     Point point_2( 0.5, 1.2, 0.3);
-    KRATOS_CHECK(geom->HasIntersection(point_1, point_2));
+    KRATOS_EXPECT(geom->HasIntersection(point_1, point_2));
 
     Point point_3(-0.3,-0.5, 0.8);
     Point point_4( 0.3, 0.5, 1.2);
-    KRATOS_CHECK(geom->HasIntersection(point_3, point_4));
+    KRATOS_EXPECT(geom->HasIntersection(point_3, point_4));
 
     Point point_5( 1.2, 0.3, 0.5);
     Point point_6( 0.8,-0.3,-0.5);
-    KRATOS_CHECK(geom->HasIntersection(point_5, point_6));
+    KRATOS_EXPECT(geom->HasIntersection(point_5, point_6));
 }
 
 /**
@@ -1395,7 +639,7 @@
     auto geom = GenerateEquilateralTriangle3D3<NodeType>();
     Point point_1( 0.0, 0.0, 0.0);
     Point point_2( 0.4, 0.5, 0.6);
-    KRATOS_CHECK(geom->HasIntersection(point_1, point_2));
+    KRATOS_EXPECT(geom->HasIntersection(point_1, point_2));
 }
 
 /**
@@ -1405,7 +649,7 @@
     auto geom = GenerateEquilateralTriangle3D3<NodeType>();
     Point point_1( 0.4, 0.5, 0.6);
     Point point_2( 1.0, 1.0, 1.0);
-    KRATOS_CHECK_IS_FALSE(geom->HasIntersection(point_1, point_2));
+    KRATOS_EXPECT_IS_FALSE(geom->HasIntersection(point_1, point_2));
 }
 
 /**
@@ -1421,7 +665,7 @@
     auto aabb_min = GeneratePoint<NodeType>(0.0, 0.0, 0.0);
     auto aabb_max = GeneratePoint<NodeType>(2.0, 1.0, 1.0);
 
-    KRATOS_CHECK(triangle_1.HasIntersection(*aabb_min, *aabb_max));
+    KRATOS_EXPECT(triangle_1.HasIntersection(*aabb_min, *aabb_max));
 }
 
 KRATOS_TEST_CASE_IN_SUITE(Triangle3D3AABoxIntersectionNonEquilaterElongXPlaneY, KratosCoreGeometriesFastSuite) {
@@ -1434,7 +678,7 @@
     auto aabb_min = GeneratePoint<NodeType>(0.0, 0.0, 0.0);
     auto aabb_max = GeneratePoint<NodeType>(2.0, 1.0, 1.0);
 
-    KRATOS_CHECK(triangle_1.HasIntersection(*aabb_min, *aabb_max));
+    KRATOS_EXPECT(triangle_1.HasIntersection(*aabb_min, *aabb_max));
 }
 
 KRATOS_TEST_CASE_IN_SUITE(Triangle3D3AABoxIntersectionNonEquilaterElongXPlaneZ, KratosCoreGeometriesFastSuite) {
@@ -1447,7 +691,7 @@
     auto aabb_min = GeneratePoint<NodeType>(0.0, 0.0, 0.0);
     auto aabb_max = GeneratePoint<NodeType>(2.0, 1.0, 1.0);
 
-    KRATOS_CHECK(triangle_1.HasIntersection(*aabb_min, *aabb_max));
+    KRATOS_EXPECT(triangle_1.HasIntersection(*aabb_min, *aabb_max));
 }
 
 KRATOS_TEST_CASE_IN_SUITE(Triangle3D3AABoxIntersectionNonEquilaterElongYPlaneX, KratosCoreGeometriesFastSuite) {
@@ -1460,7 +704,7 @@
     auto aabb_min = GeneratePoint<NodeType>(0.0, 0.0, 0.0);
     auto aabb_max = GeneratePoint<NodeType>(1.0, 2.0, 1.0);
 
-    KRATOS_CHECK(triangle_1.HasIntersection(*aabb_min, *aabb_max));
+    KRATOS_EXPECT(triangle_1.HasIntersection(*aabb_min, *aabb_max));
 }
 
 KRATOS_TEST_CASE_IN_SUITE(Triangle3D3AABoxIntersectionNonEquilaterElongYPlaneY, KratosCoreGeometriesFastSuite) {
@@ -1473,7 +717,7 @@
     auto aabb_min = GeneratePoint<NodeType>(0.0, 0.0, 0.0);
     auto aabb_max = GeneratePoint<NodeType>(1.0, 2.0, 1.0);
 
-    KRATOS_CHECK(triangle_1.HasIntersection(*aabb_min, *aabb_max));
+    KRATOS_EXPECT(triangle_1.HasIntersection(*aabb_min, *aabb_max));
 }
 
 KRATOS_TEST_CASE_IN_SUITE(Triangle3D3AABoxIntersectionNonEquilaterElongYPlaneZ, KratosCoreGeometriesFastSuite) {
@@ -1486,7 +730,7 @@
     auto aabb_min = GeneratePoint<NodeType>(0.0, 0.0, 0.0);
     auto aabb_max = GeneratePoint<NodeType>(1.0, 2.0, 1.0);
 
-    KRATOS_CHECK(triangle_1.HasIntersection(*aabb_min, *aabb_max));
+    KRATOS_EXPECT(triangle_1.HasIntersection(*aabb_min, *aabb_max));
 }
 
 KRATOS_TEST_CASE_IN_SUITE(Triangle3D3AABoxIntersectionNonEquilaterElongZPlaneX, KratosCoreGeometriesFastSuite) {
@@ -1499,7 +743,7 @@
     auto aabb_min = GeneratePoint<NodeType>(0.0, 0.0, 0.0);
     auto aabb_max = GeneratePoint<NodeType>(1.0, 1.0, 2.0);
 
-    KRATOS_CHECK(triangle_1.HasIntersection(*aabb_min, *aabb_max));
+    KRATOS_EXPECT(triangle_1.HasIntersection(*aabb_min, *aabb_max));
 }
 
 KRATOS_TEST_CASE_IN_SUITE(Triangle3D3AABoxIntersectionNonEquilaterElongZPlaneY, KratosCoreGeometriesFastSuite) {
@@ -1512,7 +756,7 @@
     auto aabb_min = GeneratePoint<NodeType>(0.0, 0.0, 0.0);
     auto aabb_max = GeneratePoint<NodeType>(1.0, 1.0, 2.0);
 
-    KRATOS_CHECK(triangle_1.HasIntersection(*aabb_min, *aabb_max));
+    KRATOS_EXPECT(triangle_1.HasIntersection(*aabb_min, *aabb_max));
 }
 
 KRATOS_TEST_CASE_IN_SUITE(Triangle3D3AABoxIntersectionNonEquilaterElongZPlaneZ, KratosCoreGeometriesFastSuite) {
@@ -1525,7 +769,7 @@
     auto aabb_min = GeneratePoint<NodeType>(0.0, 0.0, 0.0);
     auto aabb_max = GeneratePoint<NodeType>(1.0, 1.0, 2.0);
 
-    KRATOS_CHECK(triangle_1.HasIntersection(*aabb_min, *aabb_max));
+    KRATOS_EXPECT(triangle_1.HasIntersection(*aabb_min, *aabb_max));
 }
 
 KRATOS_TEST_CASE_IN_SUITE(Triangle3D3ShapeFunctionsValues, KratosCoreGeometriesFastSuite) {
@@ -1534,9 +778,9 @@
     coord[0] = 1.0 / 2.0;
     coord[1] = 1.0 / 8.0;
     coord[2] = 0.0;
-    KRATOS_CHECK_NEAR(geom->ShapeFunctionValue(0, coord), 0.375, TOLERANCE);
-    KRATOS_CHECK_NEAR(geom->ShapeFunctionValue(1, coord), 0.5, TOLERANCE);
-    KRATOS_CHECK_NEAR(geom->ShapeFunctionValue(2, coord), 0.125, TOLERANCE);
+    KRATOS_EXPECT_NEAR(geom->ShapeFunctionValue(0, coord), 0.375, TOLERANCE);
+    KRATOS_EXPECT_NEAR(geom->ShapeFunctionValue(1, coord), 0.5, TOLERANCE);
+    KRATOS_EXPECT_NEAR(geom->ShapeFunctionValue(2, coord), 0.125, TOLERANCE);
     CrossCheckShapeFunctionsValues(*geom);
 }
 
@@ -1560,46 +804,21 @@
     array_1d<double, 3> cross;
     MathUtils<double>::CrossProduct(cross, cross_norm, normal);
 
-    KRATOS_CHECK_NEAR(cross[0], 0.0, TOLERANCE);
-    KRATOS_CHECK_NEAR(cross[1], 0.0, TOLERANCE);
-    KRATOS_CHECK_NEAR(cross[2], 0.0, TOLERANCE);
+    KRATOS_EXPECT_NEAR(cross[0], 0.0, TOLERANCE);
+    KRATOS_EXPECT_NEAR(cross[1], 0.0, TOLERANCE);
+    KRATOS_EXPECT_NEAR(cross[2], 0.0, TOLERANCE);
 
     normal /= norm_2(normal);
 
     auto unit_normal = geom.UnitNormal(0);
 
-    KRATOS_CHECK_NEAR(unit_normal[0], 0.0, TOLERANCE);
-    KRATOS_CHECK_NEAR(unit_normal[1], 0.0, TOLERANCE);
-    KRATOS_CHECK_NEAR(unit_normal[2], -1.0, TOLERANCE);
-
-    KRATOS_CHECK_NEAR(unit_normal[0], normal[0], TOLERANCE);
-    KRATOS_CHECK_NEAR(unit_normal[1], normal[1], TOLERANCE);
-    KRATOS_CHECK_NEAR(unit_normal[2], normal[2], TOLERANCE);
-}
-
-=======
-        KRATOS_EXPECT_NEAR(unit_normal[0], 0.0, TOLERANCE);
-        KRATOS_EXPECT_NEAR(unit_normal[1], 0.0, TOLERANCE);
-        KRATOS_EXPECT_NEAR(unit_normal[2], -1.0, TOLERANCE);
-
-        KRATOS_EXPECT_NEAR(unit_normal[0], normal[0], TOLERANCE);
-        KRATOS_EXPECT_NEAR(unit_normal[1], normal[1], TOLERANCE);
-        KRATOS_EXPECT_NEAR(unit_normal[2], normal[2], TOLERANCE);
-    }
-
-    /**
-     * Checks the distance from a point to a triangle
-     */
-    KRATOS_TEST_CASE_IN_SUITE(Triangle3D3CalculateDistance, KratosCoreGeometriesFastSuite)
-    {
-        auto geom = GenerateEquilateralTriangle3D3<Node>();
-
-        Point point1(1.0, 0.0, 0.0);
-        KRATOS_EXPECT_DOUBLE_EQ(geom->CalculateDistance(point1), 0.0);
-
-        Point point2(0.0, 0.0, 0.5);
-        KRATOS_EXPECT_RELATIVE_NEAR(geom->CalculateDistance(point2), 0.288675, 1.0e-4);
-    }
-
->>>>>>> 366949ec
+    KRATOS_EXPECT_NEAR(unit_normal[0], 0.0, TOLERANCE);
+    KRATOS_EXPECT_NEAR(unit_normal[1], 0.0, TOLERANCE);
+    KRATOS_EXPECT_NEAR(unit_normal[2], -1.0, TOLERANCE);
+
+    KRATOS_EXPECT_NEAR(unit_normal[0], normal[0], TOLERANCE);
+    KRATOS_EXPECT_NEAR(unit_normal[1], normal[1], TOLERANCE);
+    KRATOS_EXPECT_NEAR(unit_normal[2], normal[2], TOLERANCE);
+}
+
 } // namespace Kratos::Testing.