//    |  /           |
//    ' /   __| _` | __|  _ \   __|
//    . \  |   (   | |   (   |\__ `
//   _|\_\_|  \__,_|\__|\___/ ____/
//                   Multi-Physics
//
//  License:         BSD License
//                   Kratos default license: kratos/license.txt
//
//  Main authors:    Pooyan Dadvand
//                   Ruben Zorrilla
//

// Project includes
#include "testing/testing.h"
#include "intrusive_ptr/intrusive_ptr.hpp"
#include "containers/model.h"
#include "includes/expect.h"
#include "geometries/hexahedra_3d_8.h"
#include "geometries/quadrilateral_2d_4.h"
#include "processes/structured_mesh_generator_process.h"
#include "processes/calculate_discontinuous_distance_to_skin_process.h"

<<<<<<< HEAD
namespace Kratos {
namespace Testing {

    KRATOS_TEST_CASE_IN_SUITE(DiscontinuousDistanceProcessHorizontalPlane2D, KratosCoreFastSuite)
=======
namespace Kratos::Testing {

KRATOS_TEST_CASE_IN_SUITE(DiscontinuousDistanceProcessHorizontalPlane2D, KratosCoreFastSuite)
{
    Model current_model;

    // Generate the element
    ModelPart &fluid_part = current_model.CreateModelPart("Surface");
    fluid_part.AddNodalSolutionStepVariable(DISTANCE);
    fluid_part.CreateNewNode(1, 0.0, 0.0, 0.0);
    fluid_part.CreateNewNode(2, 1.0, 0.0, 0.0);
    fluid_part.CreateNewNode(3, 0.0, 1.0, 0.0);
    Properties::Pointer p_properties_0(new Properties(0));
    fluid_part.CreateNewElement("Element2D3N", 1, {1, 2, 3}, p_properties_0);

    // Generate the skin
    const double plane_height = 0.5;
    ModelPart &skin_part = current_model.CreateModelPart("Skin");
    skin_part.CreateNewNode(1, -1.0, plane_height, 0.0);
    skin_part.CreateNewNode(2,  1.0, plane_height, 0.0);
    Properties::Pointer p_properties_1(new Properties(1));
    skin_part.CreateNewElement("Element2D2N", 1, {{1, 2}}, p_properties_1);

    // Compute the discontinuous distance function (including edge distances)
    Parameters parameters;
    parameters.AddBool("calculate_elemental_edge_distances", true);
    CalculateDiscontinuousDistanceToSkinProcess<2> disc_dist_proc(fluid_part, skin_part, parameters);
    disc_dist_proc.Execute();

    // Check elemental distances
    const auto &r_elem_dist = (fluid_part.ElementsBegin())->GetValue(ELEMENTAL_DISTANCES);
    const std::vector<double> expected_values = {0.5,0.5,-0.5};
    KRATOS_EXPECT_VECTOR_NEAR(r_elem_dist, expected_values, 1.0e-6);

    // Check edge distances
    const auto &r_edge_dist = (fluid_part.ElementsBegin())->GetValue(ELEMENTAL_EDGE_DISTANCES);
    const std::vector<double> expected_values_edge = {0.5,0.5,-1.0};
    KRATOS_EXPECT_VECTOR_NEAR(r_edge_dist, expected_values_edge, 1.0e-6);
}

KRATOS_TEST_CASE_IN_SUITE(DiscontinuousDistanceProcessPlaneApproximation2D, KratosCoreFastSuite)
{
    Model current_model;

    // Generate the element
    ModelPart &fluid_part = current_model.CreateModelPart("Surface");
    fluid_part.AddNodalSolutionStepVariable(DISTANCE);
    fluid_part.CreateNewNode(1, 0.0, 0.0, 0.0);
    fluid_part.CreateNewNode(2, 1.0, 0.0, 0.0);
    fluid_part.CreateNewNode(3, 0.0, 1.0, 0.0);
    Properties::Pointer p_properties_0(new Properties(0));
    fluid_part.CreateNewElement("Element2D3N", 1, {1, 2, 3}, p_properties_0);

    // Generate the skin
    const double plane_height = 0.5;
    ModelPart &skin_part = current_model.CreateModelPart("Skin");
    skin_part.CreateNewNode(1, -1.0, plane_height, 0.0);
    skin_part.CreateNewNode(2, 0.75, plane_height, 0.0);
    skin_part.CreateNewNode(3, 0.75, -1.0, 0.0);
    Properties::Pointer p_properties_1(new Properties(1));
    skin_part.CreateNewElement("Element2D2N", 1, {{1, 2}}, p_properties_1);
    skin_part.CreateNewElement("Element2D2N", 2, {{2, 3}}, p_properties_1);

    // Compute the discontinuous distance function (including edge distances)
    Parameters parameters;
    parameters.AddBool("calculate_elemental_edge_distances", true);
    CalculateDiscontinuousDistanceToSkinProcess<2> disc_dist_proc(fluid_part, skin_part, parameters);
    disc_dist_proc.Execute();

    // Check elemental distances
    const auto &r_elem_dist = (fluid_part.ElementsBegin())->GetValue(ELEMENTAL_DISTANCES);
    const std::vector<double> expected_values = {0.483157,-0.0216888,-0.380052};
    KRATOS_EXPECT_VECTOR_NEAR(r_elem_dist, expected_values, 1.0e-6);

    // Check edge distances
    const auto &r_edge_dist = (fluid_part.ElementsBegin())->GetValue(ELEMENTAL_EDGE_DISTANCES);
    const std::vector<double> expected_values_edge = {0.375,0.5,0.75};
    KRATOS_EXPECT_VECTOR_NEAR(r_edge_dist, expected_values_edge, 1.0e-6);
}

KRATOS_TEST_CASE_IN_SUITE(DiscontinuousDistanceProcessCubeInCube3D, KratosCoreFastSuite)
{
    Model current_model;

    // Generate a volume mesh (done with the StructuredMeshGeneratorProcess)
    Node::Pointer p_point_1 = Kratos::make_intrusive<Node>(1, -0.5, -0.5, -0.5);
    Node::Pointer p_point_2 = Kratos::make_intrusive<Node>(2,  0.5, -0.5, -0.5);
    Node::Pointer p_point_3 = Kratos::make_intrusive<Node>(3,  0.5,  0.5, -0.5);
    Node::Pointer p_point_4 = Kratos::make_intrusive<Node>(4, -0.5,  0.5, -0.5);
    Node::Pointer p_point_5 = Kratos::make_intrusive<Node>(5, -0.5, -0.5,  0.5);
    Node::Pointer p_point_6 = Kratos::make_intrusive<Node>(6,  0.5, -0.5,  0.5);
    Node::Pointer p_point_7 = Kratos::make_intrusive<Node>(7,  0.5,  0.5,  0.5);
    Node::Pointer p_point_8 = Kratos::make_intrusive<Node>(8, -0.5,  0.5,  0.5);

    Hexahedra3D8<Node > geometry(p_point_1, p_point_2, p_point_3, p_point_4, p_point_5, p_point_6, p_point_7, p_point_8);

    Parameters mesher_parameters(R"(
>>>>>>> b2c5df4a
    {
        Model current_model;

        // Generate the element
        ModelPart &fluid_part = current_model.CreateModelPart("Surface");
        fluid_part.AddNodalSolutionStepVariable(DISTANCE);
        fluid_part.CreateNewNode(1, 0.0, 0.0, 0.0);
        fluid_part.CreateNewNode(2, 1.0, 0.0, 0.0);
        fluid_part.CreateNewNode(3, 0.0, 1.0, 0.0);
        Properties::Pointer p_properties_0(new Properties(0));
        fluid_part.CreateNewElement("Element2D3N", 1, {1, 2, 3}, p_properties_0);

        // Generate the skin
        const double plane_height = 0.5;
        ModelPart &skin_part = current_model.CreateModelPart("Skin");
        skin_part.CreateNewNode(1, -1.0, plane_height, 0.0);
        skin_part.CreateNewNode(2,  1.0, plane_height, 0.0);
        Properties::Pointer p_properties_1(new Properties(1));
        skin_part.CreateNewElement("Element2D2N", 1, {{1, 2}}, p_properties_1);

        // Compute the discontinuous distance function (including edge distances)
        Parameters parameters;
        parameters.AddBool("calculate_elemental_edge_distances", true);
        CalculateDiscontinuousDistanceToSkinProcess<2> disc_dist_proc(fluid_part, skin_part, parameters);
        disc_dist_proc.Execute();

        // Check elemental distances
        const auto &r_elem_dist = (fluid_part.ElementsBegin())->GetValue(ELEMENTAL_DISTANCES);
        const std::vector<double> expected_values = {-0.5,-0.5,0.5};
        KRATOS_EXPECT_VECTOR_NEAR(r_elem_dist, expected_values, 1.0e-6);

        // Check edge distances
        const auto &r_edge_dist = (fluid_part.ElementsBegin())->GetValue(ELEMENTAL_EDGE_DISTANCES);
        const std::vector<double> expected_values_edge = {0.5,0.5,-1.0};
        KRATOS_EXPECT_VECTOR_NEAR(r_edge_dist, expected_values_edge, 1.0e-6);
    }

    KRATOS_TEST_CASE_IN_SUITE(DiscontinuousDistanceProcessPlaneApproximation2D, KratosCoreFastSuite)
    {
<<<<<<< HEAD
        Model current_model;

        // Generate the element
        ModelPart &fluid_part = current_model.CreateModelPart("Surface");
        fluid_part.AddNodalSolutionStepVariable(DISTANCE);
        fluid_part.CreateNewNode(1, 0.0, 0.0, 0.0);
        fluid_part.CreateNewNode(2, 1.0, 0.0, 0.0);
        fluid_part.CreateNewNode(3, 0.0, 1.0, 0.0);
        Properties::Pointer p_properties_0(new Properties(0));
        fluid_part.CreateNewElement("Element2D3N", 1, {1, 2, 3}, p_properties_0);

        // Generate the skin
        const double plane_height = 0.5;
        ModelPart &skin_part = current_model.CreateModelPart("Skin");
        skin_part.CreateNewNode(1, -1.0, plane_height, 0.0);
        skin_part.CreateNewNode(2, 0.75, plane_height, 0.0);
        skin_part.CreateNewNode(3, 0.75, -1.0, 0.0);
        Properties::Pointer p_properties_1(new Properties(1));
        skin_part.CreateNewElement("Element2D2N", 1, {{1, 2}}, p_properties_1);
        skin_part.CreateNewElement("Element2D2N", 2, {{2, 3}}, p_properties_1);

        // Compute the discontinuous distance function (including edge distances)
        Parameters parameters;
        parameters.AddBool("calculate_elemental_edge_distances", true);
        CalculateDiscontinuousDistanceToSkinProcess<2> disc_dist_proc(fluid_part, skin_part, parameters);
        disc_dist_proc.Execute();

        // Check elemental distances
        const auto &r_elem_dist = (fluid_part.ElementsBegin())->GetValue(ELEMENTAL_DISTANCES);
        const std::vector<double> expected_values = {-0.483157,0.0216888,0.380052};
        KRATOS_EXPECT_VECTOR_NEAR(r_elem_dist, expected_values, 1.0e-6);

        // Check edge distances
        const auto &r_edge_dist = (fluid_part.ElementsBegin())->GetValue(ELEMENTAL_EDGE_DISTANCES);
        const std::vector<double> expected_values_edge = {0.375,0.5,0.75};
        KRATOS_EXPECT_VECTOR_NEAR(r_edge_dist, expected_values_edge, 1.0e-6);
=======
        "number_of_divisions":   1,
        "element_name":     "Element3D4N"
    })");

    ModelPart& volume_part = current_model.CreateModelPart("Volume");
    volume_part.AddNodalSolutionStepVariable(DISTANCE);
    StructuredMeshGeneratorProcess(geometry, volume_part, mesher_parameters).Execute();

    // Generate the corner entities
    ModelPart& skin_part = current_model.CreateModelPart("Skin");
    skin_part.AddNodalSolutionStepVariable(VELOCITY);
    skin_part.CreateNewNode(1, 2.0, 0.5, 2.0);
    skin_part.CreateNewNode(2, 2.0, 0.5, -2.0);
    skin_part.CreateNewNode(3, 0.25, 0.5, 2.0);
    skin_part.CreateNewNode(4, 0.25, 0.5, -2.0);
    skin_part.CreateNewNode(5, 0.25, -2.0, 2.0);
    skin_part.CreateNewNode(6, 0.25, -2.0, -2.0);
    Properties::Pointer p_properties(new Properties(0));
    skin_part.CreateNewElement("Element3D3N", 1, {1, 2, 3}, p_properties);
    skin_part.CreateNewElement("Element3D3N", 2, {2, 3, 4}, p_properties);
    skin_part.CreateNewElement("Element3D3N", 3, {3, 4, 5}, p_properties);
    skin_part.CreateNewElement("Element3D3N", 4, {4, 5, 6}, p_properties);

    Parameters parameters;
    parameters.AddBool("calculate_elemental_edge_distances", true);
    CalculateDiscontinuousDistanceToSkinProcess<3> disc_dist_proc(volume_part, skin_part, parameters);
    disc_dist_proc.Execute();

    // Check elemental distances
    const auto &r_dist_begin = (volume_part.ElementsBegin())->GetValue(ELEMENTAL_DISTANCES);
    const auto &r_dist_end = (volume_part.ElementsEnd() - 1)->GetValue(ELEMENTAL_DISTANCES);
    const std::vector<double> expected_values_begin = {1.73205,1.73205,1.73205,1.73205};
    const std::vector<double> expected_values_end = {-0.406059,-0.489839,0.388306,0.0649427};
    KRATOS_EXPECT_VECTOR_NEAR(r_dist_begin, expected_values_begin, 1.0e-6);
    KRATOS_EXPECT_VECTOR_NEAR(r_dist_end, expected_values_end, 1.0e-6);

    // Check edge distances
    const auto &r_dist_begin_edge = (volume_part.ElementsBegin())->GetValue(ELEMENTAL_EDGE_DISTANCES);
    const auto &r_dist_end_edge = (volume_part.ElementsEnd() - 1)->GetValue(ELEMENTAL_EDGE_DISTANCES);
    const std::vector<double> expected_values_begin_edge = {-1,-1,0.625,0.375,-1,-1};
    const std::vector<double> expected_values_end_edge = {-1,0.5,0.5,0.75,0.75,0.625};
    KRATOS_EXPECT_VECTOR_NEAR(r_dist_begin_edge, expected_values_begin_edge, 1.0e-6);
    KRATOS_EXPECT_VECTOR_NEAR(r_dist_end_edge, expected_values_end_edge, 1.0e-6);
}

KRATOS_TEST_CASE_IN_SUITE(DiscontinuousDistanceProcessSinglePointTangent2D, KratosCoreFastSuite)
{
    Model current_model;

    // Generate the element
    ModelPart &fluid_part = current_model.CreateModelPart("Surface");
    fluid_part.CreateNewNode(1, 0.0, 0.0, 0.0);
    fluid_part.CreateNewNode(2, 1.0, 0.0, 0.0);
    fluid_part.CreateNewNode(3, 0.0, 1.0, 0.0);
    Properties::Pointer p_properties_0(new Properties(0));
    fluid_part.CreateNewElement("Element2D3N", 1, {1, 2, 3}, p_properties_0);

    // Generate the skin
    const double plane_height = 1.0;
    ModelPart &skin_part = current_model.CreateModelPart("Skin");
    skin_part.CreateNewNode(1, -1.0, plane_height, 0.0);
    skin_part.CreateNewNode(2,  1.0, plane_height, 0.0);
    Properties::Pointer p_properties_1(new Properties(1));
    skin_part.CreateNewElement("Element2D2N", 1, {{1, 2}}, p_properties_1);

    // Compute the discontinuous distance function
    CalculateDiscontinuousDistanceToSkinProcess<2> disc_dist_proc(fluid_part, skin_part);
    disc_dist_proc.Execute();

    // Check values
    const double epsilon = std::numeric_limits<double>::epsilon()*1e3;
    const auto &r_elem_dist = (fluid_part.ElementsBegin())->GetValue(ELEMENTAL_DISTANCES);
    const array_1d<double,3> expected_values({1.0,1.0,epsilon});
    KRATOS_EXPECT_VECTOR_NEAR(r_elem_dist, expected_values, 1.0e-16);
}

KRATOS_TEST_CASE_IN_SUITE(DiscontinuousDistanceProcessSinglePointTangentOnNodeInteresected2D, KratosCoreFastSuite)
{
    Model current_model;

    // Generate the element
    ModelPart &fluid_part = current_model.CreateModelPart("Surface");
    fluid_part.CreateNewNode(1, 0.0, 0.0, 0.0);
    fluid_part.CreateNewNode(2, 1.0, 0.0, 0.0);
    fluid_part.CreateNewNode(3, 0.0, 1.0, 0.0);
    Properties::Pointer p_properties_0(new Properties(0));
    fluid_part.CreateNewElement("Element2D3N", 1, {1, 2, 3}, p_properties_0);

    // Generate the skin
    ModelPart &skin_part = current_model.CreateModelPart("Skin");
    skin_part.CreateNewNode(1, -1.0, 1.0, 0.0);
    skin_part.CreateNewNode(2,  0.0, 1.0, 0.0);
    Properties::Pointer p_properties_1(new Properties(1));
    skin_part.CreateNewElement("Element2D2N", 1, {{1, 2}}, p_properties_1);

    // Compute the discontinuous distance function
    CalculateDiscontinuousDistanceToSkinProcess<2> disc_dist_proc(fluid_part, skin_part);
    disc_dist_proc.Execute();

    // Check values
    const auto &r_elem_dist = (fluid_part.ElementsBegin())->GetValue(ELEMENTAL_DISTANCES);
    const auto &r_to_split = (fluid_part.ElementsBegin())->Is(TO_SPLIT);
    const double epsilon = std::numeric_limits<double>::epsilon()*1e3;
    KRATOS_EXPECT_TRUE(!r_to_split);
    const array_1d<double,3> expected_values({1.0,1.0,epsilon});
    KRATOS_EXPECT_VECTOR_NEAR(r_elem_dist, expected_values, 1e-16);
}

KRATOS_TEST_CASE_IN_SUITE(DiscontinuousDistanceProcessSinglePointTangentOnNodeNotInteresected2D, KratosCoreFastSuite)
{
    Model current_model;

    // Generate the element
    ModelPart &fluid_part = current_model.CreateModelPart("Surface");
    fluid_part.CreateNewNode(1, 0.0, 0.0, 0.0);
    fluid_part.CreateNewNode(2, 1.0, 0.0, 0.0);
    fluid_part.CreateNewNode(3, 0.0, 1.0, 0.0);
    Properties::Pointer p_properties_0(new Properties(0));
    fluid_part.CreateNewElement("Element2D3N", 1, {1, 2, 3}, p_properties_0);

    // Generate the skin
    ModelPart &skin_part = current_model.CreateModelPart("Skin");
    skin_part.CreateNewNode(1, -1.0, 1.0, 0.0);
    skin_part.CreateNewNode(2,  0.0, 1.0, 0.0);
    Properties::Pointer p_properties_1(new Properties(1));
    skin_part.CreateNewElement("Element2D2N", 1, {{1, 2}}, p_properties_1);

    Parameters parameters;
    parameters.AddBool("use_positive_epsilon_for_zero_values", false);
    // Compute the discontinuous distance function
    CalculateDiscontinuousDistanceToSkinProcess<2> disc_dist_proc(fluid_part, skin_part, parameters);
    disc_dist_proc.Execute();

    // Check values
    const auto &r_elem_dist = (fluid_part.ElementsBegin())->GetValue(ELEMENTAL_DISTANCES);
    const auto &r_to_split = (fluid_part.ElementsBegin())->Is(TO_SPLIT);
    const double epsilon = std::numeric_limits<double>::epsilon()*1e3;
    KRATOS_EXPECT_TRUE(r_to_split);
    const array_1d<double,3> expected_values({1.0,1.0,-epsilon});
    KRATOS_EXPECT_VECTOR_NEAR(r_elem_dist, expected_values, 1.0e-16);
}

KRATOS_TEST_CASE_IN_SUITE(DiscontinuousDistanceProcessSingleLineTangent2D, KratosCoreFastSuite)
{
    Model current_model;

    // Generate the element
    ModelPart &fluid_part = current_model.CreateModelPart("Surface");
    fluid_part.CreateNewNode(1, 0.0, 0.0, 0.0);
    fluid_part.CreateNewNode(2, 1.0, 0.0, 0.0);
    fluid_part.CreateNewNode(3, 0.0, 1.0, 0.0);
    Properties::Pointer p_properties_0(new Properties(0));
    fluid_part.CreateNewElement("Element2D3N", 1, {1, 2, 3}, p_properties_0);

    // Generate the skin
    const double plane_height = 0.0;
    ModelPart &skin_part = current_model.CreateModelPart("Skin");
    skin_part.CreateNewNode(1, -1.0, plane_height, 0.0);
    skin_part.CreateNewNode(2,  1.0, plane_height, 0.0);
    Properties::Pointer p_properties_1(new Properties(1));
    skin_part.CreateNewElement("Element2D2N", 1, {{1, 2}}, p_properties_1);

    // Compute the discontinuous distance function
    CalculateDiscontinuousDistanceToSkinProcess<2> disc_dist_proc(fluid_part, skin_part);
    disc_dist_proc.Execute();

    // Check values
    const auto &r_elem_dist = (fluid_part.ElementsBegin())->GetValue(ELEMENTAL_DISTANCES);
    const double epsilon = std::numeric_limits<double>::epsilon()*1e3;
    KRATOS_EXPECT_NEAR(r_elem_dist[0], epsilon, 1e-16);
    KRATOS_EXPECT_NEAR(r_elem_dist[1], epsilon, 1e-16);
    KRATOS_EXPECT_NEAR(r_elem_dist[2], -1.0, 1e-16);
}

KRATOS_TEST_CASE_IN_SUITE(DiscontinuousDistanceProcessSinglePointAndManyIntersectEdge2D, KratosCoreFastSuite)
{
    Model current_model;

    // Generate the element
    ModelPart &fluid_part = current_model.CreateModelPart("Surface");
    fluid_part.CreateNewNode(1, 0.0, 0.0, 0.0);
    fluid_part.CreateNewNode(2, 1.0, 0.0, 0.0);
    fluid_part.CreateNewNode(3, 0.0, 1.0, 0.0);
    Properties::Pointer p_properties_0(new Properties(0));
    fluid_part.CreateNewElement("Element2D3N", 1, {1, 2, 3}, p_properties_0);

    // Generate the skin
    ModelPart &skin_part = current_model.CreateModelPart("Skin");
    skin_part.CreateNewNode(1, -1.0, 1.0, 0.0);
    skin_part.CreateNewNode(2,  1.0, 1.0, 0.0);
    skin_part.CreateNewNode(3,  1.0/6.0, 2.0/3.0, 0.0);
    skin_part.CreateNewNode(4,  1.0, 2.0/3.0, 0.0);
    skin_part.CreateNewNode(5,  2.0/3.0, 1.0/6.0, 0.0);
    skin_part.CreateNewNode(6,  1.0, 1.0/6.0, 0.0);
    Properties::Pointer p_properties_1(new Properties(1));
    skin_part.CreateNewElement("Element2D2N", 1, {{1, 2}}, p_properties_1);
    skin_part.CreateNewElement("Element2D2N", 2, {{2, 3}}, p_properties_1);
    skin_part.CreateNewElement("Element2D2N", 3, {{3, 4}}, p_properties_1);
    skin_part.CreateNewElement("Element2D2N", 4, {{4, 5}}, p_properties_1);
    skin_part.CreateNewElement("Element2D2N", 5, {{5, 6}}, p_properties_1);

    // Compute the discontinuous distance function
    CalculateDiscontinuousDistanceToSkinProcess<2> disc_dist_proc(fluid_part, skin_part);
    disc_dist_proc.Execute();

    // Check values
    const auto &r_elem_dist = (fluid_part.ElementsBegin())->GetValue(ELEMENTAL_DISTANCES);
    const double epsilon = std::numeric_limits<double>::epsilon()*1e3;
    KRATOS_EXPECT_NEAR(r_elem_dist[0], std::sqrt(2)/2.0, 1e-16);
    KRATOS_EXPECT_NEAR(r_elem_dist[1], epsilon, 1e-16);
    KRATOS_EXPECT_NEAR(r_elem_dist[2], epsilon, 1e-16);
}

KRATOS_TEST_CASE_IN_SUITE(DiscontinuousDistanceProcessMultipleTangent2D, KratosCoreFastSuite)
{
    Model current_model;

    // Generate the element
    ModelPart &fluid_part = current_model.CreateModelPart("Surface");
    fluid_part.CreateNewNode(1, 2.0, -1.0, 0.0);
    fluid_part.CreateNewNode(2, 1.0, 1.0, 0.0);
    fluid_part.CreateNewNode(3, 1.2, -1.0, 0.0);
    fluid_part.CreateNewNode(4, 2.6, 0.0, 0.0);
    fluid_part.CreateNewNode(5, 0.3, -0.4, 0.0);
    fluid_part.CreateNewNode(6, 1.5, 0.0, 0.0);
    fluid_part.CreateNewNode(7, 2.0, 1.0, 0.0);
    fluid_part.CreateNewNode(8, 0.5, 0.5, 0.0);

    Properties::Pointer p_properties_0(new Properties(0));
    fluid_part.CreateNewElement("Element2D3N", 1, {1, 4, 6}, p_properties_0);
    fluid_part.CreateNewElement("Element2D3N", 2, {3, 6, 5}, p_properties_0);
    fluid_part.CreateNewElement("Element2D3N", 3, {6, 4, 7}, p_properties_0);
    fluid_part.CreateNewElement("Element2D3N", 4, {1, 6, 3}, p_properties_0);
    fluid_part.CreateNewElement("Element2D3N", 5, {6, 2, 8}, p_properties_0);
    fluid_part.CreateNewElement("Element2D3N", 6, {6, 7, 2}, p_properties_0);
    fluid_part.CreateNewElement("Element2D3N", 7, {6, 8, 5}, p_properties_0);

    // Generate the skin
    const double plane_height = 0.0;
    ModelPart &skin_part = current_model.CreateModelPart("Skin");
    skin_part.CreateNewNode(1, -3.0, plane_height, 0.0);
    skin_part.CreateNewNode(2,  3.0, plane_height, 0.0);
    Properties::Pointer p_properties_1(new Properties(1));
    skin_part.CreateNewElement("Element2D2N", 1, {{1, 2}}, p_properties_1);

    // Compute the discontinuous distance function
    CalculateDiscontinuousDistanceToSkinProcess<2> disc_dist_proc(fluid_part, skin_part);
    disc_dist_proc.Execute();

    for (auto& r_node : fluid_part.Nodes()) {
        r_node.SetValue(DISTANCE, std::numeric_limits<double>::max());
>>>>>>> b2c5df4a
    }

    KRATOS_TEST_CASE_IN_SUITE(DiscontinuousDistanceProcessCubeInCube3D, KratosCoreFastSuite)
    {
        Model current_model;

        // Generate a volume mesh (done with the StructuredMeshGeneratorProcess)
        Node::Pointer p_point_1 = Kratos::make_intrusive<Node>(1, -0.5, -0.5, -0.5);
        Node::Pointer p_point_2 = Kratos::make_intrusive<Node>(2,  0.5, -0.5, -0.5);
        Node::Pointer p_point_3 = Kratos::make_intrusive<Node>(3,  0.5,  0.5, -0.5);
        Node::Pointer p_point_4 = Kratos::make_intrusive<Node>(4, -0.5,  0.5, -0.5);
        Node::Pointer p_point_5 = Kratos::make_intrusive<Node>(5, -0.5, -0.5,  0.5);
        Node::Pointer p_point_6 = Kratos::make_intrusive<Node>(6,  0.5, -0.5,  0.5);
        Node::Pointer p_point_7 = Kratos::make_intrusive<Node>(7,  0.5,  0.5,  0.5);
        Node::Pointer p_point_8 = Kratos::make_intrusive<Node>(8, -0.5,  0.5,  0.5);

        Hexahedra3D8<Node > geometry(p_point_1, p_point_2, p_point_3, p_point_4, p_point_5, p_point_6, p_point_7, p_point_8);

        Parameters mesher_parameters(R"(
        {
            "number_of_divisions":   5,
            "element_name":     "Element3D4N"
        })");

        ModelPart& volume_part = current_model.CreateModelPart("Volume");
        volume_part.AddNodalSolutionStepVariable(VELOCITY);
        volume_part.AddNodalSolutionStepVariable(DISTANCE);
        StructuredMeshGeneratorProcess(geometry, volume_part, mesher_parameters).Execute();

        // Generate the cube skin
        const double cube_radious = 0.35;
        ModelPart& skin_part = current_model.CreateModelPart("Skin");
        skin_part.AddNodalSolutionStepVariable(VELOCITY);
        skin_part.CreateNewNode(1, -cube_radious, -cube_radious, -cube_radious);
        skin_part.CreateNewNode(2,  cube_radious, -cube_radious, -cube_radious);
        skin_part.CreateNewNode(3,  cube_radious,  cube_radious, -cube_radious);
        skin_part.CreateNewNode(4, -cube_radious,  cube_radious, -cube_radious);
        skin_part.CreateNewNode(5, -cube_radious, -cube_radious,  cube_radious);
        skin_part.CreateNewNode(6,  cube_radious, -cube_radious,  cube_radious);
        skin_part.CreateNewNode(7,  cube_radious,  cube_radious,  cube_radious);
        skin_part.CreateNewNode(8, -cube_radious,  cube_radious,  cube_radious);
        Properties::Pointer p_properties(new Properties(0));
        skin_part.CreateNewElement("Element3D3N",  1, { 1,2,3 }, p_properties);
        skin_part.CreateNewElement("Element3D3N",  2, { 1,3,4 }, p_properties);
        skin_part.CreateNewElement("Element3D3N",  3, { 5,6,7 }, p_properties);
        skin_part.CreateNewElement("Element3D3N",  4, { 5,7,8 }, p_properties);
        skin_part.CreateNewElement("Element3D3N",  5, { 3,6,2 }, p_properties);
        skin_part.CreateNewElement("Element3D3N",  6, { 3,7,6 }, p_properties);
        skin_part.CreateNewElement("Element3D3N",  7, { 4,5,1 }, p_properties);
        skin_part.CreateNewElement("Element3D3N",  8, { 4,8,5 }, p_properties);
        skin_part.CreateNewElement("Element3D3N",  9, { 3,4,8 }, p_properties);
        skin_part.CreateNewElement("Element3D3N", 10, { 3,8,7 }, p_properties);
        skin_part.CreateNewElement("Element3D3N", 11, { 2,1,5 }, p_properties);
        skin_part.CreateNewElement("Element3D3N", 12, { 2,5,6 }, p_properties);

        // Compute the discontinuous distance function (including edge distances)
        Parameters parameters;
        parameters.AddBool("calculate_elemental_edge_distances", true);
        parameters.AddBool("calculate_elemental_edge_distances_extrapolated", true);
        CalculateDiscontinuousDistanceToSkinProcess<3> disc_dist_proc(volume_part, skin_part, parameters);
        disc_dist_proc.Execute();

        // Check elemental distances
        const auto &r_dist_elem_1 = (volume_part.ElementsBegin() + 7)->GetValue(ELEMENTAL_DISTANCES);
        const auto &r_dist_elem_2 = (volume_part.ElementsEnd() - 7)->GetValue(ELEMENTAL_DISTANCES);
        const std::vector<double> expected_values_elem_1 = {-0.15,0.05,0.05,-0.15};
        const std::vector<double> expected_values_elem_2 = {-0.05,0.15,0.15,-0.05};
        KRATOS_EXPECT_VECTOR_NEAR(r_dist_elem_1, expected_values_elem_1, 1.0e-6);
        KRATOS_EXPECT_VECTOR_NEAR(r_dist_elem_2, expected_values_elem_2, 1.0e-6);

        // Check edge distances
        const auto &r_dist_elem_1_edge = (volume_part.ElementsBegin() + 7)->GetValue(ELEMENTAL_EDGE_DISTANCES);
        const auto &r_dist_elem_2_edge = (volume_part.ElementsEnd() - 7)->GetValue(ELEMENTAL_EDGE_DISTANCES);
        const std::vector<double> expected_values_elem_1_edge = {0.75,-1.0,0.25,-1.0,0.25,0.25};
        const std::vector<double> expected_values_elem_2_edge = {0.25,-1.0,0.75,-1.0,0.75,0.75};
        KRATOS_EXPECT_VECTOR_NEAR(r_dist_elem_1_edge, expected_values_elem_1_edge, 1.0e-6);
        KRATOS_EXPECT_VECTOR_NEAR(r_dist_elem_2_edge, expected_values_elem_2_edge, 1.0e-6);

        //Check extra edge distances - elem_1 has 4 cut edges; elem_2 has only 3 cut edges, but is still completely intersected
        const auto &r_dist_elem_1_edge_extra = (volume_part.ElementsBegin() + 7)->GetValue(ELEMENTAL_EDGE_DISTANCES_EXTRAPOLATED);
        const auto &r_dist_elem_2_edge_extra = (volume_part.ElementsEnd() - 2)->GetValue(ELEMENTAL_EDGE_DISTANCES_EXTRAPOLATED);
        const std::vector<double> expected_values_elem_1_edge_extra = {-1.0,-1.0,-1.0,-1.0,-1.0,-1.0};
        const std::vector<double> expected_values_elem_2_edge_extra = {-1.0,-1.0,-1.0,-1.0,-1.0,-1.0};
        KRATOS_EXPECT_VECTOR_NEAR(r_dist_elem_1_edge_extra, expected_values_elem_1_edge_extra, 1.0e-10);
        KRATOS_EXPECT_VECTOR_NEAR(r_dist_elem_2_edge_extra, expected_values_elem_2_edge_extra, 1.0e-10);
    }

<<<<<<< HEAD
    KRATOS_TEST_CASE_IN_SUITE(DiscontinuousDistanceProcessSharpCornerInCube3D, KratosCoreFastSuite)
    {
        Model current_model;

        // Generate a volume mesh (done with the StructuredMeshGeneratorProcess)
        Node::Pointer p_point_1 = Kratos::make_intrusive<Node>(1, 0.0, 0.0, 0.0);
        Node::Pointer p_point_2 = Kratos::make_intrusive<Node>(2, 1.0, 0.0, 0.0);
        Node::Pointer p_point_3 = Kratos::make_intrusive<Node>(3, 1.0, 1.0, 0.0);
        Node::Pointer p_point_4 = Kratos::make_intrusive<Node>(4, 0.0, 1.0, 0.0);
        Node::Pointer p_point_5 = Kratos::make_intrusive<Node>(5, 0.0, 0.0, 1.0);
        Node::Pointer p_point_6 = Kratos::make_intrusive<Node>(6, 1.0, 0.0, 1.0);
        Node::Pointer p_point_7 = Kratos::make_intrusive<Node>(7, 1.0, 1.0, 1.0);
        Node::Pointer p_point_8 = Kratos::make_intrusive<Node>(8, 0.0, 1.0, 1.0);

        Hexahedra3D8<Node> geometry(p_point_1, p_point_2, p_point_3, p_point_4, p_point_5, p_point_6, p_point_7, p_point_8);

        Parameters mesher_parameters(R"(
        {
            "number_of_divisions":   1,
            "element_name":     "Element3D4N"
        })");

        ModelPart& volume_part = current_model.CreateModelPart("Volume");
        volume_part.AddNodalSolutionStepVariable(DISTANCE);
        StructuredMeshGeneratorProcess(geometry, volume_part, mesher_parameters).Execute();

        // Generate the corner entities
        ModelPart& skin_part = current_model.CreateModelPart("Skin");
        skin_part.AddNodalSolutionStepVariable(VELOCITY);
        skin_part.CreateNewNode(1, 2.0, 0.5, 2.0);
        skin_part.CreateNewNode(2, 2.0, 0.5, -2.0);
        skin_part.CreateNewNode(3, 0.25, 0.5, 2.0);
        skin_part.CreateNewNode(4, 0.25, 0.5, -2.0);
        skin_part.CreateNewNode(5, 0.25, -2.0, 2.0);
        skin_part.CreateNewNode(6, 0.25, -2.0, -2.0);
        Properties::Pointer p_properties(new Properties(0));
        skin_part.CreateNewElement("Element3D3N", 1, {1, 2, 3}, p_properties);
        skin_part.CreateNewElement("Element3D3N", 2, {2, 3, 4}, p_properties);
        skin_part.CreateNewElement("Element3D3N", 3, {3, 4, 5}, p_properties);
        skin_part.CreateNewElement("Element3D3N", 4, {4, 5, 6}, p_properties);

        Parameters parameters;
        parameters.AddBool("calculate_elemental_edge_distances", true);
        CalculateDiscontinuousDistanceToSkinProcess<3> disc_dist_proc(volume_part, skin_part, parameters);
        disc_dist_proc.Execute();

        // Check elemental distances
        const auto &r_dist_begin = (volume_part.ElementsBegin())->GetValue(ELEMENTAL_DISTANCES);
        const auto &r_dist_end = (volume_part.ElementsEnd() - 1)->GetValue(ELEMENTAL_DISTANCES);
        const std::vector<double> expected_values_begin = {1.73205,1.73205,1.73205,1.73205};
        const std::vector<double> expected_values_end = {-0.406059,-0.489839,0.388306,0.0649427};
        KRATOS_EXPECT_VECTOR_NEAR(r_dist_begin, expected_values_begin, 1.0e-6);
        KRATOS_EXPECT_VECTOR_NEAR(r_dist_end, expected_values_end, 1.0e-6);

        // Check edge distances
        const auto &r_dist_begin_edge = (volume_part.ElementsBegin())->GetValue(ELEMENTAL_EDGE_DISTANCES);
        const auto &r_dist_end_edge = (volume_part.ElementsEnd() - 1)->GetValue(ELEMENTAL_EDGE_DISTANCES);
        const std::vector<double> expected_values_begin_edge = {-1,-1,0.625,0.375,-1,-1};
        const std::vector<double> expected_values_end_edge = {-1,0.5,0.5,0.75,0.75,0.625};
        KRATOS_EXPECT_VECTOR_NEAR(r_dist_begin_edge, expected_values_begin_edge, 1.0e-6);
        KRATOS_EXPECT_VECTOR_NEAR(r_dist_end_edge, expected_values_end_edge, 1.0e-6);
    }

    KRATOS_TEST_CASE_IN_SUITE(DiscontinuousDistanceProcessSinglePointTangent2D, KratosCoreFastSuite)
    {
        Model current_model;

        // Generate the element
        ModelPart &fluid_part = current_model.CreateModelPart("Surface");
        fluid_part.CreateNewNode(1, 0.0, 0.0, 0.0);
        fluid_part.CreateNewNode(2, 1.0, 0.0, 0.0);
        fluid_part.CreateNewNode(3, 0.0, 1.0, 0.0);
        Properties::Pointer p_properties_0(new Properties(0));
        fluid_part.CreateNewElement("Element2D3N", 1, {1, 2, 3}, p_properties_0);

        // Generate the skin
        const double plane_height = 1.0;
        ModelPart &skin_part = current_model.CreateModelPart("Skin");
        skin_part.CreateNewNode(1, -1.0, plane_height, 0.0);
        skin_part.CreateNewNode(2,  1.0, plane_height, 0.0);
        Properties::Pointer p_properties_1(new Properties(1));
        skin_part.CreateNewElement("Element2D2N", 1, {{1, 2}}, p_properties_1);

        // Compute the discontinuous distance function
        CalculateDiscontinuousDistanceToSkinProcess<2> disc_dist_proc(fluid_part, skin_part);
        disc_dist_proc.Execute();

        // Check values
        const double epsilon = std::numeric_limits<double>::epsilon()*1e3;
        const auto &r_elem_dist = (fluid_part.ElementsBegin())->GetValue(ELEMENTAL_DISTANCES);
        KRATOS_EXPECT_NEAR(r_elem_dist[0], -1.0, 1e-16);
        KRATOS_EXPECT_NEAR(r_elem_dist[1], -1.0, 1e-16);
        KRATOS_EXPECT_NEAR(r_elem_dist[2], epsilon, 1e-16);
    }

    KRATOS_TEST_CASE_IN_SUITE(DiscontinuousDistanceProcessSinglePointTangentOnNodeInteresected2D, KratosCoreFastSuite)
    {
        Model current_model;

        // Generate the element
        ModelPart &fluid_part = current_model.CreateModelPart("Surface");
        fluid_part.CreateNewNode(1, 0.0, 0.0, 0.0);
        fluid_part.CreateNewNode(2, 1.0, 0.0, 0.0);
        fluid_part.CreateNewNode(3, 0.0, 1.0, 0.0);
        Properties::Pointer p_properties_0(new Properties(0));
        fluid_part.CreateNewElement("Element2D3N", 1, {1, 2, 3}, p_properties_0);

        // Generate the skin
        ModelPart &skin_part = current_model.CreateModelPart("Skin");
        skin_part.CreateNewNode(1, -1.0, 1.0, 0.0);
        skin_part.CreateNewNode(2,  0.0, 1.0, 0.0);
        Properties::Pointer p_properties_1(new Properties(1));
        skin_part.CreateNewElement("Element2D2N", 1, {{1, 2}}, p_properties_1);

        // Compute the discontinuous distance function
        CalculateDiscontinuousDistanceToSkinProcess<2> disc_dist_proc(fluid_part, skin_part);
        disc_dist_proc.Execute();

        // Check values
        const auto &r_elem_dist = (fluid_part.ElementsBegin())->GetValue(ELEMENTAL_DISTANCES);
        const auto &r_to_split = (fluid_part.ElementsBegin())->Is(TO_SPLIT);
        const double epsilon = std::numeric_limits<double>::epsilon()*1e3;
        KRATOS_EXPECT_TRUE(r_to_split);
        KRATOS_EXPECT_NEAR(r_elem_dist[0], -1.0, 1e-16);
        KRATOS_EXPECT_NEAR(r_elem_dist[1], -1.0, 1e-16);
        KRATOS_EXPECT_NEAR(r_elem_dist[2], epsilon, 1e-16);
    }

    KRATOS_TEST_CASE_IN_SUITE(DiscontinuousDistanceProcessSinglePointTangentOnNodeNotInteresected2D, KratosCoreFastSuite)
    {
        Model current_model;

        // Generate the element
        ModelPart &fluid_part = current_model.CreateModelPart("Surface");
        fluid_part.CreateNewNode(1, 0.0, 0.0, 0.0);
        fluid_part.CreateNewNode(2, 1.0, 0.0, 0.0);
        fluid_part.CreateNewNode(3, 0.0, 1.0, 0.0);
        Properties::Pointer p_properties_0(new Properties(0));
        fluid_part.CreateNewElement("Element2D3N", 1, {1, 2, 3}, p_properties_0);

        // Generate the skin
        ModelPart &skin_part = current_model.CreateModelPart("Skin");
        skin_part.CreateNewNode(1, -1.0, 1.0, 0.0);
        skin_part.CreateNewNode(2,  0.0, 1.0, 0.0);
        Properties::Pointer p_properties_1(new Properties(1));
        skin_part.CreateNewElement("Element2D2N", 1, {{1, 2}}, p_properties_1);

        Parameters parameters;
        parameters.AddBool("use_positive_epsilon_for_zero_values", false);
        // Compute the discontinuous distance function
        CalculateDiscontinuousDistanceToSkinProcess<2> disc_dist_proc(fluid_part, skin_part, parameters);
        disc_dist_proc.Execute();

        // Check values
        const auto &r_elem_dist = (fluid_part.ElementsBegin())->GetValue(ELEMENTAL_DISTANCES);
        const auto &r_to_split = (fluid_part.ElementsBegin())->Is(TO_SPLIT);
        const double epsilon = std::numeric_limits<double>::epsilon()*1e3;
        KRATOS_EXPECT_TRUE(!r_to_split);
        KRATOS_EXPECT_NEAR(r_elem_dist[0], -1.0, 1e-16);
        KRATOS_EXPECT_NEAR(r_elem_dist[1], -1.0, 1e-16);
        KRATOS_EXPECT_NEAR(r_elem_dist[2], -epsilon, 1e-16);
=======
    const double epsilon = std::numeric_limits<double>::epsilon()*1e3;
    // Check values
    for (auto& r_node : fluid_part.Nodes()) {
        if (std::abs(r_node.Y()) < epsilon) {
            KRATOS_EXPECT_NEAR(r_node.GetValue(DISTANCE), epsilon, 1e-16);
        } else {
            KRATOS_EXPECT_NEAR(r_node.GetValue(DISTANCE), -r_node.Y(), 1e-16);
        }
>>>>>>> b2c5df4a
    }

    KRATOS_TEST_CASE_IN_SUITE(DiscontinuousDistanceProcessSingleLineTangent2D, KratosCoreFastSuite)
    {
        Model current_model;

        // Generate the element
        ModelPart &fluid_part = current_model.CreateModelPart("Surface");
        fluid_part.CreateNewNode(1, 0.0, 0.0, 0.0);
        fluid_part.CreateNewNode(2, 1.0, 0.0, 0.0);
        fluid_part.CreateNewNode(3, 0.0, 1.0, 0.0);
        Properties::Pointer p_properties_0(new Properties(0));
        fluid_part.CreateNewElement("Element2D3N", 1, {1, 2, 3}, p_properties_0);

        // Generate the skin
        const double plane_height = 0.0;
        ModelPart &skin_part = current_model.CreateModelPart("Skin");
        skin_part.CreateNewNode(1, -1.0, plane_height, 0.0);
        skin_part.CreateNewNode(2,  1.0, plane_height, 0.0);
        Properties::Pointer p_properties_1(new Properties(1));
        skin_part.CreateNewElement("Element2D2N", 1, {{1, 2}}, p_properties_1);

        // Compute the discontinuous distance function
        CalculateDiscontinuousDistanceToSkinProcess<2> disc_dist_proc(fluid_part, skin_part);
        disc_dist_proc.Execute();

        // Check values
        const auto &r_elem_dist = (fluid_part.ElementsBegin())->GetValue(ELEMENTAL_DISTANCES);
        const double epsilon = std::numeric_limits<double>::epsilon()*1e3;
        KRATOS_EXPECT_NEAR(r_elem_dist[0], epsilon, 1e-16);
        KRATOS_EXPECT_NEAR(r_elem_dist[1], epsilon, 1e-16);
        KRATOS_EXPECT_NEAR(r_elem_dist[2], 1.0, 1e-16);
    }

    KRATOS_TEST_CASE_IN_SUITE(DiscontinuousDistanceProcessSinglePointAndManyIntersectEdge2D, KratosCoreFastSuite)
    {
        Model current_model;

        // Generate the element
        ModelPart &fluid_part = current_model.CreateModelPart("Surface");
        fluid_part.CreateNewNode(1, 0.0, 0.0, 0.0);
        fluid_part.CreateNewNode(2, 1.0, 0.0, 0.0);
        fluid_part.CreateNewNode(3, 0.0, 1.0, 0.0);
        Properties::Pointer p_properties_0(new Properties(0));
        fluid_part.CreateNewElement("Element2D3N", 1, {1, 2, 3}, p_properties_0);

        // Generate the skin
        ModelPart &skin_part = current_model.CreateModelPart("Skin");
        skin_part.CreateNewNode(1, -1.0, 1.0, 0.0);
        skin_part.CreateNewNode(2,  1.0, 1.0, 0.0);
        skin_part.CreateNewNode(3,  1.0/6.0, 2.0/3.0, 0.0);
        skin_part.CreateNewNode(4,  1.0, 2.0/3.0, 0.0);
        skin_part.CreateNewNode(5,  2.0/3.0, 1.0/6.0, 0.0);
        skin_part.CreateNewNode(6,  1.0, 1.0/6.0, 0.0);
        Properties::Pointer p_properties_1(new Properties(1));
        skin_part.CreateNewElement("Element2D2N", 1, {{1, 2}}, p_properties_1);
        skin_part.CreateNewElement("Element2D2N", 2, {{2, 3}}, p_properties_1);
        skin_part.CreateNewElement("Element2D2N", 3, {{3, 4}}, p_properties_1);
        skin_part.CreateNewElement("Element2D2N", 4, {{4, 5}}, p_properties_1);
        skin_part.CreateNewElement("Element2D2N", 5, {{5, 6}}, p_properties_1);

        // Compute the discontinuous distance function
        CalculateDiscontinuousDistanceToSkinProcess<2> disc_dist_proc(fluid_part, skin_part);
        disc_dist_proc.Execute();

        // Check values
        const auto &r_elem_dist = (fluid_part.ElementsBegin())->GetValue(ELEMENTAL_DISTANCES);
        const double epsilon = std::numeric_limits<double>::epsilon()*1e3;
        KRATOS_EXPECT_NEAR(r_elem_dist[0], -std::sqrt(2)/2.0, 1e-16);
        KRATOS_EXPECT_NEAR(r_elem_dist[1], epsilon, 1e-16);
        KRATOS_EXPECT_NEAR(r_elem_dist[2], epsilon, 1e-16);
    }

    KRATOS_TEST_CASE_IN_SUITE(DiscontinuousDistanceProcessMultipleTangent2D, KratosCoreFastSuite)
    {
        Model current_model;

        // Generate the element
        ModelPart &fluid_part = current_model.CreateModelPart("Surface");
        fluid_part.CreateNewNode(1, 2.0, -1.0, 0.0);
        fluid_part.CreateNewNode(2, 1.0, 1.0, 0.0);
        fluid_part.CreateNewNode(3, 1.2, -1.0, 0.0);
        fluid_part.CreateNewNode(4, 2.6, 0.0, 0.0);
        fluid_part.CreateNewNode(5, 0.3, -0.4, 0.0);
        fluid_part.CreateNewNode(6, 1.5, 0.0, 0.0);
        fluid_part.CreateNewNode(7, 2.0, 1.0, 0.0);
        fluid_part.CreateNewNode(8, 0.5, 0.5, 0.0);

        Properties::Pointer p_properties_0(new Properties(0));
        fluid_part.CreateNewElement("Element2D3N", 1, {1, 4, 6}, p_properties_0);
        fluid_part.CreateNewElement("Element2D3N", 2, {3, 6, 5}, p_properties_0);
        fluid_part.CreateNewElement("Element2D3N", 3, {6, 4, 7}, p_properties_0);
        fluid_part.CreateNewElement("Element2D3N", 4, {1, 6, 3}, p_properties_0);
        fluid_part.CreateNewElement("Element2D3N", 5, {6, 2, 8}, p_properties_0);
        fluid_part.CreateNewElement("Element2D3N", 6, {6, 7, 2}, p_properties_0);
        fluid_part.CreateNewElement("Element2D3N", 7, {6, 8, 5}, p_properties_0);

        // Generate the skin
        const double plane_height = 0.0;
        ModelPart &skin_part = current_model.CreateModelPart("Skin");
        skin_part.CreateNewNode(1, -3.0, plane_height, 0.0);
        skin_part.CreateNewNode(2,  3.0, plane_height, 0.0);
        Properties::Pointer p_properties_1(new Properties(1));
        skin_part.CreateNewElement("Element2D2N", 1, {{1, 2}}, p_properties_1);

        // Compute the discontinuous distance function
        CalculateDiscontinuousDistanceToSkinProcess<2> disc_dist_proc(fluid_part, skin_part);
        disc_dist_proc.Execute();

        for (auto& r_node : fluid_part.Nodes()) {
            r_node.SetValue(DISTANCE, std::numeric_limits<double>::max());
        }
        for (auto& r_elem : fluid_part.Elements()) {
            const auto& r_elem_dist = r_elem.GetValue(ELEMENTAL_DISTANCES);
            for (unsigned int i = 0; i < r_elem_dist.size(); i++) {
                auto& r_nodal_dist = r_elem.GetGeometry()[i].GetValue(DISTANCE);
                if (r_elem_dist[i] < r_nodal_dist) {
                    r_elem.GetGeometry()[i].SetValue(DISTANCE, r_elem_dist[i]);
                }
            }
        }

        const double epsilon = std::numeric_limits<double>::epsilon()*1e3;
        // Check values
        for (auto& r_node : fluid_part.Nodes()) {
            if (std::abs(r_node.Y()) < epsilon) {
               KRATOS_EXPECT_NEAR(r_node.GetValue(DISTANCE), epsilon, 1e-16);
            } else {
               KRATOS_EXPECT_NEAR(r_node.GetValue(DISTANCE), r_node.Y(), 1e-16);
            }
        }
    }

    KRATOS_TEST_CASE_IN_SUITE(DiscontinuousDistanceProcessSinglePointTangent3D, KratosCoreFastSuite)
    {
        Model current_model;

        // Generate the element
        ModelPart &fluid_part = current_model.CreateModelPart("Surface");
        fluid_part.CreateNewNode(1, 0.0 , 0.0, 0.0);
        fluid_part.CreateNewNode(2, 1.0, 0.0, 0.0);
        fluid_part.CreateNewNode(3, 1.0, 1.0, 0.0);
        fluid_part.CreateNewNode(4, 0.0, 0.0, 1.0);

        Properties::Pointer p_properties_0(new Properties(0));
        fluid_part.CreateNewElement("Element3D4N", 1, {1, 2, 3, 4}, p_properties_0);

		// Generate the skin
        const double plane_height = 1.0;
		ModelPart &skin_part = current_model.CreateModelPart("Skin");
		skin_part.CreateNewNode(901, -5.0, 5.0, plane_height);
		skin_part.CreateNewNode(902, -5.0, -5.0, plane_height);
		skin_part.CreateNewNode(903, 5.0, -5.0, plane_height);
		skin_part.CreateNewNode(904, 5.0, 5.0, plane_height);
		Properties::Pointer p_properties = skin_part.CreateNewProperties(0);
		skin_part.CreateNewElement("Element3D3N", 901, { 901,902,903 }, p_properties);
		skin_part.CreateNewElement("Element3D3N", 902, { 901,903,904 }, p_properties);


        // Compute the discontinuous distance function
        CalculateDiscontinuousDistanceToSkinProcess<3> disc_dist_proc(fluid_part, skin_part);
        disc_dist_proc.Execute();

        // Check values
        const auto &r_elem_dist = (fluid_part.ElementsBegin())->GetValue(ELEMENTAL_DISTANCES);
        const double epsilon = std::numeric_limits<double>::epsilon()*1e3;
        KRATOS_EXPECT_NEAR(r_elem_dist[0], -1.0, 1e-16);
        KRATOS_EXPECT_NEAR(r_elem_dist[1], -1.0, 1e-16);
        KRATOS_EXPECT_NEAR(r_elem_dist[2], -1.0, 1e-16);
        KRATOS_EXPECT_NEAR(r_elem_dist[3], epsilon, 1e-16);
    }

    KRATOS_TEST_CASE_IN_SUITE(DiscontinuousDistanceProcessSingleLineTangent3D, KratosCoreFastSuite)
    {
        Model current_model;

        // Generate the element
        ModelPart &fluid_part = current_model.CreateModelPart("Surface");
        fluid_part.CreateNewNode(1, 0.0 , 0.0, 0.0);
        fluid_part.CreateNewNode(2, 1.0, 0.0, 0.0);
        fluid_part.CreateNewNode(3, 1.0, 1.0, 0.0);
        fluid_part.CreateNewNode(4, 0.0, 0.0, 1.0);

        Properties::Pointer p_properties_0(new Properties(0));
        fluid_part.CreateNewElement("Element3D4N", 1, {1, 2, 3, 4}, p_properties_0);

		// Generate the skin
		ModelPart &skin_part = current_model.CreateModelPart("Skin");
		skin_part.CreateNewNode(901, 0.0, -5.0, 5.0);
		skin_part.CreateNewNode(902, 0.0, -5.0, -5.0);
		skin_part.CreateNewNode(903, 0.0, 5.0, -5.0);
		skin_part.CreateNewNode(904, 0.0, 5.0, 5.0);
		Properties::Pointer p_properties = skin_part.CreateNewProperties(0);
		skin_part.CreateNewElement("Element3D3N", 901, { 901,902,903 }, p_properties);
		skin_part.CreateNewElement("Element3D3N", 902, { 901,903,904 }, p_properties);


        // Compute the discontinuous distance function
        CalculateDiscontinuousDistanceToSkinProcess<3> disc_dist_proc(fluid_part, skin_part);
        disc_dist_proc.Execute();

        // Check values
        const auto &r_elem_dist = (fluid_part.ElementsBegin())->GetValue(ELEMENTAL_DISTANCES);
        const double epsilon = std::numeric_limits<double>::epsilon()*1e3;
        KRATOS_EXPECT_NEAR(r_elem_dist[0], epsilon, 1e-16);
        KRATOS_EXPECT_NEAR(r_elem_dist[1], 1.0, 1e-16);
        KRATOS_EXPECT_NEAR(r_elem_dist[2], 1.0, 1e-16);
        KRATOS_EXPECT_NEAR(r_elem_dist[3], epsilon, 1e-16);
    }

    KRATOS_TEST_CASE_IN_SUITE(DiscontinuousDistanceProcessSingleFaceTangent3D, KratosCoreFastSuite)
    {
        Model current_model;

        // Generate the element
        ModelPart &fluid_part = current_model.CreateModelPart("Surface");
        fluid_part.CreateNewNode(1, 0.0 , 0.0, 0.0);
        fluid_part.CreateNewNode(2, 1.0, 0.0, 0.0);
        fluid_part.CreateNewNode(3, 1.0, 1.0, 0.0);
        fluid_part.CreateNewNode(4, 0.0, 0.0, 1.0);

        Properties::Pointer p_properties_0(new Properties(0));
        fluid_part.CreateNewElement("Element3D4N", 1, {1, 2, 3, 4}, p_properties_0);

		// Generate the skin
        const double plane_height = 0.0;
		ModelPart &skin_part = current_model.CreateModelPart("Skin");
		skin_part.CreateNewNode(901, -5.0, 5.0, plane_height);
		skin_part.CreateNewNode(902, -5.0, -5.0, plane_height);
		skin_part.CreateNewNode(903, 5.0, -5.0, plane_height);
		skin_part.CreateNewNode(904, 5.0, 5.0, plane_height);
		Properties::Pointer p_properties = skin_part.CreateNewProperties(0);
		skin_part.CreateNewElement("Element3D3N", 901, { 901,902,903 }, p_properties);
		skin_part.CreateNewElement("Element3D3N", 902, { 901,903,904 }, p_properties);


        // Compute the discontinuous distance function
        CalculateDiscontinuousDistanceToSkinProcess<3> disc_dist_proc(fluid_part, skin_part);
        disc_dist_proc.Execute();

        // Check values
        const auto &r_elem_dist = (fluid_part.ElementsBegin())->GetValue(ELEMENTAL_DISTANCES);
        const double epsilon = std::numeric_limits<double>::epsilon()*1e3;
        KRATOS_EXPECT_NEAR(r_elem_dist[0], epsilon, 1e-16);
        KRATOS_EXPECT_NEAR(r_elem_dist[1], epsilon, 1e-16);
        KRATOS_EXPECT_NEAR(r_elem_dist[2], epsilon, 1e-16);
        KRATOS_EXPECT_NEAR(r_elem_dist[3], 1.0, 1e-16);
    }

    KRATOS_TEST_CASE_IN_SUITE(DiscontinuousDistanceProcessMultipleTangent3D, KratosCoreFastSuite)
    {
        Model current_model;

        // Generate the element
        ModelPart &fluid_part = current_model.CreateModelPart("Surface");
        fluid_part.CreateNewNode(1, 0.0 , 0.0, 0.0);
        fluid_part.CreateNewNode(2, 0.0, 1.0, 1.0);
        fluid_part.CreateNewNode(3, 1.0, -1.0, 1.0);
        fluid_part.CreateNewNode(4, -2.0, 1.0, 1.0);
        fluid_part.CreateNewNode(5, 0.0, 1.0, -1.0);
        fluid_part.CreateNewNode(6, 1.0, -1.0, -1.0);
        fluid_part.CreateNewNode(7, -2.0, 1.0, -1.0);
        fluid_part.CreateNewNode(8, 1.0, 1.0, 0.0);
        fluid_part.CreateNewNode(9, -2.0, -0.5, 0.0);
        fluid_part.CreateNewNode(10, -3.0, 1.0, 0.0);

        Properties::Pointer p_properties_0(new Properties(0));
        fluid_part.CreateNewElement("Element3D4N", 1, {1, 3, 2, 4}, p_properties_0);
        fluid_part.CreateNewElement("Element3D4N", 2, {1, 5, 6, 7}, p_properties_0);
        fluid_part.CreateNewElement("Element3D4N", 3, {1, 6, 5, 8}, p_properties_0);
        fluid_part.CreateNewElement("Element3D4N", 4, {1, 9, 10, 7}, p_properties_0);

		// Generate the skin
        const double plane_height = 0.0;
		ModelPart &skin_part = current_model.CreateModelPart("Skin");
		skin_part.CreateNewNode(901, -5.0, 5.0, plane_height);
		skin_part.CreateNewNode(902, -5.0, -5.0, plane_height);
		skin_part.CreateNewNode(903, 5.0, -5.0, plane_height);
		skin_part.CreateNewNode(904, 5.0, 5.0, plane_height);
		Properties::Pointer p_properties = skin_part.CreateNewProperties(0);
		skin_part.CreateNewElement("Element3D3N", 901, { 901,902,903 }, p_properties);
		skin_part.CreateNewElement("Element3D3N", 902, { 901,903,904 }, p_properties);

        // Compute the discontinuous distance function
        CalculateDiscontinuousDistanceToSkinProcess<3> disc_dist_proc(fluid_part, skin_part);
        disc_dist_proc.Execute();

        // Check values
        const double epsilon = std::numeric_limits<double>::epsilon()*1e3;
        for (auto &elem : fluid_part.Elements()) {
            const auto& r_elem_dist = elem.GetValue(ELEMENTAL_DISTANCES);
            for (unsigned int i = 0; i < r_elem_dist.size(); i++) {
                if (std::abs(elem.GetGeometry()[i].Z()) < epsilon) {
                    KRATOS_EXPECT_NEAR(r_elem_dist[i], epsilon, 1e-16);
                } else {
                    KRATOS_EXPECT_NEAR(r_elem_dist[i], elem.GetGeometry()[i].Z(), 1e-16);
                }
            }
        }
    }

    KRATOS_TEST_CASE_IN_SUITE(DiscontinuousDistanceProcessHorizontalPlane3D, KratosCoreFastSuite)
    {
        Model current_model;

        // Generate the evil element
        ModelPart& volume_part = current_model.CreateModelPart("Volume");
        volume_part.AddNodalSolutionStepVariable(DISTANCE);
        volume_part.CreateNewNode(1, 0.214286, -0.357143, 0.0714286);
        volume_part.CreateNewNode(2, 0.214286, -0.214286, 0.0714286);
        volume_part.CreateNewNode(3, 0.357143, -0.214286, 0.0714286);
        volume_part.CreateNewNode(4, 0.214286, -0.357143, -0.0714286);
        Properties::Pointer p_properties_0(new Properties(0));
        volume_part.CreateNewElement("Element3D4N", 1, {1, 2, 3, 4}, p_properties_0);

        // Generate the cube skin
        const double plane_height = 0.0;
        ModelPart& skin_part = current_model.CreateModelPart("Skin");
        skin_part.CreateNewNode(1, -1.0, -1.0, plane_height);
        skin_part.CreateNewNode(2,  1.0, -1.0, plane_height);
        skin_part.CreateNewNode(3,  1.0,  1.0, plane_height);
        skin_part.CreateNewNode(4, -1.0,  1.0, plane_height);
        Properties::Pointer p_properties_1(new Properties(1));
        skin_part.CreateNewElement("Element3D3N", 1, {1, 2, 4}, p_properties_1);
        skin_part.CreateNewElement("Element3D3N", 2, {2, 3, 4}, p_properties_1);

        // Compute the discontinuous distance function (including edge distances)
        Parameters parameters;
        parameters.AddBool("calculate_elemental_edge_distances", true);
        CalculateDiscontinuousDistanceToSkinProcess<3> disc_dist_proc(volume_part, skin_part, parameters);
        disc_dist_proc.Execute();

        // Check elemental distances
        const auto &r_elem_dist = (volume_part.ElementsBegin())->GetValue(ELEMENTAL_DISTANCES);
        const std::vector<double> expected_values = {0.0714286,0.0714286,0.0714286,-0.0714286};
        KRATOS_EXPECT_VECTOR_NEAR(r_elem_dist, expected_values, 1.0e-6);

        // Check edge distances
        const auto &r_elem_dist_edge = (volume_part.ElementsBegin())->GetValue(ELEMENTAL_EDGE_DISTANCES);
        const std::vector<double> expected_values_edge = {-1,-1,-1,0.5,0.5,0.5};
        KRATOS_EXPECT_VECTOR_NEAR(r_elem_dist_edge, expected_values_edge, 1.0e-6);
    }



    KRATOS_TEST_CASE_IN_SUITE(HorizontalPlaneZeroDiscontinuousDistanceProcess, KratosCoreFastSuite)
	{

		// Generate a volume mesh (done with the StructuredMeshGeneratorProcess)
		Node::Pointer p_point1 = Kratos::make_intrusive<Node>(1, 0.00, 0.00, 0.00);
		Node::Pointer p_point2 = Kratos::make_intrusive<Node>(2, 10.00, 0.00, 0.00);
		Node::Pointer p_point3 = Kratos::make_intrusive<Node>(3, 10.00, 10.00, 0.00);
		Node::Pointer p_point4 = Kratos::make_intrusive<Node>(4, 0.00, 10.00, 0.00);
		Node::Pointer p_point5 = Kratos::make_intrusive<Node>(5, 0.00, 0.00, 10.00);
		Node::Pointer p_point6 = Kratos::make_intrusive<Node>(6, 10.00, 0.00, 10.00);
		Node::Pointer p_point7 = Kratos::make_intrusive<Node>(7, 10.00, 10.00, 10.00);
		Node::Pointer p_point8 = Kratos::make_intrusive<Node>(8, 0.00, 10.00, 10.00);

		Hexahedra3D8<Node > geometry(p_point1, p_point2, p_point3, p_point4, p_point5, p_point6, p_point7, p_point8);

		Parameters mesher_parameters(R"(
		{
			"number_of_divisions":   2,
			"element_name":     "Element3D4N"
		})");

        Model current_model;
		ModelPart &volume_part = current_model.CreateModelPart("Volume");
		StructuredMeshGeneratorProcess(geometry, volume_part, mesher_parameters).Execute();

		// Generate the skin
		ModelPart &skin_part = current_model.CreateModelPart("Skin");
		skin_part.CreateNewNode(901, 0.0, 0.0, 5.0);
		skin_part.CreateNewNode(902, 10.0, 0.0, 5.0);
		skin_part.CreateNewNode(903, 10.0, 10.0, 5.0);
		skin_part.CreateNewNode(904, 0.0, 10.0, 5.0);
		Properties::Pointer p_properties = skin_part.CreateNewProperties(0);
		skin_part.CreateNewElement("Element3D3N", 901, { 901,902,903 }, p_properties);
		skin_part.CreateNewElement("Element3D3N", 902, { 901,903,904 }, p_properties);

		// Compute distance
		CalculateDiscontinuousDistanceToSkinProcess<3>(volume_part, skin_part).Execute();

        // Check values
        for (auto &elem : volume_part.Elements()) {
            const auto& r_elem_dist = elem.GetValue(ELEMENTAL_DISTANCES);
            for (unsigned int i = 0; i < r_elem_dist.size(); i++) {
                double distance = elem.GetGeometry()[i].Z()-5.0;
                KRATOS_EXPECT_NEAR(r_elem_dist[i], distance, 1e-6);
            }
        }

	}

    KRATOS_TEST_CASE_IN_SUITE(DiscontinuousDistanceProcessPlaneApproximationSkewed3D, KratosCoreFastSuite)
    {
        Model current_model;

        // Generate the tetrahedron element
        ModelPart& volume_part = current_model.CreateModelPart("Volume");
        volume_part.AddNodalSolutionStepVariable(DISTANCE);
        volume_part.CreateNewNode(1, 0.0, -0.5, 0.0);
        volume_part.CreateNewNode(2, 1.0, -0.5, 0.0);
        volume_part.CreateNewNode(3, 0.0,  0.5, 0.0);
        volume_part.CreateNewNode(4, 0.0, -0.5, 1.0);
        Properties::Pointer p_properties_0(new Properties(0));
        volume_part.CreateNewElement("Element3D4N", 1, {1, 2, 3, 4}, p_properties_0);

        // Generate the skin such that one edge is cut twice
        ModelPart& skin_part = current_model.CreateModelPart("Skin");
        skin_part.CreateNewNode(1, -1.0, -1.0,  0.75);
        skin_part.CreateNewNode(2,  1.0, -1.0,  0.75);
        skin_part.CreateNewNode(3, -1.0,  1.0,  0.75);
        skin_part.CreateNewNode(4, 0.75, -1.0,  1.0);
        skin_part.CreateNewNode(5, 0.75, -1.0, -1.0);
        skin_part.CreateNewNode(6, 0.75,  1.0, -1.0);
        Properties::Pointer p_properties_1(new Properties(1));
        skin_part.CreateNewElement("Element3D3N", 1, {1,2,3}, p_properties_1);
        skin_part.CreateNewElement("Element3D3N", 2, {4,5,6}, p_properties_1);

        // Compute the discontinuous distance function (including edge distances)
        Parameters parameters;
        parameters.AddBool("calculate_elemental_edge_distances", true);
        CalculateDiscontinuousDistanceToSkinProcess<3> disc_dist_proc(volume_part, skin_part, parameters);
        disc_dist_proc.Execute();

        // Check elemental distances
        const auto &r_elem_dist = (volume_part.ElementsBegin())->GetValue(ELEMENTAL_DISTANCES);
        const std::vector<double> expected_values = {-0.569400,0.1044875,-0.266495,0.104487};
        KRATOS_EXPECT_VECTOR_NEAR(r_elem_dist, expected_values, 1.0e-6);

        // Check edge distances
        const auto &r_elem_dist_edge = (volume_part.ElementsBegin())->GetValue(ELEMENTAL_EDGE_DISTANCES);
        const std::vector<double> expected_values_edge = {0.75,0.25,-1,0.75,0.5,0.75};
        KRATOS_EXPECT_VECTOR_NEAR(r_elem_dist_edge, expected_values_edge, 1.0e-12);
    }

    KRATOS_TEST_CASE_IN_SUITE(DiscontinuousDistanceProcessPlaneApproximationVertical3D, KratosCoreFastSuite)
    {
        Model current_model;

        // Generate the triangular element
        ModelPart& volume_part = current_model.CreateModelPart("Volume");
        volume_part.AddNodalSolutionStepVariable(DISTANCE);
        volume_part.CreateNewNode(1, 0.0, 0.0, 0.0);
        volume_part.CreateNewNode(2, 1.0, 0.0, 0.0);
        volume_part.CreateNewNode(3, 0.0, 1.0, 0.0);
        volume_part.CreateNewNode(4, 0.0, 0.0, 1.0);
        Properties::Pointer p_properties_0(new Properties(0));
        volume_part.CreateNewElement("Element3D4N", 1, {1, 2, 3, 4}, p_properties_0);

        // Generate the skin such that there is 4 intersection pts.
        // Recall that with more than 3 intersection pts. the plane
        // approximation is used. Since the skin in here yields a
        // uniplanar intersection, the approximated plane is the
        // same one as the original intersection one.
        ModelPart& skin_part = current_model.CreateModelPart("Skin");
        skin_part.AddNodalSolutionStepVariable(VELOCITY);
        skin_part.CreateNewNode(1, 0.5, -1.0,  1.0);
        skin_part.CreateNewNode(2, 0.5, -1.0, -1.0);
        skin_part.CreateNewNode(3, 0.5,  1.0, -1.0);
        skin_part.CreateNewNode(4, 0.5,  1.0,  1.0);
        Properties::Pointer p_properties_1(new Properties(1));
        skin_part.CreateNewElement("Element3D3N", 1, {1,2,4}, p_properties_1);
        skin_part.CreateNewElement("Element3D3N", 2, {2,3,4}, p_properties_1);

        // Compute the discontinuous distance function (including edge distances)
        Parameters parameters;
        parameters.AddBool("calculate_elemental_edge_distances", true);
        CalculateDiscontinuousDistanceToSkinProcess<3> disc_dist_proc(volume_part, skin_part, parameters);
        disc_dist_proc.Execute();

        // Check elemental distances
        const auto &r_elem_dist = (volume_part.ElementsBegin())->GetValue(ELEMENTAL_DISTANCES);
        const std::vector<double> expected_values = {-0.5,0.5,-0.5,-0.5};
        KRATOS_EXPECT_VECTOR_NEAR(r_elem_dist, expected_values, 1.0e-10);

        // Check edge distances
        const auto &r_elem_dist_edge = (volume_part.ElementsBegin())->GetValue(ELEMENTAL_EDGE_DISTANCES);
        const std::vector<double> expected_values_edge = {0.5,0.5,-1,-1,0.5,-1};
        KRATOS_EXPECT_VECTOR_NEAR(r_elem_dist_edge, expected_values_edge, 1.0e-12);
    }

    KRATOS_TEST_CASE_IN_SUITE(DiscontinuousDistanceProcessOneEdgeIntersection3D, KratosCoreFastSuite)
    {
        Model current_model;

        // Generate the tetrahedron element
        ModelPart& volume_part = current_model.CreateModelPart("Volume");
        volume_part.AddNodalSolutionStepVariable(DISTANCE);
        volume_part.CreateNewNode(1, 0.666963, 0.800762, 0.388769);
        volume_part.CreateNewNode(2, 0.731067, 0.821936, 0.422077);
        volume_part.CreateNewNode(3, 0.652002, 0.85453, 0.463652);
        volume_part.CreateNewNode(4, 0.684484, 0.796908, 0.48275);
        Properties::Pointer p_properties_0(new Properties(0));
        volume_part.CreateNewElement("Element3D4N", 1, {1, 2, 3, 4}, p_properties_0);

        // Generate the skin such that it only intersects in one edge
        ModelPart& skin_part = current_model.CreateModelPart("Skin");
        skin_part.CreateNewNode(1, 0.675, 0.803109, 0.5);
        skin_part.CreateNewNode(2, 0.663088, 0.808771, 0.476277);
        skin_part.CreateNewNode(3, 0.685008, 0.796367, 0.479053);
        skin_part.CreateNewNode(4, 0.682845, 0.794215, 0.449949);
        Properties::Pointer p_properties_1(new Properties(1));
        skin_part.CreateNewElement("Element3D3N", 1, {1,2,3}, p_properties_1);
        skin_part.CreateNewElement("Element3D3N", 2, {3,2,4}, p_properties_1);

        // Compute the discontinuous distance function (including edge distances)
        Parameters parameters;
        parameters.AddBool("calculate_elemental_edge_distances", true);
        CalculateDiscontinuousDistanceToSkinProcess<3> disc_dist_proc(volume_part, skin_part, parameters);
        disc_dist_proc.Execute();

        // Check elemental distances
        const auto &r_elem_dist = volume_part.ElementsBegin()->GetValue(ELEMENTAL_DISTANCES);
        const std::vector<double> expected_values = {0.135661,0.135661,0.135661,0.135661};
        KRATOS_EXPECT_VECTOR_NEAR(r_elem_dist, expected_values, 1.0e-5);

        // Check edge distances
        const auto &r_elem_dist_edge = (volume_part.ElementsBegin())->GetValue(ELEMENTAL_EDGE_DISTANCES);
        const std::vector<double> expected_values_edge = {-1,-1,-1,0.959824,-1,-1};
        KRATOS_EXPECT_VECTOR_NEAR(r_elem_dist_edge, expected_values_edge, 1.0e-6);
    }

    KRATOS_TEST_CASE_IN_SUITE(DiscontinuousDistanceProcessMultipleIntersections3D, KratosCoreFastSuite)
    {
        Model current_model;

        // Generate the tetrahedron element
        ModelPart& volume_part = current_model.CreateModelPart("Volume");
        volume_part.AddNodalSolutionStepVariable(DISTANCE);
        volume_part.CreateNewNode(1, 0.597905, 0.597905, 0.100929);
        volume_part.CreateNewNode(2, 0.608229, 0.490745, 0.204129);
        volume_part.CreateNewNode(3, 0.697865, 0.493815, 0.126859);
        volume_part.CreateNewNode(4, 0.65897, 0.571858, 0.175526);
        Properties::Pointer p_properties_0(new Properties(0));
        volume_part.CreateNewElement("Element3D4N", 1, {1, 2, 3, 4}, p_properties_0);

        // Generate the skin such that it has multiple intersections
        ModelPart& skin_part = current_model.CreateModelPart("Skin");
        skin_part.CreateNewNode(1, 0.633131, 0.539808, 0.178766);
        skin_part.CreateNewNode(2, 0.671961, 0.517362, 0.195651);
        skin_part.CreateNewNode(3, 0.66866, 0.566563, 0.200629);
        skin_part.CreateNewNode(4, 0.635672, 0.588229, 0.189664);
        skin_part.CreateNewNode(5, 0.631307, 0.501763, 0.175569);
        skin_part.CreateNewNode(6, 0.664311, 0.467496, 0.19268);
        skin_part.CreateNewNode(7, 0.595066, 0.567432, 0.169977);
        skin_part.CreateNewNode(8, 0.589401, 0.523455, 0.162424);
        skin_part.CreateNewNode(9, 0.629759, 0.452428, 0.178442);
        skin_part.CreateNewNode(10, 0.591444, 0.479469, 0.162781);
        Properties::Pointer p_properties_1(new Properties(1));
        skin_part.CreateNewElement("Element3D3N", 1, {1,2,3}, p_properties_1);
        skin_part.CreateNewElement("Element3D3N", 2, {1,3,4}, p_properties_1);
        skin_part.CreateNewElement("Element3D3N", 3, {1,5,2}, p_properties_1);
        skin_part.CreateNewElement("Element3D3N", 4, {2,5,6}, p_properties_1);
        skin_part.CreateNewElement("Element3D3N", 5, {7,1,4}, p_properties_1);
        skin_part.CreateNewElement("Element3D3N", 6, {7,8,1}, p_properties_1);
        skin_part.CreateNewElement("Element3D3N", 7, {8,5,1}, p_properties_1);
        skin_part.CreateNewElement("Element3D3N", 8, {9,6,5}, p_properties_1);
        skin_part.CreateNewElement("Element3D3N", 9, {9,10,5}, p_properties_1);
        skin_part.CreateNewElement("Element3D3N", 10, {5,10,9}, p_properties_1);

        // Compute the discontinuous distance function (including edge distances)
        Parameters parameters;
        parameters.AddBool("calculate_elemental_edge_distances", true);
        CalculateDiscontinuousDistanceToSkinProcess<3> disc_dist_proc(volume_part, skin_part, parameters);
        disc_dist_proc.Execute();

        // Check elemental distance values
        const auto &r_elem_dist = volume_part.ElementsBegin()->GetValue(ELEMENTAL_DISTANCES);
        const std::vector<double> expected_values = {-0.0636738,0.0342287,-0.0709816,-0.0159295};
        KRATOS_EXPECT_VECTOR_NEAR(r_elem_dist, expected_values, 1.0e-6);

        // Check edge distances
        const auto &r_elem_dist_edge = (volume_part.ElementsBegin())->GetValue(ELEMENTAL_EDGE_DISTANCES);
        const std::vector<double> expected_values_edge = {0.65038,0.325336,-1,-1,0.682415,-1};
        KRATOS_EXPECT_VECTOR_NEAR(r_elem_dist_edge, expected_values_edge, 1.0e-6);
    }

    KRATOS_TEST_CASE_IN_SUITE(DiscontinuousDistanceProcessStandard3D, KratosCoreFastSuite)
    {
        Model current_model;

        // Generate the tetrahedron element
        ModelPart& volume_part = current_model.CreateModelPart("Volume");
        volume_part.AddNodalSolutionStepVariable(DISTANCE);
        volume_part.CreateNewNode(1, -0.625, -1.625, 1.125);
        volume_part.CreateNewNode(2, -0.5, -1.75, 1.25);
        volume_part.CreateNewNode(3, -0.5, -1.75, 1.0);
        volume_part.CreateNewNode(4, -0.375, -1.625, 1.125);
        Properties::Pointer p_properties_0(new Properties(0));
        volume_part.CreateNewElement("Element3D4N", 1, {1, 2, 3, 4}, p_properties_0);

        // Generate the skin such that it generates a standard intersection
        ModelPart& skin_part = current_model.CreateModelPart("Skin");
        skin_part.CreateNewNode(2196, -0.542249, -1.7162, 1.23726);
        skin_part.CreateNewNode(2155, -0.544766, -1.71316, 1.19334);
        skin_part.CreateNewNode(2228, -0.507166, -1.69137, 1.20104);
        skin_part.CreateNewNode(2220, -0.502438, -1.68588, 1.17549);
        skin_part.CreateNewNode(2335, -0.457592, -1.66163, 1.20154);
        skin_part.CreateNewNode(2118, -0.547284, -1.71012, 1.14943);
        skin_part.CreateNewNode(2368, -0.419474, -1.62945, 1.14036);
        skin_part.CreateNewNode(2318, -0.453428, -1.65552, 1.17619);
        skin_part.CreateNewNode(2276, -0.462077, -1.65634, 1.14339);
        skin_part.CreateNewNode(2324, -0.42378, -1.62452, 1.09704);
        skin_part.CreateNewNode(2422, -0.389158, -1.5991, 1.10588);
        skin_part.CreateNewNode(2263, -0.463227, -1.65498, 1.12885);
        skin_part.CreateNewNode(2250, -0.464376, -1.65362, 1.11431);
        skin_part.CreateNewNode(2236, -0.460832, -1.64688, 1.08915);
        skin_part.CreateNewNode(2209, -0.503559, -1.68456, 1.16095);
        skin_part.CreateNewNode(2190, -0.50468, -1.68323, 1.14641);
        skin_part.CreateNewNode(2086, -0.550732, -1.70604, 1.10582);
        skin_part.CreateNewNode(2154, -0.513394, -1.68396, 1.11361);
        skin_part.CreateNewNode(2141, -0.509278, -1.67779, 1.08826);
        skin_part.CreateNewNode(2049, -0.55418, -1.70196, 1.06221);
        skin_part.CreateNewNode(2131, -0.510714, -1.67615, 1.07382);
        skin_part.CreateNewNode(2120, -0.512149, -1.6745, 1.05938);
        skin_part.CreateNewNode(2091, -0.521568, -1.67444, 1.02683);
        skin_part.CreateNewNode(2021, -0.558662, -1.69672, 1.01895);
        Properties::Pointer p_properties_1(new Properties(1));
        skin_part.CreateNewElement("Element3D3N", 32933, {2196,2155,2228}, p_properties_1);
        skin_part.CreateNewElement("Element3D3N", 32940, {2228,2220,2335}, p_properties_1);
        skin_part.CreateNewElement("Element3D3N", 32934, {2228,2118,2220}, p_properties_1);
        skin_part.CreateNewElement("Element3D3N", 32937, {2155,2118,2228}, p_properties_1);
        skin_part.CreateNewElement("Element3D3N", 38354, {2368,2318,2276}, p_properties_1);
        skin_part.CreateNewElement("Element3D3N", 33145, {2368,2324,2422}, p_properties_1);
        skin_part.CreateNewElement("Element3D3N", 33157, {2368,2276,2263}, p_properties_1);
        skin_part.CreateNewElement("Element3D3N", 33163, {2368,2263,2250}, p_properties_1);
        skin_part.CreateNewElement("Element3D3N", 38573, {2236,2368,2250}, p_properties_1);
        skin_part.CreateNewElement("Element3D3N", 38576, {2324,2368,2236}, p_properties_1);
        skin_part.CreateNewElement("Element3D3N", 38353, {2209,2318,2220}, p_properties_1);
        skin_part.CreateNewElement("Element3D3N", 38355, {2318,2335,2220}, p_properties_1);
        skin_part.CreateNewElement("Element3D3N", 38357, {2209,2276,2318}, p_properties_1);
        skin_part.CreateNewElement("Element3D3N", 38356, {2118,2209,2220}, p_properties_1);
        skin_part.CreateNewElement("Element3D3N", 38351, {2209,2190,2276}, p_properties_1);
        skin_part.CreateNewElement("Element3D3N", 33155, {2118,2086,2154}, p_properties_1);
        skin_part.CreateNewElement("Element3D3N", 33161, {2118,2154,2190}, p_properties_1);
        skin_part.CreateNewElement("Element3D3N", 38350, {2118,2190,2209}, p_properties_1);
        skin_part.CreateNewElement("Element3D3N", 38579, {2236,2250,2141}, p_properties_1);
        skin_part.CreateNewElement("Element3D3N", 33160, {2263,2154,2250}, p_properties_1);
        skin_part.CreateNewElement("Element3D3N", 33162, {2154,2141,2250}, p_properties_1);
        skin_part.CreateNewElement("Element3D3N", 33164, {2263,2190,2154}, p_properties_1);
        skin_part.CreateNewElement("Element3D3N", 33159, {2086,2049,2154}, p_properties_1);
        skin_part.CreateNewElement("Element3D3N", 38577, {2131,2236,2141}, p_properties_1);
        skin_part.CreateNewElement("Element3D3N", 33156, {2154,2049,2141}, p_properties_1);
        skin_part.CreateNewElement("Element3D3N", 38580, {2049,2131,2141}, p_properties_1);
        skin_part.CreateNewElement("Element3D3N", 38574, {2049,2120,2131}, p_properties_1);
        skin_part.CreateNewElement("Element3D3N", 33399, {2049,2091,2120}, p_properties_1);
        skin_part.CreateNewElement("Element3D3N", 33393, {2049,2021,2091}, p_properties_1);

        // Compute the discontinuous distance function (including edge distances)
        Parameters parameters;
        parameters.AddBool("calculate_elemental_edge_distances", true);
        CalculateDiscontinuousDistanceToSkinProcess<3> disc_dist_proc(volume_part, skin_part, parameters);
        disc_dist_proc.Execute();

        // Check elemental distances
        const auto &r_elem_dist = volume_part.ElementsBegin()->GetValue(ELEMENTAL_DISTANCES);
        const std::vector<double> expected_values = {-0.108523,0.0485713,0.0764035,0.0222594};
        KRATOS_EXPECT_VECTOR_NEAR(r_elem_dist, expected_values, 1.0e-6);

        // Check edge distances
        const auto &r_elem_dist_edge = (volume_part.ElementsBegin())->GetValue(ELEMENTAL_EDGE_DISTANCES);
        const std::vector<double> expected_values_edge = {0.690813,-1,0.413157,0.829797,-1,-1};
        KRATOS_EXPECT_VECTOR_NEAR(r_elem_dist_edge, expected_values_edge, 1.0e-6);
    }

    KRATOS_TEST_CASE_IN_SUITE(DiscontinuousDistanceProcessBoundaryIntersection3D, KratosCoreFastSuite)
    {
        Model current_model;

        // Generate the tetrahedron element
        ModelPart& volume_part = current_model.CreateModelPart("Volume");
        volume_part.AddNodalSolutionStepVariable(DISTANCE);
        volume_part.CreateNewNode(787, 0.3, 0.1, 0.5);
        volume_part.CreateNewNode(629, 0.3, 0.2, 0.5);
        volume_part.CreateNewNode(700, 0.4, 0.2, 0.5);
        volume_part.CreateNewNode(712, 0.3, 0.1, 0.4);
        Properties::Pointer p_properties_0(new Properties(0));
        volume_part.CreateNewElement("Element3D4N", 861, {787, 629, 700, 712}, p_properties_0);

        // Generate the skin such that one edge intersection is close to the boundary entity
        ModelPart& skin_part = current_model.CreateModelPart("Skin");
        skin_part.CreateNewNode(345, 0.372131, 0.174194, 0.5);
        skin_part.CreateNewNode(375, 0.396836, 0.16555, 0.5);
        skin_part.CreateNewNode(333, 0.384461, 0.170563, 0.475061);
        skin_part.CreateNewNode(384, 0.384461, 0.170563, 0.524939);
        skin_part.CreateNewNode(351, 0.35857, 0.180817, 0.524898);
        skin_part.CreateNewNode(310, 0.348141, 0.184661, 0.5);
        skin_part.CreateNewNode(319, 0.335115, 0.192276, 0.524874);
        skin_part.CreateNewNode(280, 0.325, 0.196891, 0.5);
        skin_part.CreateNewNode(266, 0.335115, 0.192276, 0.475126);
        skin_part.CreateNewNode(290, 0.31342, 0.204924, 0.524859);
        skin_part.CreateNewNode(248, 0.302838, 0.210816, 0.5);
        skin_part.CreateNewNode(236, 0.31342, 0.204924, 0.475141);
        skin_part.CreateNewNode(299, 0.35857, 0.180817, 0.475102);
        skin_part.CreateNewNode(285, 0.371864, 0.179378, 0.442703);
        Properties::Pointer p_properties_1(new Properties(1));
        skin_part.CreateNewElement("Element3D3N", 554, {345,375,333}, p_properties_1);
        skin_part.CreateNewElement("Element3D3N", 1081, {375,345,384}, p_properties_1);
        skin_part.CreateNewElement("Element3D3N", 1295, {384,345,351}, p_properties_1);
        skin_part.CreateNewElement("Element3D3N", 1199, {351,310,319}, p_properties_1);
        skin_part.CreateNewElement("Element3D3N", 574, {280,310,266}, p_properties_1);
        skin_part.CreateNewElement("Element3D3N", 1101, {310,280,319}, p_properties_1);
        skin_part.CreateNewElement("Element3D3N", 1193, {319,280,290}, p_properties_1);
        skin_part.CreateNewElement("Element3D3N", 582, {248,280,236}, p_properties_1);
        skin_part.CreateNewElement("Element3D3N", 1109, {280,248,290}, p_properties_1);
        skin_part.CreateNewElement("Element3D3N", 667, {280,266,236}, p_properties_1);
        skin_part.CreateNewElement("Element3D3N", 562, {310,345,299}, p_properties_1);
        skin_part.CreateNewElement("Element3D3N", 1089, {345,310,351}, p_properties_1);
        skin_part.CreateNewElement("Element3D3N", 769, {345,333,299}, p_properties_1);
        skin_part.CreateNewElement("Element3D3N", 673, {310,299,266}, p_properties_1);
        skin_part.CreateNewElement("Element3D3N", 770, {299,333,285}, p_properties_1);

        // Compute the discontinuous distance function (including edge distances)
        Parameters parameters;
        parameters.AddBool("calculate_elemental_edge_distances", true);
        CalculateDiscontinuousDistanceToSkinProcess<3> disc_dist_proc(volume_part, skin_part, parameters);
        disc_dist_proc.Execute();

        // Check elemental distances
        const auto &r_elem_dist = volume_part.ElementsBegin()->GetValue(ELEMENTAL_DISTANCES);
        const std::vector<double> expected_values = {-0.0984855,-0.00883326,0.0352186,-0.103167};
        KRATOS_EXPECT_VECTOR_NEAR(r_elem_dist, expected_values, 1.0e-6);

        // Check edge distances
        const auto &r_elem_dist_edge = (volume_part.ElementsBegin())->GetValue(ELEMENTAL_EDGE_DISTANCES);
        const std::vector<double> expected_values_edge = {-1,0.200519,0.263407,-1,-1,0.254497};
        KRATOS_EXPECT_VECTOR_NEAR(r_elem_dist_edge, expected_values_edge, 1.0e-6);
    }

    KRATOS_TEST_CASE_IN_SUITE(DiscontinuousDistanceProcessDoubleEmbeddedVariableComplex, KratosCoreFastSuite)
    {
        Model current_model;

        // Generate a triangle element
        ModelPart& volume_part = current_model.CreateModelPart("Volume");
        volume_part.AddNodalSolutionStepVariable(DISTANCE);
        volume_part.CreateNewNode(1, 0.0, 0.0, 0.0);
        volume_part.CreateNewNode(2, 1.0, 0.0, 0.0);
        volume_part.CreateNewNode(3, 0.0, 1.0, 0.0);
        Properties::Pointer p_properties_0(new Properties(0));
        volume_part.CreateNewElement("Element2D3N", 1, {1, 2, 3}, p_properties_0);

        // Generate the skin
        ModelPart& skin_part = current_model.CreateModelPart("Skin");
        skin_part.AddNodalSolutionStepVariable(TEMPERATURE);
        skin_part.CreateNewNode(1,-0.1, 0.5,0.0);
        skin_part.CreateNewNode(2, 0.1, 0.5,0.0);
        skin_part.CreateNewNode(3,-0.1, 0.3,0.0);
        skin_part.CreateNewNode(4, 0.1, 0.3,0.0);
        skin_part.CreateNewNode(5, 0.1,-0.1,0.0);
        Properties::Pointer p_properties_1(new Properties(1));
        skin_part.CreateNewElement("Element2D2N", 1, {{1,2}}, p_properties_1);
        skin_part.CreateNewElement("Element2D2N", 2, {{2,3}}, p_properties_1);
        skin_part.CreateNewElement("Element2D2N", 3, {{3,4}}, p_properties_1);
        skin_part.CreateNewElement("Element2D2N", 4, {{4,5}}, p_properties_1);

        // Set the embedded cube double variable
        for (auto &i_node : skin_part.Nodes()) {
            i_node.FastGetSolutionStepValue(TEMPERATURE) = i_node.Y();
        }

        // Compute the discontinuous distance function
        CalculateDiscontinuousDistanceToSkinProcess<2> disc_dist_proc(volume_part, skin_part);
        disc_dist_proc.Execute();
        disc_dist_proc.CalculateEmbeddedVariableFromSkin(TEMPERATURE, TEMPERATURE);

        // Check values
        KRATOS_EXPECT_NEAR(volume_part.GetElement(1).GetValue(TEMPERATURE), 0.2, 1e-6);
    }

    KRATOS_TEST_CASE_IN_SUITE(DiscontinuousDistanceProcessArrayEmbeddedVariableComplex, KratosCoreFastSuite)
    {
        Model current_model;

        // Generate a triangle element
        ModelPart& volume_part = current_model.CreateModelPart("Volume");
        volume_part.AddNodalSolutionStepVariable(DISTANCE);
        volume_part.CreateNewNode(1, 0.0, 0.0, 0.0);
        volume_part.CreateNewNode(2, 1.0, 0.0, 0.0);
        volume_part.CreateNewNode(3, 0.0, 1.0, 0.0);
        Properties::Pointer p_properties_0(new Properties(0));
        volume_part.CreateNewElement("Element2D3N", 1, {1, 2, 3}, p_properties_0);

        // Generate the skin
        ModelPart& skin_part = current_model.CreateModelPart("Skin");
        skin_part.AddNodalSolutionStepVariable(VELOCITY);
        skin_part.CreateNewNode(1,-0.1, 0.5,0.0);
        skin_part.CreateNewNode(2, 0.1, 0.5,0.0);
        skin_part.CreateNewNode(3,-0.1, 0.3,0.0);
        skin_part.CreateNewNode(4, 0.1, 0.3,0.0);
        skin_part.CreateNewNode(5, 0.1,-0.1,0.0);
        Properties::Pointer p_properties_1(new Properties(1));
        skin_part.CreateNewElement("Element2D2N", 1, {{1,2}}, p_properties_1);
        skin_part.CreateNewElement("Element2D2N", 2, {{2,3}}, p_properties_1);
        skin_part.CreateNewElement("Element2D2N", 3, {{3,4}}, p_properties_1);
        skin_part.CreateNewElement("Element2D2N", 4, {{4,5}}, p_properties_1);

        // Set the embedded cube double variable
        for (auto &i_node : skin_part.Nodes()) {
            i_node.FastGetSolutionStepValue(VELOCITY_X) = i_node.X();
            i_node.FastGetSolutionStepValue(VELOCITY_Y) = i_node.Y();
        }

        // Compute the discontinuous distance function
        CalculateDiscontinuousDistanceToSkinProcess<2> disc_dist_proc(volume_part, skin_part);
        disc_dist_proc.Execute();
        disc_dist_proc.CalculateEmbeddedVariableFromSkin(VELOCITY, EMBEDDED_VELOCITY);

        // Check values
        KRATOS_EXPECT_NEAR(volume_part.GetElement(1).GetValue(EMBEDDED_VELOCITY_X), 0.05, 1e-6);
        KRATOS_EXPECT_NEAR(volume_part.GetElement(1).GetValue(EMBEDDED_VELOCITY_Y), 0.2, 1e-6);
    }

    KRATOS_TEST_CASE_IN_SUITE(DiscontinuousDistanceProcessDoubleEmbeddedVariable, KratosCoreFastSuite)
    {
        Model current_model;

        // Generate a volume mesh (done with the StructuredMeshGeneratorProcess)
        Node::Pointer p_point_1 = Kratos::make_intrusive<Node>(1, -0.5, -0.5, 0.0);
        Node::Pointer p_point_2 = Kratos::make_intrusive<Node>(2, -0.5,  0.5, 0.0);
        Node::Pointer p_point_3 = Kratos::make_intrusive<Node>(3,  0.5,  0.5, 0.0);
        Node::Pointer p_point_4 = Kratos::make_intrusive<Node>(4,  0.5, -0.5, 0.0);

        Quadrilateral2D4<Node> geometry(p_point_1, p_point_2, p_point_3, p_point_4);

        Parameters mesher_parameters(R"(
        {
            "number_of_divisions": 7,
            "element_name": "Element2D3N"
        })");

        ModelPart& volume_part = current_model.CreateModelPart("Volume");
        volume_part.AddNodalSolutionStepVariable(DISTANCE);
        volume_part.AddNodalSolutionStepVariable(TEMPERATURE);
        StructuredMeshGeneratorProcess(geometry, volume_part, mesher_parameters).Execute();

        // Generate the cube skin
        const double cube_radious = 0.25;
        ModelPart& skin_part = current_model.CreateModelPart("Skin");
        skin_part.AddNodalSolutionStepVariable(TEMPERATURE);
        skin_part.CreateNewNode(1, -cube_radious, -cube_radious, 0.0);
        skin_part.CreateNewNode(2, -cube_radious,  cube_radious, 0.0);
        skin_part.CreateNewNode(3,  cube_radious,  cube_radious, 0.0);
        skin_part.CreateNewNode(4,  cube_radious, -cube_radious, 0.0);
        Properties::Pointer p_properties(new Properties(0));
        skin_part.CreateNewElement("Element2D2N",  1, {{1,2}}, p_properties);
        skin_part.CreateNewElement("Element2D2N",  2, {{2,3}}, p_properties);
        skin_part.CreateNewElement("Element2D2N",  3, {{3,4}}, p_properties);
        skin_part.CreateNewElement("Element2D2N",  4, {{4,1}}, p_properties);

        // Set the embedded cube double variable
        for (auto &i_node : skin_part.Nodes()) {
            i_node.FastGetSolutionStepValue(TEMPERATURE) = 1.0;
        }

        // Compute the discontinuous distance function
        CalculateDiscontinuousDistanceToSkinProcess<2> disc_dist_proc(volume_part, skin_part);
        disc_dist_proc.Execute();
        disc_dist_proc.CalculateEmbeddedVariableFromSkin(TEMPERATURE, TEMPERATURE);

        // Check values
        KRATOS_EXPECT_NEAR(volume_part.GetElement(16).GetValue(TEMPERATURE), 0.0, 1e-6);
        KRATOS_EXPECT_NEAR(volume_part.GetElement(17).GetValue(TEMPERATURE), 1.0, 1e-6);
        KRATOS_EXPECT_NEAR(volume_part.GetElement(68).GetValue(TEMPERATURE), 1.0, 1e-6);
        KRATOS_EXPECT_NEAR(volume_part.GetElement(69).GetValue(TEMPERATURE), 0.0, 1e-6);
    }

    KRATOS_TEST_CASE_IN_SUITE(DiscontinuousDistanceProcessArrayEmbeddedVariable, KratosCoreFastSuite)
    {
        Model current_model;

        // Generate a volume mesh (done with the StructuredMeshGeneratorProcess)
        Node::Pointer p_point_1 = Kratos::make_intrusive<Node>(1, -0.5, -0.5, 0.0);
        Node::Pointer p_point_2 = Kratos::make_intrusive<Node>(2, -0.5,  0.5, 0.0);
        Node::Pointer p_point_3 = Kratos::make_intrusive<Node>(3,  0.5,  0.5, 0.0);
        Node::Pointer p_point_4 = Kratos::make_intrusive<Node>(4,  0.5, -0.5, 0.0);

        Quadrilateral2D4<Node> geometry(p_point_1, p_point_2, p_point_3, p_point_4);

        Parameters mesher_parameters(R"(
        {
            "number_of_divisions": 7,
            "element_name": "Element2D3N"
        })");

        ModelPart& volume_part = current_model.CreateModelPart("Volume");
        volume_part.AddNodalSolutionStepVariable(DISTANCE);
        StructuredMeshGeneratorProcess(geometry, volume_part, mesher_parameters).Execute();

        // Generate the cube skin
        const double cube_radious = 0.25;
        ModelPart& skin_part = current_model.CreateModelPart("Skin");
        skin_part.AddNodalSolutionStepVariable(VELOCITY);
        skin_part.CreateNewNode(1, -cube_radious, -cube_radious, 0.0);
        skin_part.CreateNewNode(2, -cube_radious,  cube_radious, 0.0);
        skin_part.CreateNewNode(3,  cube_radious,  cube_radious, 0.0);
        skin_part.CreateNewNode(4,  cube_radious, -cube_radious, 0.0);
        Properties::Pointer p_properties(new Properties(0));
        skin_part.CreateNewElement("Element2D2N",  1, {{1,2}}, p_properties);
        skin_part.CreateNewElement("Element2D2N",  2, {{2,3}}, p_properties);
        skin_part.CreateNewElement("Element2D2N",  3, {{3,4}}, p_properties);
        skin_part.CreateNewElement("Element2D2N",  4, {{4,1}}, p_properties);

        // Set the embedded cube array variable
        array_1d<double,3> velocity = ZeroVector(3);
        velocity[0] = 1.0;
        velocity[1] = 1.0;
        for (auto &i_node : skin_part.Nodes()) {
            i_node.FastGetSolutionStepValue(VELOCITY) = velocity;
        }

        // Compute the discontinuous distance function
        CalculateDiscontinuousDistanceToSkinProcess<2> disc_dist_proc(volume_part, skin_part);
        disc_dist_proc.Execute();
        disc_dist_proc.CalculateEmbeddedVariableFromSkin(VELOCITY, EMBEDDED_VELOCITY);

        // Check values
        KRATOS_EXPECT_NEAR(volume_part.GetElement(16).GetValue(EMBEDDED_VELOCITY)[0], 0.0, 1e-6);
        KRATOS_EXPECT_NEAR(volume_part.GetElement(16).GetValue(EMBEDDED_VELOCITY)[1], 0.0, 1e-6);
        KRATOS_EXPECT_NEAR(volume_part.GetElement(16).GetValue(EMBEDDED_VELOCITY)[2], 0.0, 1e-6);
        KRATOS_EXPECT_NEAR(volume_part.GetElement(17).GetValue(EMBEDDED_VELOCITY)[0], 1.0, 1e-6);
        KRATOS_EXPECT_NEAR(volume_part.GetElement(17).GetValue(EMBEDDED_VELOCITY)[1], 1.0, 1e-6);
        KRATOS_EXPECT_NEAR(volume_part.GetElement(17).GetValue(EMBEDDED_VELOCITY)[2], 0.0, 1e-6);
        KRATOS_EXPECT_NEAR(volume_part.GetElement(68).GetValue(EMBEDDED_VELOCITY)[0], 1.0, 1e-6);
        KRATOS_EXPECT_NEAR(volume_part.GetElement(68).GetValue(EMBEDDED_VELOCITY)[1], 1.0, 1e-6);
        KRATOS_EXPECT_NEAR(volume_part.GetElement(68).GetValue(EMBEDDED_VELOCITY)[2], 0.0, 1e-6);
        KRATOS_EXPECT_NEAR(volume_part.GetElement(69).GetValue(EMBEDDED_VELOCITY)[0], 0.0, 1e-6);
        KRATOS_EXPECT_NEAR(volume_part.GetElement(69).GetValue(EMBEDDED_VELOCITY)[1], 0.0, 1e-6);
        KRATOS_EXPECT_NEAR(volume_part.GetElement(69).GetValue(EMBEDDED_VELOCITY)[2], 0.0, 1e-6);
    }

    KRATOS_TEST_CASE_IN_SUITE(DiscontinuousDistanceProcessIncisedVsIntersected2D, KratosCoreFastSuite)
    {
        Model current_model;

        // Generate a fluid mesh (done with the StructuredMeshGeneratorProcess)
        Node::Pointer p_point_1 = Kratos::make_intrusive<Node>(1, -0.5, -0.5, 0.0);
        Node::Pointer p_point_2 = Kratos::make_intrusive<Node>(2, -0.5,  0.5, 0.0);
        Node::Pointer p_point_3 = Kratos::make_intrusive<Node>(3,  0.5,  0.5, 0.0);
        Node::Pointer p_point_4 = Kratos::make_intrusive<Node>(4,  0.5, -0.5, 0.0);

        Quadrilateral2D4<Node> geometry(p_point_1, p_point_2, p_point_3, p_point_4);

        Parameters mesher_parameters(R"(
        {
            "number_of_divisions": 2,
            "element_name": "Element2D3N"
        })");

        ModelPart& volume_part = current_model.CreateModelPart("Volume");
        volume_part.AddNodalSolutionStepVariable(DISTANCE);
        StructuredMeshGeneratorProcess(geometry, volume_part, mesher_parameters).Execute();

        // Generate the skin line
        const double plane_height = 0.25;
        ModelPart& skin_part = current_model.CreateModelPart("Skin");
        skin_part.CreateNewNode(1, -0.4, plane_height, 0.0);
        skin_part.CreateNewNode(2,  0.4, plane_height, 0.0);
        Properties::Pointer p_properties(new Properties(0));
        skin_part.CreateNewElement("Element2D2N", 1, {{1,2}}, p_properties);

        // Compute the discontinuous distance function (including edge distances)
        Parameters parameters;
        parameters.AddBool("calculate_elemental_edge_distances", true);
        parameters.AddBool("calculate_elemental_edge_distances_extrapolated", true);
        CalculateDiscontinuousDistanceToSkinProcess<2> disc_dist_proc(volume_part, skin_part, parameters);
        disc_dist_proc.Execute();

        // Count intersected and incised elements
        const uint8_t n_elements = 8;
        const uint8_t n_edges = 3;
        uint8_t n_cut_edges = 0;
        uint8_t n_incised = 0;
        uint8_t n_intersected = 0;
        for (uint8_t i = 0; i < n_elements; ++i) {
            const auto &r_edge_dist = (volume_part.ElementsBegin() + i)->GetValue(ELEMENTAL_EDGE_DISTANCES);
            n_cut_edges = 0;
            for (uint8_t j = 0; j < n_edges; ++j) {
                if (r_edge_dist[j] >= 0){
                    n_cut_edges++;
                }
            }
            if (n_cut_edges > 0){
                if (n_cut_edges > 1){
                    n_intersected++;
                } else {
                    n_incised++;
                }
            }
        }
        KRATOS_EXPECT_EQ(n_incised, 2);
        KRATOS_EXPECT_EQ(n_intersected, 2);

        // Check edge distances
        const auto &r_edge_dist_elem_2 = volume_part.GetElement(2).GetValue(ELEMENTAL_EDGE_DISTANCES);
        const auto &r_edge_dist_elem_3 = volume_part.GetElement(3).GetValue(ELEMENTAL_EDGE_DISTANCES);
        const auto &r_edge_dist_elem_4 = volume_part.GetElement(4).GetValue(ELEMENTAL_EDGE_DISTANCES);
        const std::vector<double> expected_values_elem_2 = {-1.0,-1.0,-1.0};
        const std::vector<double> expected_values_elem_3 = {-1.0,-1.0,0.5};
        const std::vector<double> expected_values_elem_4 = {0.5,0.5,-1.0};
        KRATOS_EXPECT_VECTOR_NEAR(r_edge_dist_elem_2, expected_values_elem_2, 1.0e-6);
        KRATOS_EXPECT_VECTOR_NEAR(r_edge_dist_elem_3, expected_values_elem_3, 1.0e-6);
        KRATOS_EXPECT_VECTOR_NEAR(r_edge_dist_elem_4, expected_values_elem_4, 1.0e-6);

        //Check extra edge distances - elem_2 is not cut at all, elem_3 is incised, elem_4 is intersected
        const auto &r_edge_dist_elem_2_extra = volume_part.GetElement(2).GetValue(ELEMENTAL_EDGE_DISTANCES_EXTRAPOLATED);
        const auto &r_edge_dist_elem_3_extra = volume_part.GetElement(3).GetValue(ELEMENTAL_EDGE_DISTANCES_EXTRAPOLATED);
        const auto &r_edge_dist_elem_4_extra = volume_part.GetElement(4).GetValue(ELEMENTAL_EDGE_DISTANCES_EXTRAPOLATED);
        const std::vector<double> expected_values_elem_2_extra = {-1.0,-1.0,-1.0};
        const std::vector<double> expected_values_elem_3_extra = {-1.0,0.5,-1.0};
        const std::vector<double> expected_values_elem_4_extra = {-1.0,-1.0,-1.0};
        KRATOS_EXPECT_VECTOR_NEAR(r_edge_dist_elem_2_extra, expected_values_elem_2_extra, 1.0e-6);
        KRATOS_EXPECT_VECTOR_NEAR(r_edge_dist_elem_3_extra, expected_values_elem_3_extra, 1.0e-6);
        KRATOS_EXPECT_VECTOR_NEAR(r_edge_dist_elem_4_extra, expected_values_elem_4_extra, 1.0e-6);

        //Check elemental distances with extrapolated - values of elements that are not incised or intersected are characteristic length
        const auto &r_elem_dist_elem_2_extra = volume_part.GetElement(2).GetValue(ELEMENTAL_DISTANCES);
        const auto &r_elem_dist_elem_3_extra = volume_part.GetElement(3).GetValue(ELEMENTAL_DISTANCES);
        const auto &r_elem_dist_elem_4_extra = volume_part.GetElement(4).GetValue(ELEMENTAL_DISTANCES);
        const std::vector<double> expected_values_elem_2_extra_nodal = {1.41421,1.41421,1.41421};
        const std::vector<double> expected_values_elem_3_extra_nodal = {-0.25,0.25,0.25};
        const std::vector<double> expected_values_elem_4_extra_nodal = {-0.25,-0.25,0.25};
        KRATOS_EXPECT_VECTOR_NEAR(r_elem_dist_elem_2_extra, expected_values_elem_2_extra_nodal, 1.0e-5);
        KRATOS_EXPECT_VECTOR_NEAR(r_elem_dist_elem_3_extra, expected_values_elem_3_extra_nodal, 1.0e-6);
        KRATOS_EXPECT_VECTOR_NEAR(r_elem_dist_elem_4_extra, expected_values_elem_4_extra_nodal, 1.0e-5);
    }
<<<<<<< HEAD

    KRATOS_TEST_CASE_IN_SUITE(DiscontinuousDistanceProcessIncisedVsIntersected3D, KratosCoreFastSuite)
    {
        Model current_model;

        // Generate tetrahedron elements
        ModelPart& volume_part = current_model.CreateModelPart("Volume");
        volume_part.AddNodalSolutionStepVariable(DISTANCE);
        volume_part.CreateNewNode(1, -0.1, -0.1, -0.1);
        volume_part.CreateNewNode(2,  0.9, -0.1, -0.1);
        volume_part.CreateNewNode(3,  0.9,  0.9, -0.1);
        volume_part.CreateNewNode(4, -0.1,  0.9, -0.1);
        volume_part.CreateNewNode(5, -0.1, -0.1,  0.9);
        volume_part.CreateNewNode(6,  0.9, -0.1,  0.9);
        volume_part.CreateNewNode(7,  0.9,  0.9,  0.9);
        volume_part.CreateNewNode(8, -0.1,  0.9,  0.9);
        Properties::Pointer p_properties_0(new Properties(0));
        volume_part.CreateNewElement("Element3D4N", 1, {1, 6, 2, 4}, p_properties_0);
        volume_part.CreateNewElement("Element3D4N", 2, {1, 5, 6, 4}, p_properties_0);
        volume_part.CreateNewElement("Element3D4N", 3, {6, 5, 8, 4}, p_properties_0);
        volume_part.CreateNewElement("Element3D4N", 4, {2, 6, 3, 4}, p_properties_0);
        volume_part.CreateNewElement("Element3D4N", 5, {6, 7, 3, 4}, p_properties_0);
        volume_part.CreateNewElement("Element3D4N", 6, {6, 8, 7, 4}, p_properties_0);

        // Generate the skin line
        ModelPart& skin_part = current_model.CreateModelPart("Skin");
        skin_part.CreateNewNode(1,  0.3, -0.3, 1.0);
        skin_part.CreateNewNode(2,  0.3,  0.8, 1.0);
        skin_part.CreateNewNode(3, -0.3, -0.3, 0.0);
        skin_part.CreateNewNode(4, -0.3,  0.8, 0.0);
        Properties::Pointer p_properties_1(new Properties(1));
        skin_part.CreateNewElement("Element3D3N", 1, {{1,2,3}}, p_properties_1);
        skin_part.CreateNewElement("Element3D3N", 2, {{3,2,4}}, p_properties_1);

        // Compute the discontinuous distance function (including edge distances)
        Parameters parameters;
        parameters.AddBool("calculate_elemental_edge_distances", true);
        parameters.AddBool("calculate_elemental_edge_distances_extrapolated", true);
        CalculateDiscontinuousDistanceToSkinProcess<3> disc_dist_proc(volume_part, skin_part, parameters);
        disc_dist_proc.Execute();

        // Count intersected and incised elements
        const uint8_t n_elements = 6;
        const uint8_t n_edges = 6;
        uint8_t n_cut_edges = 0;
        uint8_t n_incised = 0;
        uint8_t n_intersected = 0;
        for (uint8_t i_elem = 0; i_elem < n_elements; ++i_elem) {
            const auto &r_edge_dist = (volume_part.ElementsBegin() + i_elem)->GetValue(ELEMENTAL_EDGE_DISTANCES);
            n_cut_edges = 0;
            for (uint8_t j = 0; j < n_edges; ++j) {
                if (r_edge_dist[j] >= 0){
                    n_cut_edges++;
                }
=======
    KRATOS_EXPECT_EQ(n_incised, 2);
    KRATOS_EXPECT_EQ(n_intersected, 2);

    // Check edge distances
    const auto &r_edge_dist_elem_2 = volume_part.GetElement(2).GetValue(ELEMENTAL_EDGE_DISTANCES);
    const auto &r_edge_dist_elem_3 = volume_part.GetElement(3).GetValue(ELEMENTAL_EDGE_DISTANCES);
    const auto &r_edge_dist_elem_4 = volume_part.GetElement(4).GetValue(ELEMENTAL_EDGE_DISTANCES);
    const std::vector<double> expected_values_elem_2 = {-1.0,-1.0,-1.0};
    const std::vector<double> expected_values_elem_3 = {-1.0,-1.0,0.5};
    const std::vector<double> expected_values_elem_4 = {0.5,0.5,-1.0};
    KRATOS_EXPECT_VECTOR_NEAR(r_edge_dist_elem_2, expected_values_elem_2, 1.0e-6);
    KRATOS_EXPECT_VECTOR_NEAR(r_edge_dist_elem_3, expected_values_elem_3, 1.0e-6);
    KRATOS_EXPECT_VECTOR_NEAR(r_edge_dist_elem_4, expected_values_elem_4, 1.0e-6);

    //Check extra edge distances - elem_2 is not cut at all, elem_3 is incised, elem_4 is intersected
    const auto &r_edge_dist_elem_2_extra = volume_part.GetElement(2).GetValue(ELEMENTAL_EDGE_DISTANCES_EXTRAPOLATED);
    const auto &r_edge_dist_elem_3_extra = volume_part.GetElement(3).GetValue(ELEMENTAL_EDGE_DISTANCES_EXTRAPOLATED);
    const auto &r_edge_dist_elem_4_extra = volume_part.GetElement(4).GetValue(ELEMENTAL_EDGE_DISTANCES_EXTRAPOLATED);
    const std::vector<double> expected_values_elem_2_extra = {-1.0,-1.0,-1.0};
    const std::vector<double> expected_values_elem_3_extra = {-1.0,0.5,-1.0};
    const std::vector<double> expected_values_elem_4_extra = {-1.0,-1.0,-1.0};
    KRATOS_EXPECT_VECTOR_NEAR(r_edge_dist_elem_2_extra, expected_values_elem_2_extra, 1.0e-6);
    KRATOS_EXPECT_VECTOR_NEAR(r_edge_dist_elem_3_extra, expected_values_elem_3_extra, 1.0e-6);
    KRATOS_EXPECT_VECTOR_NEAR(r_edge_dist_elem_4_extra, expected_values_elem_4_extra, 1.0e-6);

    //Check elemental distances with extrapolated - values of elements that are not incised or intersected are characteristic length
    const auto &r_elem_dist_elem_2_extra = volume_part.GetElement(2).GetValue(ELEMENTAL_DISTANCES);
    const auto &r_elem_dist_elem_3_extra = volume_part.GetElement(3).GetValue(ELEMENTAL_DISTANCES);
    const auto &r_elem_dist_elem_4_extra = volume_part.GetElement(4).GetValue(ELEMENTAL_DISTANCES);
    const std::vector<double> expected_values_elem_2_extra_nodal = {1.41421,1.41421,1.41421};
    const std::vector<double> expected_values_elem_3_extra_nodal = {0.25,-0.25,-0.25};
    const std::vector<double> expected_values_elem_4_extra_nodal = {0.25,0.25,-0.25};
    KRATOS_EXPECT_VECTOR_NEAR(r_elem_dist_elem_2_extra, expected_values_elem_2_extra_nodal, 1.0e-5);
    KRATOS_EXPECT_VECTOR_NEAR(r_elem_dist_elem_3_extra, expected_values_elem_3_extra_nodal, 1.0e-6);
    KRATOS_EXPECT_VECTOR_NEAR(r_elem_dist_elem_4_extra, expected_values_elem_4_extra_nodal, 1.0e-5);
}

KRATOS_TEST_CASE_IN_SUITE(DiscontinuousDistanceProcessIncisedVsIntersected3D, KratosCoreFastSuite)
{
    Model current_model;

    // Generate tetrahedron elements
    ModelPart& volume_part = current_model.CreateModelPart("Volume");
    volume_part.AddNodalSolutionStepVariable(DISTANCE);
    volume_part.CreateNewNode(1, -0.1, -0.1, -0.1);
    volume_part.CreateNewNode(2,  0.9, -0.1, -0.1);
    volume_part.CreateNewNode(3,  0.9,  0.9, -0.1);
    volume_part.CreateNewNode(4, -0.1,  0.9, -0.1);
    volume_part.CreateNewNode(5, -0.1, -0.1,  0.9);
    volume_part.CreateNewNode(6,  0.9, -0.1,  0.9);
    volume_part.CreateNewNode(7,  0.9,  0.9,  0.9);
    volume_part.CreateNewNode(8, -0.1,  0.9,  0.9);
    Properties::Pointer p_properties_0(new Properties(0));
    volume_part.CreateNewElement("Element3D4N", 1, {1, 6, 2, 4}, p_properties_0);
    volume_part.CreateNewElement("Element3D4N", 2, {1, 5, 6, 4}, p_properties_0);
    volume_part.CreateNewElement("Element3D4N", 3, {6, 5, 8, 4}, p_properties_0);
    volume_part.CreateNewElement("Element3D4N", 4, {2, 6, 3, 4}, p_properties_0);
    volume_part.CreateNewElement("Element3D4N", 5, {6, 7, 3, 4}, p_properties_0);
    volume_part.CreateNewElement("Element3D4N", 6, {6, 8, 7, 4}, p_properties_0);

    // Generate the skin line
    ModelPart& skin_part = current_model.CreateModelPart("Skin");
    skin_part.CreateNewNode(1,  0.3, -0.3, 1.0);
    skin_part.CreateNewNode(2,  0.3,  0.8, 1.0);
    skin_part.CreateNewNode(3, -0.3, -0.3, 0.0);
    skin_part.CreateNewNode(4, -0.3,  0.8, 0.0);
    Properties::Pointer p_properties_1(new Properties(1));
    skin_part.CreateNewElement("Element3D3N", 1, {{1,2,3}}, p_properties_1);
    skin_part.CreateNewElement("Element3D3N", 2, {{3,2,4}}, p_properties_1);

    // Compute the discontinuous distance function (including edge distances)
    Parameters parameters;
    parameters.AddBool("calculate_elemental_edge_distances", true);
    parameters.AddBool("calculate_elemental_edge_distances_extrapolated", true);
    CalculateDiscontinuousDistanceToSkinProcess<3> disc_dist_proc(volume_part, skin_part, parameters);
    disc_dist_proc.Execute();

    // Count intersected and incised elements
    const uint8_t n_elements = 6;
    const uint8_t n_edges = 6;
    uint8_t n_cut_edges = 0;
    uint8_t n_incised = 0;
    uint8_t n_intersected = 0;
    for (uint8_t i_elem = 0; i_elem < n_elements; ++i_elem) {
        const auto &r_edge_dist = (volume_part.ElementsBegin() + i_elem)->GetValue(ELEMENTAL_EDGE_DISTANCES);
        n_cut_edges = 0;
        for (uint8_t j = 0; j < n_edges; ++j) {
            if (r_edge_dist[j] >= 0){
                n_cut_edges++;
>>>>>>> b2c5df4a
            }
            if (n_cut_edges > 0){
                if (n_cut_edges > 2){
                    KRATOS_EXPECT_TRUE(i_elem + 1 == 2 || i_elem + 1 == 3);
                    if (n_cut_edges == 3) {
                        bool is_incised = false;
                        for (std::size_t i = 0; i < n_edges; i++) {
                            double tolerance = std::numeric_limits<double>::epsilon();
                            const auto &r_edge_dist_extra = (volume_part.ElementsBegin() + i_elem)->GetValue(ELEMENTAL_EDGE_DISTANCES_EXTRAPOLATED);
                            if ( std::abs(r_edge_dist_extra[i] - (-1.0)) > tolerance ) {
                                is_incised = true;
                            }
                        }
                        if (is_incised) {
                            n_incised++;
                        } else {
                            n_intersected++;
                        }
                    } else {
                        n_intersected++;
                    }
                } else {
                    n_incised++;
                    KRATOS_EXPECT_EQ(i_elem + 1, 6);
                }
            }
        }
        KRATOS_EXPECT_EQ(n_incised, 2);
        KRATOS_EXPECT_EQ(n_intersected, 1);

        // Check edge distances - elem_1,4,5 are not cut, elem_2 is intersected, elem_3 and elem_6 are (differently) incised
        const auto &r_edge_dist_elem_1 = volume_part.GetElement(1).GetValue(ELEMENTAL_EDGE_DISTANCES);
        const auto &r_edge_dist_elem_2 = volume_part.GetElement(2).GetValue(ELEMENTAL_EDGE_DISTANCES);
        const auto &r_edge_dist_elem_3 = volume_part.GetElement(3).GetValue(ELEMENTAL_EDGE_DISTANCES);
        const auto &r_edge_dist_elem_6 = volume_part.GetElement(6).GetValue(ELEMENTAL_EDGE_DISTANCES);
        const std::vector<double> expected_values_elem_1 = {-1.0,-1.0,-1.0,-1.0,-1.0,-1.0};
        const std::vector<double> expected_values_elem_2 = {0.433333,0.34,-1,-1,0.566667,-1};
        const std::vector<double> expected_values_elem_3 = {0.66,-1.0,0.34,-1.0,0.56666667,-1.0};
        const std::vector<double> expected_values_elem_6 = {0.66,-1.0,-1.0,-1.0,-1.0,-1.0};
        KRATOS_EXPECT_VECTOR_NEAR(r_edge_dist_elem_1, expected_values_elem_1, 1.0e-6);
        KRATOS_EXPECT_VECTOR_NEAR(r_edge_dist_elem_2, expected_values_elem_2, 1.0e-6);
        KRATOS_EXPECT_VECTOR_NEAR(r_edge_dist_elem_3, expected_values_elem_3, 1.0e-6);
        KRATOS_EXPECT_VECTOR_NEAR(r_edge_dist_elem_6, expected_values_elem_6, 1.0e-6);

        //Check extra edge distances - elem_2 and elem_3 both have three cut edges, but only elem_2 is completely intersected
        const auto &r_edge_dist_elem_1_extra = volume_part.GetElement(1).GetValue(ELEMENTAL_EDGE_DISTANCES_EXTRAPOLATED);
        const auto &r_edge_dist_elem_2_extra = volume_part.GetElement(2).GetValue(ELEMENTAL_EDGE_DISTANCES_EXTRAPOLATED);
        const auto &r_edge_dist_elem_3_extra = volume_part.GetElement(3).GetValue(ELEMENTAL_EDGE_DISTANCES_EXTRAPOLATED);
        const auto &r_edge_dist_elem_6_extra = volume_part.GetElement(6).GetValue(ELEMENTAL_EDGE_DISTANCES_EXTRAPOLATED);
        const std::vector<double> expected_values_elem_1_extra = {-1.0,-1.0,-1.0,-1.0,-1.0,-1.0};
        const std::vector<double> expected_values_elem_2_extra = {-1.0,-1.0,-1.0,-1.0,-1.0,-1.0};
        const std::vector<double> expected_values_elem_3_extra = {-1,-1,-1,-1,-1,0.566667};
        const std::vector<double> expected_values_elem_6_extra = {-1,0.34,-1,-1,0.566667,-1};
        KRATOS_EXPECT_VECTOR_NEAR(r_edge_dist_elem_1_extra, expected_values_elem_1_extra, 1.0e-6);
        KRATOS_EXPECT_VECTOR_NEAR(r_edge_dist_elem_2_extra, expected_values_elem_2_extra, 1.0e-6);
        KRATOS_EXPECT_VECTOR_NEAR(r_edge_dist_elem_3_extra, expected_values_elem_3_extra, 1.0e-6);
        KRATOS_EXPECT_VECTOR_NEAR(r_edge_dist_elem_6_extra, expected_values_elem_6_extra, 1.0e-6);

        //Check elemental distances with extrapolated - values of elements that are not incised are characteristic length
        const auto &r_elem_dist_elem_2_extra = volume_part.GetElement(2).GetValue(ELEMENTAL_DISTANCES);
        const auto &r_elem_dist_elem_3_extra = volume_part.GetElement(3).GetValue(ELEMENTAL_DISTANCES);
        const auto &r_elem_dist_elem_6_extra = volume_part.GetElement(4).GetValue(ELEMENTAL_DISTANCES);
        const std::vector<double> expected_values_elem_2_extra_nodal = {-0.222948,0.291548,-0.565945,-0.222948};
        const std::vector<double> expected_values_elem_3_extra_nodal = {-0.565945,0.291548,0.291548,-0.222948};
        const std::vector<double> expected_values_elem_6_extra_nodal = {1.73205,1.73205,1.73205,1.73205};
        KRATOS_EXPECT_VECTOR_NEAR(r_elem_dist_elem_2_extra, expected_values_elem_2_extra_nodal, 1.0e-5);
        KRATOS_EXPECT_VECTOR_NEAR(r_elem_dist_elem_3_extra, expected_values_elem_3_extra_nodal, 1.0e-5);
        KRATOS_EXPECT_VECTOR_NEAR(r_elem_dist_elem_6_extra, expected_values_elem_6_extra_nodal, 1.0e-5);
    }

    KRATOS_TEST_CASE_IN_SUITE(DiscontinuousDistanceProcessEndAtEdge2D, KratosCoreFastSuite)
    {
        Model current_model;

        // Generate a fluid mesh (done with the StructuredMeshGeneratorProcess)
        Node::Pointer p_point_1 = Kratos::make_intrusive<Node>(1, -0.5, -0.5, 0.0);
        Node::Pointer p_point_2 = Kratos::make_intrusive<Node>(2, -0.5,  0.5, 0.0);
        Node::Pointer p_point_3 = Kratos::make_intrusive<Node>(3,  0.5,  0.5, 0.0);
        Node::Pointer p_point_4 = Kratos::make_intrusive<Node>(4,  0.5, -0.5, 0.0);

        Quadrilateral2D4<Node> geometry(p_point_1, p_point_2, p_point_3, p_point_4);

        Parameters mesher_parameters(R"(
        {
            "number_of_divisions": 2,
            "element_name": "Element2D3N"
        })");

        ModelPart& volume_part = current_model.CreateModelPart("Volume");
        volume_part.AddNodalSolutionStepVariable(DISTANCE);
        StructuredMeshGeneratorProcess(geometry, volume_part, mesher_parameters).Execute();

        // Generate the skin line
        ModelPart& skin_part = current_model.CreateModelPart("Skin");
        skin_part.CreateNewNode(1, -0.25, 0.25, 0.0);
        skin_part.CreateNewNode(2,  0.5, 0.1, 0.0);
        Properties::Pointer p_properties(new Properties(0));
        skin_part.CreateNewElement("Element2D2N", 1, {{1,2}}, p_properties);

        // Compute the discontinuous distance function (including edge distances)
        Parameters parameters;
        parameters.AddBool("calculate_elemental_edge_distances", true);
        parameters.AddBool("calculate_elemental_edge_distances_extrapolated", true);
        CalculateDiscontinuousDistanceToSkinProcess<2> disc_dist_proc(volume_part, skin_part, parameters);
        disc_dist_proc.Execute();

        // Count intersected and incised elements
        const uint8_t n_elements = 8;
        const uint8_t n_edges = 3;
        uint8_t n_cut_edges = 0;
        uint8_t n_incised = 0;
        uint8_t n_intersected = 0;
        for (uint8_t i = 0; i < n_elements; ++i) {
            const auto &r_edge_dist = (volume_part.ElementsBegin() + i)->GetValue(ELEMENTAL_EDGE_DISTANCES);
            n_cut_edges = 0;
            for (uint8_t j = 0; j < n_edges; ++j) {
                if (r_edge_dist[j] >= 0){
                    n_cut_edges++;
                }
            }
            if (n_cut_edges > 0){
                if (n_cut_edges > 1){
                    n_intersected++;
                } else {
                    n_incised++;
                }
            }
        }
        // Both Ends at Edges lead to an intersected element (elem_4 and elem_8), one leads to an incised element additionally (elem_3)
        KRATOS_EXPECT_EQ(n_incised, 1);
        KRATOS_EXPECT_EQ(n_intersected, 3);

        // Check edge distances - elements 1,2,5,6 are not cut at all
        const auto &r_edge_dist_elem_3 = volume_part.GetElement(3).GetValue(ELEMENTAL_EDGE_DISTANCES);
        const auto &r_edge_dist_elem_4 = volume_part.GetElement(4).GetValue(ELEMENTAL_EDGE_DISTANCES);
        const auto &r_edge_dist_elem_7 = volume_part.GetElement(7).GetValue(ELEMENTAL_EDGE_DISTANCES);
        const auto &r_edge_dist_elem_8 = volume_part.GetElement(8).GetValue(ELEMENTAL_EDGE_DISTANCES);
        const std::vector<double> expected_values_elem_3 = {-1.0,-1.0,0.5};
        const std::vector<double> expected_values_elem_4 = {0.4,0.5,-1.0};
        const std::vector<double> expected_values_elem_7 = {-1.0,0.6,0.3333333};
        const std::vector<double> expected_values_elem_8 = {0.2,0.6666667,-1.0};
        KRATOS_EXPECT_VECTOR_NEAR(r_edge_dist_elem_3, expected_values_elem_3, 1.0e-6);
        KRATOS_EXPECT_VECTOR_NEAR(r_edge_dist_elem_4, expected_values_elem_4, 1.0e-6);
        KRATOS_EXPECT_VECTOR_NEAR(r_edge_dist_elem_7, expected_values_elem_7, 1.0e-6);
        KRATOS_EXPECT_VECTOR_NEAR(r_edge_dist_elem_8, expected_values_elem_8, 1.0e-6);

        //Check extra edge distances - elem_3 is incised
        const auto &r_edge_dist_elem_3_extra = volume_part.GetElement(3).GetValue(ELEMENTAL_EDGE_DISTANCES_EXTRAPOLATED);
        const std::vector<double> expected_values_elem_3_extra = {-1.0,0.4,-1.0};
        KRATOS_EXPECT_VECTOR_NEAR(r_edge_dist_elem_3_extra, expected_values_elem_3_extra, 1.0e-6);
    }

    KRATOS_TEST_CASE_IN_SUITE(DiscontinuousDistanceProcessCutOnEdge2D, KratosCoreFastSuite)
    {
        Model current_model;

        // Generate a fluid mesh (done with the StructuredMeshGeneratorProcess)
        Node::Pointer p_point_1 = Kratos::make_intrusive<Node>(1, -0.5, -0.5, 0.0);
        Node::Pointer p_point_2 = Kratos::make_intrusive<Node>(2, -0.5,  0.5, 0.0);
        Node::Pointer p_point_3 = Kratos::make_intrusive<Node>(3,  0.5,  0.5, 0.0);
        Node::Pointer p_point_4 = Kratos::make_intrusive<Node>(4,  0.5, -0.5, 0.0);

        Quadrilateral2D4<Node> geometry(p_point_1, p_point_2, p_point_3, p_point_4);

        Parameters mesher_parameters(R"(
        {
            "number_of_divisions": 2,
            "element_name": "Element2D3N"
        })");

        ModelPart& volume_part = current_model.CreateModelPart("Volume");
        volume_part.AddNodalSolutionStepVariable(DISTANCE);
        StructuredMeshGeneratorProcess(geometry, volume_part, mesher_parameters).Execute();

        // Generate the skin line
        const double plane_height = 0.0;
        ModelPart& skin_part = current_model.CreateModelPart("Skin");
        skin_part.CreateNewNode(1, -0.25, plane_height, 0.0);
        skin_part.CreateNewNode(2,  0.4, plane_height, 0.0);
        Properties::Pointer p_properties(new Properties(0));
        skin_part.CreateNewElement("Element2D2N", 1, {{1,2}}, p_properties);

        // Compute the discontinuous distance function (including edge distances)
        Parameters parameters;
        parameters.AddBool("calculate_elemental_edge_distances", true);
        CalculateDiscontinuousDistanceToSkinProcess<2> disc_dist_proc(volume_part, skin_part, parameters);
        disc_dist_proc.Execute();

        // Count intersected and incised elements
        const uint8_t n_elements = 8;
        const uint8_t n_edges = 3;
        uint8_t n_cut_edges = 0;
        uint8_t n_incised = 0;
        uint8_t n_intersected = 0;
        for (uint8_t i = 0; i < n_elements; ++i) {
            const auto &r_edge_dist = (volume_part.ElementsBegin() + i)->GetValue(ELEMENTAL_EDGE_DISTANCES);
            n_cut_edges = 0;
            for (uint8_t j = 0; j < n_edges; ++j) {
                if (r_edge_dist[j] >= 0){
                    n_cut_edges++;
                }
            }
            if (n_cut_edges > 0){
                if (n_cut_edges > 1){
                    n_intersected++;
                } else {
                    n_incised++;
                }
            }
        }

        KRATOS_EXPECT_EQ(n_incised, 2);
        KRATOS_EXPECT_EQ(n_intersected, 1);
    }

    KRATOS_TEST_CASE_IN_SUITE(DiscontinuousDistanceProcessCutThroughNode2D, KratosCoreFastSuite)
    {
        Model current_model;

        // Generate a fluid mesh (done with the StructuredMeshGeneratorProcess)
        Node::Pointer p_point_1 = Kratos::make_intrusive<Node>(1, -0.5, -0.5, 0.0);
        Node::Pointer p_point_2 = Kratos::make_intrusive<Node>(2, -0.5,  0.5, 0.0);
        Node::Pointer p_point_3 = Kratos::make_intrusive<Node>(3,  0.5,  0.5, 0.0);
        Node::Pointer p_point_4 = Kratos::make_intrusive<Node>(4,  0.5, -0.5, 0.0);

        Quadrilateral2D4<Node> geometry(p_point_1, p_point_2, p_point_3, p_point_4);

        Parameters mesher_parameters(R"(
        {
            "number_of_divisions": 2,
            "element_name": "Element2D3N"
        })");

        ModelPart& volume_part = current_model.CreateModelPart("Volume");
        volume_part.AddNodalSolutionStepVariable(DISTANCE);
        StructuredMeshGeneratorProcess(geometry, volume_part, mesher_parameters).Execute();

        // Generate the skin line
        ModelPart& skin_part = current_model.CreateModelPart("Skin");
        skin_part.CreateNewNode(1, -0.4,  0.2, 0.0);
        skin_part.CreateNewNode(2,  0.4, -0.2, 0.0);
        Properties::Pointer p_properties(new Properties(0));
        skin_part.CreateNewElement("Element2D2N", 1, {{1,2}}, p_properties);

        // Compute the discontinuous distance function (including edge distances)
        Parameters parameters;
        parameters.AddBool("calculate_elemental_edge_distances", true);
        parameters.AddBool("calculate_elemental_edge_distances_extrapolated", true);
        parameters.AddBool("use_positive_epsilon_for_zero_values", true);
        CalculateDiscontinuousDistanceToSkinProcess<2> disc_dist_proc(volume_part, skin_part, parameters);
        disc_dist_proc.Execute();

        // Count intersected and incised elements
        const uint8_t n_elements = 8;
        const uint8_t n_edges = 3;
        uint8_t n_cut_edges = 0;
        uint8_t n_incised = 0;
        uint8_t n_intersected = 0;
        for (uint8_t i = 0; i < n_elements; ++i) {
            const auto &r_edge_dist = (volume_part.ElementsBegin() + i)->GetValue(ELEMENTAL_EDGE_DISTANCES);
            n_cut_edges = 0;
            for (uint8_t j = 0; j < n_edges; ++j) {
                if (r_edge_dist[j] >= 0){
                    n_cut_edges++;
                }
            }
            if (n_cut_edges > 0){
                if (n_cut_edges > 1){
                    n_intersected++;
                } else {
                    n_incised++;
                }
            }
        }

        KRATOS_EXPECT_EQ(n_intersected, 4);
        KRATOS_EXPECT_EQ(n_incised, 2);

        // Check edge distances -> elem_4 and elem_5 are detected as only incised, elem_3 and elem_6 are incised
        const auto &r_edge_dist_elem_2 = volume_part.GetElement(2).GetValue(ELEMENTAL_EDGE_DISTANCES);
        const auto &r_edge_dist_elem_3 = volume_part.GetElement(3).GetValue(ELEMENTAL_EDGE_DISTANCES);
        const auto &r_edge_dist_elem_4 = volume_part.GetElement(4).GetValue(ELEMENTAL_EDGE_DISTANCES);
        const std::vector<double> expected_values_elem_2 = {1.0,0.0,-1.0};
        const std::vector<double> expected_values_elem_3 = {-1.0,-1.0, 1.0 / 3.0};
        const std::vector<double> expected_values_elem_4 = {-1.0, 2.0 / 3.0 ,1.0};
        KRATOS_EXPECT_VECTOR_NEAR(r_edge_dist_elem_2, expected_values_elem_2, 1.0e-6);
        KRATOS_EXPECT_VECTOR_NEAR(r_edge_dist_elem_3, expected_values_elem_3, 1.0e-6);
        KRATOS_EXPECT_VECTOR_NEAR(r_edge_dist_elem_4, expected_values_elem_4, 1.0e-6);

        //Check extra edge distances - elem_3 is incised, elem_4 is detected as intersected
        const auto &r_edge_dist_elem_3_extra = volume_part.GetElement(3).GetValue(ELEMENTAL_EDGE_DISTANCES_EXTRAPOLATED);
        const auto &r_edge_dist_elem_4_extra = volume_part.GetElement(4).GetValue(ELEMENTAL_EDGE_DISTANCES_EXTRAPOLATED);
        const std::vector<double> expected_values_elem_3_extra = {-1.0,0.5,-1.0};
        const std::vector<double> expected_values_elem_4_extra = {-1.0,-1.0,-1.0};
        KRATOS_EXPECT_VECTOR_NEAR(r_edge_dist_elem_3_extra, expected_values_elem_3_extra, 1.0e-6);
        KRATOS_EXPECT_VECTOR_NEAR(r_edge_dist_elem_4_extra, expected_values_elem_4_extra, 1.0e-6);

        //Check elemental distances with extrapolated
        const auto &r_elem_dist_elem_3_extra = volume_part.GetElement(3).GetValue(ELEMENTAL_DISTANCES);
        const auto &r_elem_dist_elem_4_extra = volume_part.GetElement(4).GetValue(ELEMENTAL_DISTANCES);
        const std::vector<double> expected_values_elem_3_extra_nodal = {-0.223607,0.447214,0.223607};
        const std::vector<double> expected_values_elem_4_extra_nodal = {-0.223607,0.0,0.447214};
        KRATOS_EXPECT_VECTOR_NEAR(r_elem_dist_elem_3_extra, expected_values_elem_3_extra_nodal, 1.0e-6);
        KRATOS_EXPECT_VECTOR_NEAR(r_elem_dist_elem_4_extra, expected_values_elem_4_extra_nodal, 1.0e-6);
    }

    KRATOS_TEST_CASE_IN_SUITE(DiscontinuousDistanceProcessFlags2D, KratosCoreFastSuite)
    {
        Model current_model;

        // Generate a fluid mesh (done with the StructuredMeshGeneratorProcess)
        Node::Pointer p_point_1 = Kratos::make_intrusive<Node>(1, -0.5, -0.5, 0.0);
        Node::Pointer p_point_2 = Kratos::make_intrusive<Node>(2, -0.5,  0.5, 0.0);
        Node::Pointer p_point_3 = Kratos::make_intrusive<Node>(3,  0.5,  0.5, 0.0);
        Node::Pointer p_point_4 = Kratos::make_intrusive<Node>(4,  0.5, -0.5, 0.0);

        Quadrilateral2D4<Node> geometry(p_point_1, p_point_2, p_point_3, p_point_4);

        Parameters mesher_parameters(R"(
        {
            "number_of_divisions": 2,
            "element_name": "Element2D3N"
        })");

        ModelPart& volume_part = current_model.CreateModelPart("Volume");
        volume_part.AddNodalSolutionStepVariable(DISTANCE);
        StructuredMeshGeneratorProcess(geometry, volume_part, mesher_parameters).Execute();

        // Generate the skin line
        const double plane_height = 0.25;
        ModelPart& skin_part = current_model.CreateModelPart("Skin");
        skin_part.CreateNewNode(1, -0.4, plane_height, 0.0);
        skin_part.CreateNewNode(2,  0.4, plane_height, 0.0);
        Properties::Pointer p_properties(new Properties(0));
        skin_part.CreateNewElement("Element2D2N", 1, {{1,2}}, p_properties);

        // Both falgs are not given/ false
        CalculateDiscontinuousDistanceToSkinProcess<2> disc_dist_proc_0(volume_part, skin_part);
        disc_dist_proc_0.Execute();

        KRATOS_ERROR_IF(volume_part.ElementsBegin()->Has(ELEMENTAL_EDGE_DISTANCES));
        KRATOS_ERROR_IF(volume_part.ElementsBegin()->Has(ELEMENTAL_EDGE_DISTANCES_EXTRAPOLATED));

        // Check elemental distances - elem_3 is incised
        auto& r_elem_dist_elem_3 = volume_part.GetElement(3).GetValue(ELEMENTAL_DISTANCES);
        std::vector<double> expected_values_elem_3 = {1.41421,1.41421,1.41421};
        KRATOS_EXPECT_VECTOR_NEAR(r_elem_dist_elem_3, expected_values_elem_3, 1.0e-5);

        // Only CALCULATE_ELEMENTAL_EDGE_DISTANCES is given
        Parameters parameters_1;
        parameters_1.AddBool("calculate_elemental_edge_distances", true);
        CalculateDiscontinuousDistanceToSkinProcess<2> disc_dist_proc_1(volume_part, skin_part, parameters_1);
        disc_dist_proc_1.Execute();

        KRATOS_ERROR_IF(volume_part.ElementsBegin()->Has(ELEMENTAL_EDGE_DISTANCES_EXTRAPOLATED));

        // Check elemental distances - elem_3 is incised
        r_elem_dist_elem_3 = volume_part.GetElement(3).GetValue(ELEMENTAL_DISTANCES);
        expected_values_elem_3 = {1.41421,1.41421,1.41421};
        KRATOS_EXPECT_VECTOR_NEAR(r_elem_dist_elem_3, expected_values_elem_3, 1.0e-5);

        // Check edge distances - elem_3 is incised
        auto &r_edge_dist = volume_part.GetElement(3).GetValue(ELEMENTAL_EDGE_DISTANCES);
        size_t n_cut_edges = 0;
        for (uint8_t j = 0; j < 3; ++j) {
            if (r_edge_dist[j] >= 0){
                n_cut_edges++;
            }
        }
        KRATOS_EXPECT_EQ(n_cut_edges, 1);

        //Both flags are given: CALCULATE_ELEMENTAL_EDGE_DISTANCES and CALCULATE_ELEMENTAL_EDGE_DISTANCES_EXTRAPOLATED
        Parameters parameters_2;
        parameters_2.AddBool("calculate_elemental_edge_distances", true);
        parameters_2.AddBool("calculate_elemental_edge_distances_extrapolated", true);
        CalculateDiscontinuousDistanceToSkinProcess<2> disc_dist_proc_2(volume_part, skin_part, parameters_2);
        disc_dist_proc_2.Execute();

        // Check elemental distances - elem_3 is incised
        r_elem_dist_elem_3 = volume_part.GetElement(3).GetValue(ELEMENTAL_DISTANCES);
        expected_values_elem_3 = {-0.25,0.25,0.25};
        KRATOS_EXPECT_VECTOR_NEAR(r_elem_dist_elem_3, expected_values_elem_3, 1.0e-5);

        // Check edge distances - elem_3 is incised
        r_edge_dist = volume_part.GetElement(3).GetValue(ELEMENTAL_EDGE_DISTANCES);
        n_cut_edges = 0;
        for (uint8_t j = 0; j < 3; ++j) {
            if (r_edge_dist[j] >= 0){
                n_cut_edges++;
            }
        }
        KRATOS_EXPECT_EQ(n_cut_edges, 1);
    }

<<<<<<< HEAD
    KRATOS_TEST_CASE_IN_SUITE(DiscontinuousDistanceProcessCloseToVertexIntersection3D, KratosCoreFastSuite)
    {
        Model current_model;

        // Generate the element
        ModelPart &fluid_part = current_model.CreateModelPart("Surface");
        fluid_part.CreateNewNode(1, 0.498262,	0.296646,	-0.0435666);
        fluid_part.CreateNewNode(2, 0.494408,	0.298003,	-0.0436762);
        fluid_part.CreateNewNode(3, 0.497984,	0.301717,	-0.046839);
        fluid_part.CreateNewNode(4, 0.496292,	0.295241,	-0.0478173);

        Properties::Pointer p_properties_0(new Properties(0));
        fluid_part.CreateNewElement("Element3D4N", 1, {1, 2, 3, 4}, p_properties_0);

		// Generate the skin
		ModelPart &skin_part = current_model.CreateModelPart("Skin");
		skin_part.CreateNewNode(901, 0.2490485, -0.01, -0.02178895);
		skin_part.CreateNewNode(903, 0.498097, 2.0, -0.0435779);
		skin_part.CreateNewNode(904, 0.498097, -0.01, -0.0435779);
		skin_part.CreateNewNode(905, 2.0, 2.0, 0.0);

		Properties::Pointer p_properties = skin_part.CreateNewProperties(0);
		skin_part.CreateNewElement("Element3D3N", 901, { 901,904,903}, p_properties);
		skin_part.CreateNewElement("Element3D3N", 902, { 904,905,903}, p_properties);

        // Compute the discontinuous distance function
        CalculateDiscontinuousDistanceToSkinProcess<3> disc_dist_proc(fluid_part, skin_part);
        disc_dist_proc.Execute();
        auto p_elem = fluid_part.ElementsBegin();
        KRATOS_EXPECT_TRUE(p_elem->Is(TO_SPLIT));
=======
    KRATOS_EXPECT_EQ(n_intersected, 4);
    KRATOS_EXPECT_EQ(n_incised, 2);

    // Check edge distances -> elem_4 and elem_5 are detected as only incised, elem_3 and elem_6 are incised
    const auto &r_edge_dist_elem_2 = volume_part.GetElement(2).GetValue(ELEMENTAL_EDGE_DISTANCES);
    const auto &r_edge_dist_elem_3 = volume_part.GetElement(3).GetValue(ELEMENTAL_EDGE_DISTANCES);
    const auto &r_edge_dist_elem_4 = volume_part.GetElement(4).GetValue(ELEMENTAL_EDGE_DISTANCES);
    const std::vector<double> expected_values_elem_2 = {-1.0,-1.0,-1.0};
    const std::vector<double> expected_values_elem_3 = {-1.0,-1.0, 1.0 / 3.0};
    const std::vector<double> expected_values_elem_4 = {0.0, 2.0 / 3.0 ,-1.0};
    KRATOS_EXPECT_VECTOR_NEAR(r_edge_dist_elem_2, expected_values_elem_2, 1.0e-6);
    KRATOS_EXPECT_VECTOR_NEAR(r_edge_dist_elem_3, expected_values_elem_3, 1.0e-6);
    KRATOS_EXPECT_VECTOR_NEAR(r_edge_dist_elem_4, expected_values_elem_4, 1.0e-6);

    //Check extra edge distances - elem_3 is incised, elem_4 is detected as intersected
    const auto &r_edge_dist_elem_3_extra = volume_part.GetElement(3).GetValue(ELEMENTAL_EDGE_DISTANCES_EXTRAPOLATED);
    const auto &r_edge_dist_elem_4_extra = volume_part.GetElement(4).GetValue(ELEMENTAL_EDGE_DISTANCES_EXTRAPOLATED);
    const std::vector<double> expected_values_elem_3_extra = {-1.0,0.5,-1.0};
    const std::vector<double> expected_values_elem_4_extra = {-1.0,-1.0,-1.0};
    KRATOS_EXPECT_VECTOR_NEAR(r_edge_dist_elem_3_extra, expected_values_elem_3_extra, 1.0e-6);
    KRATOS_EXPECT_VECTOR_NEAR(r_edge_dist_elem_4_extra, expected_values_elem_4_extra, 1.0e-6);

    //Check elemental distances with extrapolated
    const auto &r_elem_dist_elem_3_extra = volume_part.GetElement(3).GetValue(ELEMENTAL_DISTANCES);
    const auto &r_elem_dist_elem_4_extra = volume_part.GetElement(4).GetValue(ELEMENTAL_DISTANCES);
    const std::vector<double> expected_values_elem_3_extra_nodal = {0.223607,-0.447214,-0.223607};
    const std::vector<double> expected_values_elem_4_extra_nodal = {0.223607,0.0,-0.447214};
    KRATOS_EXPECT_VECTOR_NEAR(r_elem_dist_elem_3_extra, expected_values_elem_3_extra_nodal, 1.0e-6);
    KRATOS_EXPECT_VECTOR_NEAR(r_elem_dist_elem_4_extra, expected_values_elem_4_extra_nodal, 1.0e-6);
}

KRATOS_TEST_CASE_IN_SUITE(DiscontinuousDistanceProcessFlags2D, KratosCoreFastSuite)
{
    Model current_model;

    // Generate a fluid mesh (done with the StructuredMeshGeneratorProcess)
    Node::Pointer p_point_1 = Kratos::make_intrusive<Node>(1, -0.5, -0.5, 0.0);
    Node::Pointer p_point_2 = Kratos::make_intrusive<Node>(2, -0.5,  0.5, 0.0);
    Node::Pointer p_point_3 = Kratos::make_intrusive<Node>(3,  0.5,  0.5, 0.0);
    Node::Pointer p_point_4 = Kratos::make_intrusive<Node>(4,  0.5, -0.5, 0.0);

    Quadrilateral2D4<Node> geometry(p_point_1, p_point_2, p_point_3, p_point_4);

    Parameters mesher_parameters(R"(
    {
        "number_of_divisions": 2,
        "element_name": "Element2D3N"
    })");

    ModelPart& volume_part = current_model.CreateModelPart("Volume");
    volume_part.AddNodalSolutionStepVariable(DISTANCE);
    StructuredMeshGeneratorProcess(geometry, volume_part, mesher_parameters).Execute();

    // Generate the skin line
    const double plane_height = 0.25;
    ModelPart& skin_part = current_model.CreateModelPart("Skin");
    skin_part.CreateNewNode(1, -0.4, plane_height, 0.0);
    skin_part.CreateNewNode(2,  0.4, plane_height, 0.0);
    Properties::Pointer p_properties(new Properties(0));
    skin_part.CreateNewElement("Element2D2N", 1, {{1,2}}, p_properties);

    // Both falgs are not given/ false
    CalculateDiscontinuousDistanceToSkinProcess<2> disc_dist_proc_0(volume_part, skin_part);
    disc_dist_proc_0.Execute();

    KRATOS_ERROR_IF(volume_part.ElementsBegin()->Has(ELEMENTAL_EDGE_DISTANCES));
    KRATOS_ERROR_IF(volume_part.ElementsBegin()->Has(ELEMENTAL_EDGE_DISTANCES_EXTRAPOLATED));

    // Check elemental distances - elem_3 is incised
    auto& r_elem_dist_elem_3 = volume_part.GetElement(3).GetValue(ELEMENTAL_DISTANCES);
    std::vector<double> expected_values_elem_3 = {1.41421,1.41421,1.41421};
    KRATOS_EXPECT_VECTOR_NEAR(r_elem_dist_elem_3, expected_values_elem_3, 1.0e-5);

    // Only CALCULATE_ELEMENTAL_EDGE_DISTANCES is given
    Parameters parameters_1;
    parameters_1.AddBool("calculate_elemental_edge_distances", true);
    CalculateDiscontinuousDistanceToSkinProcess<2> disc_dist_proc_1(volume_part, skin_part, parameters_1);
    disc_dist_proc_1.Execute();

    KRATOS_ERROR_IF(volume_part.ElementsBegin()->Has(ELEMENTAL_EDGE_DISTANCES_EXTRAPOLATED));

    // Check elemental distances - elem_3 is incised
    r_elem_dist_elem_3 = volume_part.GetElement(3).GetValue(ELEMENTAL_DISTANCES);
    expected_values_elem_3 = {1.41421,1.41421,1.41421};
    KRATOS_EXPECT_VECTOR_NEAR(r_elem_dist_elem_3, expected_values_elem_3, 1.0e-5);

    // Check edge distances - elem_3 is incised
    auto &r_edge_dist = volume_part.GetElement(3).GetValue(ELEMENTAL_EDGE_DISTANCES);
    size_t n_cut_edges = 0;
    for (uint8_t j = 0; j < 3; ++j) {
        if (r_edge_dist[j] >= 0){
            n_cut_edges++;
        }
    }
    KRATOS_EXPECT_EQ(n_cut_edges, 1);

    //Both flags are given: CALCULATE_ELEMENTAL_EDGE_DISTANCES and CALCULATE_ELEMENTAL_EDGE_DISTANCES_EXTRAPOLATED
    Parameters parameters_2;
    parameters_2.AddBool("calculate_elemental_edge_distances", true);
    parameters_2.AddBool("calculate_elemental_edge_distances_extrapolated", true);
    CalculateDiscontinuousDistanceToSkinProcess<2> disc_dist_proc_2(volume_part, skin_part, parameters_2);
    disc_dist_proc_2.Execute();

    // Check elemental distances - elem_3 is incised
    r_elem_dist_elem_3 = volume_part.GetElement(3).GetValue(ELEMENTAL_DISTANCES);
    expected_values_elem_3 = {0.25,-0.25,-0.25};
    KRATOS_EXPECT_VECTOR_NEAR(r_elem_dist_elem_3, expected_values_elem_3, 1.0e-5);

    // Check edge distances - elem_3 is incised
    r_edge_dist = volume_part.GetElement(3).GetValue(ELEMENTAL_EDGE_DISTANCES);
    n_cut_edges = 0;
    for (uint8_t j = 0; j < 3; ++j) {
        if (r_edge_dist[j] >= 0){
            n_cut_edges++;
        }
>>>>>>> b2c5df4a
    }


    KRATOS_TEST_CASE_IN_SUITE(DiscontinuousDistanceNewVariablese2D, KratosCoreFastSuite)
    {
        Model current_model;

        // Generate a fluid mesh (done with the StructuredMeshGeneratorProcess)
        Node::Pointer p_point_1 = Kratos::make_intrusive<Node>(1, -0.5, -0.5, 0.0);
        Node::Pointer p_point_2 = Kratos::make_intrusive<Node>(2, -0.5,  0.5, 0.0);
        Node::Pointer p_point_3 = Kratos::make_intrusive<Node>(3,  0.5,  0.5, 0.0);
        Node::Pointer p_point_4 = Kratos::make_intrusive<Node>(4,  0.5, -0.5, 0.0);

        Quadrilateral2D4<Node> geometry(p_point_1, p_point_2, p_point_3, p_point_4);

        Parameters mesher_parameters(R"(
        {
            "number_of_divisions": 2,
            "element_name": "Element2D3N"
        })");

        ModelPart& volume_part = current_model.CreateModelPart("Volume");
        StructuredMeshGeneratorProcess(geometry, volume_part, mesher_parameters).Execute();

        // Generate the skin line
        ModelPart& skin_part = current_model.CreateModelPart("Skin");
        skin_part.CreateNewNode(1, -0.25, 0.25, 0.0);
        skin_part.CreateNewNode(2,  0.5, 0.1, 0.0);
        Properties::Pointer p_properties(new Properties(0));
        skin_part.CreateNewElement("Element2D2N", 1, {{1,2}}, p_properties);

        // Compute the discontinuous distance function (including edge distances)
        Parameters parameters = Parameters(R"(
        {
            "elemental_distances_variable"                          : "EXTERNAL_FORCES_VECTOR",
            "elemental_edge_distances_variable"                     : "INTERNAL_FORCES_VECTOR",
            "elemental_edge_distances_extrapolated_variable"        : "CONTACT_FORCES_VECTOR",
            "calculate_elemental_edge_distances"                    : true,
            "calculate_elemental_edge_distances_extrapolated"       : true
        })" );

        CalculateDiscontinuousDistanceToSkinProcess<2> disc_dist_proc(volume_part, skin_part, parameters);
        disc_dist_proc.Execute();

        // checking new ELEMENTAL_DISTANCES
        KRATOS_EXPECT_TRUE(volume_part.GetElement(3).Has(EXTERNAL_FORCES_VECTOR))
        // checking we dont have the default
        KRATOS_EXPECT_TRUE(!volume_part.GetElement(3).Has(ELEMENTAL_DISTANCES))
        // checking new ELEMENTAL_EDGE_DISTANCES
        KRATOS_EXPECT_TRUE(volume_part.GetElement(3).Has(INTERNAL_FORCES_VECTOR))
        // checking we dont have the default
        KRATOS_EXPECT_TRUE(!volume_part.GetElement(3).Has(ELEMENTAL_EDGE_DISTANCES))
        // checking new ELEMENTAL_EDGE_DISTANCES_EXTRAPOLATED
        KRATOS_EXPECT_TRUE(volume_part.GetElement(3).Has(INTERNAL_FORCES_VECTOR))
        // checking we dont have the default
        KRATOS_EXPECT_TRUE(!volume_part.GetElement(3).Has(ELEMENTAL_EDGE_DISTANCES_EXTRAPOLATED))

        // Check edge distances - elements 1,2,5,6 are not cut at all
        const auto &r_edge_dist_elem_3 = volume_part.GetElement(3).GetValue(INTERNAL_FORCES_VECTOR);
        const auto &r_edge_dist_elem_4 = volume_part.GetElement(4).GetValue(INTERNAL_FORCES_VECTOR);
        const auto &r_edge_dist_elem_7 = volume_part.GetElement(7).GetValue(INTERNAL_FORCES_VECTOR);
        const auto &r_edge_dist_elem_8 = volume_part.GetElement(8).GetValue(INTERNAL_FORCES_VECTOR);
        const std::vector<double> expected_values_elem_3 = {-1.0,-1.0,0.5};
        const std::vector<double> expected_values_elem_4 = {0.4,0.5,-1.0};
        const std::vector<double> expected_values_elem_7 = {-1.0,0.6,0.3333333};
        const std::vector<double> expected_values_elem_8 = {0.2,0.6666667,-1.0};
        KRATOS_EXPECT_VECTOR_NEAR(r_edge_dist_elem_3, expected_values_elem_3, 1.0e-6);
        KRATOS_EXPECT_VECTOR_NEAR(r_edge_dist_elem_4, expected_values_elem_4, 1.0e-6);
        KRATOS_EXPECT_VECTOR_NEAR(r_edge_dist_elem_7, expected_values_elem_7, 1.0e-6);
        KRATOS_EXPECT_VECTOR_NEAR(r_edge_dist_elem_8, expected_values_elem_8, 1.0e-6);

        //Check extra edge distances - elem_3 is incised
        const auto &r_edge_dist_elem_3_extra = volume_part.GetElement(3).GetValue(CONTACT_FORCES_VECTOR);
        const std::vector<double> expected_values_elem_3_extra = {-1.0,0.4,-1.0};
        KRATOS_EXPECT_VECTOR_NEAR(r_edge_dist_elem_3_extra, expected_values_elem_3_extra, 1.0e-6);
    }

}  // namespace Testing.
}  // namespace Kratos.<|MERGE_RESOLUTION|>--- conflicted
+++ resolved
@@ -21,110 +21,10 @@
 #include "processes/structured_mesh_generator_process.h"
 #include "processes/calculate_discontinuous_distance_to_skin_process.h"
 
-<<<<<<< HEAD
 namespace Kratos {
 namespace Testing {
 
     KRATOS_TEST_CASE_IN_SUITE(DiscontinuousDistanceProcessHorizontalPlane2D, KratosCoreFastSuite)
-=======
-namespace Kratos::Testing {
-
-KRATOS_TEST_CASE_IN_SUITE(DiscontinuousDistanceProcessHorizontalPlane2D, KratosCoreFastSuite)
-{
-    Model current_model;
-
-    // Generate the element
-    ModelPart &fluid_part = current_model.CreateModelPart("Surface");
-    fluid_part.AddNodalSolutionStepVariable(DISTANCE);
-    fluid_part.CreateNewNode(1, 0.0, 0.0, 0.0);
-    fluid_part.CreateNewNode(2, 1.0, 0.0, 0.0);
-    fluid_part.CreateNewNode(3, 0.0, 1.0, 0.0);
-    Properties::Pointer p_properties_0(new Properties(0));
-    fluid_part.CreateNewElement("Element2D3N", 1, {1, 2, 3}, p_properties_0);
-
-    // Generate the skin
-    const double plane_height = 0.5;
-    ModelPart &skin_part = current_model.CreateModelPart("Skin");
-    skin_part.CreateNewNode(1, -1.0, plane_height, 0.0);
-    skin_part.CreateNewNode(2,  1.0, plane_height, 0.0);
-    Properties::Pointer p_properties_1(new Properties(1));
-    skin_part.CreateNewElement("Element2D2N", 1, {{1, 2}}, p_properties_1);
-
-    // Compute the discontinuous distance function (including edge distances)
-    Parameters parameters;
-    parameters.AddBool("calculate_elemental_edge_distances", true);
-    CalculateDiscontinuousDistanceToSkinProcess<2> disc_dist_proc(fluid_part, skin_part, parameters);
-    disc_dist_proc.Execute();
-
-    // Check elemental distances
-    const auto &r_elem_dist = (fluid_part.ElementsBegin())->GetValue(ELEMENTAL_DISTANCES);
-    const std::vector<double> expected_values = {0.5,0.5,-0.5};
-    KRATOS_EXPECT_VECTOR_NEAR(r_elem_dist, expected_values, 1.0e-6);
-
-    // Check edge distances
-    const auto &r_edge_dist = (fluid_part.ElementsBegin())->GetValue(ELEMENTAL_EDGE_DISTANCES);
-    const std::vector<double> expected_values_edge = {0.5,0.5,-1.0};
-    KRATOS_EXPECT_VECTOR_NEAR(r_edge_dist, expected_values_edge, 1.0e-6);
-}
-
-KRATOS_TEST_CASE_IN_SUITE(DiscontinuousDistanceProcessPlaneApproximation2D, KratosCoreFastSuite)
-{
-    Model current_model;
-
-    // Generate the element
-    ModelPart &fluid_part = current_model.CreateModelPart("Surface");
-    fluid_part.AddNodalSolutionStepVariable(DISTANCE);
-    fluid_part.CreateNewNode(1, 0.0, 0.0, 0.0);
-    fluid_part.CreateNewNode(2, 1.0, 0.0, 0.0);
-    fluid_part.CreateNewNode(3, 0.0, 1.0, 0.0);
-    Properties::Pointer p_properties_0(new Properties(0));
-    fluid_part.CreateNewElement("Element2D3N", 1, {1, 2, 3}, p_properties_0);
-
-    // Generate the skin
-    const double plane_height = 0.5;
-    ModelPart &skin_part = current_model.CreateModelPart("Skin");
-    skin_part.CreateNewNode(1, -1.0, plane_height, 0.0);
-    skin_part.CreateNewNode(2, 0.75, plane_height, 0.0);
-    skin_part.CreateNewNode(3, 0.75, -1.0, 0.0);
-    Properties::Pointer p_properties_1(new Properties(1));
-    skin_part.CreateNewElement("Element2D2N", 1, {{1, 2}}, p_properties_1);
-    skin_part.CreateNewElement("Element2D2N", 2, {{2, 3}}, p_properties_1);
-
-    // Compute the discontinuous distance function (including edge distances)
-    Parameters parameters;
-    parameters.AddBool("calculate_elemental_edge_distances", true);
-    CalculateDiscontinuousDistanceToSkinProcess<2> disc_dist_proc(fluid_part, skin_part, parameters);
-    disc_dist_proc.Execute();
-
-    // Check elemental distances
-    const auto &r_elem_dist = (fluid_part.ElementsBegin())->GetValue(ELEMENTAL_DISTANCES);
-    const std::vector<double> expected_values = {0.483157,-0.0216888,-0.380052};
-    KRATOS_EXPECT_VECTOR_NEAR(r_elem_dist, expected_values, 1.0e-6);
-
-    // Check edge distances
-    const auto &r_edge_dist = (fluid_part.ElementsBegin())->GetValue(ELEMENTAL_EDGE_DISTANCES);
-    const std::vector<double> expected_values_edge = {0.375,0.5,0.75};
-    KRATOS_EXPECT_VECTOR_NEAR(r_edge_dist, expected_values_edge, 1.0e-6);
-}
-
-KRATOS_TEST_CASE_IN_SUITE(DiscontinuousDistanceProcessCubeInCube3D, KratosCoreFastSuite)
-{
-    Model current_model;
-
-    // Generate a volume mesh (done with the StructuredMeshGeneratorProcess)
-    Node::Pointer p_point_1 = Kratos::make_intrusive<Node>(1, -0.5, -0.5, -0.5);
-    Node::Pointer p_point_2 = Kratos::make_intrusive<Node>(2,  0.5, -0.5, -0.5);
-    Node::Pointer p_point_3 = Kratos::make_intrusive<Node>(3,  0.5,  0.5, -0.5);
-    Node::Pointer p_point_4 = Kratos::make_intrusive<Node>(4, -0.5,  0.5, -0.5);
-    Node::Pointer p_point_5 = Kratos::make_intrusive<Node>(5, -0.5, -0.5,  0.5);
-    Node::Pointer p_point_6 = Kratos::make_intrusive<Node>(6,  0.5, -0.5,  0.5);
-    Node::Pointer p_point_7 = Kratos::make_intrusive<Node>(7,  0.5,  0.5,  0.5);
-    Node::Pointer p_point_8 = Kratos::make_intrusive<Node>(8, -0.5,  0.5,  0.5);
-
-    Hexahedra3D8<Node > geometry(p_point_1, p_point_2, p_point_3, p_point_4, p_point_5, p_point_6, p_point_7, p_point_8);
-
-    Parameters mesher_parameters(R"(
->>>>>>> b2c5df4a
     {
         Model current_model;
 
@@ -151,10 +51,10 @@
         CalculateDiscontinuousDistanceToSkinProcess<2> disc_dist_proc(fluid_part, skin_part, parameters);
         disc_dist_proc.Execute();
 
-        // Check elemental distances
-        const auto &r_elem_dist = (fluid_part.ElementsBegin())->GetValue(ELEMENTAL_DISTANCES);
-        const std::vector<double> expected_values = {-0.5,-0.5,0.5};
-        KRATOS_EXPECT_VECTOR_NEAR(r_elem_dist, expected_values, 1.0e-6);
+    // Check elemental distances
+    const auto &r_elem_dist = (fluid_part.ElementsBegin())->GetValue(ELEMENTAL_DISTANCES);
+    const std::vector<double> expected_values = {0.5,0.5,-0.5};
+    KRATOS_EXPECT_VECTOR_NEAR(r_elem_dist, expected_values, 1.0e-6);
 
         // Check edge distances
         const auto &r_edge_dist = (fluid_part.ElementsBegin())->GetValue(ELEMENTAL_EDGE_DISTANCES);
@@ -164,7 +64,6 @@
 
     KRATOS_TEST_CASE_IN_SUITE(DiscontinuousDistanceProcessPlaneApproximation2D, KratosCoreFastSuite)
     {
-<<<<<<< HEAD
         Model current_model;
 
         // Generate the element
@@ -192,268 +91,15 @@
         CalculateDiscontinuousDistanceToSkinProcess<2> disc_dist_proc(fluid_part, skin_part, parameters);
         disc_dist_proc.Execute();
 
-        // Check elemental distances
-        const auto &r_elem_dist = (fluid_part.ElementsBegin())->GetValue(ELEMENTAL_DISTANCES);
-        const std::vector<double> expected_values = {-0.483157,0.0216888,0.380052};
-        KRATOS_EXPECT_VECTOR_NEAR(r_elem_dist, expected_values, 1.0e-6);
+    // Check elemental distances
+    const auto &r_elem_dist = (fluid_part.ElementsBegin())->GetValue(ELEMENTAL_DISTANCES);
+    const std::vector<double> expected_values = {0.483157,-0.0216888,-0.380052};
+    KRATOS_EXPECT_VECTOR_NEAR(r_elem_dist, expected_values, 1.0e-6);
 
         // Check edge distances
         const auto &r_edge_dist = (fluid_part.ElementsBegin())->GetValue(ELEMENTAL_EDGE_DISTANCES);
         const std::vector<double> expected_values_edge = {0.375,0.5,0.75};
         KRATOS_EXPECT_VECTOR_NEAR(r_edge_dist, expected_values_edge, 1.0e-6);
-=======
-        "number_of_divisions":   1,
-        "element_name":     "Element3D4N"
-    })");
-
-    ModelPart& volume_part = current_model.CreateModelPart("Volume");
-    volume_part.AddNodalSolutionStepVariable(DISTANCE);
-    StructuredMeshGeneratorProcess(geometry, volume_part, mesher_parameters).Execute();
-
-    // Generate the corner entities
-    ModelPart& skin_part = current_model.CreateModelPart("Skin");
-    skin_part.AddNodalSolutionStepVariable(VELOCITY);
-    skin_part.CreateNewNode(1, 2.0, 0.5, 2.0);
-    skin_part.CreateNewNode(2, 2.0, 0.5, -2.0);
-    skin_part.CreateNewNode(3, 0.25, 0.5, 2.0);
-    skin_part.CreateNewNode(4, 0.25, 0.5, -2.0);
-    skin_part.CreateNewNode(5, 0.25, -2.0, 2.0);
-    skin_part.CreateNewNode(6, 0.25, -2.0, -2.0);
-    Properties::Pointer p_properties(new Properties(0));
-    skin_part.CreateNewElement("Element3D3N", 1, {1, 2, 3}, p_properties);
-    skin_part.CreateNewElement("Element3D3N", 2, {2, 3, 4}, p_properties);
-    skin_part.CreateNewElement("Element3D3N", 3, {3, 4, 5}, p_properties);
-    skin_part.CreateNewElement("Element3D3N", 4, {4, 5, 6}, p_properties);
-
-    Parameters parameters;
-    parameters.AddBool("calculate_elemental_edge_distances", true);
-    CalculateDiscontinuousDistanceToSkinProcess<3> disc_dist_proc(volume_part, skin_part, parameters);
-    disc_dist_proc.Execute();
-
-    // Check elemental distances
-    const auto &r_dist_begin = (volume_part.ElementsBegin())->GetValue(ELEMENTAL_DISTANCES);
-    const auto &r_dist_end = (volume_part.ElementsEnd() - 1)->GetValue(ELEMENTAL_DISTANCES);
-    const std::vector<double> expected_values_begin = {1.73205,1.73205,1.73205,1.73205};
-    const std::vector<double> expected_values_end = {-0.406059,-0.489839,0.388306,0.0649427};
-    KRATOS_EXPECT_VECTOR_NEAR(r_dist_begin, expected_values_begin, 1.0e-6);
-    KRATOS_EXPECT_VECTOR_NEAR(r_dist_end, expected_values_end, 1.0e-6);
-
-    // Check edge distances
-    const auto &r_dist_begin_edge = (volume_part.ElementsBegin())->GetValue(ELEMENTAL_EDGE_DISTANCES);
-    const auto &r_dist_end_edge = (volume_part.ElementsEnd() - 1)->GetValue(ELEMENTAL_EDGE_DISTANCES);
-    const std::vector<double> expected_values_begin_edge = {-1,-1,0.625,0.375,-1,-1};
-    const std::vector<double> expected_values_end_edge = {-1,0.5,0.5,0.75,0.75,0.625};
-    KRATOS_EXPECT_VECTOR_NEAR(r_dist_begin_edge, expected_values_begin_edge, 1.0e-6);
-    KRATOS_EXPECT_VECTOR_NEAR(r_dist_end_edge, expected_values_end_edge, 1.0e-6);
-}
-
-KRATOS_TEST_CASE_IN_SUITE(DiscontinuousDistanceProcessSinglePointTangent2D, KratosCoreFastSuite)
-{
-    Model current_model;
-
-    // Generate the element
-    ModelPart &fluid_part = current_model.CreateModelPart("Surface");
-    fluid_part.CreateNewNode(1, 0.0, 0.0, 0.0);
-    fluid_part.CreateNewNode(2, 1.0, 0.0, 0.0);
-    fluid_part.CreateNewNode(3, 0.0, 1.0, 0.0);
-    Properties::Pointer p_properties_0(new Properties(0));
-    fluid_part.CreateNewElement("Element2D3N", 1, {1, 2, 3}, p_properties_0);
-
-    // Generate the skin
-    const double plane_height = 1.0;
-    ModelPart &skin_part = current_model.CreateModelPart("Skin");
-    skin_part.CreateNewNode(1, -1.0, plane_height, 0.0);
-    skin_part.CreateNewNode(2,  1.0, plane_height, 0.0);
-    Properties::Pointer p_properties_1(new Properties(1));
-    skin_part.CreateNewElement("Element2D2N", 1, {{1, 2}}, p_properties_1);
-
-    // Compute the discontinuous distance function
-    CalculateDiscontinuousDistanceToSkinProcess<2> disc_dist_proc(fluid_part, skin_part);
-    disc_dist_proc.Execute();
-
-    // Check values
-    const double epsilon = std::numeric_limits<double>::epsilon()*1e3;
-    const auto &r_elem_dist = (fluid_part.ElementsBegin())->GetValue(ELEMENTAL_DISTANCES);
-    const array_1d<double,3> expected_values({1.0,1.0,epsilon});
-    KRATOS_EXPECT_VECTOR_NEAR(r_elem_dist, expected_values, 1.0e-16);
-}
-
-KRATOS_TEST_CASE_IN_SUITE(DiscontinuousDistanceProcessSinglePointTangentOnNodeInteresected2D, KratosCoreFastSuite)
-{
-    Model current_model;
-
-    // Generate the element
-    ModelPart &fluid_part = current_model.CreateModelPart("Surface");
-    fluid_part.CreateNewNode(1, 0.0, 0.0, 0.0);
-    fluid_part.CreateNewNode(2, 1.0, 0.0, 0.0);
-    fluid_part.CreateNewNode(3, 0.0, 1.0, 0.0);
-    Properties::Pointer p_properties_0(new Properties(0));
-    fluid_part.CreateNewElement("Element2D3N", 1, {1, 2, 3}, p_properties_0);
-
-    // Generate the skin
-    ModelPart &skin_part = current_model.CreateModelPart("Skin");
-    skin_part.CreateNewNode(1, -1.0, 1.0, 0.0);
-    skin_part.CreateNewNode(2,  0.0, 1.0, 0.0);
-    Properties::Pointer p_properties_1(new Properties(1));
-    skin_part.CreateNewElement("Element2D2N", 1, {{1, 2}}, p_properties_1);
-
-    // Compute the discontinuous distance function
-    CalculateDiscontinuousDistanceToSkinProcess<2> disc_dist_proc(fluid_part, skin_part);
-    disc_dist_proc.Execute();
-
-    // Check values
-    const auto &r_elem_dist = (fluid_part.ElementsBegin())->GetValue(ELEMENTAL_DISTANCES);
-    const auto &r_to_split = (fluid_part.ElementsBegin())->Is(TO_SPLIT);
-    const double epsilon = std::numeric_limits<double>::epsilon()*1e3;
-    KRATOS_EXPECT_TRUE(!r_to_split);
-    const array_1d<double,3> expected_values({1.0,1.0,epsilon});
-    KRATOS_EXPECT_VECTOR_NEAR(r_elem_dist, expected_values, 1e-16);
-}
-
-KRATOS_TEST_CASE_IN_SUITE(DiscontinuousDistanceProcessSinglePointTangentOnNodeNotInteresected2D, KratosCoreFastSuite)
-{
-    Model current_model;
-
-    // Generate the element
-    ModelPart &fluid_part = current_model.CreateModelPart("Surface");
-    fluid_part.CreateNewNode(1, 0.0, 0.0, 0.0);
-    fluid_part.CreateNewNode(2, 1.0, 0.0, 0.0);
-    fluid_part.CreateNewNode(3, 0.0, 1.0, 0.0);
-    Properties::Pointer p_properties_0(new Properties(0));
-    fluid_part.CreateNewElement("Element2D3N", 1, {1, 2, 3}, p_properties_0);
-
-    // Generate the skin
-    ModelPart &skin_part = current_model.CreateModelPart("Skin");
-    skin_part.CreateNewNode(1, -1.0, 1.0, 0.0);
-    skin_part.CreateNewNode(2,  0.0, 1.0, 0.0);
-    Properties::Pointer p_properties_1(new Properties(1));
-    skin_part.CreateNewElement("Element2D2N", 1, {{1, 2}}, p_properties_1);
-
-    Parameters parameters;
-    parameters.AddBool("use_positive_epsilon_for_zero_values", false);
-    // Compute the discontinuous distance function
-    CalculateDiscontinuousDistanceToSkinProcess<2> disc_dist_proc(fluid_part, skin_part, parameters);
-    disc_dist_proc.Execute();
-
-    // Check values
-    const auto &r_elem_dist = (fluid_part.ElementsBegin())->GetValue(ELEMENTAL_DISTANCES);
-    const auto &r_to_split = (fluid_part.ElementsBegin())->Is(TO_SPLIT);
-    const double epsilon = std::numeric_limits<double>::epsilon()*1e3;
-    KRATOS_EXPECT_TRUE(r_to_split);
-    const array_1d<double,3> expected_values({1.0,1.0,-epsilon});
-    KRATOS_EXPECT_VECTOR_NEAR(r_elem_dist, expected_values, 1.0e-16);
-}
-
-KRATOS_TEST_CASE_IN_SUITE(DiscontinuousDistanceProcessSingleLineTangent2D, KratosCoreFastSuite)
-{
-    Model current_model;
-
-    // Generate the element
-    ModelPart &fluid_part = current_model.CreateModelPart("Surface");
-    fluid_part.CreateNewNode(1, 0.0, 0.0, 0.0);
-    fluid_part.CreateNewNode(2, 1.0, 0.0, 0.0);
-    fluid_part.CreateNewNode(3, 0.0, 1.0, 0.0);
-    Properties::Pointer p_properties_0(new Properties(0));
-    fluid_part.CreateNewElement("Element2D3N", 1, {1, 2, 3}, p_properties_0);
-
-    // Generate the skin
-    const double plane_height = 0.0;
-    ModelPart &skin_part = current_model.CreateModelPart("Skin");
-    skin_part.CreateNewNode(1, -1.0, plane_height, 0.0);
-    skin_part.CreateNewNode(2,  1.0, plane_height, 0.0);
-    Properties::Pointer p_properties_1(new Properties(1));
-    skin_part.CreateNewElement("Element2D2N", 1, {{1, 2}}, p_properties_1);
-
-    // Compute the discontinuous distance function
-    CalculateDiscontinuousDistanceToSkinProcess<2> disc_dist_proc(fluid_part, skin_part);
-    disc_dist_proc.Execute();
-
-    // Check values
-    const auto &r_elem_dist = (fluid_part.ElementsBegin())->GetValue(ELEMENTAL_DISTANCES);
-    const double epsilon = std::numeric_limits<double>::epsilon()*1e3;
-    KRATOS_EXPECT_NEAR(r_elem_dist[0], epsilon, 1e-16);
-    KRATOS_EXPECT_NEAR(r_elem_dist[1], epsilon, 1e-16);
-    KRATOS_EXPECT_NEAR(r_elem_dist[2], -1.0, 1e-16);
-}
-
-KRATOS_TEST_CASE_IN_SUITE(DiscontinuousDistanceProcessSinglePointAndManyIntersectEdge2D, KratosCoreFastSuite)
-{
-    Model current_model;
-
-    // Generate the element
-    ModelPart &fluid_part = current_model.CreateModelPart("Surface");
-    fluid_part.CreateNewNode(1, 0.0, 0.0, 0.0);
-    fluid_part.CreateNewNode(2, 1.0, 0.0, 0.0);
-    fluid_part.CreateNewNode(3, 0.0, 1.0, 0.0);
-    Properties::Pointer p_properties_0(new Properties(0));
-    fluid_part.CreateNewElement("Element2D3N", 1, {1, 2, 3}, p_properties_0);
-
-    // Generate the skin
-    ModelPart &skin_part = current_model.CreateModelPart("Skin");
-    skin_part.CreateNewNode(1, -1.0, 1.0, 0.0);
-    skin_part.CreateNewNode(2,  1.0, 1.0, 0.0);
-    skin_part.CreateNewNode(3,  1.0/6.0, 2.0/3.0, 0.0);
-    skin_part.CreateNewNode(4,  1.0, 2.0/3.0, 0.0);
-    skin_part.CreateNewNode(5,  2.0/3.0, 1.0/6.0, 0.0);
-    skin_part.CreateNewNode(6,  1.0, 1.0/6.0, 0.0);
-    Properties::Pointer p_properties_1(new Properties(1));
-    skin_part.CreateNewElement("Element2D2N", 1, {{1, 2}}, p_properties_1);
-    skin_part.CreateNewElement("Element2D2N", 2, {{2, 3}}, p_properties_1);
-    skin_part.CreateNewElement("Element2D2N", 3, {{3, 4}}, p_properties_1);
-    skin_part.CreateNewElement("Element2D2N", 4, {{4, 5}}, p_properties_1);
-    skin_part.CreateNewElement("Element2D2N", 5, {{5, 6}}, p_properties_1);
-
-    // Compute the discontinuous distance function
-    CalculateDiscontinuousDistanceToSkinProcess<2> disc_dist_proc(fluid_part, skin_part);
-    disc_dist_proc.Execute();
-
-    // Check values
-    const auto &r_elem_dist = (fluid_part.ElementsBegin())->GetValue(ELEMENTAL_DISTANCES);
-    const double epsilon = std::numeric_limits<double>::epsilon()*1e3;
-    KRATOS_EXPECT_NEAR(r_elem_dist[0], std::sqrt(2)/2.0, 1e-16);
-    KRATOS_EXPECT_NEAR(r_elem_dist[1], epsilon, 1e-16);
-    KRATOS_EXPECT_NEAR(r_elem_dist[2], epsilon, 1e-16);
-}
-
-KRATOS_TEST_CASE_IN_SUITE(DiscontinuousDistanceProcessMultipleTangent2D, KratosCoreFastSuite)
-{
-    Model current_model;
-
-    // Generate the element
-    ModelPart &fluid_part = current_model.CreateModelPart("Surface");
-    fluid_part.CreateNewNode(1, 2.0, -1.0, 0.0);
-    fluid_part.CreateNewNode(2, 1.0, 1.0, 0.0);
-    fluid_part.CreateNewNode(3, 1.2, -1.0, 0.0);
-    fluid_part.CreateNewNode(4, 2.6, 0.0, 0.0);
-    fluid_part.CreateNewNode(5, 0.3, -0.4, 0.0);
-    fluid_part.CreateNewNode(6, 1.5, 0.0, 0.0);
-    fluid_part.CreateNewNode(7, 2.0, 1.0, 0.0);
-    fluid_part.CreateNewNode(8, 0.5, 0.5, 0.0);
-
-    Properties::Pointer p_properties_0(new Properties(0));
-    fluid_part.CreateNewElement("Element2D3N", 1, {1, 4, 6}, p_properties_0);
-    fluid_part.CreateNewElement("Element2D3N", 2, {3, 6, 5}, p_properties_0);
-    fluid_part.CreateNewElement("Element2D3N", 3, {6, 4, 7}, p_properties_0);
-    fluid_part.CreateNewElement("Element2D3N", 4, {1, 6, 3}, p_properties_0);
-    fluid_part.CreateNewElement("Element2D3N", 5, {6, 2, 8}, p_properties_0);
-    fluid_part.CreateNewElement("Element2D3N", 6, {6, 7, 2}, p_properties_0);
-    fluid_part.CreateNewElement("Element2D3N", 7, {6, 8, 5}, p_properties_0);
-
-    // Generate the skin
-    const double plane_height = 0.0;
-    ModelPart &skin_part = current_model.CreateModelPart("Skin");
-    skin_part.CreateNewNode(1, -3.0, plane_height, 0.0);
-    skin_part.CreateNewNode(2,  3.0, plane_height, 0.0);
-    Properties::Pointer p_properties_1(new Properties(1));
-    skin_part.CreateNewElement("Element2D2N", 1, {{1, 2}}, p_properties_1);
-
-    // Compute the discontinuous distance function
-    CalculateDiscontinuousDistanceToSkinProcess<2> disc_dist_proc(fluid_part, skin_part);
-    disc_dist_proc.Execute();
-
-    for (auto& r_node : fluid_part.Nodes()) {
-        r_node.SetValue(DISTANCE, std::numeric_limits<double>::max());
->>>>>>> b2c5df4a
     }
 
     KRATOS_TEST_CASE_IN_SUITE(DiscontinuousDistanceProcessCubeInCube3D, KratosCoreFastSuite)
@@ -541,7 +187,6 @@
         KRATOS_EXPECT_VECTOR_NEAR(r_dist_elem_2_edge_extra, expected_values_elem_2_edge_extra, 1.0e-10);
     }
 
-<<<<<<< HEAD
     KRATOS_TEST_CASE_IN_SUITE(DiscontinuousDistanceProcessSharpCornerInCube3D, KratosCoreFastSuite)
     {
         Model current_model;
@@ -629,13 +274,12 @@
         CalculateDiscontinuousDistanceToSkinProcess<2> disc_dist_proc(fluid_part, skin_part);
         disc_dist_proc.Execute();
 
-        // Check values
-        const double epsilon = std::numeric_limits<double>::epsilon()*1e3;
-        const auto &r_elem_dist = (fluid_part.ElementsBegin())->GetValue(ELEMENTAL_DISTANCES);
-        KRATOS_EXPECT_NEAR(r_elem_dist[0], -1.0, 1e-16);
-        KRATOS_EXPECT_NEAR(r_elem_dist[1], -1.0, 1e-16);
-        KRATOS_EXPECT_NEAR(r_elem_dist[2], epsilon, 1e-16);
-    }
+    // Check values
+    const double epsilon = std::numeric_limits<double>::epsilon()*1e3;
+    const auto &r_elem_dist = (fluid_part.ElementsBegin())->GetValue(ELEMENTAL_DISTANCES);
+    const array_1d<double,3> expected_values({1.0,1.0,epsilon});
+    KRATOS_EXPECT_VECTOR_NEAR(r_elem_dist, expected_values, 1.0e-16);
+}
 
     KRATOS_TEST_CASE_IN_SUITE(DiscontinuousDistanceProcessSinglePointTangentOnNodeInteresected2D, KratosCoreFastSuite)
     {
@@ -660,15 +304,14 @@
         CalculateDiscontinuousDistanceToSkinProcess<2> disc_dist_proc(fluid_part, skin_part);
         disc_dist_proc.Execute();
 
-        // Check values
-        const auto &r_elem_dist = (fluid_part.ElementsBegin())->GetValue(ELEMENTAL_DISTANCES);
-        const auto &r_to_split = (fluid_part.ElementsBegin())->Is(TO_SPLIT);
-        const double epsilon = std::numeric_limits<double>::epsilon()*1e3;
-        KRATOS_EXPECT_TRUE(r_to_split);
-        KRATOS_EXPECT_NEAR(r_elem_dist[0], -1.0, 1e-16);
-        KRATOS_EXPECT_NEAR(r_elem_dist[1], -1.0, 1e-16);
-        KRATOS_EXPECT_NEAR(r_elem_dist[2], epsilon, 1e-16);
-    }
+    // Check values
+    const auto &r_elem_dist = (fluid_part.ElementsBegin())->GetValue(ELEMENTAL_DISTANCES);
+    const auto &r_to_split = (fluid_part.ElementsBegin())->Is(TO_SPLIT);
+    const double epsilon = std::numeric_limits<double>::epsilon()*1e3;
+    KRATOS_EXPECT_TRUE(!r_to_split);
+    const array_1d<double,3> expected_values({1.0,1.0,epsilon});
+    KRATOS_EXPECT_VECTOR_NEAR(r_elem_dist, expected_values, 1e-16);
+}
 
     KRATOS_TEST_CASE_IN_SUITE(DiscontinuousDistanceProcessSinglePointTangentOnNodeNotInteresected2D, KratosCoreFastSuite)
     {
@@ -695,25 +338,14 @@
         CalculateDiscontinuousDistanceToSkinProcess<2> disc_dist_proc(fluid_part, skin_part, parameters);
         disc_dist_proc.Execute();
 
-        // Check values
-        const auto &r_elem_dist = (fluid_part.ElementsBegin())->GetValue(ELEMENTAL_DISTANCES);
-        const auto &r_to_split = (fluid_part.ElementsBegin())->Is(TO_SPLIT);
-        const double epsilon = std::numeric_limits<double>::epsilon()*1e3;
-        KRATOS_EXPECT_TRUE(!r_to_split);
-        KRATOS_EXPECT_NEAR(r_elem_dist[0], -1.0, 1e-16);
-        KRATOS_EXPECT_NEAR(r_elem_dist[1], -1.0, 1e-16);
-        KRATOS_EXPECT_NEAR(r_elem_dist[2], -epsilon, 1e-16);
-=======
+    // Check values
+    const auto &r_elem_dist = (fluid_part.ElementsBegin())->GetValue(ELEMENTAL_DISTANCES);
+    const auto &r_to_split = (fluid_part.ElementsBegin())->Is(TO_SPLIT);
     const double epsilon = std::numeric_limits<double>::epsilon()*1e3;
-    // Check values
-    for (auto& r_node : fluid_part.Nodes()) {
-        if (std::abs(r_node.Y()) < epsilon) {
-            KRATOS_EXPECT_NEAR(r_node.GetValue(DISTANCE), epsilon, 1e-16);
-        } else {
-            KRATOS_EXPECT_NEAR(r_node.GetValue(DISTANCE), -r_node.Y(), 1e-16);
-        }
->>>>>>> b2c5df4a
-    }
+    KRATOS_EXPECT_TRUE(r_to_split);
+    const array_1d<double,3> expected_values({1.0,1.0,-epsilon});
+    KRATOS_EXPECT_VECTOR_NEAR(r_elem_dist, expected_values, 1.0e-16);
+}
 
     KRATOS_TEST_CASE_IN_SUITE(DiscontinuousDistanceProcessSingleLineTangent2D, KratosCoreFastSuite)
     {
@@ -739,13 +371,13 @@
         CalculateDiscontinuousDistanceToSkinProcess<2> disc_dist_proc(fluid_part, skin_part);
         disc_dist_proc.Execute();
 
-        // Check values
-        const auto &r_elem_dist = (fluid_part.ElementsBegin())->GetValue(ELEMENTAL_DISTANCES);
-        const double epsilon = std::numeric_limits<double>::epsilon()*1e3;
-        KRATOS_EXPECT_NEAR(r_elem_dist[0], epsilon, 1e-16);
-        KRATOS_EXPECT_NEAR(r_elem_dist[1], epsilon, 1e-16);
-        KRATOS_EXPECT_NEAR(r_elem_dist[2], 1.0, 1e-16);
-    }
+    // Check values
+    const auto &r_elem_dist = (fluid_part.ElementsBegin())->GetValue(ELEMENTAL_DISTANCES);
+    const double epsilon = std::numeric_limits<double>::epsilon()*1e3;
+    KRATOS_EXPECT_NEAR(r_elem_dist[0], epsilon, 1e-16);
+    KRATOS_EXPECT_NEAR(r_elem_dist[1], epsilon, 1e-16);
+    KRATOS_EXPECT_NEAR(r_elem_dist[2], -1.0, 1e-16);
+}
 
     KRATOS_TEST_CASE_IN_SUITE(DiscontinuousDistanceProcessSinglePointAndManyIntersectEdge2D, KratosCoreFastSuite)
     {
@@ -778,13 +410,13 @@
         CalculateDiscontinuousDistanceToSkinProcess<2> disc_dist_proc(fluid_part, skin_part);
         disc_dist_proc.Execute();
 
-        // Check values
-        const auto &r_elem_dist = (fluid_part.ElementsBegin())->GetValue(ELEMENTAL_DISTANCES);
-        const double epsilon = std::numeric_limits<double>::epsilon()*1e3;
-        KRATOS_EXPECT_NEAR(r_elem_dist[0], -std::sqrt(2)/2.0, 1e-16);
-        KRATOS_EXPECT_NEAR(r_elem_dist[1], epsilon, 1e-16);
-        KRATOS_EXPECT_NEAR(r_elem_dist[2], epsilon, 1e-16);
-    }
+    // Check values
+    const auto &r_elem_dist = (fluid_part.ElementsBegin())->GetValue(ELEMENTAL_DISTANCES);
+    const double epsilon = std::numeric_limits<double>::epsilon()*1e3;
+    KRATOS_EXPECT_NEAR(r_elem_dist[0], std::sqrt(2)/2.0, 1e-16);
+    KRATOS_EXPECT_NEAR(r_elem_dist[1], epsilon, 1e-16);
+    KRATOS_EXPECT_NEAR(r_elem_dist[2], epsilon, 1e-16);
+}
 
     KRATOS_TEST_CASE_IN_SUITE(DiscontinuousDistanceProcessMultipleTangent2D, KratosCoreFastSuite)
     {
@@ -835,14 +467,13 @@
             }
         }
 
-        const double epsilon = std::numeric_limits<double>::epsilon()*1e3;
-        // Check values
-        for (auto& r_node : fluid_part.Nodes()) {
-            if (std::abs(r_node.Y()) < epsilon) {
-               KRATOS_EXPECT_NEAR(r_node.GetValue(DISTANCE), epsilon, 1e-16);
-            } else {
-               KRATOS_EXPECT_NEAR(r_node.GetValue(DISTANCE), r_node.Y(), 1e-16);
-            }
+    const double epsilon = std::numeric_limits<double>::epsilon()*1e3;
+    // Check values
+    for (auto& r_node : fluid_part.Nodes()) {
+        if (std::abs(r_node.Y()) < epsilon) {
+            KRATOS_EXPECT_NEAR(r_node.GetValue(DISTANCE), epsilon, 1e-16);
+        } else {
+            KRATOS_EXPECT_NEAR(r_node.GetValue(DISTANCE), -r_node.Y(), 1e-16);
         }
     }
 
@@ -1730,18 +1361,17 @@
         KRATOS_EXPECT_VECTOR_NEAR(r_edge_dist_elem_3_extra, expected_values_elem_3_extra, 1.0e-6);
         KRATOS_EXPECT_VECTOR_NEAR(r_edge_dist_elem_4_extra, expected_values_elem_4_extra, 1.0e-6);
 
-        //Check elemental distances with extrapolated - values of elements that are not incised or intersected are characteristic length
-        const auto &r_elem_dist_elem_2_extra = volume_part.GetElement(2).GetValue(ELEMENTAL_DISTANCES);
-        const auto &r_elem_dist_elem_3_extra = volume_part.GetElement(3).GetValue(ELEMENTAL_DISTANCES);
-        const auto &r_elem_dist_elem_4_extra = volume_part.GetElement(4).GetValue(ELEMENTAL_DISTANCES);
-        const std::vector<double> expected_values_elem_2_extra_nodal = {1.41421,1.41421,1.41421};
-        const std::vector<double> expected_values_elem_3_extra_nodal = {-0.25,0.25,0.25};
-        const std::vector<double> expected_values_elem_4_extra_nodal = {-0.25,-0.25,0.25};
-        KRATOS_EXPECT_VECTOR_NEAR(r_elem_dist_elem_2_extra, expected_values_elem_2_extra_nodal, 1.0e-5);
-        KRATOS_EXPECT_VECTOR_NEAR(r_elem_dist_elem_3_extra, expected_values_elem_3_extra_nodal, 1.0e-6);
-        KRATOS_EXPECT_VECTOR_NEAR(r_elem_dist_elem_4_extra, expected_values_elem_4_extra_nodal, 1.0e-5);
-    }
-<<<<<<< HEAD
+    //Check elemental distances with extrapolated - values of elements that are not incised or intersected are characteristic length
+    const auto &r_elem_dist_elem_2_extra = volume_part.GetElement(2).GetValue(ELEMENTAL_DISTANCES);
+    const auto &r_elem_dist_elem_3_extra = volume_part.GetElement(3).GetValue(ELEMENTAL_DISTANCES);
+    const auto &r_elem_dist_elem_4_extra = volume_part.GetElement(4).GetValue(ELEMENTAL_DISTANCES);
+    const std::vector<double> expected_values_elem_2_extra_nodal = {1.41421,1.41421,1.41421};
+    const std::vector<double> expected_values_elem_3_extra_nodal = {0.25,-0.25,-0.25};
+    const std::vector<double> expected_values_elem_4_extra_nodal = {0.25,0.25,-0.25};
+    KRATOS_EXPECT_VECTOR_NEAR(r_elem_dist_elem_2_extra, expected_values_elem_2_extra_nodal, 1.0e-5);
+    KRATOS_EXPECT_VECTOR_NEAR(r_elem_dist_elem_3_extra, expected_values_elem_3_extra_nodal, 1.0e-6);
+    KRATOS_EXPECT_VECTOR_NEAR(r_elem_dist_elem_4_extra, expected_values_elem_4_extra_nodal, 1.0e-5);
+}
 
     KRATOS_TEST_CASE_IN_SUITE(DiscontinuousDistanceProcessIncisedVsIntersected3D, KratosCoreFastSuite)
     {
@@ -1796,97 +1426,6 @@
                 if (r_edge_dist[j] >= 0){
                     n_cut_edges++;
                 }
-=======
-    KRATOS_EXPECT_EQ(n_incised, 2);
-    KRATOS_EXPECT_EQ(n_intersected, 2);
-
-    // Check edge distances
-    const auto &r_edge_dist_elem_2 = volume_part.GetElement(2).GetValue(ELEMENTAL_EDGE_DISTANCES);
-    const auto &r_edge_dist_elem_3 = volume_part.GetElement(3).GetValue(ELEMENTAL_EDGE_DISTANCES);
-    const auto &r_edge_dist_elem_4 = volume_part.GetElement(4).GetValue(ELEMENTAL_EDGE_DISTANCES);
-    const std::vector<double> expected_values_elem_2 = {-1.0,-1.0,-1.0};
-    const std::vector<double> expected_values_elem_3 = {-1.0,-1.0,0.5};
-    const std::vector<double> expected_values_elem_4 = {0.5,0.5,-1.0};
-    KRATOS_EXPECT_VECTOR_NEAR(r_edge_dist_elem_2, expected_values_elem_2, 1.0e-6);
-    KRATOS_EXPECT_VECTOR_NEAR(r_edge_dist_elem_3, expected_values_elem_3, 1.0e-6);
-    KRATOS_EXPECT_VECTOR_NEAR(r_edge_dist_elem_4, expected_values_elem_4, 1.0e-6);
-
-    //Check extra edge distances - elem_2 is not cut at all, elem_3 is incised, elem_4 is intersected
-    const auto &r_edge_dist_elem_2_extra = volume_part.GetElement(2).GetValue(ELEMENTAL_EDGE_DISTANCES_EXTRAPOLATED);
-    const auto &r_edge_dist_elem_3_extra = volume_part.GetElement(3).GetValue(ELEMENTAL_EDGE_DISTANCES_EXTRAPOLATED);
-    const auto &r_edge_dist_elem_4_extra = volume_part.GetElement(4).GetValue(ELEMENTAL_EDGE_DISTANCES_EXTRAPOLATED);
-    const std::vector<double> expected_values_elem_2_extra = {-1.0,-1.0,-1.0};
-    const std::vector<double> expected_values_elem_3_extra = {-1.0,0.5,-1.0};
-    const std::vector<double> expected_values_elem_4_extra = {-1.0,-1.0,-1.0};
-    KRATOS_EXPECT_VECTOR_NEAR(r_edge_dist_elem_2_extra, expected_values_elem_2_extra, 1.0e-6);
-    KRATOS_EXPECT_VECTOR_NEAR(r_edge_dist_elem_3_extra, expected_values_elem_3_extra, 1.0e-6);
-    KRATOS_EXPECT_VECTOR_NEAR(r_edge_dist_elem_4_extra, expected_values_elem_4_extra, 1.0e-6);
-
-    //Check elemental distances with extrapolated - values of elements that are not incised or intersected are characteristic length
-    const auto &r_elem_dist_elem_2_extra = volume_part.GetElement(2).GetValue(ELEMENTAL_DISTANCES);
-    const auto &r_elem_dist_elem_3_extra = volume_part.GetElement(3).GetValue(ELEMENTAL_DISTANCES);
-    const auto &r_elem_dist_elem_4_extra = volume_part.GetElement(4).GetValue(ELEMENTAL_DISTANCES);
-    const std::vector<double> expected_values_elem_2_extra_nodal = {1.41421,1.41421,1.41421};
-    const std::vector<double> expected_values_elem_3_extra_nodal = {0.25,-0.25,-0.25};
-    const std::vector<double> expected_values_elem_4_extra_nodal = {0.25,0.25,-0.25};
-    KRATOS_EXPECT_VECTOR_NEAR(r_elem_dist_elem_2_extra, expected_values_elem_2_extra_nodal, 1.0e-5);
-    KRATOS_EXPECT_VECTOR_NEAR(r_elem_dist_elem_3_extra, expected_values_elem_3_extra_nodal, 1.0e-6);
-    KRATOS_EXPECT_VECTOR_NEAR(r_elem_dist_elem_4_extra, expected_values_elem_4_extra_nodal, 1.0e-5);
-}
-
-KRATOS_TEST_CASE_IN_SUITE(DiscontinuousDistanceProcessIncisedVsIntersected3D, KratosCoreFastSuite)
-{
-    Model current_model;
-
-    // Generate tetrahedron elements
-    ModelPart& volume_part = current_model.CreateModelPart("Volume");
-    volume_part.AddNodalSolutionStepVariable(DISTANCE);
-    volume_part.CreateNewNode(1, -0.1, -0.1, -0.1);
-    volume_part.CreateNewNode(2,  0.9, -0.1, -0.1);
-    volume_part.CreateNewNode(3,  0.9,  0.9, -0.1);
-    volume_part.CreateNewNode(4, -0.1,  0.9, -0.1);
-    volume_part.CreateNewNode(5, -0.1, -0.1,  0.9);
-    volume_part.CreateNewNode(6,  0.9, -0.1,  0.9);
-    volume_part.CreateNewNode(7,  0.9,  0.9,  0.9);
-    volume_part.CreateNewNode(8, -0.1,  0.9,  0.9);
-    Properties::Pointer p_properties_0(new Properties(0));
-    volume_part.CreateNewElement("Element3D4N", 1, {1, 6, 2, 4}, p_properties_0);
-    volume_part.CreateNewElement("Element3D4N", 2, {1, 5, 6, 4}, p_properties_0);
-    volume_part.CreateNewElement("Element3D4N", 3, {6, 5, 8, 4}, p_properties_0);
-    volume_part.CreateNewElement("Element3D4N", 4, {2, 6, 3, 4}, p_properties_0);
-    volume_part.CreateNewElement("Element3D4N", 5, {6, 7, 3, 4}, p_properties_0);
-    volume_part.CreateNewElement("Element3D4N", 6, {6, 8, 7, 4}, p_properties_0);
-
-    // Generate the skin line
-    ModelPart& skin_part = current_model.CreateModelPart("Skin");
-    skin_part.CreateNewNode(1,  0.3, -0.3, 1.0);
-    skin_part.CreateNewNode(2,  0.3,  0.8, 1.0);
-    skin_part.CreateNewNode(3, -0.3, -0.3, 0.0);
-    skin_part.CreateNewNode(4, -0.3,  0.8, 0.0);
-    Properties::Pointer p_properties_1(new Properties(1));
-    skin_part.CreateNewElement("Element3D3N", 1, {{1,2,3}}, p_properties_1);
-    skin_part.CreateNewElement("Element3D3N", 2, {{3,2,4}}, p_properties_1);
-
-    // Compute the discontinuous distance function (including edge distances)
-    Parameters parameters;
-    parameters.AddBool("calculate_elemental_edge_distances", true);
-    parameters.AddBool("calculate_elemental_edge_distances_extrapolated", true);
-    CalculateDiscontinuousDistanceToSkinProcess<3> disc_dist_proc(volume_part, skin_part, parameters);
-    disc_dist_proc.Execute();
-
-    // Count intersected and incised elements
-    const uint8_t n_elements = 6;
-    const uint8_t n_edges = 6;
-    uint8_t n_cut_edges = 0;
-    uint8_t n_incised = 0;
-    uint8_t n_intersected = 0;
-    for (uint8_t i_elem = 0; i_elem < n_elements; ++i_elem) {
-        const auto &r_edge_dist = (volume_part.ElementsBegin() + i_elem)->GetValue(ELEMENTAL_EDGE_DISTANCES);
-        n_cut_edges = 0;
-        for (uint8_t j = 0; j < n_edges; ++j) {
-            if (r_edge_dist[j] >= 0){
-                n_cut_edges++;
->>>>>>> b2c5df4a
             }
             if (n_cut_edges > 0){
                 if (n_cut_edges > 2){
@@ -2165,157 +1704,6 @@
         KRATOS_EXPECT_EQ(n_intersected, 4);
         KRATOS_EXPECT_EQ(n_incised, 2);
 
-        // Check edge distances -> elem_4 and elem_5 are detected as only incised, elem_3 and elem_6 are incised
-        const auto &r_edge_dist_elem_2 = volume_part.GetElement(2).GetValue(ELEMENTAL_EDGE_DISTANCES);
-        const auto &r_edge_dist_elem_3 = volume_part.GetElement(3).GetValue(ELEMENTAL_EDGE_DISTANCES);
-        const auto &r_edge_dist_elem_4 = volume_part.GetElement(4).GetValue(ELEMENTAL_EDGE_DISTANCES);
-        const std::vector<double> expected_values_elem_2 = {1.0,0.0,-1.0};
-        const std::vector<double> expected_values_elem_3 = {-1.0,-1.0, 1.0 / 3.0};
-        const std::vector<double> expected_values_elem_4 = {-1.0, 2.0 / 3.0 ,1.0};
-        KRATOS_EXPECT_VECTOR_NEAR(r_edge_dist_elem_2, expected_values_elem_2, 1.0e-6);
-        KRATOS_EXPECT_VECTOR_NEAR(r_edge_dist_elem_3, expected_values_elem_3, 1.0e-6);
-        KRATOS_EXPECT_VECTOR_NEAR(r_edge_dist_elem_4, expected_values_elem_4, 1.0e-6);
-
-        //Check extra edge distances - elem_3 is incised, elem_4 is detected as intersected
-        const auto &r_edge_dist_elem_3_extra = volume_part.GetElement(3).GetValue(ELEMENTAL_EDGE_DISTANCES_EXTRAPOLATED);
-        const auto &r_edge_dist_elem_4_extra = volume_part.GetElement(4).GetValue(ELEMENTAL_EDGE_DISTANCES_EXTRAPOLATED);
-        const std::vector<double> expected_values_elem_3_extra = {-1.0,0.5,-1.0};
-        const std::vector<double> expected_values_elem_4_extra = {-1.0,-1.0,-1.0};
-        KRATOS_EXPECT_VECTOR_NEAR(r_edge_dist_elem_3_extra, expected_values_elem_3_extra, 1.0e-6);
-        KRATOS_EXPECT_VECTOR_NEAR(r_edge_dist_elem_4_extra, expected_values_elem_4_extra, 1.0e-6);
-
-        //Check elemental distances with extrapolated
-        const auto &r_elem_dist_elem_3_extra = volume_part.GetElement(3).GetValue(ELEMENTAL_DISTANCES);
-        const auto &r_elem_dist_elem_4_extra = volume_part.GetElement(4).GetValue(ELEMENTAL_DISTANCES);
-        const std::vector<double> expected_values_elem_3_extra_nodal = {-0.223607,0.447214,0.223607};
-        const std::vector<double> expected_values_elem_4_extra_nodal = {-0.223607,0.0,0.447214};
-        KRATOS_EXPECT_VECTOR_NEAR(r_elem_dist_elem_3_extra, expected_values_elem_3_extra_nodal, 1.0e-6);
-        KRATOS_EXPECT_VECTOR_NEAR(r_elem_dist_elem_4_extra, expected_values_elem_4_extra_nodal, 1.0e-6);
-    }
-
-    KRATOS_TEST_CASE_IN_SUITE(DiscontinuousDistanceProcessFlags2D, KratosCoreFastSuite)
-    {
-        Model current_model;
-
-        // Generate a fluid mesh (done with the StructuredMeshGeneratorProcess)
-        Node::Pointer p_point_1 = Kratos::make_intrusive<Node>(1, -0.5, -0.5, 0.0);
-        Node::Pointer p_point_2 = Kratos::make_intrusive<Node>(2, -0.5,  0.5, 0.0);
-        Node::Pointer p_point_3 = Kratos::make_intrusive<Node>(3,  0.5,  0.5, 0.0);
-        Node::Pointer p_point_4 = Kratos::make_intrusive<Node>(4,  0.5, -0.5, 0.0);
-
-        Quadrilateral2D4<Node> geometry(p_point_1, p_point_2, p_point_3, p_point_4);
-
-        Parameters mesher_parameters(R"(
-        {
-            "number_of_divisions": 2,
-            "element_name": "Element2D3N"
-        })");
-
-        ModelPart& volume_part = current_model.CreateModelPart("Volume");
-        volume_part.AddNodalSolutionStepVariable(DISTANCE);
-        StructuredMeshGeneratorProcess(geometry, volume_part, mesher_parameters).Execute();
-
-        // Generate the skin line
-        const double plane_height = 0.25;
-        ModelPart& skin_part = current_model.CreateModelPart("Skin");
-        skin_part.CreateNewNode(1, -0.4, plane_height, 0.0);
-        skin_part.CreateNewNode(2,  0.4, plane_height, 0.0);
-        Properties::Pointer p_properties(new Properties(0));
-        skin_part.CreateNewElement("Element2D2N", 1, {{1,2}}, p_properties);
-
-        // Both falgs are not given/ false
-        CalculateDiscontinuousDistanceToSkinProcess<2> disc_dist_proc_0(volume_part, skin_part);
-        disc_dist_proc_0.Execute();
-
-        KRATOS_ERROR_IF(volume_part.ElementsBegin()->Has(ELEMENTAL_EDGE_DISTANCES));
-        KRATOS_ERROR_IF(volume_part.ElementsBegin()->Has(ELEMENTAL_EDGE_DISTANCES_EXTRAPOLATED));
-
-        // Check elemental distances - elem_3 is incised
-        auto& r_elem_dist_elem_3 = volume_part.GetElement(3).GetValue(ELEMENTAL_DISTANCES);
-        std::vector<double> expected_values_elem_3 = {1.41421,1.41421,1.41421};
-        KRATOS_EXPECT_VECTOR_NEAR(r_elem_dist_elem_3, expected_values_elem_3, 1.0e-5);
-
-        // Only CALCULATE_ELEMENTAL_EDGE_DISTANCES is given
-        Parameters parameters_1;
-        parameters_1.AddBool("calculate_elemental_edge_distances", true);
-        CalculateDiscontinuousDistanceToSkinProcess<2> disc_dist_proc_1(volume_part, skin_part, parameters_1);
-        disc_dist_proc_1.Execute();
-
-        KRATOS_ERROR_IF(volume_part.ElementsBegin()->Has(ELEMENTAL_EDGE_DISTANCES_EXTRAPOLATED));
-
-        // Check elemental distances - elem_3 is incised
-        r_elem_dist_elem_3 = volume_part.GetElement(3).GetValue(ELEMENTAL_DISTANCES);
-        expected_values_elem_3 = {1.41421,1.41421,1.41421};
-        KRATOS_EXPECT_VECTOR_NEAR(r_elem_dist_elem_3, expected_values_elem_3, 1.0e-5);
-
-        // Check edge distances - elem_3 is incised
-        auto &r_edge_dist = volume_part.GetElement(3).GetValue(ELEMENTAL_EDGE_DISTANCES);
-        size_t n_cut_edges = 0;
-        for (uint8_t j = 0; j < 3; ++j) {
-            if (r_edge_dist[j] >= 0){
-                n_cut_edges++;
-            }
-        }
-        KRATOS_EXPECT_EQ(n_cut_edges, 1);
-
-        //Both flags are given: CALCULATE_ELEMENTAL_EDGE_DISTANCES and CALCULATE_ELEMENTAL_EDGE_DISTANCES_EXTRAPOLATED
-        Parameters parameters_2;
-        parameters_2.AddBool("calculate_elemental_edge_distances", true);
-        parameters_2.AddBool("calculate_elemental_edge_distances_extrapolated", true);
-        CalculateDiscontinuousDistanceToSkinProcess<2> disc_dist_proc_2(volume_part, skin_part, parameters_2);
-        disc_dist_proc_2.Execute();
-
-        // Check elemental distances - elem_3 is incised
-        r_elem_dist_elem_3 = volume_part.GetElement(3).GetValue(ELEMENTAL_DISTANCES);
-        expected_values_elem_3 = {-0.25,0.25,0.25};
-        KRATOS_EXPECT_VECTOR_NEAR(r_elem_dist_elem_3, expected_values_elem_3, 1.0e-5);
-
-        // Check edge distances - elem_3 is incised
-        r_edge_dist = volume_part.GetElement(3).GetValue(ELEMENTAL_EDGE_DISTANCES);
-        n_cut_edges = 0;
-        for (uint8_t j = 0; j < 3; ++j) {
-            if (r_edge_dist[j] >= 0){
-                n_cut_edges++;
-            }
-        }
-        KRATOS_EXPECT_EQ(n_cut_edges, 1);
-    }
-
-<<<<<<< HEAD
-    KRATOS_TEST_CASE_IN_SUITE(DiscontinuousDistanceProcessCloseToVertexIntersection3D, KratosCoreFastSuite)
-    {
-        Model current_model;
-
-        // Generate the element
-        ModelPart &fluid_part = current_model.CreateModelPart("Surface");
-        fluid_part.CreateNewNode(1, 0.498262,	0.296646,	-0.0435666);
-        fluid_part.CreateNewNode(2, 0.494408,	0.298003,	-0.0436762);
-        fluid_part.CreateNewNode(3, 0.497984,	0.301717,	-0.046839);
-        fluid_part.CreateNewNode(4, 0.496292,	0.295241,	-0.0478173);
-
-        Properties::Pointer p_properties_0(new Properties(0));
-        fluid_part.CreateNewElement("Element3D4N", 1, {1, 2, 3, 4}, p_properties_0);
-
-		// Generate the skin
-		ModelPart &skin_part = current_model.CreateModelPart("Skin");
-		skin_part.CreateNewNode(901, 0.2490485, -0.01, -0.02178895);
-		skin_part.CreateNewNode(903, 0.498097, 2.0, -0.0435779);
-		skin_part.CreateNewNode(904, 0.498097, -0.01, -0.0435779);
-		skin_part.CreateNewNode(905, 2.0, 2.0, 0.0);
-
-		Properties::Pointer p_properties = skin_part.CreateNewProperties(0);
-		skin_part.CreateNewElement("Element3D3N", 901, { 901,904,903}, p_properties);
-		skin_part.CreateNewElement("Element3D3N", 902, { 904,905,903}, p_properties);
-
-        // Compute the discontinuous distance function
-        CalculateDiscontinuousDistanceToSkinProcess<3> disc_dist_proc(fluid_part, skin_part);
-        disc_dist_proc.Execute();
-        auto p_elem = fluid_part.ElementsBegin();
-        KRATOS_EXPECT_TRUE(p_elem->Is(TO_SPLIT));
-=======
-    KRATOS_EXPECT_EQ(n_intersected, 4);
-    KRATOS_EXPECT_EQ(n_incised, 2);
-
     // Check edge distances -> elem_4 and elem_5 are detected as only incised, elem_3 and elem_6 are incised
     const auto &r_edge_dist_elem_2 = volume_part.GetElement(2).GetValue(ELEMENTAL_EDGE_DISTANCES);
     const auto &r_edge_dist_elem_3 = volume_part.GetElement(3).GetValue(ELEMENTAL_EDGE_DISTANCES);
@@ -2327,13 +1715,13 @@
     KRATOS_EXPECT_VECTOR_NEAR(r_edge_dist_elem_3, expected_values_elem_3, 1.0e-6);
     KRATOS_EXPECT_VECTOR_NEAR(r_edge_dist_elem_4, expected_values_elem_4, 1.0e-6);
 
-    //Check extra edge distances - elem_3 is incised, elem_4 is detected as intersected
-    const auto &r_edge_dist_elem_3_extra = volume_part.GetElement(3).GetValue(ELEMENTAL_EDGE_DISTANCES_EXTRAPOLATED);
-    const auto &r_edge_dist_elem_4_extra = volume_part.GetElement(4).GetValue(ELEMENTAL_EDGE_DISTANCES_EXTRAPOLATED);
-    const std::vector<double> expected_values_elem_3_extra = {-1.0,0.5,-1.0};
-    const std::vector<double> expected_values_elem_4_extra = {-1.0,-1.0,-1.0};
-    KRATOS_EXPECT_VECTOR_NEAR(r_edge_dist_elem_3_extra, expected_values_elem_3_extra, 1.0e-6);
-    KRATOS_EXPECT_VECTOR_NEAR(r_edge_dist_elem_4_extra, expected_values_elem_4_extra, 1.0e-6);
+        //Check extra edge distances - elem_3 is incised, elem_4 is detected as intersected
+        const auto &r_edge_dist_elem_3_extra = volume_part.GetElement(3).GetValue(ELEMENTAL_EDGE_DISTANCES_EXTRAPOLATED);
+        const auto &r_edge_dist_elem_4_extra = volume_part.GetElement(4).GetValue(ELEMENTAL_EDGE_DISTANCES_EXTRAPOLATED);
+        const std::vector<double> expected_values_elem_3_extra = {-1.0,0.5,-1.0};
+        const std::vector<double> expected_values_elem_4_extra = {-1.0,-1.0,-1.0};
+        KRATOS_EXPECT_VECTOR_NEAR(r_edge_dist_elem_3_extra, expected_values_elem_3_extra, 1.0e-6);
+        KRATOS_EXPECT_VECTOR_NEAR(r_edge_dist_elem_4_extra, expected_values_elem_4_extra, 1.0e-6);
 
     //Check elemental distances with extrapolated
     const auto &r_elem_dist_elem_3_extra = volume_part.GetElement(3).GetValue(ELEMENTAL_DISTANCES);
@@ -2344,91 +1732,124 @@
     KRATOS_EXPECT_VECTOR_NEAR(r_elem_dist_elem_4_extra, expected_values_elem_4_extra_nodal, 1.0e-6);
 }
 
-KRATOS_TEST_CASE_IN_SUITE(DiscontinuousDistanceProcessFlags2D, KratosCoreFastSuite)
-{
-    Model current_model;
-
-    // Generate a fluid mesh (done with the StructuredMeshGeneratorProcess)
-    Node::Pointer p_point_1 = Kratos::make_intrusive<Node>(1, -0.5, -0.5, 0.0);
-    Node::Pointer p_point_2 = Kratos::make_intrusive<Node>(2, -0.5,  0.5, 0.0);
-    Node::Pointer p_point_3 = Kratos::make_intrusive<Node>(3,  0.5,  0.5, 0.0);
-    Node::Pointer p_point_4 = Kratos::make_intrusive<Node>(4,  0.5, -0.5, 0.0);
-
-    Quadrilateral2D4<Node> geometry(p_point_1, p_point_2, p_point_3, p_point_4);
-
-    Parameters mesher_parameters(R"(
-    {
-        "number_of_divisions": 2,
-        "element_name": "Element2D3N"
-    })");
-
-    ModelPart& volume_part = current_model.CreateModelPart("Volume");
-    volume_part.AddNodalSolutionStepVariable(DISTANCE);
-    StructuredMeshGeneratorProcess(geometry, volume_part, mesher_parameters).Execute();
-
-    // Generate the skin line
-    const double plane_height = 0.25;
-    ModelPart& skin_part = current_model.CreateModelPart("Skin");
-    skin_part.CreateNewNode(1, -0.4, plane_height, 0.0);
-    skin_part.CreateNewNode(2,  0.4, plane_height, 0.0);
-    Properties::Pointer p_properties(new Properties(0));
-    skin_part.CreateNewElement("Element2D2N", 1, {{1,2}}, p_properties);
-
-    // Both falgs are not given/ false
-    CalculateDiscontinuousDistanceToSkinProcess<2> disc_dist_proc_0(volume_part, skin_part);
-    disc_dist_proc_0.Execute();
-
-    KRATOS_ERROR_IF(volume_part.ElementsBegin()->Has(ELEMENTAL_EDGE_DISTANCES));
-    KRATOS_ERROR_IF(volume_part.ElementsBegin()->Has(ELEMENTAL_EDGE_DISTANCES_EXTRAPOLATED));
-
-    // Check elemental distances - elem_3 is incised
-    auto& r_elem_dist_elem_3 = volume_part.GetElement(3).GetValue(ELEMENTAL_DISTANCES);
-    std::vector<double> expected_values_elem_3 = {1.41421,1.41421,1.41421};
-    KRATOS_EXPECT_VECTOR_NEAR(r_elem_dist_elem_3, expected_values_elem_3, 1.0e-5);
-
-    // Only CALCULATE_ELEMENTAL_EDGE_DISTANCES is given
-    Parameters parameters_1;
-    parameters_1.AddBool("calculate_elemental_edge_distances", true);
-    CalculateDiscontinuousDistanceToSkinProcess<2> disc_dist_proc_1(volume_part, skin_part, parameters_1);
-    disc_dist_proc_1.Execute();
-
-    KRATOS_ERROR_IF(volume_part.ElementsBegin()->Has(ELEMENTAL_EDGE_DISTANCES_EXTRAPOLATED));
-
-    // Check elemental distances - elem_3 is incised
-    r_elem_dist_elem_3 = volume_part.GetElement(3).GetValue(ELEMENTAL_DISTANCES);
-    expected_values_elem_3 = {1.41421,1.41421,1.41421};
-    KRATOS_EXPECT_VECTOR_NEAR(r_elem_dist_elem_3, expected_values_elem_3, 1.0e-5);
-
-    // Check edge distances - elem_3 is incised
-    auto &r_edge_dist = volume_part.GetElement(3).GetValue(ELEMENTAL_EDGE_DISTANCES);
-    size_t n_cut_edges = 0;
-    for (uint8_t j = 0; j < 3; ++j) {
-        if (r_edge_dist[j] >= 0){
-            n_cut_edges++;
+    KRATOS_TEST_CASE_IN_SUITE(DiscontinuousDistanceProcessFlags2D, KratosCoreFastSuite)
+    {
+        Model current_model;
+
+        // Generate a fluid mesh (done with the StructuredMeshGeneratorProcess)
+        Node::Pointer p_point_1 = Kratos::make_intrusive<Node>(1, -0.5, -0.5, 0.0);
+        Node::Pointer p_point_2 = Kratos::make_intrusive<Node>(2, -0.5,  0.5, 0.0);
+        Node::Pointer p_point_3 = Kratos::make_intrusive<Node>(3,  0.5,  0.5, 0.0);
+        Node::Pointer p_point_4 = Kratos::make_intrusive<Node>(4,  0.5, -0.5, 0.0);
+
+        Quadrilateral2D4<Node> geometry(p_point_1, p_point_2, p_point_3, p_point_4);
+
+        Parameters mesher_parameters(R"(
+        {
+            "number_of_divisions": 2,
+            "element_name": "Element2D3N"
+        })");
+
+        ModelPart& volume_part = current_model.CreateModelPart("Volume");
+        volume_part.AddNodalSolutionStepVariable(DISTANCE);
+        StructuredMeshGeneratorProcess(geometry, volume_part, mesher_parameters).Execute();
+
+        // Generate the skin line
+        const double plane_height = 0.25;
+        ModelPart& skin_part = current_model.CreateModelPart("Skin");
+        skin_part.CreateNewNode(1, -0.4, plane_height, 0.0);
+        skin_part.CreateNewNode(2,  0.4, plane_height, 0.0);
+        Properties::Pointer p_properties(new Properties(0));
+        skin_part.CreateNewElement("Element2D2N", 1, {{1,2}}, p_properties);
+
+        // Both falgs are not given/ false
+        CalculateDiscontinuousDistanceToSkinProcess<2> disc_dist_proc_0(volume_part, skin_part);
+        disc_dist_proc_0.Execute();
+
+        KRATOS_ERROR_IF(volume_part.ElementsBegin()->Has(ELEMENTAL_EDGE_DISTANCES));
+        KRATOS_ERROR_IF(volume_part.ElementsBegin()->Has(ELEMENTAL_EDGE_DISTANCES_EXTRAPOLATED));
+
+        // Check elemental distances - elem_3 is incised
+        auto& r_elem_dist_elem_3 = volume_part.GetElement(3).GetValue(ELEMENTAL_DISTANCES);
+        std::vector<double> expected_values_elem_3 = {1.41421,1.41421,1.41421};
+        KRATOS_EXPECT_VECTOR_NEAR(r_elem_dist_elem_3, expected_values_elem_3, 1.0e-5);
+
+        // Only CALCULATE_ELEMENTAL_EDGE_DISTANCES is given
+        Parameters parameters_1;
+        parameters_1.AddBool("calculate_elemental_edge_distances", true);
+        CalculateDiscontinuousDistanceToSkinProcess<2> disc_dist_proc_1(volume_part, skin_part, parameters_1);
+        disc_dist_proc_1.Execute();
+
+        KRATOS_ERROR_IF(volume_part.ElementsBegin()->Has(ELEMENTAL_EDGE_DISTANCES_EXTRAPOLATED));
+
+        // Check elemental distances - elem_3 is incised
+        r_elem_dist_elem_3 = volume_part.GetElement(3).GetValue(ELEMENTAL_DISTANCES);
+        expected_values_elem_3 = {1.41421,1.41421,1.41421};
+        KRATOS_EXPECT_VECTOR_NEAR(r_elem_dist_elem_3, expected_values_elem_3, 1.0e-5);
+
+        // Check edge distances - elem_3 is incised
+        auto &r_edge_dist = volume_part.GetElement(3).GetValue(ELEMENTAL_EDGE_DISTANCES);
+        size_t n_cut_edges = 0;
+        for (uint8_t j = 0; j < 3; ++j) {
+            if (r_edge_dist[j] >= 0){
+                n_cut_edges++;
+            }
         }
-    }
-    KRATOS_EXPECT_EQ(n_cut_edges, 1);
-
-    //Both flags are given: CALCULATE_ELEMENTAL_EDGE_DISTANCES and CALCULATE_ELEMENTAL_EDGE_DISTANCES_EXTRAPOLATED
-    Parameters parameters_2;
-    parameters_2.AddBool("calculate_elemental_edge_distances", true);
-    parameters_2.AddBool("calculate_elemental_edge_distances_extrapolated", true);
-    CalculateDiscontinuousDistanceToSkinProcess<2> disc_dist_proc_2(volume_part, skin_part, parameters_2);
-    disc_dist_proc_2.Execute();
+        KRATOS_EXPECT_EQ(n_cut_edges, 1);
+
+        //Both flags are given: CALCULATE_ELEMENTAL_EDGE_DISTANCES and CALCULATE_ELEMENTAL_EDGE_DISTANCES_EXTRAPOLATED
+        Parameters parameters_2;
+        parameters_2.AddBool("calculate_elemental_edge_distances", true);
+        parameters_2.AddBool("calculate_elemental_edge_distances_extrapolated", true);
+        CalculateDiscontinuousDistanceToSkinProcess<2> disc_dist_proc_2(volume_part, skin_part, parameters_2);
+        disc_dist_proc_2.Execute();
 
     // Check elemental distances - elem_3 is incised
     r_elem_dist_elem_3 = volume_part.GetElement(3).GetValue(ELEMENTAL_DISTANCES);
     expected_values_elem_3 = {0.25,-0.25,-0.25};
     KRATOS_EXPECT_VECTOR_NEAR(r_elem_dist_elem_3, expected_values_elem_3, 1.0e-5);
 
-    // Check edge distances - elem_3 is incised
-    r_edge_dist = volume_part.GetElement(3).GetValue(ELEMENTAL_EDGE_DISTANCES);
-    n_cut_edges = 0;
-    for (uint8_t j = 0; j < 3; ++j) {
-        if (r_edge_dist[j] >= 0){
-            n_cut_edges++;
+        // Check edge distances - elem_3 is incised
+        r_edge_dist = volume_part.GetElement(3).GetValue(ELEMENTAL_EDGE_DISTANCES);
+        n_cut_edges = 0;
+        for (uint8_t j = 0; j < 3; ++j) {
+            if (r_edge_dist[j] >= 0){
+                n_cut_edges++;
+            }
         }
->>>>>>> b2c5df4a
+        KRATOS_EXPECT_EQ(n_cut_edges, 1);
+    }
+
+    KRATOS_TEST_CASE_IN_SUITE(DiscontinuousDistanceProcessCloseToVertexIntersection3D, KratosCoreFastSuite)
+    {
+        Model current_model;
+
+        // Generate the element
+        ModelPart &fluid_part = current_model.CreateModelPart("Surface");
+        fluid_part.CreateNewNode(1, 0.498262,	0.296646,	-0.0435666);
+        fluid_part.CreateNewNode(2, 0.494408,	0.298003,	-0.0436762);
+        fluid_part.CreateNewNode(3, 0.497984,	0.301717,	-0.046839);
+        fluid_part.CreateNewNode(4, 0.496292,	0.295241,	-0.0478173);
+
+        Properties::Pointer p_properties_0(new Properties(0));
+        fluid_part.CreateNewElement("Element3D4N", 1, {1, 2, 3, 4}, p_properties_0);
+
+		// Generate the skin
+		ModelPart &skin_part = current_model.CreateModelPart("Skin");
+		skin_part.CreateNewNode(901, 0.2490485, -0.01, -0.02178895);
+		skin_part.CreateNewNode(903, 0.498097, 2.0, -0.0435779);
+		skin_part.CreateNewNode(904, 0.498097, -0.01, -0.0435779);
+		skin_part.CreateNewNode(905, 2.0, 2.0, 0.0);
+
+		Properties::Pointer p_properties = skin_part.CreateNewProperties(0);
+		skin_part.CreateNewElement("Element3D3N", 901, { 901,904,903}, p_properties);
+		skin_part.CreateNewElement("Element3D3N", 902, { 904,905,903}, p_properties);
+
+        // Compute the discontinuous distance function
+        CalculateDiscontinuousDistanceToSkinProcess<3> disc_dist_proc(fluid_part, skin_part);
+        disc_dist_proc.Execute();
+        auto p_elem = fluid_part.ElementsBegin();
+        KRATOS_EXPECT_TRUE(p_elem->Is(TO_SPLIT));
     }
 
 
