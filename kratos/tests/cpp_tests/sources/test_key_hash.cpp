--- conflicted
+++ resolved
@@ -44,28 +44,13 @@
     HashCombine(expected_hash, value3);
     HashCombine(expected_hash, value4);
 
-<<<<<<< HEAD
-  // Not expected hash value
-  const double value5 = 3.14159265358979323846;
-  HashType not_expected_hash = expected_hash;
-  HashCombine(not_expected_hash, value5);
-  
-  KRATOS_EXPECT_EQ(seed, expected_hash);
-  KRATOS_EXPECT_NE(seed, not_expected_hash);
-=======
     // Not expected hash value
     const double value5 = 3.14159265358979323846;
     HashType not_expected_hash = expected_hash;
     HashCombine(not_expected_hash, value5);
     
-<<<<<<< HEAD
-    KRATOS_CHECK_EQUAL(seed, expected_hash);
-    KRATOS_CHECK_NOT_EQUAL(seed, not_expected_hash);
->>>>>>> master
-=======
     KRATOS_EXPECT_EQ(seed, expected_hash);
     KRATOS_EXPECT_NE(seed, not_expected_hash);
->>>>>>> b1a09f24
 }
 
 /**
