//    |  /           |
//    ' /   __| _` | __|  _ \   __|
//    . \  |   (   | |   (   |\__ `
//   _|\_\_|  \__,_|\__|\___/ ____/
//                   Multi-Physics
//
//  License:         BSD License
//                     Kratos default license: kratos/license.txt
//
//  Main authors:    Pooyan Dadvand
//                   Philipp Bucher
//                   Vicente Mataix Ferrandiz
//

// Project includes
#include "containers/model.h"
#include "testing/testing.h"
#include "includes/model_part.h"
#include "utilities/auxiliar_model_part_utilities.h"
#include "utilities/cpp_tests_utilities.h"

namespace Kratos {
  namespace Testing {

    typedef Node<3> NodeType;

    void GenerateGenericModelPart(ModelPart& rModelPart)
    {
        Properties::Pointer p_elem_prop = rModelPart.CreateNewProperties(0);

<<<<<<< HEAD
        // First we create the nodes
        rModelPart.CreateNewNode(1, 0.0 , 0.0 , 0.0);
        rModelPart.CreateNewNode(2, 1.0 , 0.0 , 0.0);
        rModelPart.CreateNewNode(3, 1.0 , 1.0 , 0.0);
        rModelPart.CreateNewNode(4, 0.0 , 1.0 , 0.0);
        rModelPart.CreateNewNode(5, 2.0 , 0.0 , 0.0);
        rModelPart.CreateNewNode(6, 2.0 , 1.0 , 0.0);

        // Now we create the "conditions"
        rModelPart.CreateNewCondition("Condition2D2N", 1, {{1, 2}}, p_elem_prop);
        rModelPart.CreateNewCondition("Condition2D2N", 2, {{1, 4}}, p_elem_prop);
        rModelPart.CreateNewCondition("Condition2D2N", 3, {{2, 5}}, p_elem_prop);
        rModelPart.CreateNewCondition("Condition2D2N", 4, {{5, 6}}, p_elem_prop);

        // Now we create the "elements"
        rModelPart.CreateNewElement("Element2D3N", 1, {{1,2,3}}, p_elem_prop);
        rModelPart.CreateNewElement("Element2D3N", 2, {{1,3,4}}, p_elem_prop);
        rModelPart.CreateNewElement("Element2D3N", 3, {{2,5,3}}, p_elem_prop);
        rModelPart.CreateNewElement("Element2D3N", 4, {{5,6,3}}, p_elem_prop);
=======
        CppTestsUtilities::Create2DGeometry(rModelPart, "Element2D3N");

        rModelPart.CreateNewCondition("LineCondition2D2N", 1, {{1,2}}, p_elem_prop);
        rModelPart.CreateNewCondition("LineCondition2D2N", 2, {{1,4}}, p_elem_prop);
        rModelPart.CreateNewCondition("LineCondition2D2N", 3, {{2,5}}, p_elem_prop);
        rModelPart.CreateNewCondition("LineCondition2D2N", 4, {{5,6}}, p_elem_prop);

>>>>>>> e440ebfd
    }

    KRATOS_TEST_CASE_IN_SUITE(ModelPartSubModelPartsIterator, KratosCoreFastSuite)
    {
        Model current_model;

        ModelPart& r_model_part = current_model.CreateModelPart("Main");

        r_model_part.CreateSubModelPart("Inlet1");
        r_model_part.CreateSubModelPart("Inlet2");
        r_model_part.CreateSubModelPart("Outlet");
        r_model_part.CreateSubModelPart("AnotherOutlet");

        std::size_t id = 1;
        for(auto i_SubModelPart = r_model_part.SubModelPartsBegin() ; i_SubModelPart != r_model_part.SubModelPartsEnd() ; i_SubModelPart++){
            i_SubModelPart->CreateNewNode(id++, 0.00,0.00,0.00);
        }

        KRATOS_CHECK_EQUAL(r_model_part.NumberOfNodes(), 4);
        KRATOS_CHECK_EQUAL(r_model_part.GetSubModelPart("Inlet1").NumberOfNodes(), 1);
        KRATOS_CHECK_EQUAL(r_model_part.GetSubModelPart("Outlet").NumberOfNodes(), 1);
    }

    KRATOS_TEST_CASE_IN_SUITE(ModelPartAddNodalSolutionStepVariable, KratosCoreFastSuite)
    {
        Model current_model;

        ModelPart& r_model_part = current_model.CreateModelPart("Main");

        r_model_part.AddNodalSolutionStepVariable(VELOCITY);

        r_model_part.CreateNewNode(123, 0.00,0.00,0.00);

        KRATOS_CHECK_EXCEPTION_IS_THROWN(r_model_part.AddNodalSolutionStepVariable(PRESSURE),
            "Error: Attempting to add the variable \"PRESSURE\" to the model part with name \"Main\" which is not empty");

        r_model_part.AddNodalSolutionStepVariable(VELOCITY); // Adding the same Variable twice is fine bcs it wont do anything
    }

    KRATOS_TEST_CASE_IN_SUITE(ModelPartHasNodalSolutionStepVariable, KratosCoreFastSuite)
    {
        Model current_model;
        ModelPart& r_model_part = current_model.CreateModelPart("Main");


        r_model_part.AddNodalSolutionStepVariable(VELOCITY);

        KRATOS_CHECK(r_model_part.HasNodalSolutionStepVariable(VELOCITY));
        KRATOS_CHECK_IS_FALSE(r_model_part.HasNodalSolutionStepVariable(PRESSURE));
    }

    KRATOS_TEST_CASE_IN_SUITE(ModelPartFullName, KratosCoreFastSuite)
    {
        Model current_model;
        ModelPart& r_model_part = current_model.CreateModelPart("Main");
        ModelPart& r_sub_model_part = r_model_part.CreateSubModelPart("SubModelPart");
        ModelPart& r_sub_sub_model_part = r_sub_model_part.CreateSubModelPart("SubSubModelPart");

        KRATOS_CHECK_STRING_EQUAL(r_model_part.FullName(), "Main");
        KRATOS_CHECK_STRING_EQUAL(r_sub_model_part.FullName(), "Main.SubModelPart");
        KRATOS_CHECK_STRING_EQUAL(r_sub_sub_model_part.FullName(), "Main.SubModelPart.SubSubModelPart");
    }

    KRATOS_TEST_CASE_IN_SUITE(ModelPartEmptyName, KratosCoreFastSuite)
    {
        Model current_model;

        // Constructor with name
        KRATOS_CHECK_EXCEPTION_IS_THROWN(current_model.CreateModelPart(""),
            "Error: Please don't use empty names (\"\") when creating a ModelPart");
    }

    KRATOS_TEST_CASE_IN_SUITE(ModelPartNameContainingPoint, KratosCoreFastSuite)
    {
        Model current_model;

        // Constructor with name
        KRATOS_CHECK_EXCEPTION_IS_THROWN(current_model.CreateModelPart("name.other"),
            "Error: Please don't use names containing (\".\") when creating a ModelPart (used in \"name.other\")");
    }

    KRATOS_TEST_CASE_IN_SUITE(ModelPartRemoveElements, KratosCoreFastSuite)
    {
        Model current_model;

        ModelPart& r_model_part = current_model.CreateModelPart("Main");

        // Fill model part
        GenerateGenericModelPart(r_model_part);

        // Set flags
        r_model_part.pGetElement(1)->Set(TO_ERASE, true);
        r_model_part.pGetElement(2)->Set(TO_ERASE, true);

        // Call method
        r_model_part.RemoveElements(TO_ERASE);

        // Check results
        KRATOS_CHECK(r_model_part.NumberOfNodes() == 6);
        KRATOS_CHECK(r_model_part.NumberOfElements() == 2);
        KRATOS_CHECK(r_model_part.NumberOfConditions() == 4);
    }

    KRATOS_TEST_CASE_IN_SUITE(ModelPartRemoveElementsAndBelongings, KratosCoreFastSuite)
    {
        Model current_model;

        ModelPart& r_model_part = current_model.CreateModelPart("Main");

        // Fill model part
        GenerateGenericModelPart(r_model_part);

        // Set flags
        r_model_part.pGetElement(1)->Set(TO_ERASE, true);
        r_model_part.pGetElement(2)->Set(TO_ERASE, true);

        // Call method
        auto aux_util = AuxiliarModelPartUtilities(r_model_part);
        aux_util.RemoveElementsAndBelongings(TO_ERASE);

        // Check results
        KRATOS_CHECK(r_model_part.NumberOfNodes() == 4);
        KRATOS_CHECK(r_model_part.NumberOfElements() == 2);
        KRATOS_CHECK(r_model_part.NumberOfConditions() == 2);
    }

    KRATOS_TEST_CASE_IN_SUITE(ModelPartRemoveConditions, KratosCoreFastSuite)
    {
        Model current_model;

        ModelPart& r_model_part = current_model.CreateModelPart("Main");

        // Fill model part
        GenerateGenericModelPart(r_model_part);

        // Set flags
        r_model_part.pGetCondition(1)->Set(TO_ERASE, true);
        r_model_part.pGetCondition(2)->Set(TO_ERASE, true);

        // Call method
        r_model_part.RemoveConditions(TO_ERASE);

        // Check results
        KRATOS_CHECK(r_model_part.NumberOfNodes() == 6);
        KRATOS_CHECK(r_model_part.NumberOfConditions() == 2);
        KRATOS_CHECK(r_model_part.NumberOfElements() == 4);
    }

    KRATOS_TEST_CASE_IN_SUITE(ModelPartRemoveConditionsAndBelongings, KratosCoreFastSuite)
    {
        Model current_model;

        ModelPart& r_model_part = current_model.CreateModelPart("Main");

        // Fill model part
        GenerateGenericModelPart(r_model_part);

        // Set flags
        r_model_part.pGetCondition(1)->Set(TO_ERASE, true);
        r_model_part.pGetCondition(2)->Set(TO_ERASE, true);

        // Call method
        auto aux_util = AuxiliarModelPartUtilities(r_model_part);
        aux_util.RemoveConditionsAndBelongings(TO_ERASE);

        // Check results
        KRATOS_CHECK(r_model_part.NumberOfNodes() == 3);
        KRATOS_CHECK(r_model_part.NumberOfConditions() == 2);
        KRATOS_CHECK(r_model_part.NumberOfElements() == 2);
    }
    
    KRATOS_TEST_CASE_IN_SUITE(ModelPartEnsureModelPartOwnsProperties, KratosCoreFastSuite)
    {
        Model current_model;

        ModelPart& r_model_part = current_model.CreateModelPart("Main");

        // Fill model part
        GenerateGenericModelPart(r_model_part);

        Properties::Pointer p_elem_prop = Kratos::make_shared<Properties>(1);
        for (auto& r_cond : r_model_part.Conditions()) {
            r_cond.SetProperties(p_elem_prop);
        }
        for (auto& r_elem : r_model_part.Elements()) {
            r_elem.SetProperties(p_elem_prop);
        }
        
        KRATOS_CHECK_EQUAL(r_model_part.NumberOfProperties(), 1);
        
        // Call method
        auto aux_util = AuxiliarModelPartUtilities(r_model_part);
        aux_util.EnsureModelPartOwnsProperties(false);

        // Check results
        KRATOS_CHECK_EQUAL(r_model_part.NumberOfProperties(), 2);
        
        aux_util.EnsureModelPartOwnsProperties(true);

        // Check results
        KRATOS_CHECK_EQUAL(r_model_part.NumberOfProperties(), 1);
    }
  }  // namespace Testing.
}  // namespace Kratos.<|MERGE_RESOLUTION|>--- conflicted
+++ resolved
@@ -28,35 +28,12 @@
     {
         Properties::Pointer p_elem_prop = rModelPart.CreateNewProperties(0);
 
-<<<<<<< HEAD
-        // First we create the nodes
-        rModelPart.CreateNewNode(1, 0.0 , 0.0 , 0.0);
-        rModelPart.CreateNewNode(2, 1.0 , 0.0 , 0.0);
-        rModelPart.CreateNewNode(3, 1.0 , 1.0 , 0.0);
-        rModelPart.CreateNewNode(4, 0.0 , 1.0 , 0.0);
-        rModelPart.CreateNewNode(5, 2.0 , 0.0 , 0.0);
-        rModelPart.CreateNewNode(6, 2.0 , 1.0 , 0.0);
-
-        // Now we create the "conditions"
-        rModelPart.CreateNewCondition("Condition2D2N", 1, {{1, 2}}, p_elem_prop);
-        rModelPart.CreateNewCondition("Condition2D2N", 2, {{1, 4}}, p_elem_prop);
-        rModelPart.CreateNewCondition("Condition2D2N", 3, {{2, 5}}, p_elem_prop);
-        rModelPart.CreateNewCondition("Condition2D2N", 4, {{5, 6}}, p_elem_prop);
-
-        // Now we create the "elements"
-        rModelPart.CreateNewElement("Element2D3N", 1, {{1,2,3}}, p_elem_prop);
-        rModelPart.CreateNewElement("Element2D3N", 2, {{1,3,4}}, p_elem_prop);
-        rModelPart.CreateNewElement("Element2D3N", 3, {{2,5,3}}, p_elem_prop);
-        rModelPart.CreateNewElement("Element2D3N", 4, {{5,6,3}}, p_elem_prop);
-=======
         CppTestsUtilities::Create2DGeometry(rModelPart, "Element2D3N");
 
         rModelPart.CreateNewCondition("LineCondition2D2N", 1, {{1,2}}, p_elem_prop);
         rModelPart.CreateNewCondition("LineCondition2D2N", 2, {{1,4}}, p_elem_prop);
         rModelPart.CreateNewCondition("LineCondition2D2N", 3, {{2,5}}, p_elem_prop);
         rModelPart.CreateNewCondition("LineCondition2D2N", 4, {{5,6}}, p_elem_prop);
-
->>>>>>> e440ebfd
     }
 
     KRATOS_TEST_CASE_IN_SUITE(ModelPartSubModelPartsIterator, KratosCoreFastSuite)
