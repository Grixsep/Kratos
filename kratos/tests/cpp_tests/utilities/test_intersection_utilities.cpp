//    |  /           |
//    ' /   __| _` | __|  _ \   __|
//    . \  |   (   | |   (   |\__ `
//   _|\_\_|  \__,_|\__|\___/ ____/
//                   Multi-Physics
//
//  License:     BSD License
//           Kratos default license: kratos/license.txt
//
//  Main authors:    Ruben Zorrilla
//                   Vicente Mataix Ferrandiz
//
//

// Project includes
#include "geometries/line_2d_2.h"
#include "geometries/line_3d_2.h"
#include "geometries/triangle_3d_3.h"
#include "geometries/tetrahedra_3d_4.h"
#include "includes/checks.h"
#include "testing/testing.h"
#include "utilities/intersection_utilities.h"

namespace Kratos {
namespace Testing {

    Line2D2<Point> GenerateSlopedLine2D2(){
        Point::Pointer p_point_1 = Kratos::make_shared<Point>(1.0, 0.0, 0.0);
        Point::Pointer p_point_2 = Kratos::make_shared<Point>(0.0, 1.0, 0.0);
        Line2D2<Point> line_geom(p_point_1, p_point_2);
        return line_geom;
    }

    Line2D2<Point> GenerateVerticalLine2D2(){
        Point::Pointer p_point_1 = Kratos::make_shared<Point>(0.0, 0.0, 0.0);
        Point::Pointer p_point_2 = Kratos::make_shared<Point>(0.0, 1.0, 0.0);
        Line2D2<Point> line_geom(p_point_1, p_point_2);
        return line_geom;
    }

    Triangle3D3<Point> GenerateStraightTriangle3D3(){
        Point::Pointer p_point_1 = Kratos::make_shared<Point>(0.0, 0.0, 0.0);
        Point::Pointer p_point_2 = Kratos::make_shared<Point>(0.0, 1.0, 0.0);
        Point::Pointer p_point_3 = Kratos::make_shared<Point>(0.0, 0.0, 1.0);
        Triangle3D3<Point> triang_geom(p_point_1, p_point_2, p_point_3);
        return triang_geom;
    }

    Triangle3D3<Point> GenerateSkewedTriangle3D3(){
        Point::Pointer p_point_1 = Kratos::make_shared<Point>(1.0, 0.0, 0.0);
        Point::Pointer p_point_2 = Kratos::make_shared<Point>(0.0, 0.0, 1.0);
        Point::Pointer p_point_3 = Kratos::make_shared<Point>(0.0, 1.0, 0.5);
        Triangle3D3<Point> triang_geom(p_point_1, p_point_2, p_point_3);
        return triang_geom;
    }

    KRATOS_TEST_CASE_IN_SUITE(IntersectionUtilitiesLineLineIntersectionCentered, KratosCoreFastSuite)
    {
        // Set the triangle to be intersected
        auto line_geom = GenerateVerticalLine2D2();

        // Set the points that define the intersection line
        const Point line_pt_1(-1.0,0.5,0.0);
        const Point line_pt_2( 1.0,0.5,0.0);

        // Initialize the intersection point
        Point int_pt(0.0,0.0,0.0);

        // Call the intersection utility
        const int int_id = IntersectionUtilities::ComputeLineLineIntersection<Line2D2<Point>>(
            line_geom,
            line_pt_1.Coordinates(),
            line_pt_2.Coordinates(),
            int_pt.Coordinates());

        // Compute and check the obtained intersection point coordinates
        const array_1d<double,3>& int_pt_coords = int_pt.Coordinates();
        KRATOS_CHECK_EQUAL(int_id, 1);
        KRATOS_CHECK_NEAR(int_pt_coords[0], 0.0, 1e-10);
        KRATOS_CHECK_NEAR(int_pt_coords[1], 0.5, 1e-10);
        KRATOS_CHECK_NEAR(int_pt_coords[2], 0.0, 1e-10);
    }

    KRATOS_TEST_CASE_IN_SUITE(IntersectionUtilitiesLineLineIntersection, KratosCoreFastSuite)
    {
        // Set the triangle to be intersected
        auto line_geom = GenerateSlopedLine2D2();

        // Set the points that define the intersection line
        const Point line_pt_1(-0.5,0.0,0.0);
        const Point line_pt_2( 1.0,1.0,0.0);

        // Initialize the intersection point
        Point int_pt(0.0,0.0,0.0);

        // Call the intersection utility
        const int int_id = IntersectionUtilities::ComputeLineLineIntersection<Line2D2<Point>>(
            line_geom,
            line_pt_1.Coordinates(),
            line_pt_2.Coordinates(),
            int_pt.Coordinates());

        // Compute and check the obtained intersection point coordinates
        const array_1d<double,3>& int_pt_coords = int_pt.Coordinates();
        KRATOS_CHECK_EQUAL(int_id, 1);
        KRATOS_CHECK_NEAR(int_pt_coords[0], 0.4, 1e-10);
        KRATOS_CHECK_NEAR(int_pt_coords[1], 0.6, 1e-10);
        KRATOS_CHECK_NEAR(int_pt_coords[2], 0.0, 1e-10);
    }

    KRATOS_TEST_CASE_IN_SUITE(IntersectionUtilitiesLineLineParallel, KratosCoreFastSuite)
    {
        // Set the triangle to be intersected
        auto line_geom = GenerateVerticalLine2D2();

        // Set the points that define the intersection line
        const Point line_pt_1(1.0,2.0,0.0);
        const Point line_pt_2(1.0,3.0,0.0);

        // Initialize the intersection point
        Point int_pt(0.0,0.0,0.0);

        // Call the intersection utility
        const int int_id = IntersectionUtilities::ComputeLineLineIntersection<Line2D2<Point>>(
            line_geom,
            line_pt_1.Coordinates(),
            line_pt_2.Coordinates(),
            int_pt.Coordinates());

        // Compute and check the obtained intersection point coordinates
        KRATOS_CHECK_EQUAL(int_id, 0);
    }

    KRATOS_TEST_CASE_IN_SUITE(IntersectionUtilitiesLineLineCollinear, KratosCoreFastSuite)
    {
        // Set the triangle to be intersected
        auto line_geom = GenerateVerticalLine2D2();

        // Set the points that define the intersection line
        const Point line_pt_1(0.0,0.25,0.0);
        const Point line_pt_2(0.0,0.75,0.0);

        // Initialize the intersection point
        Point int_pt(0.0,0.0,0.0);

        // Call the intersection utility
        const int int_id = IntersectionUtilities::ComputeLineLineIntersection<Line2D2<Point>>(
            line_geom,
            line_pt_1.Coordinates(),
            line_pt_2.Coordinates(),
            int_pt.Coordinates());

        // Compute and check the obtained intersection point coordinates
        KRATOS_CHECK_EQUAL(int_id, 2);
    }

    KRATOS_TEST_CASE_IN_SUITE(IntersectionUtilitiesLineLineNonParallelNoIntersection, KratosCoreFastSuite)
    {
        // Set the triangle to be intersected
        auto line_geom = GenerateSlopedLine2D2();

        // Set the points that define the intersection line
        const Point line_pt_1(0.0,0.0,0.0);
        const Point line_pt_2(0.25,0.25,0.0);

        // Initialize the intersection point
        Point int_pt(0.0,0.0,0.0);

        // Call the intersection utility
        const int int_id = IntersectionUtilities::ComputeLineLineIntersection<Line2D2<Point>>(
            line_geom,
            line_pt_1.Coordinates(),
            line_pt_2.Coordinates(),
            int_pt.Coordinates());

        // Compute and check the obtained intersection point coordinates
        KRATOS_CHECK_EQUAL(int_id, 0);
    }

    KRATOS_TEST_CASE_IN_SUITE(IntersectionUtilitiesLineLineThroughPoint, KratosCoreFastSuite)
    {
        // Set the triangle to be intersected
        auto line_geom = GenerateVerticalLine2D2();

        // Set the points that define the intersection line
        const Point line_pt_1(-1.0,0.0,0.0);
        const Point line_pt_2(0.0,0.0,0.0);

        // Initialize the intersection point
        Point int_pt(0.0,0.0,0.0);

        // Call the intersection utility
        const int int_id = IntersectionUtilities::ComputeLineLineIntersection<Line2D2<Point>>(
            line_geom,
            line_pt_1.Coordinates(),
            line_pt_2.Coordinates(),
            int_pt.Coordinates());

        // Compute and check the obtained intersection point coordinates
        const array_1d<double,3>& int_pt_coords = int_pt.Coordinates();
        KRATOS_CHECK_EQUAL(int_id, 3);
        KRATOS_CHECK_NEAR(int_pt_coords[0], 0.0, 1e-6);
        KRATOS_CHECK_NEAR(int_pt_coords[1], 0.0, 1e-6);
        KRATOS_CHECK_NEAR(int_pt_coords[2], 0.0, 1e-6);
    }

    KRATOS_TEST_CASE_IN_SUITE(IntersectionUtilitiesTriangleLineCenteredIntersection, KratosCoreFastSuite)
    {
        // Set the triangle to be intersected
        auto triang_geom = GenerateStraightTriangle3D3();

        // Set the points that define the intersection line
        const Point line_pt_1(1.0,0.25,0.25);
        const Point line_pt_2(-1.0,0.25,0.25);

        // Initialize the intersection point
        Point int_pt(0.0,0.0,0.0);

        // Call the intersection utility
        const int int_id = IntersectionUtilities::ComputeTriangleLineIntersection<Triangle3D3<Point>>(
            triang_geom,
            line_pt_1.Coordinates(),
            line_pt_2.Coordinates(),
            int_pt.Coordinates());

        // Compute and check the obtained intersection point coordinates
        const array_1d<double,3>& int_pt_coords = int_pt.Coordinates();
        KRATOS_CHECK_EQUAL(int_id, 1);
        KRATOS_CHECK_NEAR(int_pt_coords[0], 0.0, 1e-10);
        KRATOS_CHECK_NEAR(int_pt_coords[1], 0.25, 1e-10);
        KRATOS_CHECK_NEAR(int_pt_coords[2], 0.25, 1e-10);
    }

    KRATOS_TEST_CASE_IN_SUITE(IntersectionUtilitiesTriangleLineSkewedIntersection, KratosCoreFastSuite)
    {
        // Set the triangle to be intersected
        auto triang_geom = GenerateSkewedTriangle3D3();

        // Set the points that define the intersection line
        const Point line_pt_1(2.0,0.0,0.0);
        const Point line_pt_2(-1.0,0.25,0.25);

        // Initialize the intersection point
        Point int_pt(0.0,0.0,0.0);

        // Call the intersection utility
        const int int_id = IntersectionUtilities::ComputeTriangleLineIntersection<Triangle3D3<Point>>(
            triang_geom,
            line_pt_1.Coordinates(),
            line_pt_2.Coordinates(),
            int_pt.Coordinates());

        // Compute and check the obtained intersection point coordinates
        const array_1d<double,3>& int_pt_coords = int_pt.Coordinates();
        KRATOS_CHECK_EQUAL(int_id, 1);
        KRATOS_CHECK_NEAR(int_pt_coords[0], 0.857143, 1e-6);
        KRATOS_CHECK_NEAR(int_pt_coords[1], 0.0952381, 1e-6);
        KRATOS_CHECK_NEAR(int_pt_coords[2], 0.0952381, 1e-6);
    }

    KRATOS_TEST_CASE_IN_SUITE(IntersectionUtilitiesTriangleLineNoIntersection, KratosCoreFastSuite)
    {
        // Set the triangle to be intersected
        auto triang_geom = GenerateStraightTriangle3D3();

        // Set the points that define the intersection line
        const Point line_pt_1(1.0,0.25,0.25);
        const Point line_pt_2(0.1,0.25,0.25);

        // Initialize the intersection point
        Point int_pt(0.0,0.0,0.0);

        // Call the intersection utility
        const int int_id = IntersectionUtilities::ComputeTriangleLineIntersection<Triangle3D3<Point>>(
            triang_geom,
            line_pt_1.Coordinates(),
            line_pt_2.Coordinates(),
            int_pt.Coordinates());

        // Check that there is no intersection
        KRATOS_CHECK_EQUAL(int_id, 0);
    }

    KRATOS_TEST_CASE_IN_SUITE(IntersectionUtilitiesTriangleLineThroughPoint, KratosCoreFastSuite)
    {
        // Set the triangle to be intersected
        auto triang_geom = GenerateStraightTriangle3D3();

        // Set the points that define the intersection line
        const Point line_pt_1(1.0,0.0,0.0);
        const Point line_pt_2(-1.0,0.0,0.0);

        // Initialize the intersection point
        Point int_pt(0.0,0.0,0.0);

        // Call the intersection utility
        const int int_id = IntersectionUtilities::ComputeTriangleLineIntersection<Triangle3D3<Point>>(
            triang_geom,
            line_pt_1.Coordinates(),
            line_pt_2.Coordinates(),
            int_pt.Coordinates());

        // Compute and check the obtained intersection point passes through the node
        KRATOS_CHECK_EQUAL(int_id, 1);
        KRATOS_CHECK_NEAR(int_pt.Coordinates()[0], 0.0, 1e-6);
        KRATOS_CHECK_NEAR(int_pt.Coordinates()[1], 0.0, 1e-6);
        KRATOS_CHECK_NEAR(int_pt.Coordinates()[2], 0.0, 1e-6);
    }

    KRATOS_TEST_CASE_IN_SUITE(IntersectionUtilitiesTriangleLineCoplanar, KratosCoreFastSuite)
    {
        // Set the triangle to be intersected
        auto triang_geom = GenerateStraightTriangle3D3();

        // Set the points that define the intersection line
        const Point line_pt_1(0.0,0.0,0.0);
        const Point line_pt_2(0.0,1.0,0.0);

        // Initialize the intersection point
        Point int_pt(0.0,0.0,0.0);

        // Call the intersection utility
        const int int_id = IntersectionUtilities::ComputeTriangleLineIntersection<Triangle3D3<Point>>(
            triang_geom,
            line_pt_1.Coordinates(),
            line_pt_2.Coordinates(),
            int_pt.Coordinates());

        // Check that there is no intersection
        KRATOS_CHECK_EQUAL(int_id, 2);
    }

    KRATOS_TEST_CASE_IN_SUITE(IntersectionUtilitiesTriangleLineCoplanarIntersection, KratosCoreFastSuite)
    {
        // Set the triangle to be intersected
        auto triang_geom = GenerateStraightTriangle3D3();

        // Set the points that define the intersection line
        const Point line_pt_1(0.0,0.0,0.0);
        const Point line_pt_2(0.0,1.0,1.0);

        // Initialize the intersection point
        Point int_pt(0.0,0.0,0.0);

        // Call the intersection utility
        const int int_id = IntersectionUtilities::ComputeTriangleLineIntersection<Triangle3D3<Point>>(
            triang_geom,
            line_pt_1.Coordinates(),
            line_pt_2.Coordinates(),
            int_pt.Coordinates());

        // Check that are co-planar
        KRATOS_CHECK_EQUAL(int_id, 2);
    }

    KRATOS_TEST_CASE_IN_SUITE(IntersectionUtilitiesTriangleLineCoplanarNoIntersection, KratosCoreFastSuite)
    {
        // Set the triangle to be intersected
        auto triang_geom = GenerateStraightTriangle3D3();

        // Set the points that define the intersection line
        const Point line_pt_1(0.0,2.0,0.0);
        const Point line_pt_2(0.0,2.0,1.0);

        // Initialize the intersection point
        Point int_pt(0.0,0.0,0.0);

        // Call the intersection utility
        const int int_id = IntersectionUtilities::ComputeTriangleLineIntersection<Triangle3D3<Point>>(
            triang_geom,
            line_pt_1.Coordinates(),
            line_pt_2.Coordinates(),
            int_pt.Coordinates());

        // Check that are co-planar
        KRATOS_CHECK_EQUAL(int_id, 2);
    }

    KRATOS_TEST_CASE_IN_SUITE(IntersectionUtilitiesTriangleLineBoundaryIntersection, KratosCoreFastSuite)
    {
        // Set the triangle to be intersected
        Point::Pointer p_point_1 = Kratos::make_shared<Point>(0.302838, 0.210816, 0.5);
        Point::Pointer p_point_2 = Kratos::make_shared<Point>(0.325, 0.196891, 0.5);
        Point::Pointer p_point_3 = Kratos::make_shared<Point>(0.31342, 0.204924, 0.475141);
        Triangle3D3<Point> triang_geom(p_point_1, p_point_2, p_point_3);

        // Set the points that define the intersection line
        const Point line_pt_1(0.3,0.2,0.5);
        const Point line_pt_2(0.4,0.2,0.5);

        // Initialize the intersection point
        Point int_pt(0.0,0.0,0.0);

        // Call the intersection utility
        const int int_id = IntersectionUtilities::ComputeTriangleLineIntersection<Triangle3D3<Point>>(
            triang_geom,
            line_pt_1.Coordinates(),
            line_pt_2.Coordinates(),
            int_pt.Coordinates());

        // The triangle and edge are set such that the intersection occurs close to the triangle boundary
        KRATOS_CHECK_EQUAL(int_id, 1);
        KRATOS_CHECK_NEAR(int_pt[0], 0.320052, 1e-6);
        KRATOS_CHECK_NEAR(int_pt[1], 0.2, 1e-6);
        KRATOS_CHECK_NEAR(int_pt[2], 0.5, 1e-6);
    }

        KRATOS_TEST_CASE_IN_SUITE(IntersectionUtilitiesPlaneLineCenteredIntersection, KratosCoreFastSuite)
    {
        // Set the plane to be intersected
        const Point plane_base_pt(0.0,0.0,0.0);
        const Point plane_normal(1.0,0.0,0.0);

        // Set the points that define the intersection line
        const Point line_pt_1(1.0,0.25,0.25);
        const Point line_pt_2(-1.0,0.25,0.25);

        // Initialize the intersection point
        Point int_pt(0.0,0.0,0.0);

        // Call the intersection utility
        const int int_id = IntersectionUtilities::ComputePlaneLineIntersection(
            plane_base_pt.Coordinates(), plane_normal.Coordinates(),
            line_pt_1.Coordinates(),line_pt_2.Coordinates(),
            int_pt.Coordinates());

        // Compute and check the obtained intersection point coordinates
        KRATOS_CHECK_EQUAL(int_id, 1);
        const std::vector<double> expected_values = {0.0,0.25,0.25};
        KRATOS_CHECK_VECTOR_NEAR(int_pt.Coordinates(), expected_values, 1e-10);
    }

    KRATOS_TEST_CASE_IN_SUITE(IntersectionUtilitiesPlaneLineSkewedIntersection, KratosCoreFastSuite)
    {
        // Set the plane to be intersected
        const Point plane_base_pt(1.0,0.0,0.0);
        const Point plane_normal(-1.0,0.0-0.5,-1.0);

        // Set the points that define the intersection line
        const Point line_pt_1(2.0,0.0,0.0);
        const Point line_pt_2(-1.0,0.25,0.25);

        // Initialize the intersection point
        Point int_pt(0.0,0.0,0.0);

        // Call the intersection utility
        const int int_id = IntersectionUtilities::ComputePlaneLineIntersection(
            plane_base_pt.Coordinates(), plane_normal.Coordinates(),
            line_pt_1.Coordinates(), line_pt_2.Coordinates(),
            int_pt.Coordinates());

        // Compute and check the obtained intersection point coordinates
        KRATOS_CHECK_EQUAL(int_id, 1);
        const std::vector<double> expected_values = {0.857143,0.0952381,0.0952381};
        KRATOS_CHECK_VECTOR_NEAR(int_pt.Coordinates(), expected_values, 1e-6);
    }

    KRATOS_TEST_CASE_IN_SUITE(IntersectionUtilitiesPlaneLineNoIntersection, KratosCoreFastSuite)
    {
        // Set the plane to be intersected
        const Point plane_base_pt(0.0,0.0,0.0);
        const Point plane_normal(1.0,0.0,0.0);

        // Set the points that define the intersection line
        const Point line_pt_1(1.0,0.25,0.25);
        const Point line_pt_2(0.1,0.25,0.25);

        // Initialize the intersection point
        Point int_pt(0.0,0.0,0.0);

        // Call the intersection utility
        const int int_id = IntersectionUtilities::ComputePlaneLineIntersection(
            plane_base_pt.Coordinates(), plane_normal.Coordinates(),
            line_pt_1.Coordinates(), line_pt_2.Coordinates(),
            int_pt.Coordinates());

        // Check that there is no intersection
        KRATOS_CHECK_EQUAL(int_id, 0);
    }

    KRATOS_TEST_CASE_IN_SUITE(IntersectionUtilitiesPlaneLineThroughPoint, KratosCoreFastSuite)
    {
        // Set the plane to be intersected
        const Point plane_base_pt(0.0,0.0,0.0);
        const Point plane_normal(1.0,0.0,0.0);

        // Set the points that define the intersection line
        const Point line_pt_1(1.0,1.0,0.0);
        const Point line_pt_2(0.0,1.0,0.0);

        // Initialize the intersection point
        Point int_pt(0.0,0.0,0.0);

        // Call the intersection utility
        const int int_id = IntersectionUtilities::ComputePlaneLineIntersection(
            plane_base_pt.Coordinates(), plane_normal.Coordinates(),
            line_pt_1.Coordinates(), line_pt_2.Coordinates(),
            int_pt.Coordinates());

        // Compute and check the obtained intersection point passes through the node
        KRATOS_CHECK_EQUAL(int_id, 1);
        KRATOS_CHECK_VECTOR_NEAR(int_pt.Coordinates(), line_pt_2.Coordinates(), 1e-10);
    }

    KRATOS_TEST_CASE_IN_SUITE(IntersectionUtilitiesPlaneLineCoplanar, KratosCoreFastSuite)
    {
        // Set the plane to be intersected
        const Point plane_base_pt(0.0,0.0,0.0);
        const Point plane_normal(1.0,0.0,0.0);

        // Set the points that define the intersection line
        const Point line_pt_1(0.0,0.0,0.0);
        const Point line_pt_2(0.0,1.0,0.0);

        // Initialize the intersection point
        Point int_pt(0.0,0.0,0.0);

        // Call the intersection utility
        const int int_id = IntersectionUtilities::ComputePlaneLineIntersection(
            plane_base_pt.Coordinates(), plane_normal.Coordinates(),
            line_pt_1.Coordinates(), line_pt_2.Coordinates(),
            int_pt.Coordinates());

        // Check that there is no intersection
        KRATOS_CHECK_EQUAL(int_id, 2);
    }

    KRATOS_TEST_CASE_IN_SUITE(IntersectionUtilitiesLineBoxIntersectionNoHitpoint, KratosCoreFastSuite)
    {
        // Set the origin and endpoint of the segment
        const Point line_origin(0.5,0.5,2.0);
        const Point line_endpoint(0.6,0.8,2.5);

        // Set the box minimum and maximum point
        const Point box_min_point(0.0,0.0,0.0);
        const Point box_max_point(1.0,1.0,1.0);

        // Call the intersection utility
        const int int_id = IntersectionUtilities::ComputeLineBoxIntersection(
            box_min_point.Coordinates(),
            box_max_point.Coordinates(),
            line_origin.Coordinates(),
            line_endpoint.Coordinates());

        KRATOS_CHECK_EQUAL(int_id, 0);
    }

    KRATOS_TEST_CASE_IN_SUITE(IntersectionUtilitiesLineBoxIntersectionSingle, KratosCoreFastSuite)
    {
        // Set the origin and endpoint of the segment
        const Point line_origin(0.5,0.5,0.5);
        const Point line_endpoint(-0.5,0.3,0.3);

        // Set the box minimum and maximum point
        const Point box_min_point(0.0,0.0,0.0);
        const Point box_max_point(1.0,1.0,1.0);

        // Call the intersection utility
        const int int_id = IntersectionUtilities::ComputeLineBoxIntersection(
            box_min_point.Coordinates(),
            box_max_point.Coordinates(),
            line_origin.Coordinates(),
            line_endpoint.Coordinates());

        KRATOS_CHECK_EQUAL(int_id, 1);
    }

    KRATOS_TEST_CASE_IN_SUITE(IntersectionUtilitiesLineBoxIntersectionDouble, KratosCoreFastSuite)
    {
        // Set the origin and endpoint of the segment
        const Point line_origin(-0.5,0.5,0.5);
        const Point line_endpoint(1.5,0.5,0.5);

        // Set the box minimum and maximum point
        const Point box_min_point(0.0,0.0,0.0);
        const Point box_max_point(1.0,1.0,1.0);

        // Call the intersection utility
        const int int_id = IntersectionUtilities::ComputeLineBoxIntersection(
            box_min_point.Coordinates(),
            box_max_point.Coordinates(),
            line_origin.Coordinates(),
            line_endpoint.Coordinates());

        KRATOS_CHECK_EQUAL(int_id, 1);
    }

    KRATOS_TEST_CASE_IN_SUITE(ComputeTetrahedraLineIntersection, KratosCoreFastSuite)
    {
<<<<<<< HEAD
        Point point_1 = Point(0.0, 0.0, 0.5);
        Point point_2 = Point(1.0, 0.0, 0.5);
=======
        Point point_1 = Point(0.0, 0.0, 1.0);
        Point point_2 = Point(1.0, 0.0, 1.0);
>>>>>>> d4598929

        Point::Pointer p_point_3 = Kratos::make_shared<Point>(0.0, 0.0, 0.0);
        Point::Pointer p_point_4 = Kratos::make_shared<Point>(1.0, 0.0, 0.0);
        Point::Pointer p_point_5 = Kratos::make_shared<Point>(0.0, 1.0, 0.0);
        Point::Pointer p_point_6 = Kratos::make_shared<Point>(0.0, 0.0, 1.0);
        Tetrahedra3D4<Point> tetrahedra(p_point_3, p_point_4, p_point_5, p_point_6);

<<<<<<< HEAD
        // Intersecting line (face)
        array_1d<double,3> intersection_point1, intersection_point2;
        auto intersection = IntersectionUtilities::ComputeTetrahedraLineIntersection(tetrahedra, point_1.Coordinates(), point_2.Coordinates(), intersection_point1, intersection_point2);
=======
        // Intersecting line (corner)
        array_1d<double,3> intersection_point1, intersection_point2;
        auto intersection = IntersectionUtilities::ComputeTetrahedraLineIntersection(tetrahedra, point_1.Coordinates(), point_2.Coordinates(), intersection_point1, intersection_point2);
        KRATOS_CHECK_EQUAL(intersection, 8);
        KRATOS_CHECK_VECTOR_EQUAL(intersection_point1, point_1.Coordinates());

        // Intersecting line (face)
        point_1.Z() = 0.5;
        point_2.Z() = 0.5;
        intersection = IntersectionUtilities::ComputeTetrahedraLineIntersection(tetrahedra, point_1.Coordinates(), point_2.Coordinates(), intersection_point1, intersection_point2);
>>>>>>> d4598929
        KRATOS_CHECK_EQUAL(intersection, 1);
        array_1d<double,3> expected_intersection_point1 = ZeroVector(3);
        expected_intersection_point1[0] = 0.5;
        expected_intersection_point1[2] = 0.5;
<<<<<<< HEAD
        array_1d<double,3> expected_intersection_point2 = ZeroVector(3);
=======
        array_1d<double,3>  expected_intersection_point2 = ZeroVector(3);
>>>>>>> d4598929
        expected_intersection_point2[2] = 0.5;
        KRATOS_CHECK_VECTOR_EQUAL(intersection_point1, expected_intersection_point1);
        KRATOS_CHECK_VECTOR_EQUAL(intersection_point2, expected_intersection_point2);

        // Intersecting line (edge first)
        point_1.X() = 0.25;
        point_1.Z() = 0.0;
        point_2.Z() = 0.0;
        intersection = IntersectionUtilities::ComputeTetrahedraLineIntersection(tetrahedra, point_1.Coordinates(), point_2.Coordinates(), intersection_point1, intersection_point2);
        KRATOS_CHECK_EQUAL(intersection, 1);
        KRATOS_CHECK_VECTOR_EQUAL(intersection_point1, Point(1.0, 0.0, 0.0).Coordinates());
        KRATOS_CHECK_VECTOR_EQUAL(intersection_point2, point_1.Coordinates());

        // Intersecting line (edge second)
        point_2.X() = 0.75;
        intersection = IntersectionUtilities::ComputeTetrahedraLineIntersection(tetrahedra, point_1.Coordinates(), point_2.Coordinates(), intersection_point1, intersection_point2);
        KRATOS_CHECK_EQUAL(intersection, 1);
        KRATOS_CHECK_VECTOR_EQUAL(intersection_point1, point_1.Coordinates());
        KRATOS_CHECK_VECTOR_EQUAL(intersection_point2, point_2.Coordinates());

        // Intersecting line 
        point_1.X() = 0.0; 
        point_1.Y() = 0.25; 
        point_1.Z() = 0.5; 
        point_2.X() = 1.0;
        point_2.Y() = 0.25;
        point_2.Z() = 0.5;
        intersection = IntersectionUtilities::ComputeTetrahedraLineIntersection(tetrahedra, point_1.Coordinates(), point_2.Coordinates(), intersection_point1, intersection_point2);
        KRATOS_CHECK_EQUAL(intersection, 1);
        expected_intersection_point1[0] = 0.25;
        expected_intersection_point1[1] = 0.25;
        expected_intersection_point2[1] = 0.25;
        KRATOS_CHECK_VECTOR_EQUAL(intersection_point1, expected_intersection_point1);
        KRATOS_CHECK_VECTOR_EQUAL(intersection_point2, expected_intersection_point2);

        // Not intersecting line 
        point_1.Z() = 1.25; 
        point_2.Z() = 1.25;
        intersection = IntersectionUtilities::ComputeTetrahedraLineIntersection(tetrahedra, point_1.Coordinates(), point_2.Coordinates(), intersection_point1, intersection_point2);
        KRATOS_CHECK_EQUAL(intersection, 0);

        // Intersecting line (totally inside)
        p_point_3->X() = -10.0;
        p_point_3->Y() = -10.0;
        p_point_3->Z() = -10.0;
        p_point_4->X() = 100.0;
        p_point_5->Y() = 100.0;
        p_point_6->Z() = 100.0;
        intersection = IntersectionUtilities::ComputeTetrahedraLineIntersection(tetrahedra, point_1.Coordinates(), point_2.Coordinates(), intersection_point1, intersection_point2);
        KRATOS_CHECK_EQUAL(intersection, 3);
        KRATOS_CHECK_VECTOR_EQUAL(intersection_point1, point_1.Coordinates());
        KRATOS_CHECK_VECTOR_EQUAL(intersection_point2, point_2.Coordinates());

        // Intersecting line (partially inside)
        point_2.Z() = 125.0;
        intersection = IntersectionUtilities::ComputeTetrahedraLineIntersection(tetrahedra, point_1.Coordinates(), point_2.Coordinates(), intersection_point1, intersection_point2);
        KRATOS_CHECK_EQUAL(intersection, 4);
        expected_intersection_point1[0] = 0.789579;
        expected_intersection_point1[2] = 98.9604;
        KRATOS_CHECK_VECTOR_NEAR(intersection_point1, expected_intersection_point1, 1.0e-4);
        KRATOS_CHECK_VECTOR_EQUAL(intersection_point2, point_1.Coordinates());
    }

    KRATOS_TEST_CASE_IN_SUITE(ComputeShortestLineBetweenTwoLines, KratosCoreFastSuite)
    {
        Point::Pointer p_point_1 = Kratos::make_shared<Point>(1.0, 0.0, 0.0);
        Point::Pointer p_point_2 = Kratos::make_shared<Point>(0.0, 1.0, 0.0);
        Line3D2<Point> line1(p_point_1, p_point_2);

        Point::Pointer p_point_3 = Kratos::make_shared<Point>(1.0, 0.0, 0.5);
        Point::Pointer p_point_4 = Kratos::make_shared<Point>(0.0, 2.0, 1.0);
        Line3D2<Point> line2(p_point_3, p_point_4);

        Point::Pointer p_point_5 = Kratos::make_shared<Point>(0.0, 0.0, 0.0);
        Point::Pointer p_point_6 = Kratos::make_shared<Point>(2.0, 2.0, 0.0);
        Line3D2<Point> line3(p_point_5, p_point_6);

        Point::Pointer p_point_7 = Kratos::make_shared<Point>(2.0, 0.0, 0.0);
        Point::Pointer p_point_8 = Kratos::make_shared<Point>(0.0, 2.0, 0.0);
        Line3D2<Point> line4(p_point_7, p_point_8);

        Point::Pointer p_point_9 = Kratos::make_shared<Point>(1.75, 0.25, 0.0);
        Point::Pointer p_point_10 = Kratos::make_shared<Point>(0.25, 1.75, 0.0);
        Line3D2<Point> line5(p_point_9, p_point_10);

        // Not intersecting lines
        const auto line1_2 = Line3D2<Point>(IntersectionUtilities::ComputeShortestLineBetweenTwoLines(line1, line2));
        KRATOS_CHECK_NEAR(line1_2.Length(), 0.408248, 1.0e-6);

        // Intersecting lines
        const auto line1_3 = Line3D2<Point>(IntersectionUtilities::ComputeShortestLineBetweenTwoLines(line1, line3));
        KRATOS_CHECK_DOUBLE_EQUAL(line1_3.Length(), 0.0);
        array_1d<double, 3> expected_center = ZeroVector(3);
        expected_center[0] = 0.5;
        expected_center[1] = 0.5;
        KRATOS_CHECK_VECTOR_NEAR(line1_3.Center().Coordinates(), expected_center, 1e-10);

        // Not intersecting lines (parallel lines)
        const auto line1_4 = Line3D2<Point>(IntersectionUtilities::ComputeShortestLineBetweenTwoLines(line1, line4));
        KRATOS_CHECK_NEAR(line1_4.Length(), std::sqrt(2.0)/2.0, 1.0e-6);

        const auto line1_5 = Line3D2<Point>(IntersectionUtilities::ComputeShortestLineBetweenTwoLines(line1, line5));
        KRATOS_CHECK_NEAR(line1_5.Length(), std::sqrt(2.0)/2.0, 1.0e-6);
    }

}  // namespace Testing.
}  // namespace Kratos.<|MERGE_RESOLUTION|>--- conflicted
+++ resolved
@@ -587,13 +587,8 @@
 
     KRATOS_TEST_CASE_IN_SUITE(ComputeTetrahedraLineIntersection, KratosCoreFastSuite)
     {
-<<<<<<< HEAD
-        Point point_1 = Point(0.0, 0.0, 0.5);
-        Point point_2 = Point(1.0, 0.0, 0.5);
-=======
         Point point_1 = Point(0.0, 0.0, 1.0);
         Point point_2 = Point(1.0, 0.0, 1.0);
->>>>>>> d4598929
 
         Point::Pointer p_point_3 = Kratos::make_shared<Point>(0.0, 0.0, 0.0);
         Point::Pointer p_point_4 = Kratos::make_shared<Point>(1.0, 0.0, 0.0);
@@ -601,11 +596,6 @@
         Point::Pointer p_point_6 = Kratos::make_shared<Point>(0.0, 0.0, 1.0);
         Tetrahedra3D4<Point> tetrahedra(p_point_3, p_point_4, p_point_5, p_point_6);
 
-<<<<<<< HEAD
-        // Intersecting line (face)
-        array_1d<double,3> intersection_point1, intersection_point2;
-        auto intersection = IntersectionUtilities::ComputeTetrahedraLineIntersection(tetrahedra, point_1.Coordinates(), point_2.Coordinates(), intersection_point1, intersection_point2);
-=======
         // Intersecting line (corner)
         array_1d<double,3> intersection_point1, intersection_point2;
         auto intersection = IntersectionUtilities::ComputeTetrahedraLineIntersection(tetrahedra, point_1.Coordinates(), point_2.Coordinates(), intersection_point1, intersection_point2);
@@ -616,16 +606,11 @@
         point_1.Z() = 0.5;
         point_2.Z() = 0.5;
         intersection = IntersectionUtilities::ComputeTetrahedraLineIntersection(tetrahedra, point_1.Coordinates(), point_2.Coordinates(), intersection_point1, intersection_point2);
->>>>>>> d4598929
         KRATOS_CHECK_EQUAL(intersection, 1);
         array_1d<double,3> expected_intersection_point1 = ZeroVector(3);
         expected_intersection_point1[0] = 0.5;
         expected_intersection_point1[2] = 0.5;
-<<<<<<< HEAD
-        array_1d<double,3> expected_intersection_point2 = ZeroVector(3);
-=======
         array_1d<double,3>  expected_intersection_point2 = ZeroVector(3);
->>>>>>> d4598929
         expected_intersection_point2[2] = 0.5;
         KRATOS_CHECK_VECTOR_EQUAL(intersection_point1, expected_intersection_point1);
         KRATOS_CHECK_VECTOR_EQUAL(intersection_point2, expected_intersection_point2);
