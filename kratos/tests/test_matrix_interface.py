﻿import KratosMultiphysics.KratosUnittest as KratosUnittest
import KratosMultiphysics as KM

import numpy

class TestMatrixInterface(KratosUnittest.TestCase):

    def test_len(self):
        # creation
        A = KM.Matrix(9, 8)
        self.assertEqual(72, len(A))

        # after resizing
        A.Resize(5, 1)
        self.assertEqual(5, len(A))

    def test_copy(self):
        A = KM.Matrix(2,3)
        A.fill(1.0)

        b = KM.Vector(3)
        b[0] = 1.0
        b[1] = 2.0
        b[2] = 3.0

        A2 = KM.Matrix(A)
        b2 = KM.Vector(b)

        self.assertVectorAlmostEqual(b, b2)
        self.assertMatrixAlmostEqual(A, A2)

        A[0,1] = 2.0
        self.assertEqual(1.0, A2[0,1])
        b[0] = 2.0
        self.assertEqual(1.0, b2[0])

    def test_assignement(self):
        A = KM.Matrix(2,3)

        self.assertEqual(2,A.Size1())
        self.assertEqual(3,A.Size2())

        for i in range(A.Size1()):
            for j in range(A.Size2()):
                A[i,j] = i+j

        for j in range(A.Size2()):
            for i in range(A.Size1()):
                self.assertEqual(A[i,j], i+j)

    def test_matrix_vector(self):
        A = KM.Matrix(4,3)

        for i in range(A.Size1()):
            for j in range(A.Size2()):
                A[i,j] = i

        #matrix vector
        b = KM.Vector(3)
        b.fill(1.0)
        c = A*b
        for i in range(len(c)):
            self.assertEqual(c[i],i*A.Size2())

        #matrix array_1d<double,3>
        b = KM.Array3(1.0)
        c = A*b
        for i in range(len(c)):
            self.assertEqual(c[i],i*A.Size2())


    def test_matrix_sum(self):
        A = KM.Matrix(2,3)
        A.fill(1.0)
        B = KM.Matrix(2,3)
        B.fill(2.0)
        C = A+B

        for i in range(A.Size1()):
            for j in range(A.Size2()):
                self.assertEqual(C[i,j], 3.0)

        A += B
        self.assertMatrixAlmostEqual(C, A)

    def test_matrix_diff(self):
        A = KM.Matrix(2,3)
        A.fill(1.0)
        B = KM.Matrix(2,3)
        B.fill(2.0)
        C = A-B

        for i in range(A.Size1()):
            for j in range(A.Size2()):
                self.assertEqual(C[i,j], -1.0)

        A -= B
        self.assertMatrixAlmostEqual(C, A)

    def test_scalar_prod(self):
        A = KM.Matrix(2,3)
        A.fill(2.0)
        C = A*2.0

        for i in range(A.Size1()):
            for j in range(A.Size2()):
                self.assertEqual(C[i,j], 4.0)

        A *= 2.0
        self.assertMatrixAlmostEqual(C, A)

    def test_matrix_transpose(self):
        A = KM.Matrix(2,3)
        B = KM.Matrix(3,2)
        for i in range(A.Size1()):
            for j in range(A.Size2()):
                A[i,j] = i
        B = A.transpose()

        for i in range(A.Size1()):
            for j in range(A.Size2()):
                self.assertEqual(A[i,j], B[j,i])

    def test_empty_list_construction(self):
        A = KM.Matrix([])
        self.assertMatrixAlmostEqual(A, KM.Matrix(0,0))

    def test_empty_list_of_list_construction(self):
        B = KM.Matrix([[]])
        self.assertMatrixAlmostEqual(B, KM.Matrix(0,0))

    def test_rectangular_list_of_list_construction(self):
        C = KM.Matrix([[2, 2, 2, 2]])
        self.assertEqual(4, len(C))
        self.assertEqual(1, C.Size1())
        self.assertEqual(4, C.Size2())

        for i in range(C.Size1()):
            for j in range(C.Size2()):
                self.assertEqual(C[i,j], 2)

    def test_sqaure_list_of_list_construction(self):
        l2 = [[0, 0.1, 0.2], [1, 1.1, 1.2], [2, 2.1, 2.2]]
        D = KM.Matrix(l2)
        self.assertEqual(9, len(D))
        self.assertEqual(3, D.Size1())
        self.assertEqual(3, D.Size2())

        for i in range(D.Size1()):
            for j in range(D.Size2()):
                self.assertEqual(D[i,j], i + (j*0.1))

    def test_buffer_protocol(self) -> None:
        # + ------------ +
        # |  0  1  2  3  |
        # |  4  5  6  7  |
        # |  8  9 10 11  |
        # | 12 13 14 15  |
        # | 16 17 18 19  |
        # + ------------ +
        numpy_matrix = numpy.arange(20.0, dtype=numpy.float64).reshape((5, 4))

        # Test default casting
        kratos_matrix = KM.Matrix(numpy_matrix)
<<<<<<< HEAD
        self.assertEqual(kratos_matrix.Size1(), numpy_matrix.shape[0])
        self.assertEqual(kratos_matrix.Size2(), numpy_matrix.shape[1])
        for i_row in range(numpy_matrix.shape[0]):
            for i_column in range(numpy_matrix.shape[1]):
                self.assertEqual(kratos_matrix[i_row, i_column], numpy_matrix[i_row, i_column])
=======
        reference_matrix = KM.Matrix([[ 0.0,  1.0,  2.0,  3.0],
                                      [ 4.0,  5.0,  6.0,  7.0],
                                      [ 8.0,  9.0, 10.0, 11.0],
                                      [12.0, 13.0, 14.0, 15.0],
                                      [16.0, 17.0, 18.0, 19.0]])
        self.assertMatrixAlmostEqual(kratos_matrix, reference_matrix)
>>>>>>> 38e5593b

        # Test slicing
        # + ------ +
        # |  5  6  |
        # |  9 10  |
        # | 13 14  |
        # + ------ +
        sliced_numpy_matrix = numpy_matrix[1:4,1:3]
        kratos_matrix = KM.Matrix(sliced_numpy_matrix)
<<<<<<< HEAD
        self.assertEqual(kratos_matrix.Size1(), 3)
        self.assertEqual(kratos_matrix.Size2(), 2)
        self.assertEqual(kratos_matrix[0, 0], 5.0)
        self.assertEqual(kratos_matrix[1, 0], 9.0)
        self.assertEqual(kratos_matrix[2, 0], 13.0)
        self.assertEqual(kratos_matrix[0, 1], 6.0)
        self.assertEqual(kratos_matrix[1, 1], 10.0)
        self.assertEqual(kratos_matrix[2, 1], 14.0)
=======
        reference_matrix = KM.Matrix([[ 5.0,  6.0],
                                      [ 9.0, 10.0],
                                      [13.0, 14.0]])
        self.assertMatrixAlmostEqual(kratos_matrix, reference_matrix)
>>>>>>> 38e5593b

        # Test slicing with steps
        # + ----- +
        # |  1  3 |
        # | 13 15 |
        # + ----- +
        sliced_numpy_matrix = numpy_matrix[0::3, 1::2]
        kratos_matrix = KM.Matrix(sliced_numpy_matrix)
        reference_matrix = KM.Matrix([[ 1.0,  3.0],
                                      [13.0, 15.0]])
        self.assertMatrixAlmostEqual(kratos_matrix, reference_matrix)

        # Test empty slice
        # ++
        # ++
        sliced_numpy_matrix = numpy_matrix[10:10,20:20]
        kratos_matrix = KM.Matrix(sliced_numpy_matrix)
<<<<<<< HEAD
        self.assertEqual(kratos_matrix.Size1(), 0)
        self.assertEqual(kratos_matrix.Size2(), 0)
=======
        reference_matrix = KM.Matrix([])
        self.assertMatrixAlmostEqual(kratos_matrix, reference_matrix)
>>>>>>> 38e5593b

    def test_list_of_list_construction_error_hand(self):
        with self.assertRaisesRegex(RuntimeError, r'Error: Wrong size of a row 1! Expected 2, got 3'):
            KM.Matrix([[1, 2], [4, 5, 6]])


if __name__ == '__main__':
    KratosUnittest.main()
<|MERGE_RESOLUTION|>--- conflicted
+++ resolved
@@ -1,234 +1,210 @@
-﻿import KratosMultiphysics.KratosUnittest as KratosUnittest
-import KratosMultiphysics as KM
-
-import numpy
-
-class TestMatrixInterface(KratosUnittest.TestCase):
-
-    def test_len(self):
-        # creation
-        A = KM.Matrix(9, 8)
-        self.assertEqual(72, len(A))
-
-        # after resizing
-        A.Resize(5, 1)
-        self.assertEqual(5, len(A))
-
-    def test_copy(self):
-        A = KM.Matrix(2,3)
-        A.fill(1.0)
-
-        b = KM.Vector(3)
-        b[0] = 1.0
-        b[1] = 2.0
-        b[2] = 3.0
-
-        A2 = KM.Matrix(A)
-        b2 = KM.Vector(b)
-
-        self.assertVectorAlmostEqual(b, b2)
-        self.assertMatrixAlmostEqual(A, A2)
-
-        A[0,1] = 2.0
-        self.assertEqual(1.0, A2[0,1])
-        b[0] = 2.0
-        self.assertEqual(1.0, b2[0])
-
-    def test_assignement(self):
-        A = KM.Matrix(2,3)
-
-        self.assertEqual(2,A.Size1())
-        self.assertEqual(3,A.Size2())
-
-        for i in range(A.Size1()):
-            for j in range(A.Size2()):
-                A[i,j] = i+j
-
-        for j in range(A.Size2()):
-            for i in range(A.Size1()):
-                self.assertEqual(A[i,j], i+j)
-
-    def test_matrix_vector(self):
-        A = KM.Matrix(4,3)
-
-        for i in range(A.Size1()):
-            for j in range(A.Size2()):
-                A[i,j] = i
-
-        #matrix vector
-        b = KM.Vector(3)
-        b.fill(1.0)
-        c = A*b
-        for i in range(len(c)):
-            self.assertEqual(c[i],i*A.Size2())
-
-        #matrix array_1d<double,3>
-        b = KM.Array3(1.0)
-        c = A*b
-        for i in range(len(c)):
-            self.assertEqual(c[i],i*A.Size2())
-
-
-    def test_matrix_sum(self):
-        A = KM.Matrix(2,3)
-        A.fill(1.0)
-        B = KM.Matrix(2,3)
-        B.fill(2.0)
-        C = A+B
-
-        for i in range(A.Size1()):
-            for j in range(A.Size2()):
-                self.assertEqual(C[i,j], 3.0)
-
-        A += B
-        self.assertMatrixAlmostEqual(C, A)
-
-    def test_matrix_diff(self):
-        A = KM.Matrix(2,3)
-        A.fill(1.0)
-        B = KM.Matrix(2,3)
-        B.fill(2.0)
-        C = A-B
-
-        for i in range(A.Size1()):
-            for j in range(A.Size2()):
-                self.assertEqual(C[i,j], -1.0)
-
-        A -= B
-        self.assertMatrixAlmostEqual(C, A)
-
-    def test_scalar_prod(self):
-        A = KM.Matrix(2,3)
-        A.fill(2.0)
-        C = A*2.0
-
-        for i in range(A.Size1()):
-            for j in range(A.Size2()):
-                self.assertEqual(C[i,j], 4.0)
-
-        A *= 2.0
-        self.assertMatrixAlmostEqual(C, A)
-
-    def test_matrix_transpose(self):
-        A = KM.Matrix(2,3)
-        B = KM.Matrix(3,2)
-        for i in range(A.Size1()):
-            for j in range(A.Size2()):
-                A[i,j] = i
-        B = A.transpose()
-
-        for i in range(A.Size1()):
-            for j in range(A.Size2()):
-                self.assertEqual(A[i,j], B[j,i])
-
-    def test_empty_list_construction(self):
-        A = KM.Matrix([])
-        self.assertMatrixAlmostEqual(A, KM.Matrix(0,0))
-
-    def test_empty_list_of_list_construction(self):
-        B = KM.Matrix([[]])
-        self.assertMatrixAlmostEqual(B, KM.Matrix(0,0))
-
-    def test_rectangular_list_of_list_construction(self):
-        C = KM.Matrix([[2, 2, 2, 2]])
-        self.assertEqual(4, len(C))
-        self.assertEqual(1, C.Size1())
-        self.assertEqual(4, C.Size2())
-
-        for i in range(C.Size1()):
-            for j in range(C.Size2()):
-                self.assertEqual(C[i,j], 2)
-
-    def test_sqaure_list_of_list_construction(self):
-        l2 = [[0, 0.1, 0.2], [1, 1.1, 1.2], [2, 2.1, 2.2]]
-        D = KM.Matrix(l2)
-        self.assertEqual(9, len(D))
-        self.assertEqual(3, D.Size1())
-        self.assertEqual(3, D.Size2())
-
-        for i in range(D.Size1()):
-            for j in range(D.Size2()):
-                self.assertEqual(D[i,j], i + (j*0.1))
-
-    def test_buffer_protocol(self) -> None:
-        # + ------------ +
-        # |  0  1  2  3  |
-        # |  4  5  6  7  |
-        # |  8  9 10 11  |
-        # | 12 13 14 15  |
-        # | 16 17 18 19  |
-        # + ------------ +
-        numpy_matrix = numpy.arange(20.0, dtype=numpy.float64).reshape((5, 4))
-
-        # Test default casting
-        kratos_matrix = KM.Matrix(numpy_matrix)
-<<<<<<< HEAD
-        self.assertEqual(kratos_matrix.Size1(), numpy_matrix.shape[0])
-        self.assertEqual(kratos_matrix.Size2(), numpy_matrix.shape[1])
-        for i_row in range(numpy_matrix.shape[0]):
-            for i_column in range(numpy_matrix.shape[1]):
-                self.assertEqual(kratos_matrix[i_row, i_column], numpy_matrix[i_row, i_column])
-=======
-        reference_matrix = KM.Matrix([[ 0.0,  1.0,  2.0,  3.0],
-                                      [ 4.0,  5.0,  6.0,  7.0],
-                                      [ 8.0,  9.0, 10.0, 11.0],
-                                      [12.0, 13.0, 14.0, 15.0],
-                                      [16.0, 17.0, 18.0, 19.0]])
-        self.assertMatrixAlmostEqual(kratos_matrix, reference_matrix)
->>>>>>> 38e5593b
-
-        # Test slicing
-        # + ------ +
-        # |  5  6  |
-        # |  9 10  |
-        # | 13 14  |
-        # + ------ +
-        sliced_numpy_matrix = numpy_matrix[1:4,1:3]
-        kratos_matrix = KM.Matrix(sliced_numpy_matrix)
-<<<<<<< HEAD
-        self.assertEqual(kratos_matrix.Size1(), 3)
-        self.assertEqual(kratos_matrix.Size2(), 2)
-        self.assertEqual(kratos_matrix[0, 0], 5.0)
-        self.assertEqual(kratos_matrix[1, 0], 9.0)
-        self.assertEqual(kratos_matrix[2, 0], 13.0)
-        self.assertEqual(kratos_matrix[0, 1], 6.0)
-        self.assertEqual(kratos_matrix[1, 1], 10.0)
-        self.assertEqual(kratos_matrix[2, 1], 14.0)
-=======
-        reference_matrix = KM.Matrix([[ 5.0,  6.0],
-                                      [ 9.0, 10.0],
-                                      [13.0, 14.0]])
-        self.assertMatrixAlmostEqual(kratos_matrix, reference_matrix)
->>>>>>> 38e5593b
-
-        # Test slicing with steps
-        # + ----- +
-        # |  1  3 |
-        # | 13 15 |
-        # + ----- +
-        sliced_numpy_matrix = numpy_matrix[0::3, 1::2]
-        kratos_matrix = KM.Matrix(sliced_numpy_matrix)
-        reference_matrix = KM.Matrix([[ 1.0,  3.0],
-                                      [13.0, 15.0]])
-        self.assertMatrixAlmostEqual(kratos_matrix, reference_matrix)
-
-        # Test empty slice
-        # ++
-        # ++
-        sliced_numpy_matrix = numpy_matrix[10:10,20:20]
-        kratos_matrix = KM.Matrix(sliced_numpy_matrix)
-<<<<<<< HEAD
-        self.assertEqual(kratos_matrix.Size1(), 0)
-        self.assertEqual(kratos_matrix.Size2(), 0)
-=======
-        reference_matrix = KM.Matrix([])
-        self.assertMatrixAlmostEqual(kratos_matrix, reference_matrix)
->>>>>>> 38e5593b
-
-    def test_list_of_list_construction_error_hand(self):
-        with self.assertRaisesRegex(RuntimeError, r'Error: Wrong size of a row 1! Expected 2, got 3'):
-            KM.Matrix([[1, 2], [4, 5, 6]])
-
-
-if __name__ == '__main__':
-    KratosUnittest.main()
+﻿import KratosMultiphysics.KratosUnittest as KratosUnittest
+import KratosMultiphysics as KM
+
+import numpy
+
+class TestMatrixInterface(KratosUnittest.TestCase):
+
+    def test_len(self):
+        # creation
+        A = KM.Matrix(9, 8)
+        self.assertEqual(72, len(A))
+
+        # after resizing
+        A.Resize(5, 1)
+        self.assertEqual(5, len(A))
+
+    def test_copy(self):
+        A = KM.Matrix(2,3)
+        A.fill(1.0)
+
+        b = KM.Vector(3)
+        b[0] = 1.0
+        b[1] = 2.0
+        b[2] = 3.0
+
+        A2 = KM.Matrix(A)
+        b2 = KM.Vector(b)
+
+        self.assertVectorAlmostEqual(b, b2)
+        self.assertMatrixAlmostEqual(A, A2)
+
+        A[0,1] = 2.0
+        self.assertEqual(1.0, A2[0,1])
+        b[0] = 2.0
+        self.assertEqual(1.0, b2[0])
+
+    def test_assignement(self):
+        A = KM.Matrix(2,3)
+
+        self.assertEqual(2,A.Size1())
+        self.assertEqual(3,A.Size2())
+
+        for i in range(A.Size1()):
+            for j in range(A.Size2()):
+                A[i,j] = i+j
+
+        for j in range(A.Size2()):
+            for i in range(A.Size1()):
+                self.assertEqual(A[i,j], i+j)
+
+    def test_matrix_vector(self):
+        A = KM.Matrix(4,3)
+
+        for i in range(A.Size1()):
+            for j in range(A.Size2()):
+                A[i,j] = i
+
+        #matrix vector
+        b = KM.Vector(3)
+        b.fill(1.0)
+        c = A*b
+        for i in range(len(c)):
+            self.assertEqual(c[i],i*A.Size2())
+
+        #matrix array_1d<double,3>
+        b = KM.Array3(1.0)
+        c = A*b
+        for i in range(len(c)):
+            self.assertEqual(c[i],i*A.Size2())
+
+
+    def test_matrix_sum(self):
+        A = KM.Matrix(2,3)
+        A.fill(1.0)
+        B = KM.Matrix(2,3)
+        B.fill(2.0)
+        C = A+B
+
+        for i in range(A.Size1()):
+            for j in range(A.Size2()):
+                self.assertEqual(C[i,j], 3.0)
+
+        A += B
+        self.assertMatrixAlmostEqual(C, A)
+
+    def test_matrix_diff(self):
+        A = KM.Matrix(2,3)
+        A.fill(1.0)
+        B = KM.Matrix(2,3)
+        B.fill(2.0)
+        C = A-B
+
+        for i in range(A.Size1()):
+            for j in range(A.Size2()):
+                self.assertEqual(C[i,j], -1.0)
+
+        A -= B
+        self.assertMatrixAlmostEqual(C, A)
+
+    def test_scalar_prod(self):
+        A = KM.Matrix(2,3)
+        A.fill(2.0)
+        C = A*2.0
+
+        for i in range(A.Size1()):
+            for j in range(A.Size2()):
+                self.assertEqual(C[i,j], 4.0)
+
+        A *= 2.0
+        self.assertMatrixAlmostEqual(C, A)
+
+    def test_matrix_transpose(self):
+        A = KM.Matrix(2,3)
+        B = KM.Matrix(3,2)
+        for i in range(A.Size1()):
+            for j in range(A.Size2()):
+                A[i,j] = i
+        B = A.transpose()
+
+        for i in range(A.Size1()):
+            for j in range(A.Size2()):
+                self.assertEqual(A[i,j], B[j,i])
+
+    def test_empty_list_construction(self):
+        A = KM.Matrix([])
+        self.assertMatrixAlmostEqual(A, KM.Matrix(0,0))
+
+    def test_empty_list_of_list_construction(self):
+        B = KM.Matrix([[]])
+        self.assertMatrixAlmostEqual(B, KM.Matrix(0,0))
+
+    def test_rectangular_list_of_list_construction(self):
+        C = KM.Matrix([[2, 2, 2, 2]])
+        self.assertEqual(4, len(C))
+        self.assertEqual(1, C.Size1())
+        self.assertEqual(4, C.Size2())
+
+        for i in range(C.Size1()):
+            for j in range(C.Size2()):
+                self.assertEqual(C[i,j], 2)
+
+    def test_sqaure_list_of_list_construction(self):
+        l2 = [[0, 0.1, 0.2], [1, 1.1, 1.2], [2, 2.1, 2.2]]
+        D = KM.Matrix(l2)
+        self.assertEqual(9, len(D))
+        self.assertEqual(3, D.Size1())
+        self.assertEqual(3, D.Size2())
+
+        for i in range(D.Size1()):
+            for j in range(D.Size2()):
+                self.assertEqual(D[i,j], i + (j*0.1))
+
+    def test_buffer_protocol(self) -> None:
+        # + ------------ +
+        # |  0  1  2  3  |
+        # |  4  5  6  7  |
+        # |  8  9 10 11  |
+        # | 12 13 14 15  |
+        # | 16 17 18 19  |
+        # + ------------ +
+        numpy_matrix = numpy.arange(20.0, dtype=numpy.float64).reshape((5, 4))
+
+        # Test default casting
+        kratos_matrix = KM.Matrix(numpy_matrix)
+        reference_matrix = KM.Matrix([[ 0.0,  1.0,  2.0,  3.0],
+                                      [ 4.0,  5.0,  6.0,  7.0],
+                                      [ 8.0,  9.0, 10.0, 11.0],
+                                      [12.0, 13.0, 14.0, 15.0],
+                                      [16.0, 17.0, 18.0, 19.0]])
+        self.assertMatrixAlmostEqual(kratos_matrix, reference_matrix)
+
+        # Test slicing
+        # + ------ +
+        # |  5  6  |
+        # |  9 10  |
+        # | 13 14  |
+        # + ------ +
+        sliced_numpy_matrix = numpy_matrix[1:4,1:3]
+        kratos_matrix = KM.Matrix(sliced_numpy_matrix)
+        reference_matrix = KM.Matrix([[ 5.0,  6.0],
+                                      [ 9.0, 10.0],
+                                      [13.0, 14.0]])
+        self.assertMatrixAlmostEqual(kratos_matrix, reference_matrix)
+
+        # Test slicing with steps
+        # + ----- +
+        # |  1  3 |
+        # | 13 15 |
+        # + ----- +
+        sliced_numpy_matrix = numpy_matrix[0::3, 1::2]
+        kratos_matrix = KM.Matrix(sliced_numpy_matrix)
+        reference_matrix = KM.Matrix([[ 1.0,  3.0],
+                                      [13.0, 15.0]])
+        self.assertMatrixAlmostEqual(kratos_matrix, reference_matrix)
+
+        # Test empty slice
+        # ++
+        # ++
+        sliced_numpy_matrix = numpy_matrix[10:10,20:20]
+        kratos_matrix = KM.Matrix(sliced_numpy_matrix)
+        reference_matrix = KM.Matrix([])
+        self.assertMatrixAlmostEqual(kratos_matrix, reference_matrix)
+
+    def test_list_of_list_construction_error_hand(self):
+        with self.assertRaisesRegex(RuntimeError, r'Error: Wrong size of a row 1! Expected 2, got 3'):
+            KM.Matrix([[1, 2], [4, 5, 6]])
+
+
+if __name__ == '__main__':
+    KratosUnittest.main()