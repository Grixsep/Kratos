import KratosMultiphysics.KratosUnittest as KratosUnittest
import KratosMultiphysics

import sys

class TestModelPart(KratosUnittest.TestCase):
    def test_model_part_sub_model_parts(self):
        current_model = KratosMultiphysics.Model()

        model_part= current_model.CreateModelPart("Main")

        parent_model_part_0 = model_part.GetParentModelPart()
        self.assertEqual(parent_model_part_0.Name, "Main") # Itself as it is the RootModelPart

        inlet_model_part = model_part.CreateSubModelPart("Inlets")

        self.assertEqual(inlet_model_part.GetParentModelPart().Name, "Main")
        self.assertEqual(inlet_model_part.GetRootModelPart().Name, "Main")

        self.assertTrue(model_part.HasSubModelPart("Inlets"))
        self.assertEqual(model_part.NumberOfSubModelParts(), 1)
        self.assertEqual(model_part.GetSubModelPart("Inlets").Name, "Inlets")

        model_part.CreateSubModelPart("Temp")
        model_part.CreateSubModelPart("Outlet")

        self.assertTrue(model_part.HasSubModelPart("Temp"))
        self.assertTrue(model_part.HasSubModelPart("Outlet"))
        self.assertEqual(model_part.NumberOfSubModelParts(), 3)
        self.assertEqual(model_part.GetSubModelPart("Inlets").Name, "Inlets")
        self.assertEqual(model_part.GetSubModelPart("Outlet").Name, "Outlet")

        sub_model_part_1 = model_part.GetSubModelPart("Inlets")
        sub_sub_model_part_1 = sub_model_part_1.CreateSubModelPart("Inlet1")
        sub_model_part_1.CreateSubModelPart("Inlet2")

        self.assertEqual(sub_sub_model_part_1.GetParentModelPart().Name, "Inlets")
        self.assertEqual(sub_sub_model_part_1.GetRootModelPart().Name, "Main")

        self.assertEqual(model_part.NumberOfSubModelParts(), 3)
        self.assertEqual(model_part.GetSubModelPart("Inlets").Name, "Inlets")
        self.assertEqual(model_part.GetSubModelPart("Outlet").Name, "Outlet")

        model_part.RemoveSubModelPart("Temp")

        self.assertFalse(model_part.HasSubModelPart("Temp"))
        self.assertEqual(model_part.NumberOfSubModelParts(), 2)
        self.assertEqual(model_part.GetSubModelPart("Inlets").Name, "Inlets")
        self.assertEqual(model_part.GetSubModelPart("Outlet").Name, "Outlet")

        model_part.RemoveSubModelPart(sub_model_part_1)

        self.assertFalse(model_part.HasSubModelPart("Inlets"))
        self.assertEqual(model_part.NumberOfSubModelParts(), 1)
        self.assertEqual(model_part.GetSubModelPart("Outlet").Name, "Outlet")

        model_part.RemoveSubModelPart("Outlet")

        self.assertFalse(model_part.HasSubModelPart("Inlets"))
        self.assertEqual(model_part.NumberOfSubModelParts(), 0)
<<<<<<< HEAD

    def test_clear_model_part(self):
        current_model = Model()

        model_part= current_model.CreateModelPart("Main")
        model_part.CreateSubModelPart("Inlets")
        model_part.CreateSubModelPart("Temp")
        out = model_part.CreateSubModelPart("Outlet")
        subout=out.CreateSubModelPart("sub_outlet1")

        self.assertEqual(model_part.NumberOfSubModelParts(), 3)
        sub_model_part_1 = model_part.GetSubModelPart("Inlets")
        subsub1 = sub_model_part_1.CreateSubModelPart("Inlet1")
        subsub2 = sub_model_part_1.CreateSubModelPart("Inlet2")

        model_part.CreateNewNode(1,1.0,0.0,0.0)
        sub_model_part_1.CreateNewNode(2,2.0,0.0,0.0)
        subsub1.CreateNewNode(3,3.0,0.0,0.0)
        subsub2.CreateNewNode(4,4.0,0.0,0.0)
        subout.CreateNewNode(5,5.0,0.0,0.0)
        

        self.assertTrue(1 in model_part.Nodes)
        self.assertTrue(2 in model_part.Nodes)
        self.assertTrue(3 in model_part.Nodes)
        self.assertTrue(4 in model_part.Nodes)
        self.assertTrue(5 in model_part.Nodes)
        self.assertTrue(2 in sub_model_part_1.Nodes)
        self.assertTrue(3 in sub_model_part_1.Nodes)
        self.assertTrue(3 in subsub1.Nodes)
        self.assertTrue(4 in sub_model_part_1.Nodes)
        self.assertTrue(4 in subsub2.Nodes)
        self.assertTrue(5 in out.Nodes)
        self.assertTrue(5 in subout.Nodes)

        self.assertEqual(out.NumberOfSubModelParts(), 1)

        ##clearing modelpart out
        out.Clear()
        self.assertEqual(out.NumberOfSubModelParts(), 0)
        self.assertTrue(1 in model_part.Nodes)
        self.assertTrue(2 in model_part.Nodes)
        self.assertTrue(3 in model_part.Nodes)
        self.assertTrue(4 in model_part.Nodes)
        self.assertTrue(5 in model_part.Nodes) #note that node 5 still exists in the root modelpart
        self.assertTrue(2 in sub_model_part_1.Nodes)
        self.assertTrue(3 in sub_model_part_1.Nodes)
        self.assertTrue(3 in subsub1.Nodes)
        self.assertTrue(4 in sub_model_part_1.Nodes)
        self.assertTrue(4 in subsub2.Nodes)
        self.assertFalse(5 in out.Nodes) #however node 5 does not belong any longer to the submodelpart out
        # self.assertTrue(5 in subout.Nodes) #cannot query this since subout does not exist any longer

        model_part.Set(SLAVE)
        self.assertTrue(model_part.Is(SLAVE))
        
        model_part.Clear()

        self.assertEqual(model_part.NumberOfSubModelParts(),0)
        self.assertEqual(len(model_part.Nodes),0)
        self.assertEqual(len(model_part.Properties),0)
        self.assertEqual(len(model_part.Conditions),0)
        self.assertFalse(1 in model_part.Nodes)
        self.assertFalse(2 in model_part.Nodes)
        self.assertFalse(3 in model_part.Nodes)
        self.assertFalse(4 in model_part.Nodes)
        self.assertFalse(5 in model_part.Nodes)

        self.assertFalse(model_part.Is(SLAVE))
=======
>>>>>>> 91481607

    def test_variables_list(self):
        current_model = KratosMultiphysics.Model()

        model_part= current_model.CreateModelPart("Main")

        self.assertEqual(model_part.GetNodalSolutionStepDataSize(), 0)

        model_part.AddNodalSolutionStepVariable(KratosMultiphysics.TEMPERATURE)

        self.assertEqual(model_part.GetNodalSolutionStepDataSize(), 1)

        model_part.AddNodalSolutionStepVariable(KratosMultiphysics.DISPLACEMENT)

        self.assertEqual(model_part.GetNodalSolutionStepDataSize(), 4)

        model_part.CreateSubModelPart("Inlets")
        sub_model_part_1 = model_part.GetSubModelPart("Inlets")

        self.assertEqual(sub_model_part_1.GetNodalSolutionStepDataSize(), 4)

        model_part.AddNodalSolutionStepVariable(KratosMultiphysics.VELOCITY)

        self.assertEqual(model_part.GetNodalSolutionStepDataSize(), 7)
        self.assertEqual(sub_model_part_1.GetNodalSolutionStepDataSize(), 7)

        sub_model_part_1.AddNodalSolutionStepVariable(KratosMultiphysics.PRESSURE)

        self.assertEqual(model_part.GetNodalSolutionStepDataSize(), 8)
        self.assertEqual(sub_model_part_1.GetNodalSolutionStepDataSize(), 8)

    def test_model_part_nodes(self):

        current_model = KratosMultiphysics.Model()

        model_part= current_model.CreateModelPart("Main")

        self.assertEqual(model_part.NumberOfNodes(), 0)
        self.assertEqual(model_part.NumberOfNodes(0), 0)

        model_part.CreateNewNode(1, 1.00,0.00,0.00)

        self.assertEqual(model_part.NumberOfNodes(), 1)
        self.assertEqual(model_part.NumberOfNodes(0), 1)

        #trying to create a node with Id 1 and coordinates which are different from the ones of the existing node 1. Error
        with self.assertRaises(RuntimeError):
            model_part.CreateNewNode(1, 0.00,0.00,0.00)

        #here i try to create a node with Id 1 but the coordinates coincide with the ones of the existing node. EXISTING NODE is returned and no error is thrown
        model_part.CreateNewNode(1, 1.00,0.00,0.00)
        self.assertEqual(model_part.NumberOfNodes(), 1)
        self.assertTrue(model_part.HasNode(1))
        self.assertFalse(model_part.HasNode(1000000000))
        self.assertEqual(model_part.GetNode(1).Id, 1)
        self.assertEqual(model_part.GetNode(1,0).X, 1.00)

        self.assertEqual(len(model_part.Nodes), 1)

        model_part.CreateNewNode(2000, 2.00,0.00,0.00)

        self.assertEqual(model_part.NumberOfNodes(), 2)
        self.assertEqual(model_part.GetNode(1).Id, 1)
        self.assertEqual(model_part.GetNode(2000).Id, 2000)
        self.assertEqual(model_part.GetNode(2000).X, 2.00)

        model_part.CreateNewNode(2, 2.00,0.00,0.00)

        self.assertEqual(model_part.NumberOfNodes(), 3)
        self.assertEqual(model_part.GetNode(1).Id, 1)
        self.assertEqual(model_part.GetNode(2).Id, 2)
        self.assertEqual(model_part.GetNode(1).X, 1.00) #here the coordinates are still  the same as the original node
        self.assertEqual(model_part.GetNode(2).X, 2.00)

        model_part.RemoveNode(2000)

        self.assertEqual(model_part.NumberOfNodes(), 2)

        model_part.CreateSubModelPart("Inlets")
        model_part.CreateSubModelPart("Temp")
        model_part.CreateSubModelPart("Outlet")
        inlets_model_part = model_part.GetSubModelPart("Inlets")
        inlets_model_part.CreateNewNode(3, 3.00,0.00,0.00)

        self.assertEqual(inlets_model_part.NumberOfNodes(), 1)
        self.assertEqual(inlets_model_part.GetNode(3).Id, 3)
        self.assertEqual(inlets_model_part.GetNode(3).X, 3.00)
        self.assertEqual(model_part.NumberOfNodes(), 3)
        self.assertEqual(model_part.GetNode(3).Id, 3)
        self.assertEqual(model_part.GetNode(3).X, 3.00)

        inlets_model_part.CreateSubModelPart("Inlet1")
        inlets_model_part.CreateSubModelPart("Inlet2")
        inlet2_model_part = inlets_model_part.GetSubModelPart("Inlet2")
        inlet2_model_part.CreateNewNode(4, 4.00,0.00,0.00)

        self.assertEqual(inlet2_model_part.NumberOfNodes(), 1)
        self.assertEqual(inlet2_model_part.GetNode(4).Id, 4)
        self.assertEqual(inlet2_model_part.GetNode(4).X, 4.00)
        self.assertEqual(inlets_model_part.NumberOfNodes(), 2)
        self.assertEqual(inlets_model_part.GetNode(4).Id, 4)
        self.assertEqual(inlets_model_part.GetNode(4).X, 4.00)
        self.assertEqual(model_part.NumberOfNodes(), 4)
        self.assertEqual(model_part.GetNode(4).Id, 4)

        inlets_model_part.CreateNewNode(5, 5.00,0.00,0.00)
        inlets_model_part.CreateNewNode(6, 6.00,0.00,0.00)
        inlet2_model_part.CreateNewNode(7, 7.00,0.00,0.00)
        inlet2_model_part.CreateNewNode(8, 8.00,0.00,0.00)

        self.assertEqual(inlet2_model_part.NumberOfNodes(), 3)
        self.assertEqual(inlets_model_part.NumberOfNodes(), 6)
        self.assertEqual(model_part.NumberOfNodes(), 8)
        self.assertEqual(model_part.GetNode(4).Id, 4)

        inlets_model_part.RemoveNode(4)

        self.assertEqual(inlet2_model_part.NumberOfNodes(), 2)
        self.assertEqual(inlets_model_part.NumberOfNodes(), 5)
        self.assertEqual(model_part.NumberOfNodes(), 8) # the parent model part remains intact
        self.assertEqual(model_part.GetNode(4).Id, 4)

        inlets_model_part.RemoveNodeFromAllLevels(4) # Remove from all levels will delete it from

        self.assertEqual(inlet2_model_part.NumberOfNodes(), 2)
        self.assertEqual(inlets_model_part.NumberOfNodes(), 5)
        self.assertEqual(model_part.NumberOfNodes(), 7)

    def test_model_part_tables(self):
        current_model = KratosMultiphysics.Model()

        model_part= current_model.CreateModelPart("Main")

        self.assertEqual(model_part.NumberOfTables(), 0)

        table = KratosMultiphysics.PiecewiseLinearTable()
        table.AddRow(0.00,1.00)
        table.AddRow(1.00,2.00)
        table.AddRow(2.00,2.00)
        model_part.AddTable(1, table)

        self.assertEqual(model_part.NumberOfTables(), 1)
        self.assertEqual(model_part.GetTable(1).GetValue(4.00), 2.00)

        table.AddRow(3.00,3.00)

        self.assertEqual(model_part.GetTable(1).GetValue(4.00), 4.00)

        #model_part.RemoveTable(1)

        #self.assertEqual(model_part.NumberOfTables(), 0)

    def test_model_part_properties(self):
        current_model = KratosMultiphysics.Model()

        model_part= current_model.CreateModelPart("Main")

        self.assertEqual(model_part.NumberOfProperties(), 0)
        self.assertEqual(model_part.NumberOfProperties(0), 0)

        self.assertEqual(model_part.HasProperties(1), False)
        model_part.AddProperties(KratosMultiphysics.Properties(1))
        self.assertEqual(model_part.HasProperties(1), True)
        random_sub_model_part = model_part.CreateSubModelPart("RandomSubModelPart")
        self.assertEqual(random_sub_model_part.HasProperties(1), False)
        self.assertEqual(random_sub_model_part.RecursivelyHasProperties(1), True)

        self.assertEqual(model_part.NumberOfProperties(), 1)
        self.assertEqual(model_part.GetProperties()[1].Id, 1)
        self.assertEqual(model_part.GetProperties(0)[1].Id, 1)
        self.assertEqual(len(model_part.Properties), 1)

        model_part.AddProperties(KratosMultiphysics.Properties(2000))

        self.assertEqual(model_part.NumberOfProperties(), 2)
        self.assertEqual(model_part.GetProperties()[1].Id, 1)
        self.assertEqual(model_part.GetProperties()[2000].Id, 2000)

        model_part.AddProperties(KratosMultiphysics.Properties(2))

        self.assertEqual(model_part.NumberOfProperties(), 3)
        self.assertEqual(model_part.GetProperties()[1].Id, 1)
        self.assertEqual(model_part.GetProperties()[2].Id, 2)

        model_part.RemoveProperties(2000)

        self.assertEqual(model_part.NumberOfProperties(), 2)

        model_part.CreateSubModelPart("Inlets")
        model_part.CreateSubModelPart("Temp")
        model_part.CreateSubModelPart("Outlet")
        inlets_model_part = model_part.GetSubModelPart("Inlets")
        inlets_model_part.AddProperties(KratosMultiphysics.Properties(3))

        self.assertEqual(inlets_model_part.NumberOfProperties(), 1)
        self.assertEqual(inlets_model_part.GetProperties()[3].Id, 3)
        self.assertEqual(model_part.NumberOfProperties(), 3)
        self.assertEqual(model_part.GetProperties()[3].Id, 3)

        inlets_model_part.CreateSubModelPart("Inlet1")
        inlets_model_part.CreateSubModelPart("Inlet2")
        inlet2_model_part = inlets_model_part.GetSubModelPart("Inlet2")
        inlet2_model_part.AddProperties(KratosMultiphysics.Properties(4))

        self.assertEqual(inlet2_model_part.NumberOfProperties(), 1)
        self.assertEqual(inlet2_model_part.GetProperties()[4].Id, 4)
        self.assertEqual(inlets_model_part.NumberOfProperties(), 2)
        self.assertEqual(inlets_model_part.GetProperties()[4].Id, 4)
        self.assertEqual(model_part.NumberOfProperties(), 4)
        self.assertEqual(model_part.GetProperties()[4].Id, 4)

        inlets_model_part.AddProperties(KratosMultiphysics.Properties(5))
        inlets_model_part.AddProperties(KratosMultiphysics.Properties(6))
        inlet2_model_part.AddProperties(KratosMultiphysics.Properties(7))
        inlet2_model_part.AddProperties(KratosMultiphysics.Properties(8))

        self.assertEqual(inlet2_model_part.NumberOfProperties(), 3)
        self.assertEqual(inlets_model_part.NumberOfProperties(), 6)
        self.assertEqual(model_part.NumberOfProperties(), 8)
        self.assertEqual(model_part.GetProperties()[4].Id, 4)

        inlets_model_part.RemoveProperties(4)

        self.assertEqual(inlet2_model_part.NumberOfProperties(), 2)
        self.assertEqual(inlets_model_part.NumberOfProperties(), 5)
        self.assertEqual(model_part.NumberOfProperties(), 8) # the parent model part remains intact
        self.assertEqual(model_part.GetProperties()[4].Id, 4)

        inlets_model_part.RemovePropertiesFromAllLevels(4) # Remove from all levels will delete it from

        self.assertEqual(inlet2_model_part.NumberOfProperties(), 2)
        self.assertEqual(inlets_model_part.NumberOfProperties(), 5)
        self.assertEqual(model_part.NumberOfProperties(), 7)

        # Testing subproperties
        prop_4 = model_part.GetProperties()[4]
        prop_4.AddSubProperties(model_part.GetProperties()[3])
        self.assertEqual(prop_4.NumberOfSubproperties(), 1)
        self.assertEqual(prop_4.HasSubProperties(3), True)
        self.assertEqual(prop_4.HasSubProperties(120), False)

    def test_model_part_sub_properties(self):
        current_model = KratosMultiphysics.Model()
        model_part= current_model.CreateModelPart("Main")

        prop1 = model_part.CreateNewProperties(1)
        subprop2 = KratosMultiphysics.Properties(2)
        prop1.AddSubProperties(subprop2)
        subprop3 = KratosMultiphysics.Properties(3)
        prop1.AddSubProperties(subprop3)
        subsubprop2 = KratosMultiphysics.Properties(2)
        subprop3.AddSubProperties(subsubprop2)
        subsubprop4 = KratosMultiphysics.Properties(4)
        subprop3.AddSubProperties(subsubprop4)

        self.assertEqual(model_part.HasProperties("1"), True)
        self.assertEqual(model_part.HasProperties("1.2"), True)
        self.assertEqual(model_part.HasProperties("1.3.2"), True)
        self.assertEqual(model_part.HasProperties("1.2.3"), False)
        self.assertEqual(model_part.HasProperties("3.1.1"), False)

    def test_model_part_elements(self):
        current_model = KratosMultiphysics.Model()

        model_part= current_model.CreateModelPart("Main")

        self.assertEqual(model_part.NumberOfElements(), 0)
        self.assertEqual(model_part.NumberOfElements(0), 0)

        model_part.CreateNewNode(1, 0.00,0.00,0.00)
        model_part.CreateNewNode(2, 1.00,0.00,0.00)
        model_part.CreateNewNode(3, 1.00,1.00,0.00)
        model_part.AddProperties(KratosMultiphysics.Properties(1))
        model_part.CreateNewElement("Element2D3N", 1, [1,2,3], model_part.GetProperties()[1])

        self.assertEqual(model_part.NumberOfElements(), 1)
        self.assertEqual(model_part.NumberOfElements(0), 1)

        #an error is thrown if i try to create an element with the same Id
        with self.assertRaises(RuntimeError):
            model_part.CreateNewElement("Element2D3N", 1, [1,2,3], model_part.GetProperties()[1])

        self.assertEqual(model_part.NumberOfElements(), 1)
        self.assertTrue(model_part.HasElement(1))
        self.assertFalse(model_part.HasElement(1000000000))
        self.assertEqual(model_part.GetElement(1).Id, 1)
        self.assertEqual(model_part.GetElement(1,0).Id, 1)
        self.assertEqual(model_part.Elements[1].Id, 1)
        self.assertEqual(len(model_part.Elements), 1)

        model_part.CreateNewElement("Element2D3N", 2000, [1,2,3], model_part.GetProperties()[1])

        self.assertEqual(model_part.NumberOfElements(), 2)
        self.assertEqual(model_part.GetElement(1).Id, 1)
        self.assertEqual(model_part.GetElement(2000).Id, 2000)

        model_part.CreateNewElement("Element2D3N", 2, [1,2,3], model_part.GetProperties()[1])

        self.assertEqual(model_part.NumberOfElements(), 3)
        self.assertEqual(model_part.GetElement(1).Id, 1)
        self.assertEqual(model_part.GetElement(2).Id, 2)

        model_part.RemoveElement(2000)

        self.assertEqual(model_part.NumberOfElements(), 2)

        model_part.CreateSubModelPart("Inlets")
        model_part.CreateSubModelPart("Temp")
        model_part.CreateSubModelPart("Outlet")
        inlets_model_part = model_part.GetSubModelPart("Inlets")
        inlets_model_part.CreateNewNode(4, 0.00,0.00,0.00)
        inlets_model_part.CreateNewNode(5, 1.00,0.00,0.00)
        inlets_model_part.CreateNewNode(6, 1.00,1.00,0.00)
        inlets_model_part.CreateNewElement("Element2D3N", 3, [4,5,6], model_part.GetProperties()[1])

        self.assertEqual(inlets_model_part.NumberOfElements(), 1)
        self.assertEqual(inlets_model_part.GetElement(3).Id, 3)
        self.assertEqual(model_part.NumberOfElements(), 3)
        self.assertEqual(model_part.GetElement(3).Id, 3)

        inlets_model_part.CreateSubModelPart("Inlet1")
        inlets_model_part.CreateSubModelPart("Inlet2")
        inlet2_model_part = inlets_model_part.GetSubModelPart("Inlet2")
        inlet2_model_part.CreateNewNode(7, 0.00,0.00,0.00)
        inlet2_model_part.CreateNewNode(8, 1.00,0.00,0.00)
        inlet2_model_part.CreateNewNode(9, 1.00,1.00,0.00)
        inlet2_model_part.CreateNewElement("Element2D3N", 4, [7,8,9], model_part.GetProperties()[1])

        self.assertEqual(inlet2_model_part.NumberOfElements(), 1)
        self.assertEqual(inlet2_model_part.GetElement(4).Id, 4)
        self.assertEqual(inlets_model_part.NumberOfElements(), 2)
        self.assertEqual(inlets_model_part.GetElement(4).Id, 4)
        self.assertEqual(model_part.NumberOfElements(), 4)
        self.assertEqual(model_part.GetElement(4).Id, 4)

        inlets_model_part.CreateNewElement("Element2D3N", 5, [7,8,9], model_part.GetProperties()[1])
        inlets_model_part.CreateNewElement("Element2D3N", 6, [7,8,9], model_part.GetProperties()[1])
        inlet2_model_part.CreateNewElement("Element2D3N", 7, [7,8,9], model_part.GetProperties()[1])
        inlet2_model_part.CreateNewElement("Element2D3N", 8, [7,8,9], model_part.GetProperties()[1])

        self.assertEqual(inlet2_model_part.NumberOfElements(), 3)
        self.assertEqual(inlets_model_part.NumberOfElements(), 6)
        self.assertEqual(model_part.NumberOfElements(), 8)
        self.assertEqual(model_part.GetElement(4).Id, 4)

        inlets_model_part.RemoveElement(4)

        self.assertEqual(inlet2_model_part.NumberOfElements(), 2)
        self.assertEqual(inlets_model_part.NumberOfElements(), 5)
        self.assertEqual(model_part.NumberOfElements(), 8) # the parent model part remains intact
        self.assertEqual(model_part.GetElement(4).Id, 4)

        inlets_model_part.RemoveElementFromAllLevels(4) # Remove from all levels will delete it from

        self.assertEqual(inlet2_model_part.NumberOfElements(), 2)
        self.assertEqual(inlets_model_part.NumberOfElements(), 5)
        self.assertEqual(model_part.NumberOfElements(), 7)

        nodes = KratosMultiphysics.NodesVector()
        nodes.append(model_part.CreateNewNode(10, 0.0, 0.0, 0))
        nodes.append(model_part.CreateNewNode(11, 2.5, 0.0, 0))
        nodes.append(model_part.CreateNewNode(12, 5.0, 0.0, 0))
        nodes.append(model_part.CreateNewNode(13, 0.0, 0.5, 0))

        #Create the knots vector
        knots_u = KratosMultiphysics.Vector(2)
        knots_u[0] = 0.0
        knots_u[1] = 1.0

        surface = KratosMultiphysics.NurbsSurfaceGeometry3D(nodes, 1, 1, knots_u, knots_u)

        model_part.CreateNewElement('Element3D3N', 9, surface, model_part.GetProperties()[1])

        self.assertEqual(model_part.NumberOfElements(), 8)
        self.assertEqual(model_part.GetElement(9).Id, 9)
        self.assertEqual(model_part.GetElement(9,0).Id, 9)
        self.assertEqual(model_part.Elements[9].Id, 9)
        self.assertEqual(len(model_part.Elements), 8)

    def test_model_part_conditions(self):
        current_model = KratosMultiphysics.Model()

        model_part= current_model.CreateModelPart("Main")

        self.assertEqual(model_part.NumberOfConditions(), 0)
        self.assertEqual(model_part.NumberOfConditions(0), 0)

        model_part.CreateNewNode(1, 0.00,0.00,0.00)
        model_part.CreateNewNode(2, 1.00,0.00,0.00)
        model_part.CreateNewNode(3, 1.00,1.00,0.00)
        model_part.AddProperties(KratosMultiphysics.Properties(1))
        model_part.CreateNewCondition("SurfaceCondition3D3N", 1, [1,2,3], model_part.GetProperties()[1])

        self.assertEqual(model_part.NumberOfConditions(), 1)
        self.assertEqual(model_part.NumberOfConditions(0), 1)

        with self.assertRaises(RuntimeError):
            model_part.CreateNewCondition("SurfaceCondition3D3N", 1, [1,2,3], model_part.GetProperties()[1])

        self.assertEqual(model_part.NumberOfConditions(), 1)
        self.assertTrue(model_part.HasCondition(1))
        self.assertFalse(model_part.HasCondition(1000000000))
        self.assertEqual(model_part.GetCondition(1).Id, 1)
        self.assertEqual(model_part.GetCondition(1,0).Id, 1)
        self.assertEqual(model_part.Conditions[1].Id, 1)
        self.assertEqual(len(model_part.Conditions), 1)

        model_part.CreateNewCondition("LineCondition2D2N", 2000, [2,3], model_part.GetProperties()[1])

        self.assertEqual(model_part.NumberOfConditions(), 2)
        self.assertEqual(model_part.GetCondition(1).Id, 1)
        self.assertEqual(model_part.GetCondition(2000).Id, 2000)

        model_part.CreateNewCondition("SurfaceCondition3D3N", 2, [1,2,3], model_part.GetProperties()[1])

        self.assertEqual(model_part.NumberOfConditions(), 3)
        self.assertEqual(model_part.GetCondition(1).Id, 1)
        self.assertEqual(model_part.GetCondition(2).Id, 2)

        model_part.RemoveCondition(2000)

        self.assertEqual(model_part.NumberOfConditions(), 2)

        model_part.CreateSubModelPart("Inlets")
        model_part.CreateSubModelPart("Temp")
        model_part.CreateSubModelPart("Outlet")
        inlets_model_part = model_part.GetSubModelPart("Inlets")
        inlets_model_part.CreateNewNode(4, 0.00,0.00,0.00)
        inlets_model_part.CreateNewNode(5, 1.00,0.00,0.00)
        inlets_model_part.CreateNewNode(6, 1.00,1.00,0.00)
        inlets_model_part.CreateNewCondition("SurfaceCondition3D3N", 3, [4,5,6], model_part.GetProperties()[1])

        self.assertEqual(inlets_model_part.NumberOfConditions(), 1)
        self.assertEqual(inlets_model_part.GetCondition(3).Id, 3)
        self.assertEqual(model_part.NumberOfConditions(), 3)
        self.assertEqual(model_part.GetCondition(3).Id, 3)

        inlets_model_part.CreateSubModelPart("Inlet1")
        inlets_model_part.CreateSubModelPart("Inlet2")
        inlet2_model_part = inlets_model_part.GetSubModelPart("Inlet2")
        inlet2_model_part.CreateNewNode(7, 0.00,0.00,0.00)
        inlet2_model_part.CreateNewNode(8, 1.00,0.00,0.00)
        inlet2_model_part.CreateNewNode(9, 1.00,1.00,0.00)
        inlet2_model_part.CreateNewCondition("SurfaceCondition3D3N", 4, [7,8,9], model_part.GetProperties()[1])

        self.assertEqual(inlet2_model_part.NumberOfConditions(), 1)
        self.assertEqual(inlet2_model_part.GetCondition(4).Id, 4)
        self.assertEqual(inlets_model_part.NumberOfConditions(), 2)
        self.assertEqual(inlets_model_part.GetCondition(4).Id, 4)
        self.assertEqual(model_part.NumberOfConditions(), 4)
        self.assertEqual(model_part.GetCondition(4).Id, 4)

        inlets_model_part.CreateNewCondition("SurfaceCondition3D3N", 5, [7,8,9], model_part.GetProperties()[1])
        inlets_model_part.CreateNewCondition("SurfaceCondition3D3N", 6, [7,8,9], model_part.GetProperties()[1])
        inlet2_model_part.CreateNewCondition("SurfaceCondition3D3N", 7, [7,8,9], model_part.GetProperties()[1])
        inlet2_model_part.CreateNewCondition("SurfaceCondition3D3N", 8, [7,8,9], model_part.GetProperties()[1])

        self.assertEqual(inlet2_model_part.NumberOfConditions(), 3)
        self.assertEqual(inlets_model_part.NumberOfConditions(), 6)
        self.assertEqual(model_part.NumberOfConditions(), 8)
        self.assertEqual(model_part.GetCondition(4).Id, 4)

        inlets_model_part.RemoveCondition(4)

        self.assertEqual(inlet2_model_part.NumberOfConditions(), 2)
        self.assertEqual(inlets_model_part.NumberOfConditions(), 5)
        self.assertEqual(model_part.NumberOfConditions(), 8) # the parent model part remains intact
        self.assertEqual(model_part.GetCondition(4).Id, 4)

        inlets_model_part.RemoveConditionFromAllLevels(4) # Remove from all levels will delete it from

        self.assertEqual(inlet2_model_part.NumberOfConditions(), 2)
        self.assertEqual(inlets_model_part.NumberOfConditions(), 5)
        self.assertEqual(model_part.NumberOfConditions(), 7)

        nodes = KratosMultiphysics.NodesVector()
        nodes.append(model_part.CreateNewNode(10, 0.0, 0.0, 0))
        nodes.append(model_part.CreateNewNode(11, 2.5, 0.0, 0))
        nodes.append(model_part.CreateNewNode(12, 5.0, 0.0, 0))
        nodes.append(model_part.CreateNewNode(13, 0.0, 0.5, 0))

        #Create the knots vector
        knots_u = KratosMultiphysics.Vector(2)
        knots_u[0] = 0.0
        knots_u[1] = 1.0

        surface = KratosMultiphysics.NurbsSurfaceGeometry3D(nodes, 1, 1, knots_u, knots_u)
        model_part.CreateNewCondition('SurfaceCondition3D3N', 9, surface, model_part.GetProperties()[1])

        self.assertEqual(model_part.NumberOfConditions(), 8)
        self.assertEqual(model_part.GetCondition(9).Id, 9)
        self.assertEqual(len(model_part.Conditions), 8)

    def test_modelpart_variables_list(self):
        current_model = KratosMultiphysics.Model()

        model_part= current_model.CreateModelPart("Main")
        model_part.AddNodalSolutionStepVariable(KratosMultiphysics.VELOCITY)

        model_part.CreateNewNode(1, 0.00,0.00,0.00)
        model_part.CreateNewNode(2, 1.00,0.00,0.00)
        model_part.CreateNewNode(3, 1.00,1.00,0.00)

        self.assertTrue(model_part.Nodes[1].SolutionStepsDataHas(KratosMultiphysics.VELOCITY))

    def test_modelpart_buffersize(self):
        current_model = KratosMultiphysics.Model()

        model_part= current_model.CreateModelPart("Main")

        submodel = model_part.CreateSubModelPart("submodel")
        subsubmodel = submodel.CreateSubModelPart("subsubmodel")

        model_part.SetBufferSize(3)

        self.assertEqual(model_part.GetBufferSize(), submodel.GetBufferSize() )
        self.assertEqual(model_part.GetBufferSize(), subsubmodel.GetBufferSize() )

    def test_add_node(self):
        current_model = KratosMultiphysics.Model()

        model_part1= current_model.CreateModelPart("Main")
        sub1 = model_part1.CreateSubModelPart("sub1")
        sub2 = model_part1.CreateSubModelPart("sub2")

        model_part2= current_model.CreateModelPart("Other")

        model_part1.CreateNewNode(1,0.0,0.1,0.2)
        model_part1.CreateNewNode(2,2.0,0.1,0.2)

        n1 = model_part2.CreateNewNode(1,1.0,1.1,0.2)
        n3 = model_part2.CreateNewNode(3,2.0,3.1,0.2)
        n4 = model_part2.CreateNewNode(4,2.0,3.1,10.2)

        #this should add node 3 to both sub1 and model_part1, but not to sub2
        sub1.AddNode( model_part2.Nodes[3], 0 )
        #self.assertTrue( n3.Id in sub1.Nodes )
        #self.assertTrue( n3.Id in model_part1.Nodes )
        #self.assertFalse( n3.Id in sub2.Nodes )
        self.assertTrue( n3 in sub1.Nodes )
        self.assertTrue( n3 in model_part1.Nodes )
        self.assertFalse( n3 in sub2.Nodes )


        ##next should throw an exception, since we try to add a node with Id1 which already exists
        with self.assertRaisesRegex(RuntimeError, "Error\: attempting to add pNewNode with Id \:1, unfortunately a \(different\) node with the same Id already exists\n"):
            sub2.AddNode( n1, 0 )

        #create two extra nodes in the model model_part2
        n5 = model_part2.CreateNewNode(5,2.0,3.1,0.2)
        n6 = model_part2.CreateNewNode(6,2.0,3.1,10.2)

        ### here we test adding a list of nodes at once
        #now add node 4 and 5 to the model_part1 by Id - here it fails since we did not yet add node 4
        with self.assertRaisesRegex(RuntimeError, "Error: while adding nodes to submodelpart, the node with Id 4 does not exist in the root model part"):
            sub1.AddNodes([4,5])

        model_part1.AddNode( n4, 0 )
        model_part1.AddNode( n5, 0 )

        sub1.AddNodes([4,5]) #now it works, since we already added the nodes
        self.assertTrue( n4.Id in sub1.Nodes )
        self.assertTrue( n5.Id in sub1.Nodes )
        self.assertFalse( n5.Id in sub2.Nodes )

    def test_add_condition(self):
        current_model = KratosMultiphysics.Model()

        model_part1= current_model.CreateModelPart("Main")
        sub1 = model_part1.CreateSubModelPart("sub1")
        sub2 = model_part1.CreateSubModelPart("sub2")

        model_part2= current_model.CreateModelPart("Other")

        model_part1.CreateNewNode(1,0.0,0.1,0.2)
        model_part1.CreateNewNode(2,2.0,0.1,0.2)

        n1 = model_part2.CreateNewNode(1,1.0,1.1,0.2)
        n3 = model_part2.CreateNewNode(3,2.0,3.1,0.2)
        n4 = model_part2.CreateNewNode(4,2.0,3.1,10.2)

        model_part1.CreateNewCondition("LineCondition2D2N", 1, [1,2], sub1.GetProperties()[1])
        model_part1.CreateNewCondition("LineCondition2D2N", 2, [1,2], sub1.GetProperties()[1])

        c1 = model_part2.CreateNewCondition("SurfaceCondition3D3N", 1, [1,3,4], model_part2.GetProperties()[1])
        c3 = model_part2.CreateNewCondition("SurfaceCondition3D3N", 3, [1,3,4], model_part2.GetProperties()[1])

        #this should add condition 3 to both sub1 and model_part1, but not to sub2
        sub1.AddCondition( model_part2.Conditions[3], 0 )
        self.assertTrue( c3.Id in sub1.Conditions )
        self.assertTrue( c3.Id in model_part1.Conditions )
        self.assertFalse( c3.Id in sub2.Conditions )

        ##next should throw an exception, since we try to add a condition with Id1 which already exists
        with self.assertRaisesRegex(RuntimeError, "Error\: attempting to add pNewCondition with Id \:1, unfortunately a \(different\) condition with the same Id already exists\n"):
            sub2.AddCondition( c1, 0 )

        ##now we add two conditions at once
        c4 = model_part2.CreateNewCondition("SurfaceCondition3D3N", 4, [1,3,4], model_part2.GetProperties()[1])
        c5 = model_part2.CreateNewCondition("SurfaceCondition3D3N", 5, [1,3,4], model_part2.GetProperties()[1])

        ### here we test adding a list of conditions at once
        #now add node 4 and 5 to the model_part1 by Id - here it fails since we did not yet add node 4
        with self.assertRaisesRegex(RuntimeError, "Error: the condition with Id 4 does not exist in the root model part"):
            sub1.AddConditions([4,5])

        model_part1.AddCondition( c4, 0 )
        model_part1.AddCondition( c5, 0 )

        sub1.AddConditions([4,5]) #now it works, since we already added the nodes
        self.assertTrue( c4.Id in sub1.Conditions )
        self.assertTrue( c5.Id in sub1.Conditions )
        self.assertFalse( c5.Id in sub2.Conditions )

    def test_add_element(self):
        current_model = KratosMultiphysics.Model()

        model_part1= current_model.CreateModelPart("Main")
        sub1 = model_part1.CreateSubModelPart("sub1")
        sub2 = model_part1.CreateSubModelPart("sub2")

        model_part2= current_model.CreateModelPart("Other")

        model_part1.CreateNewNode(1,0.0,0.1,0.2)
        model_part1.CreateNewNode(2,2.0,0.1,0.2)

        n1 = model_part2.CreateNewNode(1,1.0,1.1,0.2)
        n3 = model_part2.CreateNewNode(3,2.0,3.1,0.2)
        n4 = model_part2.CreateNewNode(4,2.0,3.1,10.2)

        model_part1.CreateNewElement("Element2D2N", 1, [1,2], sub1.GetProperties()[1])
        model_part1.CreateNewElement("Element2D2N", 2, [1,2], sub1.GetProperties()[1])

        c1 = model_part2.CreateNewElement("Element2D2N", 1, [3,4], model_part2.GetProperties()[1])
        c3 = model_part2.CreateNewElement("Element2D2N", 3, [3,4], model_part2.GetProperties()[1])

        #this should add condition 3 to both sub1 and model_part1, but not to sub2
        sub1.AddElement( model_part2.Elements[3], 0 )
        self.assertTrue( c3.Id in sub1.Elements )
        self.assertTrue( c3.Id in model_part1.Elements )
        self.assertFalse( c3.Id in sub2.Elements )

        ##next should throw an exception, since we try to add a node with Id1 which already exists
        with self.assertRaisesRegex(RuntimeError, "Error\: attempting to add pNewElement with Id \:1, unfortunately a \(different\) element with the same Id already exists\n"):
            sub2.AddElement( c1, 0 )

        e4 = model_part2.CreateNewElement("Element2D2N", 4, [1,3], model_part2.GetProperties()[1])
        e5 = model_part2.CreateNewElement("Element2D2N", 5, [1,3], model_part2.GetProperties()[1])

       ### here we test adding a list of elements at once
        #now add node 4 and 5 to the model_part1 by Id - here it fails since we did not yet add node 4
        with self.assertRaisesRegex(RuntimeError, "Error: the element with Id 4 does not exist in the root model part"):
            sub1.AddElements([4,5])

        model_part1.AddElement( e4, 0 )
        model_part1.AddElement( e5, 0 )

        sub1.AddElements([4,5]) #now it works, since we already added the nodes
        self.assertTrue( e4.Id in sub1.Elements )
        self.assertTrue( e5.Id in sub1.Elements )
        self.assertFalse( e5.Id in sub2.Elements )

    def test_geometry_container(self):
        current_model = KratosMultiphysics.Model()
        model_part= current_model.CreateModelPart("Main")

        geom_1 = KratosMultiphysics.Geometry("geom_1")
        geom_2 = KratosMultiphysics.Geometry(2)

        self.assertEqual(model_part.NumberOfGeometries(), 0)

        model_part.AddGeometry(geom_1)
        model_part.AddGeometry(geom_2)

        # Check container and correct access
        self.assertEqual(model_part.NumberOfGeometries(), 2)
        self.assertEqual(model_part.GetGeometry(2).Id, 2)
        self.assertEqual(model_part.GetGeometry("geom_1").Id, KratosMultiphysics.Geometry.GenerateId("geom_1"))

        # Check remove
        model_part.RemoveGeometry("geom_1")
        self.assertEqual(model_part.HasGeometry("geom_1"), False)
        self.assertEqual(model_part.HasGeometry(2), True)

        # Check map access
        self.assertEqual(len(model_part.Geometries), 1)
        self.assertEqual(model_part.Geometries[2].Id, 2)
        counter = 0
        for geometry in model_part.Geometries:
            counter += geometry.Id
        self.assertEqual(counter, 2)

        # Check correct geometries
        for geometry in model_part.Geometries:
            geometry.Id = 60
            self.assertEqual(geometry.Id, geom_2.Id)

    def test_model_part_iterators(self):
        current_model = KratosMultiphysics.Model()

        model_part1= current_model.CreateModelPart("Main")
        sub1 = model_part1.CreateSubModelPart("sub1")
        sub2 = model_part1.CreateSubModelPart("sub2")

        subsub1 = sub1.CreateSubModelPart("subsub1")

        names = set(["sub1","sub2"])

        counter = 0

        for subpart in model_part1.SubModelParts:
            part_name = subpart.Name
            if part_name in names:
                counter+=1

            if(subpart.Name == "sub1"):
                for subsubpart in subpart.SubModelParts:
                    self.assertEqual(subsubpart.Name,"subsub1")
        self.assertEqual(counter, 2)

    def test_model_part_has_solution_step_variable(self):
        current_model = KratosMultiphysics.Model()
        model_part = current_model.CreateModelPart("Main")
        model_part.AddNodalSolutionStepVariable(KratosMultiphysics.VELOCITY)

        self.assertTrue(model_part.HasNodalSolutionStepVariable(KratosMultiphysics.VELOCITY))
        self.assertFalse(model_part.HasNodalSolutionStepVariable(KratosMultiphysics.PRESSURE))

    def test_model_part_master_slave_constraint(self):
        current_model = KratosMultiphysics.Model()
        model_part = current_model.CreateModelPart("Main")
        model_part.AddNodalSolutionStepVariable(KratosMultiphysics.PRESSURE)
        n1 = model_part.CreateNewNode(1, 1.0,1.1,0.2)
        n2 = model_part.CreateNewNode(2, 2.0,3.1,0.2)
        KratosMultiphysics.VariableUtils().AddDof(KratosMultiphysics.PRESSURE,model_part)

        c1 = KratosMultiphysics.MasterSlaveConstraint(10)
        model_part.CreateNewMasterSlaveConstraint("LinearMasterSlaveConstraint", 1, n1, KratosMultiphysics.PRESSURE, n2, KratosMultiphysics.PRESSURE, 0.5, 0.0)

        model_part.AddMasterSlaveConstraint(c1)

        consts = model_part.GetMasterSlaveConstraints()

        self.assertTrue(len(consts) == 2)

        self.assertTrue( c1.Id in model_part.MasterSlaveConstraints )

        #now try to add to submodelparts
        sub1 = model_part.CreateSubModelPart("sub1")
        sub2 = model_part.CreateSubModelPart("sub2")
        subsub1 = sub1.CreateSubModelPart("subsub1")

        ss1 = subsub1.CreateNewMasterSlaveConstraint("LinearMasterSlaveConstraint", 2, n1, KratosMultiphysics.PRESSURE, n2, KratosMultiphysics.PRESSURE, 0.5, 0.0)

        self.assertTrue(ss1 in subsub1.MasterSlaveConstraints)
        self.assertTrue(ss1 in sub1.MasterSlaveConstraints)
        self.assertTrue(ss1 in model_part.MasterSlaveConstraints)
        self.assertFalse(ss1 in sub2.MasterSlaveConstraints)

        sub1.RemoveMasterSlaveConstraint(ss1)
        self.assertFalse(ss1 in subsub1.MasterSlaveConstraints)
        self.assertFalse(ss1 in sub1.MasterSlaveConstraints)
        self.assertTrue(ss1 in model_part.MasterSlaveConstraints)

        subsub1.RemoveMasterSlaveConstraintFromAllLevels(ss1)

        self.assertFalse(ss1 in model_part.MasterSlaveConstraints)

    def test_no_constructor(self):
        with self.assertRaisesRegex(TypeError, "Kratos.ModelPart: No constructor defined!"):
            KratosMultiphysics.ModelPart()

    def test_create_non_existing_element(self):
        current_model = KratosMultiphysics.Model()
        model_part = current_model.CreateModelPart("Main")
        model_part.CreateNewNode(1, 0.0, 0.0, 0.0)

        props = model_part.CreateNewProperties(0)

        with self.assertRaisesRegex(RuntimeError, 'Error: The Element "SomeCertainlyNonExistingElement" is not registered!\nMaybe you need to import the application where it is defined\?\nThe following Elements are registered:\n'):
            model_part.CreateNewElement("SomeCertainlyNonExistingElement", 1, [1], props)

    def test_create_non_existing_condition(self):
        current_model = KratosMultiphysics.Model()
        model_part = current_model.CreateModelPart("Main")
        model_part.CreateNewNode(1, 0.0, 0.0, 0.0)

        props = model_part.CreateNewProperties(0)

        with self.assertRaisesRegex(RuntimeError, 'Error: The Condition "SomeCertainlyNonExistingCondition" is not registered!\nMaybe you need to import the application where it is defined\?\nThe following Conditions are registered:\n'):
            model_part.CreateNewCondition("SomeCertainlyNonExistingCondition", 1, [1], props)

    def test_create_non_existing_constraint(self):
        current_model = KratosMultiphysics.Model()
        model_part = current_model.CreateModelPart("Main")
        n1 = model_part.CreateNewNode(1, 1.0,1.1,0.2)
        n2 = model_part.CreateNewNode(2, 2.0,3.1,0.2)

        with self.assertRaisesRegex(RuntimeError, 'Error: The Constraint "SomeCertainlyNonExistingConstraint" is not registered!\nMaybe you need to import the application where it is defined\?\nThe following Constraints are registered:\n'):
            model_part.CreateNewMasterSlaveConstraint("SomeCertainlyNonExistingConstraint", 1, n1, KratosMultiphysics.PRESSURE, n2, KratosMultiphysics.PRESSURE, 0.5, 0.0)

    def test_remove_nodes(self):
        current_model = KratosMultiphysics.Model()
        model_part= current_model.CreateModelPart("Main")

        for i in range(0, 8):
            model_part.CreateNewNode(i+1, i+1, i+1, i+1)

        self.assertEqual(model_part.NumberOfNodes(), 8)
        self.assertEqual(model_part.NumberOfNodes(0), 8)

        for node in model_part.Nodes:
            if node.Id % 2:
                node.Set(KratosMultiphysics.TO_ERASE)

        model_part.RemoveNodesFromAllLevels(KratosMultiphysics.TO_ERASE)

        self.assertEqual(model_part.NumberOfNodes(), 4)
        self.assertEqual(model_part.NumberOfNodes(0), 4)

if __name__ == '__main__':
    KratosUnittest.main()
<|MERGE_RESOLUTION|>--- conflicted
+++ resolved
@@ -58,7 +58,6 @@
 
         self.assertFalse(model_part.HasSubModelPart("Inlets"))
         self.assertEqual(model_part.NumberOfSubModelParts(), 0)
-<<<<<<< HEAD
 
     def test_clear_model_part(self):
         current_model = Model()
@@ -128,8 +127,6 @@
         self.assertFalse(5 in model_part.Nodes)
 
         self.assertFalse(model_part.Is(SLAVE))
-=======
->>>>>>> 91481607
 
     def test_variables_list(self):
         current_model = KratosMultiphysics.Model()
@@ -951,4 +948,4 @@
         self.assertEqual(model_part.NumberOfNodes(0), 4)
 
 if __name__ == '__main__':
-    KratosUnittest.main()
+    KratosUnittest.main()