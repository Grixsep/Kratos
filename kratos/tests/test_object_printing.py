--- conflicted
+++ resolved
@@ -28,12 +28,7 @@
         Number of Properties  : 1
         Number of Elements    : 4
         Number of Conditions  : 5
-<<<<<<< HEAD
-        Number of Geometries  : 9
-        Number of Constraints : 0
-=======
         Number of Constraints : 2
->>>>>>> 7ddffe25
 
     -Inlets- model part
         Number of tables : 1
