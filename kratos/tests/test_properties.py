import KratosMultiphysics.KratosUnittest as KratosUnittest
import KratosMultiphysics as KM

from unittest.mock import patch
from io import StringIO

class TestProperties(KratosUnittest.TestCase):

    def test_copy_properties(self):
        current_model = KM.Model()

        model_part= current_model.CreateModelPart("Main")

        model_part.CreateNewProperties(1)
        properties = model_part.GetProperties()[1]

        properties.SetValue(KM.YOUNG_MODULUS, 1.0)
        self.assertEqual(properties.GetValue(KM.YOUNG_MODULUS), 1.0)

        cloned_properties = KM.Properties(properties) #copy constructor
        self.assertEqual(cloned_properties.GetValue(KM.YOUNG_MODULUS), 1.0)

        cloned_properties.SetValue(KM.YOUNG_MODULUS, 10.0)
        self.assertEqual(properties.GetValue(KM.YOUNG_MODULUS), 1.0)
        self.assertEqual(cloned_properties.GetValue(KM.YOUNG_MODULUS), 10.0)

    def test_erase_properties(self):
        current_model = KM.Model()

        model_part= current_model.CreateModelPart("Main")

        model_part.CreateNewProperties(1)
        properties = model_part.GetProperties()[1]

        properties.SetValue(KM.YOUNG_MODULUS, 1.0)
        self.assertEqual(properties.Has(KM.YOUNG_MODULUS), True)
        properties.Erase(KM.YOUNG_MODULUS)
        self.assertEqual(properties.Has(KM.YOUNG_MODULUS), False)

    def test_properties_utilities(self):
        current_model = KM.Model()

        model_part= current_model.CreateModelPart("Main")

        properties = model_part.CreateNewProperties(1)
        properties.SetValue(KM.YOUNG_MODULUS, 1.0)
        self.assertEqual(properties.GetValue(KM.YOUNG_MODULUS), 1.0)

        properties_copy = model_part.CreateNewProperties(2)
        properties_copy[KM.TEMPERATURE] = 15.0
        properties_copy[KM.PRESSURE] = 25.0
        KM.PropertiesUtilities.CopyPropertiesValues(properties, properties_copy)
        self.assertEqual(properties_copy.GetValue(KM.YOUNG_MODULUS), 1.0)
        self.assertEqual(properties_copy.Has(KM.TEMPERATURE), False)
        self.assertEqual(properties_copy.Has(KM.PRESSURE), False)

        properties.SetValue(KM.DENSITY, 12.0)
        self.assertEqual(properties.GetValue(KM.DENSITY), 12.0)
        self.assertEqual(properties_copy.Has(KM.DENSITY), False)

    def test_has_table(self):
        current_model = KM.Model()
        model_part= current_model.CreateModelPart("Main")
        properties = model_part.CreateNewProperties(1)
        table = KM.PiecewiseLinearTable()
        table.AddRow(9.0, 1.0)
        table.AddRow(10.0, 1.0)
        properties.SetTable(KM.TEMPERATURE, KM.YOUNG_MODULUS, table)
        self.assertTrue(properties.HasTable(KM.TEMPERATURE, KM.YOUNG_MODULUS))
        self.assertFalse(properties.HasTable(KM.TEMPERATURE, KM.PRESSURE))

<<<<<<< HEAD
    def test_accessor(self):
        current_model = KM.Model()
        model_part= current_model.CreateModelPart("Main")
        properties = model_part.CreateNewProperties(1)
        self.assertFalse(properties.HasAccessor(KM.TEMPERATURE))
        accessor_from_create = KM.Accessor.Create(properties, KM.TEMPERATURE)
        self.assertTrue(properties.HasAccessor(KM.TEMPERATURE))
        accessor_from_get = properties.GetAccessor(KM.TEMPERATURE)
        self.assertEqual(id(accessor_from_create), id(accessor_from_get))
=======
    @patch('sys.stdout', new_callable=StringIO)
    def test_print(self, mock_stdout):
        current_model = KM.Model()
        model_part= current_model.CreateModelPart("Main")
        properties = model_part.CreateNewProperties(1)
        table = KM.PiecewiseLinearTable()
        table.AddRow(9.0, 1.0)
        table.AddRow(10.0, 1.0)
        properties.SetTable(KM.TEMPERATURE, KM.YOUNG_MODULUS, table)
        print(properties)
        output = mock_stdout.getvalue()
        self.assertTrue("Properties" in output)
        self.assertTrue("Id : 1" in output)
        self.assertTrue("This properties contains 1 tables" in output)
        self.assertTrue("\t9\t\t1" in output)
        self.assertTrue("\t10\t\t1" in output)
>>>>>>> 1f89ad0f

if __name__ == '__main__':
    KM.Logger.GetDefaultOutput().SetSeverity(KM.Logger.Severity.WARNING)
    KratosUnittest.main()<|MERGE_RESOLUTION|>--- conflicted
+++ resolved
@@ -69,7 +69,6 @@
         self.assertTrue(properties.HasTable(KM.TEMPERATURE, KM.YOUNG_MODULUS))
         self.assertFalse(properties.HasTable(KM.TEMPERATURE, KM.PRESSURE))
 
-<<<<<<< HEAD
     def test_accessor(self):
         current_model = KM.Model()
         model_part= current_model.CreateModelPart("Main")
@@ -79,7 +78,7 @@
         self.assertTrue(properties.HasAccessor(KM.TEMPERATURE))
         accessor_from_get = properties.GetAccessor(KM.TEMPERATURE)
         self.assertEqual(id(accessor_from_create), id(accessor_from_get))
-=======
+
     @patch('sys.stdout', new_callable=StringIO)
     def test_print(self, mock_stdout):
         current_model = KM.Model()
@@ -96,7 +95,6 @@
         self.assertTrue("This properties contains 1 tables" in output)
         self.assertTrue("\t9\t\t1" in output)
         self.assertTrue("\t10\t\t1" in output)
->>>>>>> 1f89ad0f
 
 if __name__ == '__main__':
     KM.Logger.GetDefaultOutput().SetSeverity(KM.Logger.Severity.WARNING)
