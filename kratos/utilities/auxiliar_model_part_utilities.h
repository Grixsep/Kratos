--- conflicted
+++ resolved
@@ -687,23 +687,6 @@
 
     }
 
-<<<<<<< HEAD
-    ///@}
-    ///@name Access
-    ///@{
-
-    ///@}
-    ///@name Inquiry
-    ///@{
-
-    ///@}
-    ///@name Friends
-    ///@{
-
-    ///@}
-    ///@name Input and output
-    ///@{
-=======
     /**
      * @brief This method deep copies a whole model part
      * @details When a pointer to Model is provided the provided Model will be considered for the copy, otherwise the Model of the current ModelPart will be considered. The last is the default behaviour. 
@@ -752,7 +735,22 @@
             r_entities_container[i] = p_new_ent;
         });
     }
->>>>>>> e6477956
+
+    ///@}
+    ///@name Access
+    ///@{
+
+    ///@}
+    ///@name Inquiry
+    ///@{
+
+    ///@}
+    ///@name Friends
+    ///@{
+
+    ///@}
+    ///@name Input and output
+    ///@{
 
     /// Turn back information as a string.
     virtual std::string Info() const
@@ -874,9 +872,8 @@
     }
 
     /**
-<<<<<<< HEAD
      * @brief Inserts a list of entities and the belonging nodes to a submodelpart provided their Id. Does nothing if applied to the top model part
-	 * @param rEntitiesContainer The entities to be added
+	   * @param rEntitiesContainer The entities to be added
      * @param rEntitiesIds The ids of the entities
      * @param ThisIndex The mesh index
      */
@@ -889,34 +886,34 @@
     {
         KRATOS_TRY
         
-		// Obtain from the root model part the corresponding list of nodes
-		const auto it_ent_end = rEntitiesContainer.end();
-		std::unordered_set<IndexType> set_of_node_ids;
-		for(IndexType i=0; i<rEntitiesIds.size(); ++i) {
-			auto it_ent = rEntitiesContainer.find(rEntitiesIds[i]);
-			if(it_ent!=it_ent_end) {
-				const auto& r_geom = it_ent->GetGeometry();
-				for (IndexType j = 0; j < r_geom.size(); ++j) {
-					set_of_node_ids.insert(r_geom[j].Id());
-				}
-			} else {
-				KRATOS_ERROR << "The entity with Id " << rEntitiesIds[i] << " does not exist in the root model part";
-			}
-		}
-
-		// Adding nodes
-		std::vector<IndexType> list_of_nodes;
-		list_of_nodes.insert(list_of_nodes.end(), set_of_node_ids.begin(), set_of_node_ids.end());
-		mrModelPart.AddNodes(list_of_nodes);
-
-		// Add to all of the leaves
-		ModelPart* p_current_part = &mrModelPart;
-		while(p_current_part->IsSubModelPart()) {
-			p_current_part->AddNodes(list_of_nodes);
-			p_current_part = &(p_current_part->GetParentModelPart());
-		}
-
-		KRATOS_CATCH("")
+        // Obtain from the root model part the corresponding list of nodes
+        const auto it_ent_end = rEntitiesContainer.end();
+        std::unordered_set<IndexType> set_of_node_ids;
+        for(IndexType i=0; i<rEntitiesIds.size(); ++i) {
+          auto it_ent = rEntitiesContainer.find(rEntitiesIds[i]);
+          if(it_ent!=it_ent_end) {
+            const auto& r_geom = it_ent->GetGeometry();
+            for (IndexType j = 0; j < r_geom.size(); ++j) {
+              set_of_node_ids.insert(r_geom[j].Id());
+            }
+          } else {
+            KRATOS_ERROR << "The entity with Id " << rEntitiesIds[i] << " does not exist in the root model part";
+          }
+        }
+
+        // Adding nodes
+        std::vector<IndexType> list_of_nodes;
+        list_of_nodes.insert(list_of_nodes.end(), set_of_node_ids.begin(), set_of_node_ids.end());
+        mrModelPart.AddNodes(list_of_nodes);
+
+        // Add to all of the leaves
+        ModelPart* p_current_part = &mrModelPart;
+        while(p_current_part->IsSubModelPart()) {
+          p_current_part->AddNodes(list_of_nodes);
+          p_current_part = &(p_current_part->GetParentModelPart());
+        }
+
+        KRATOS_CATCH("")
     }
 
     /**
@@ -977,7 +974,8 @@
 
         KRATOS_CATCH("")
     }
-=======
+    
+    /**
      * @brief This method copies the submodelpart structure from the original model part to the new one.
      * @details This method is called recursively
      * @param rOriginalModelPart The original model part
@@ -987,7 +985,6 @@
         const ModelPart& rOldModelPart, 
         ModelPart& rNewModelPart
         );
->>>>>>> e6477956
 
     ///@}
     ///@name Private  Access
