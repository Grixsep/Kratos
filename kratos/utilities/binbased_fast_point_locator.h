//    |  /           |
//    ' /   __| _` | __|  _ \   __|
//    . \  |   (   | |   (   |\__ \.
//   _|\_\_|  \__,_|\__|\___/ ____/
//                   Multi-Physics
//
//  License:		 BSD License
//                       license: license.txt
//
//  License:          BSD License
//  Main authors:     Riccardo Rossi
//                    Pablo Becker
//                    Carlos Roig
//                    Vicente Mataix Ferrandiz
//

#if !defined(KRATOS_BINBASED_FAST_POINT_LOCATOR_INCLUDED )
#define  KRATOS_BINBASED_FAST_POINT_LOCATOR_INCLUDED

// System includes

// External includes


// Project includes
#include "includes/define.h"
#include "includes/node.h"

#include "spatial_containers/spatial_containers.h"
#include "spatial_containers/bounding_box.h"
#include "spatial_containers/cell.h"
#include "spatial_containers/bins_dynamic_objects.h"

#include "utilities/spatial_containers_configure.h"

namespace Kratos
{
///@name Kratos Globals
///@{

///@}
///@name Type Definitions
///@{

    /// The size definition
    typedef std::size_t SizeType;

///@}
///@name  Enum's
///@{

///@}
///@name  Functions
///@{

///@}
///@name Kratos Classes
///@{

/**
 * @class BinBasedFastPointLocator
 * @ingroup KratosCore
 * @brief This class is designed to allow the fast location of MANY points on the top of a 3D mesh.
 * @details The utility relies on the creation of a Bin of objects that allows finding quikly a reduced number of element candidates for the location of a point.
 * The basic idea is to allow finding the element in which a given spatial position sits
 * The user should call the function "UpdateSearchDatabase" to mount the bin and subsequently locate the points as needed
 * @author  Riccardo Rossi <rrossi@cimne.upc.edu>
 * @note The location function is threadsafe, and can be used in OpenMP loops
 * @tparam TDim If we work in a 2D or 3D space
 * @tparam TConfigureType The spatial container
 */
template< SizeType TDim, class TConfigureType = SpatialContainersConfigure<TDim> >
class BinBasedFastPointLocator
{
public:
    ///@name Type Definitions
    ///@{

    /// The configure type
    typedef TConfigureType ConfigureType;

    /// The definition of the different containers
    typedef typename ConfigureType::PointType PointType;
    typedef typename ConfigureType::EntityType EntityType;
    typedef typename ConfigureType::ContainerType ContainerType;
    typedef typename ConfigureType::IteratorType IteratorType;
    typedef typename ConfigureType::ResultContainerType ResultContainerType;
    typedef typename ConfigureType::ResultIteratorType ResultIteratorType;

    /// The definition of the node
    typedef Node<3> NodeType;

    /// The definition of the geometry
    typedef Geometry<NodeType> GeometryType;

    /// The index definition
    typedef std::size_t IndexType;

    /// Pointer definition of BinBasedFastPointLocator
    KRATOS_CLASS_POINTER_DEFINITION(BinBasedFastPointLocator);

    ///@}
    ///@name Life Cycle
    ///@{

    /**
     * @brief This is the default constructor
     * @param rModelPart The model part of the mesh used in the search
     */
    BinBasedFastPointLocator(ModelPart& rModelPart)
        : mrModelPart(rModelPart)
    {
    }

    /// Destructor.
    virtual ~BinBasedFastPointLocator() = default;

    ///@}
    ///@name Operators
    ///@{

    ///@}
    ///@name Operations
    ///@{

    /**
     * @brief Function to construct or update the search database
     */
    void UpdateSearchDatabase()
    {
        KRATOS_TRY

        // Copy the entities to a new container, as the list will be shuffled duringthe construction of the tree
        ContainerType entities_array;
        GetContainer(mrModelPart, entities_array);
        IteratorType it_begin = entities_array.begin();
        IteratorType it_end = entities_array.end();

        auto paux = typename BinsObjectDynamic<ConfigureType>::Pointer(new BinsObjectDynamic<ConfigureType > (it_begin, it_end));
        paux.swap(mpBinsObjectDynamic);

        KRATOS_CATCH("")
    }

    /**
     * @brief Function to construct or update the search database
     * @param CellSize The current size of the cell used for search
     */
    void UpdateSearchDatabaseAssignedSize(double CellSize)
    {
        KRATOS_TRY

        // Copy the entities to a new container, as the list will be shuffled duringthe construction of the tree
        ContainerType entities_array;
        GetContainer(mrModelPart, entities_array);
        IteratorType it_begin = entities_array.begin();
        IteratorType it_end = entities_array.end();

        auto paux = typename BinsObjectDynamic<ConfigureType>::Pointer(new BinsObjectDynamic<ConfigureType > (it_begin, it_end, CellSize));
        paux.swap(mpBinsObjectDynamic);

        KRATOS_CATCH("")
    }

    /**
     * @brief This function should find the element into which a given node is located
     * and return a pointer to the element and the vector containing the
     * shape functions that define the postion within the element
     * @param rCoordinates The vector containign the coordinates of the point to be searched
     * @param rNShapeFunction The vector containing the shape function of the located point
     * @param pEntity The pointer to the element containing the located point
     * @param ItResultBegin The iterator of the search
     * @param MaxNumberOfResults The max number of results to be considered
     * @param Tolerance The tolerance considered on the search
     * @return If "false" is devolved the element is not found
     * @note this function is threadsafe and can be used within OpenMP loops
     * @warning This is legacy version (using array instead of vector for shape function)
     */
    KRATOS_DEPRECATED_MESSAGE("This is legacy version (using array instead of vector for shape function)") bool FindPointOnMesh(
        const array_1d<double, 3 >& rCoordinates,
        array_1d<double, TDim + 1 >& rNShapeFunction,
        typename EntityType::Pointer& pEntity,
        ResultIteratorType ItResultBegin,
        const SizeType MaxNumberOfResults = 1000,
        const double Tolerance = 1.0e-5
        )
    {
        // Ask to the container for the list of candidate entities
        SizeType results_found = mpBinsObjectDynamic->SearchObjectsInCell(rCoordinates, ItResultBegin, MaxNumberOfResults);

        if (results_found > 0) {
            // Loop over the candidate entities and check if the particle falls within
            for (IndexType i = 0; i < results_found; i++) {
                GeometryType& geom = (*(ItResultBegin + i))->GetGeometry();

                // Find local position
                array_1d<double, 3> point_local_coordinates;
                Vector shape_function;
                const bool is_found = geom.IsInside(rCoordinates, point_local_coordinates, Tolerance);
                geom.ShapeFunctionsValues(shape_function, point_local_coordinates);
                noalias(rNShapeFunction) = shape_function;

                if (is_found) {
                    pEntity = (*(ItResultBegin + i));
                    return true;
                }
            }
        }

        // Not found case
        pEntity = nullptr;
        return false;
    }

    /**
     * @brief This function should find the element into which a given node is located
     * and return a pointer to the element and the vector containing the
     * shape functions that define the postion within the element
     * @param rCoordinates The vector containign the coordinates of the point to be searched
     * @param rNShapeFunction The vector containing the shape function of the located point
     * @param pEntity The pointer to the element containing the located point
     * @param ItResultBegin The iterator of the search
     * @param MaxNumberOfResults The max number of results to be considered
     * @param Tolerance The tolerance considered on the search
     * @return If "false" is devolved the element is not found
     * @note this function is threadsafe and can be used within OpenMP loops
     */
    bool FindPointOnMesh(
        const array_1d<double, 3 >& rCoordinates,
        Vector& rNShapeFunction,
        typename EntityType::Pointer& pEntity,
        ResultIteratorType ItResultBegin,
        const SizeType MaxNumberOfResults = 1000,
        const double Tolerance = 1.0e-5
        )
    {
<<<<<<< HEAD
        // Ask to the container for the list of candidate elements
        int results_found = mpBinsObjectDynamic->SearchObjectsInCell(rCoordinates, ItResultBegin, MaxNumberOfResults);

        if (results_found > 0) {
            // Loop over the candidate elements and check if the particle falls within
            for (IndexType i = 0; i < static_cast<IndexType>(results_found); ++i) {
=======
        // Ask to the container for the list of candidate entities
        SizeType results_found = mpBinsObjectDynamic->SearchObjectsInCell(rCoordinates, ItResultBegin, MaxNumberOfResults);

        if (results_found > 0) {
            // Loop over the candidate entities and check if the particle falls within
            for (IndexType i = 0; i < results_found; i++) {
>>>>>>> 6a102725
                GeometryType& geom = (*(ItResultBegin + i))->GetGeometry();

                // Find local position
                array_1d<double, 3> point_local_coordinates;
                const bool is_found = geom.IsInside(rCoordinates, point_local_coordinates, Tolerance);
                geom.ShapeFunctionsValues(rNShapeFunction, point_local_coordinates);

                if (is_found) {
                    pEntity = (*(ItResultBegin + i));
                    return true;
                }
            }
        }

        // Not found case
        pEntity = nullptr;
        return false;
    }

    /**
     * @brief Simplified (less efficient) function to find the element into which a given node is located and return a pointer to the element and the vector containing the shape functions that define the postion within the element
     * @param rCoordinates The vector containign the coordinates of the point to be searched
     * @param rNShapeFunction The vector containing the shape function of the located point
     * @param pEntity The pointer to the element containing the located point
     * @param MaxNumberOfResults The max number of results to be considered
     * @param Tolerance The tolerance considered on the search
     * @return If "false" is devolved the element is not found
     * @note this function is threadsafe and can be used within OpenMP loops
     */
    bool FindPointOnMeshSimplified(
        const array_1d<double, 3 >& rCoordinates,
        Vector& rNShapeFunction,
        typename EntityType::Pointer& pEntity,
        const SizeType MaxNumberOfResults = 1000,
        const double Tolerance = 1.0e-5
        )
    {
        ResultContainerType results(MaxNumberOfResults);

        const bool is_found = FindPointOnMesh(rCoordinates, rNShapeFunction, pEntity, results.begin(), MaxNumberOfResults, Tolerance);

        return is_found;
    }

    ///@}
    ///@name Protected  Access
    ///@{

    ///@}
    ///@name Protected Inquiry
    ///@{

    ///@}
    ///@name Protected LifeCycle
    ///@{
    ///@}

protected:
    ///@name Protected static Member Variables
    ///@{

    ///@}
    ///@name Protected member Variables
    ///@{

    ///@}
    ///@name Protected Operators
    ///@{

    ///@}
    ///@name Protected Operations
    ///@{

    ///@}
    ///@name Protected  Access
    ///@{

    ///@}
    ///@name Protected Inquiry
    ///@{

    ///@}
    ///@name Protected LifeCycle
    ///@{
    ///@}

private:

    ///@name Static Member Variables
    ///@{
    ///@}
    ///@name Member Variables
    ///@{

    ModelPart& mrModelPart; /// The model part containing the mesh for the search

    typename BinsObjectDynamic<ConfigureType>::Pointer mpBinsObjectDynamic; /// The pointer of the bins used for the search

    ///@}
    ///@name Private Operators
    ///@{

    ///@}
    ///@name Private Operations
    ///@{

    /**
     * @brief This operation is defined to the the corresponding container type
     * @param rModelPart The model part to get the element container
     * @param The corresponding element array
     */
    static inline void GetContainer(
        ModelPart& rModelPart, 
        PointerVectorSet<Element, IndexedObject>::ContainerType& rContainerArray
        )
    {
        rContainerArray = rModelPart.ElementsArray();
    }
    
    /**
     * @brief This operation is defined to the the corresponding container type
     * @param rModelPart The model part to get the condition container
     * @param The corresponding condition array
     */
    static inline void GetContainer(
        ModelPart& rModelPart, 
        PointerVectorSet<Condition, IndexedObject>::ContainerType& rContainerArray
        )
    {
        rContainerArray = rModelPart.ConditionsArray();
    }
    
    ///@}
    ///@name Private  Access
    ///@{
    ///@}

    ///@}
    ///@name Serialization
    ///@{

    ///@name Private Inquiry
    ///@{
    ///@}

    ///@name Unaccessible methods
    ///@{
    ///@}
};
    
} // namespace Kratos.

#endif // KRATOS_BINBASED_FAST_POINT_LOCATOR_INCLUDED  defined

<|MERGE_RESOLUTION|>--- conflicted
+++ resolved
@@ -234,21 +234,13 @@
         const double Tolerance = 1.0e-5
         )
     {
-<<<<<<< HEAD
-        // Ask to the container for the list of candidate elements
-        int results_found = mpBinsObjectDynamic->SearchObjectsInCell(rCoordinates, ItResultBegin, MaxNumberOfResults);
-
-        if (results_found > 0) {
-            // Loop over the candidate elements and check if the particle falls within
-            for (IndexType i = 0; i < static_cast<IndexType>(results_found); ++i) {
-=======
         // Ask to the container for the list of candidate entities
-        SizeType results_found = mpBinsObjectDynamic->SearchObjectsInCell(rCoordinates, ItResultBegin, MaxNumberOfResults);
+        const int results_found = mpBinsObjectDynamic->SearchObjectsInCell(rCoordinates, ItResultBegin, MaxNumberOfResults);
 
         if (results_found > 0) {
             // Loop over the candidate entities and check if the particle falls within
-            for (IndexType i = 0; i < results_found; i++) {
->>>>>>> 6a102725
+            for (IndexType i = 0; i < static_cast<IndexType>(results_found); i++) {
+              
                 GeometryType& geom = (*(ItResultBegin + i))->GetGeometry();
 
                 // Find local position
