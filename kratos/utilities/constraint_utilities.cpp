--- conflicted
+++ resolved
@@ -181,11 +181,7 @@
             }
 
             // Computing transfered solution
-<<<<<<< HEAD
-            noalias(master_solution_vector) = prod(transformation_matrix, slave_solution_vector);
-=======
             noalias(master_solution_vector) = prod(trans(transformation_matrix), slave_solution_vector);
->>>>>>> 5e5a9967
 
             counter = 0;
             for (auto& r_dof_master: it_const->GetMasterDofsVector()) {
