//    |  /           |
//    ' /   __| _` | __|  _ \   __|
//    . \  |   (   | |   (   |\__ `
//   _|\_\_|  \__,_|\__|\___/ ____/
//                   Multi-Physics
//
//  License:         BSD License
//                   Kratos default license: kratos/license.txt
//
//  Main author:     Jordi Cotela
//

#include "element_size_calculator.h"

namespace Kratos {

template< std::size_t TDim, std::size_t TNumNodes >
ElementSizeCalculator<TDim,TNumNodes>::~ElementSizeCalculator() {};

// Triangle2D3 version.
template<>
double ElementSizeCalculator<2,3>::MinimumElementSize(const Geometry<Node<3> >& rGeometry)
{

    /* Calculate node-edge distances */
    const double x10 = rGeometry[1].X() - rGeometry[0].X();
    const double y10 = rGeometry[1].Y() - rGeometry[0].Y();
    const double x20 = rGeometry[2].X() - rGeometry[0].X();
    const double y20 = rGeometry[2].Y() - rGeometry[0].Y();

    // node 0, edge 12
    double nx = -(y20-y10);
    double ny = x20-x10;
    double Hsq = x10*nx + y10*ny;
    Hsq *= Hsq / (nx*nx + ny*ny);

    // node 1, edge 20
    nx = -y20;
    ny = x20;
    double hsq = x10*nx + y10*ny;
    hsq *= hsq / (nx*nx + ny*ny);
    Hsq = ( hsq < Hsq ) ? hsq : Hsq;

    // node 2, edge 10
    nx = -y10;
    ny = x10;
    hsq = x20*nx + y20*ny;
    hsq *= hsq / (nx*nx + ny*ny);
    Hsq = ( hsq < Hsq ) ? hsq : Hsq;

    return std::sqrt(Hsq);
}
// Triangle2D3 version.
template<>
double ElementSizeCalculator<2,3>::MinimumElementSizeDerivative(
    const unsigned int DerivativeNodeIndex,
    const unsigned int DerivativeDirectionIndex,
    const Geometry<Node<3> >& rGeometry)
{
    KRATOS_TRY

    KRATOS_DEBUG_ERROR_IF(DerivativeNodeIndex > 2)
        << "Invalid DerivativeNodeIndex [ DerivativeNodeIndex = " << DerivativeNodeIndex
        << ", expected DerivativeNodeIndex < 3 ].\n";

    KRATOS_DEBUG_ERROR_IF(DerivativeDirectionIndex > 1)
        << "Invalid DerivativeDirectionIndex [ DerivativeDirectionIndex = " << DerivativeDirectionIndex
        << ", expected DerivativeDirectionIndex < 2 ].\n";

    /* Calculate node-edge distances */
    const double x10 = rGeometry[1].X() - rGeometry[0].X();
    const double x10_derivative = EdgeLengthDerivative(DerivativeNodeIndex, DerivativeDirectionIndex, 1, 0, 0);

    const double y10 = rGeometry[1].Y() - rGeometry[0].Y();
    const double y10_derivative = EdgeLengthDerivative(DerivativeNodeIndex, DerivativeDirectionIndex, 1, 0, 1);

    const double x20 = rGeometry[2].X() - rGeometry[0].X();
    const double x20_derivative = EdgeLengthDerivative(DerivativeNodeIndex, DerivativeDirectionIndex, 2, 0, 0);

    const double y20 = rGeometry[2].Y() - rGeometry[0].Y();
    const double y20_derivative = EdgeLengthDerivative(DerivativeNodeIndex, DerivativeDirectionIndex, 2, 0, 1);

    // node 0, edge 12
    double nx = -(y20-y10);
    double nx_derivative = -(y20_derivative - y10_derivative);
    double ny = x20-x10;
    double ny_derivative = x20_derivative - x10_derivative;
    double Hsq = x10*nx + y10*ny;
    Hsq *= Hsq / (nx*nx + ny*ny);
    double Hsq_derivative = HsqDerivative2D(x10, x10_derivative, nx, nx_derivative, y10, y10_derivative, ny, ny_derivative);

    // node 1, edge 20
    nx = -y20;
    nx_derivative = -y20_derivative;
    ny = x20;
    ny_derivative = x20_derivative;
    double hsq = x10*nx + y10*ny;
    hsq *= hsq / (nx*nx + ny*ny);
    double hsq_derivative = HsqDerivative2D(x10, x10_derivative, nx, nx_derivative, y10, y10_derivative, ny, ny_derivative);
    Hsq_derivative = (hsq < Hsq) ? hsq_derivative : Hsq_derivative;
    Hsq = ( hsq < Hsq ) ? hsq : Hsq;

    // node 2, edge 10
    nx = -y10;
    nx_derivative = -y10_derivative;
    ny = x10;
    ny_derivative = x10_derivative;
    hsq = x20*nx + y20*ny;
    hsq *= hsq / (nx*nx + ny*ny);
    hsq_derivative = HsqDerivative2D(x20, x20_derivative, nx, nx_derivative, y20, y20_derivative, ny, ny_derivative);
    Hsq_derivative = (hsq < Hsq) ? hsq_derivative : Hsq_derivative;
    Hsq = ( hsq < Hsq ) ? hsq : Hsq;

    return 0.5 * Hsq_derivative / std::sqrt(Hsq);

    KRATOS_CATCH("");
}

// Triangle2D6 version.
template<>
double ElementSizeCalculator<2,6>::MinimumElementSize(const Geometry<Node<3> >& rGeometry)
{

    const double minimum_element_size = ElementSizeCalculator<2,3>::MinimumElementSize(rGeometry);


    return minimum_element_size;
}
<<<<<<< HEAD
=======

>>>>>>> 48aeb564
// Triangle2D6 version.
template<>
double ElementSizeCalculator<2,6>::MinimumElementSizeDerivative(
    const unsigned int DerivativeNodeIndex,
    const unsigned int DerivativeDirectionIndex,
    const Geometry<Node<3> >& rGeometry)
{
<<<<<<< HEAD
    KRATOS_TRY

    const double minimum_element_size_derivative = ElementSizeCalculator<2,3>::MinimumElementSizeDerivative(DerivativeNodeIndex,DerivativeDirectionIndex,rGeometry);

    return minimum_element_size_derivative;

    KRATOS_CATCH("");
=======

    double element_size_derivative = 0.0;

    if (DerivativeNodeIndex < 3)
        element_size_derivative = ElementSizeCalculator<2,3>::MinimumElementSizeDerivative(DerivativeNodeIndex,DerivativeDirectionIndex,rGeometry);

    return element_size_derivative;

>>>>>>> 48aeb564
}

// Quadrilateral2D4 version.
template<>
double ElementSizeCalculator<2,4>::MinimumElementSize(const Geometry<Node<3> >& rGeometry)
{

    const Node<3>& r_node_0 = rGeometry[0];
    const Node<3>& r_node_1 = rGeometry[1];
    const Node<3>& r_node_2 = rGeometry[2];
    const Node<3>& r_node_3 = rGeometry[3];

    // Calculate face centers
    const double x10 = (r_node_1.X() + r_node_0.X())/2.;
    const double y10 = (r_node_1.Y() + r_node_0.Y())/2.;

    const double x21 = (r_node_2.X() + r_node_1.X())/2.;
    const double y21 = (r_node_2.Y() + r_node_1.Y())/2.;

    const double x32 = (r_node_3.X() + r_node_2.X())/2.;
    const double y32 = (r_node_3.Y() + r_node_2.Y())/2.;

    const double x03 = (r_node_0.X() + r_node_3.X())/2.;
    const double y03 = (r_node_0.Y() + r_node_3.Y())/2.;

    // Distance between face centers (xi direction)
    const double dxi_x = x21 - x03;
    const double dxi_y = y21 - y03;

    const double h2_xi = dxi_x*dxi_x + dxi_y*dxi_y;

    // Distance between face centers (eta direction)
    const double deta_x = x32 - x10;
    const double deta_y = y32 - y10;

    const double h2_eta = deta_x*deta_x + deta_y*deta_y;

    const double h2 = h2_xi < h2_eta ? h2_xi : h2_eta;

    return std::sqrt(h2);
}

template<>
double ElementSizeCalculator<2,4>::MinimumElementSizeDerivative(
    const unsigned int DerivativeNodeIndex,
    const unsigned int DerivativeDirectionIndex,
    const Geometry<Node<3> >& rGeometry)
{
    KRATOS_TRY

    KRATOS_DEBUG_ERROR_IF(DerivativeNodeIndex > 3)
        << "Invalid DerivativeNodeIndex [ DerivativeNodeIndex = " << DerivativeNodeIndex
        << ", expected DerivativeNodeIndex < 4 ].\n";

    KRATOS_DEBUG_ERROR_IF(DerivativeDirectionIndex > 1)
        << "Invalid DerivativeDirectionIndex [ DerivativeDirectionIndex = " << DerivativeDirectionIndex
        << ", expected DerivativeDirectionIndex < 2 ].\n";

    const Node<3>& r_node_0 = rGeometry[0];
    const Node<3>& r_node_1 = rGeometry[1];
    const Node<3>& r_node_2 = rGeometry[2];
    const Node<3>& r_node_3 = rGeometry[3];

    // Calculate face centers
    const double x10 = (r_node_1.X() + r_node_0.X())/2.;
    const double x10_derivative = ((DerivativeNodeIndex == 1) + (DerivativeNodeIndex == 0)) * (DerivativeDirectionIndex == 0) / 2.;

    const double y10 = (r_node_1.Y() + r_node_0.Y())/2.;
    const double y10_derivative = ((DerivativeNodeIndex == 1) + (DerivativeNodeIndex == 0)) * (DerivativeDirectionIndex == 1) / 2.;

    const double x21 = (r_node_2.X() + r_node_1.X())/2.;
    const double x21_derivative = ((DerivativeNodeIndex == 2) + (DerivativeNodeIndex == 1)) * (DerivativeDirectionIndex == 0) / 2.;

    const double y21 = (r_node_2.Y() + r_node_1.Y())/2.;
    const double y21_derivative = ((DerivativeNodeIndex == 2) + (DerivativeNodeIndex == 1)) * (DerivativeDirectionIndex == 1) / 2.;

    const double x32 = (r_node_3.X() + r_node_2.X())/2.;
    const double x32_derivative = ((DerivativeNodeIndex == 3) + (DerivativeNodeIndex == 2)) * (DerivativeDirectionIndex == 0) / 2.;

    const double y32 = (r_node_3.Y() + r_node_2.Y())/2.;
    const double y32_derivative = ((DerivativeNodeIndex == 3) + (DerivativeNodeIndex == 2)) * (DerivativeDirectionIndex == 1) / 2.;

    const double x03 = (r_node_0.X() + r_node_3.X())/2.;
    const double x03_derivative = ((DerivativeNodeIndex == 0) + (DerivativeNodeIndex == 3)) * (DerivativeDirectionIndex == 0) / 2.;

    const double y03 = (r_node_0.Y() + r_node_3.Y())/2.;
    const double y03_derivative = ((DerivativeNodeIndex == 0) + (DerivativeNodeIndex == 3)) * (DerivativeDirectionIndex == 1) / 2.;

    // Distance between face centers (xi direction)
    const double dxi_x = x21 - x03;
    const double dxi_x_derivative = x21_derivative - x03_derivative;

    const double dxi_y = y21 - y03;
    const double dxi_y_derivative = y21_derivative - y03_derivative;

    const double h2_xi = dxi_x*dxi_x + dxi_y*dxi_y;
    const double h2_xi_derivative = 2 * dxi_x * dxi_x_derivative + 2 * dxi_y * dxi_y_derivative;

    // Distance between face centers (eta direction)
    const double deta_x = x32 - x10;
    const double deta_x_derivative = x32_derivative - x10_derivative;

    const double deta_y = y32 - y10;
    const double deta_y_derivative = y32_derivative - y10_derivative;

    const double h2_eta = deta_x*deta_x + deta_y*deta_y;
    const double h2_eta_derivative = 2 * deta_x * deta_x_derivative + 2 * deta_y * deta_y_derivative;

    const double h2 = h2_xi < h2_eta ? h2_xi : h2_eta;
    double h2_derivative = h2_xi < h2_eta ? h2_xi_derivative : h2_eta_derivative;
    if (std::abs(h2_xi - h2_eta) < 1.0e-12)
        h2_derivative = std::min(h2_xi_derivative,h2_eta_derivative);

    return 0.5 * h2_derivative / std::sqrt(h2);

    KRATOS_CATCH("");
}

// Quadrilateral2D9 version.
template<>
double ElementSizeCalculator<2,9>::MinimumElementSize(const Geometry<Node<3> >& rGeometry)
{

    const double minimum_element_size = ElementSizeCalculator<2,4>::MinimumElementSize(rGeometry);

<<<<<<< HEAD

=======
>>>>>>> 48aeb564
    return minimum_element_size;
}

template<>
double ElementSizeCalculator<2,9>::MinimumElementSizeDerivative(
    const unsigned int DerivativeNodeIndex,
    const unsigned int DerivativeDirectionIndex,
    const Geometry<Node<3> >& rGeometry)
{
<<<<<<< HEAD
    KRATOS_TRY

    const double minimum_element_size_derivative = ElementSizeCalculator<2,4>::MinimumElementSizeDerivative(DerivativeNodeIndex,DerivativeDirectionIndex,rGeometry);

    return minimum_element_size_derivative;

    KRATOS_CATCH("");
}


=======
    double element_size_derivative = 0.0;

    if (DerivativeNodeIndex < 4)
        element_size_derivative = ElementSizeCalculator<2,4>::MinimumElementSizeDerivative(DerivativeNodeIndex,DerivativeDirectionIndex,rGeometry);

    return element_size_derivative;
}

>>>>>>> 48aeb564
// Tetrahedra3D4 version.
template<>
double ElementSizeCalculator<3,4>::MinimumElementSize(const Geometry<Node<3> >& rGeometry)
{

    /* Calculate distances between each node and the opposite face */
    const double x10 = rGeometry[1].X() - rGeometry[0].X();
    const double y10 = rGeometry[1].Y() - rGeometry[0].Y();
    const double z10 = rGeometry[1].Z() - rGeometry[0].Z();

    const double x20 = rGeometry[2].X() - rGeometry[0].X();
    const double y20 = rGeometry[2].Y() - rGeometry[0].Y();
    const double z20 = rGeometry[2].Z() - rGeometry[0].Z();

    const double x30 = rGeometry[3].X() - rGeometry[0].X();
    const double y30 = rGeometry[3].Y() - rGeometry[0].Y();
    const double z30 = rGeometry[3].Z() - rGeometry[0].Z();

    // face 123
    double nx = (y30-y10)*(z20-z10) - (z30-z10)*(y20-y10);
    double ny = (z30-z10)*(x20-x10) - (x30-x10)*(z20-z10);
    double nz = (x30-x10)*(y20-y10) - (y30-y10)*(x20-x10);
    double Hsq = x10*nx + y10*ny + z10*nz; // scalar product x10*n
    Hsq *= Hsq / (nx*nx + ny*ny + nz*nz); // H^2 = (x10*n)^2 / ||n||^2

    // face 230
    nx = y30*z20 - z30*y20;
    ny = z30*x20 - x30*z20;
    nz = x30*y20 - y30*x20;
    double hsq = x10*nx + y10*ny + z10*nz;
    hsq *= hsq / (nx*nx + ny*ny + nz*nz);
    Hsq = (hsq < Hsq) ? hsq : Hsq;

    // face 301
    nx = y10*z30 - z10*y30;
    ny = z10*x30 - x10*z30;
    nz = x10*y30 - y10*x30;
    hsq = x20*nx + y20*ny + z20*nz;
    hsq *= hsq / (nx*nx + ny*ny + nz*nz);
    Hsq = (hsq < Hsq) ? hsq : Hsq;

    // face 012
    nx = y10*z20 - z10*y20;
    ny = z10*x20 - x10*z20;
    nz = x10*y20 - y10*x20;
    hsq = x30*nx + y30*ny + z30*nz;
    hsq *= hsq / (nx*nx + ny*ny + nz*nz);
    Hsq = (hsq < Hsq) ? hsq : Hsq;
    return std::sqrt(Hsq);
}

template<>
double ElementSizeCalculator<3,4>::MinimumElementSizeDerivative(
    const unsigned int DerivativeNodeIndex,
    const unsigned int DerivativeDirectionIndex,
    const Geometry<Node<3> >& rGeometry)
{
    KRATOS_TRY

    KRATOS_DEBUG_ERROR_IF(DerivativeNodeIndex > 3)
        << "Invalid DerivativeNodeIndex [ DerivativeNodeIndex = " << DerivativeNodeIndex
        << ", expected DerivativeNodeIndex < 4 ].\n";

    KRATOS_DEBUG_ERROR_IF(DerivativeDirectionIndex > 2)
        << "Invalid DerivativeDirectionIndex [ DerivativeDirectionIndex = " << DerivativeDirectionIndex
        << ", expected DerivativeDirectionIndex < 3 ].\n";

    /* Calculate distances between each node and the opposite face */
    const double x10 = rGeometry[1].X() - rGeometry[0].X();
    const double x10_derivative = EdgeLengthDerivative(DerivativeNodeIndex, DerivativeDirectionIndex, 1, 0, 0);

    const double y10 = rGeometry[1].Y() - rGeometry[0].Y();
    const double y10_derivative = EdgeLengthDerivative(DerivativeNodeIndex, DerivativeDirectionIndex, 1, 0, 1);

    const double z10 = rGeometry[1].Z() - rGeometry[0].Z();
    const double z10_derivative = EdgeLengthDerivative(DerivativeNodeIndex, DerivativeDirectionIndex, 1, 0, 2);

    const double x20 = rGeometry[2].X() - rGeometry[0].X();
    const double x20_derivative = EdgeLengthDerivative(DerivativeNodeIndex, DerivativeDirectionIndex, 2, 0, 0);

    const double y20 = rGeometry[2].Y() - rGeometry[0].Y();
    const double y20_derivative = EdgeLengthDerivative(DerivativeNodeIndex, DerivativeDirectionIndex, 2, 0, 1);

    const double z20 = rGeometry[2].Z() - rGeometry[0].Z();
    const double z20_derivative = EdgeLengthDerivative(DerivativeNodeIndex, DerivativeDirectionIndex, 2, 0, 2);

    const double x30 = rGeometry[3].X() - rGeometry[0].X();
    const double x30_derivative = EdgeLengthDerivative(DerivativeNodeIndex, DerivativeDirectionIndex, 3, 0, 0);

    const double y30 = rGeometry[3].Y() - rGeometry[0].Y();
    const double y30_derivative = EdgeLengthDerivative(DerivativeNodeIndex, DerivativeDirectionIndex, 3, 0, 1);

    const double z30 = rGeometry[3].Z() - rGeometry[0].Z();
    const double z30_derivative = EdgeLengthDerivative(DerivativeNodeIndex, DerivativeDirectionIndex, 3, 0, 2);

    // face 123
    double nx = (y30-y10)*(z20-z10) - (z30-z10)*(y20-y10);
    double nx_derivative = (y30_derivative-y10_derivative)*(z20-z10)+(y30-y10)*(z20_derivative-z10_derivative);
    nx_derivative -= ((z30_derivative-z10_derivative)*(y20-y10)+(z30-z10)*(y20_derivative-y10_derivative));
    double ny = (z30-z10)*(x20-x10) - (x30-x10)*(z20-z10);
    double ny_derivative = (z30_derivative-z10_derivative)*(x20-x10) + (z30-z10)*(x20_derivative-x10_derivative);
    ny_derivative -= ((x30_derivative-x10_derivative)*(z20-z10) + (x30-x10)*(z20_derivative-z10_derivative));
    double nz = (x30-x10)*(y20-y10) - (y30-y10)*(x20-x10);
    double nz_derivative = (x30_derivative-x10_derivative)*(y20-y10) + (x30-x10)*(y20_derivative-y10_derivative);
    nz_derivative -= ((y30_derivative-y10_derivative)*(x20-x10) + (y30-y10)*(x20_derivative-x10_derivative));
    double Hsq = x10*nx + y10*ny + z10*nz; // scalar product x10*n
    Hsq *= Hsq / (nx*nx + ny*ny + nz*nz); // H^2 = (x10*n)^2 / ||n||^2
    double Hsq_derivative = HsqDerivative3D(x10, x10_derivative, nx, nx_derivative, y10, y10_derivative, ny, ny_derivative, z10, z10_derivative, nz, nz_derivative);

    // face 230
    nx = y30*z20 - z30*y20;
    nx_derivative = y30_derivative*z20+y30*z20_derivative-z30_derivative*y20-z30*y20_derivative;
    ny = z30*x20 - x30*z20;
    ny_derivative = z30_derivative*x20+z30*x20_derivative-x30_derivative*z20-x30*z20_derivative;
    nz = x30*y20 - y30*x20;
    nz_derivative = x30_derivative*y20+x30*y20_derivative-y30_derivative*x20-y30*x20_derivative;
    double hsq = x10*nx + y10*ny + z10*nz;
    hsq *= hsq / (nx*nx + ny*ny + nz*nz);
    double hsq_derivative = HsqDerivative3D(x10, x10_derivative, nx, nx_derivative, y10, y10_derivative, ny, ny_derivative, z10, z10_derivative, nz, nz_derivative);
    Hsq_derivative = (hsq < Hsq) ? hsq_derivative : Hsq_derivative;
    Hsq = (hsq < Hsq) ? hsq : Hsq;

    // face 301
    nx = y10*z30 - z10*y30;
    nx_derivative = y10_derivative*z30+y10*z30_derivative-z10_derivative*y30-z10*y30_derivative;
    ny = z10*x30 - x10*z30;
    ny_derivative = z10_derivative*x30+z10*x30_derivative-x10_derivative*z30-x10*z30_derivative;
    nz = x10*y30 - y10*x30;
    nz_derivative = x10_derivative*y30+x10*y30_derivative-y10_derivative*x30-y10*x30_derivative;
    hsq = x20*nx + y20*ny + z20*nz;
    hsq *= hsq / (nx*nx + ny*ny + nz*nz);
    hsq_derivative = HsqDerivative3D(x20, x20_derivative, nx, nx_derivative, y20, y20_derivative, ny, ny_derivative, z20, z20_derivative, nz, nz_derivative);
    Hsq_derivative = (hsq < Hsq) ? hsq_derivative : Hsq_derivative;
    Hsq = (hsq < Hsq) ? hsq : Hsq;

    // face 012
    nx = y10*z20 - z10*y20;
    nx_derivative = y10_derivative*z20+y10*z20_derivative-z10_derivative*y20-z10*y20_derivative;
    ny = z10*x20 - x10*z20;
    ny_derivative = z10_derivative*x20+z10*x20_derivative-x10_derivative*z20-x10*z20_derivative;
    nz = x10*y20 - y10*x20;
    nz_derivative = x10_derivative*y20+x10*y20_derivative-y10_derivative*x20-y10*x20_derivative;
    hsq = x30*nx + y30*ny + z30*nz;
    hsq *= hsq / (nx*nx + ny*ny + nz*nz);
    hsq_derivative = HsqDerivative3D(x30, x30_derivative, nx, nx_derivative, y30, y30_derivative, ny, ny_derivative, z30, z30_derivative, nz, nz_derivative);
    Hsq_derivative = (hsq < Hsq) ? hsq_derivative : Hsq_derivative;
    Hsq = (hsq < Hsq) ? hsq : Hsq;

    return 0.5 * Hsq_derivative / std::sqrt(Hsq);

    KRATOS_CATCH("");
}

// Tetrahedra3D4 version.
template<>
double ElementSizeCalculator<3,10>::MinimumElementSize(const Geometry<Node<3> >& rGeometry)
{

    const double minimum_element_size = ElementSizeCalculator<3,4>::MinimumElementSize(rGeometry);

    return minimum_element_size;
}

template<>
double ElementSizeCalculator<3,10>::MinimumElementSizeDerivative(
    const unsigned int DerivativeNodeIndex,
    const unsigned int DerivativeDirectionIndex,
    const Geometry<Node<3> >& rGeometry)
{
    KRATOS_TRY

<<<<<<< HEAD
    const double minimum_element_size_derivative = ElementSizeCalculator<3,4>::MinimumElementSizeDerivative(DerivativeNodeIndex,DerivativeDirectionIndex,rGeometry);

    return minimum_element_size_derivative;
=======
    double element_size_derivative = 0.0;

    if (DerivativeNodeIndex < 4)
        element_size_derivative = ElementSizeCalculator<3,4>::MinimumElementSizeDerivative(DerivativeNodeIndex,DerivativeDirectionIndex,rGeometry);

    return element_size_derivative;
>>>>>>> 48aeb564

    KRATOS_CATCH("");
}

// Prism3D6 version.
template<>
double ElementSizeCalculator<3,6>::MinimumElementSize(const Geometry<Node<3>> &rGeometry)
{
    // Get nodes
    const Node<3>& r_node_0 = rGeometry[0];
    const Node<3>& r_node_1 = rGeometry[1];
    const Node<3>& r_node_2 = rGeometry[2];
    const Node<3>& r_node_3 = rGeometry[3];
    const Node<3>& r_node_4 = rGeometry[4];
    const Node<3>& r_node_5 = rGeometry[5];

    // Calculate face centers (top and bottom face)
    const double one_third = 1.0/3.0;
    const array_1d<double,3> low_dseta = one_third * (r_node_0.Coordinates() + r_node_1.Coordinates() + r_node_2.Coordinates() );
    const array_1d<double,3> high_dseta = one_third * (r_node_3.Coordinates() + r_node_4.Coordinates() + r_node_5.Coordinates() );

    // Calculate node-edge distances (top face)
    const double x10 = r_node_1.X() - r_node_0.X();
    const double y10 = r_node_1.Y() - r_node_0.Y();
    const double x20 = r_node_2.X() - r_node_0.X();
    const double y20 = r_node_2.Y() - r_node_0.Y();

    // node 0, edge 12
    double nx = -(y20-y10);
    double ny = x20-x10;
    double Hsq = x10*nx + y10*ny;
    Hsq *= Hsq / (nx*nx + ny*ny);

    // node 1, edge 20
    nx = -y20;
    ny = x20;
    double hsq = x10*nx + y10*ny;
    hsq *= hsq / (nx*nx + ny*ny);
    Hsq = ( hsq < Hsq ) ? hsq : Hsq;

    // node 2, edge 10
    nx = -y10;
    ny = x10;
    hsq = x20*nx + y20*ny;
    hsq *= hsq / (nx*nx + ny*ny);
    Hsq = ( hsq < Hsq ) ? hsq : Hsq;

    // Calculate distance between the face centers (dseta direction)
    const array_1d<double,3> d_dseta = high_dseta - low_dseta;
    const double h2_dseta = d_dseta[0]*d_dseta[0] + d_dseta[1]*d_dseta[1] + d_dseta[2]*d_dseta[2];

    const double h2 = h2_dseta < Hsq?h2_dseta:Hsq;

    return std::sqrt(h2);
}

template<>
double ElementSizeCalculator<3,6>::MinimumElementSizeDerivative(
    const unsigned int DerivativeNodeIndex,
    const unsigned int DerivativeDirectionIndex,
    const Geometry<Node<3> >& rGeometry)
{
    KRATOS_TRY

    KRATOS_DEBUG_ERROR_IF(DerivativeNodeIndex > 5)
        << "Invalid DerivativeNodeIndex [ DerivativeNodeIndex = " << DerivativeNodeIndex
        << ", expected DerivativeNodeIndex < 6 ].\n";

    KRATOS_DEBUG_ERROR_IF(DerivativeDirectionIndex > 2)
        << "Invalid DerivativeDirectionIndex [ DerivativeDirectionIndex = " << DerivativeDirectionIndex
        << ", expected DerivativeDirectionIndex < 3 ].\n";

    // Get nodes
    const Node<3>& r_node_0 = rGeometry[0];
    const Node<3>& r_node_1 = rGeometry[1];
    const Node<3>& r_node_2 = rGeometry[2];
    const Node<3>& r_node_3 = rGeometry[3];
    const Node<3>& r_node_4 = rGeometry[4];
    const Node<3>& r_node_5 = rGeometry[5];

    // Calculate face centers (top and bottom face)
    const double one_third = 1.0/3.0;
    const array_1d<double,3> low_dseta = one_third * (r_node_0.Coordinates() + r_node_1.Coordinates() + r_node_2.Coordinates() );
    array_1d<double,3> low_dseta_derivative = ZeroVector(3);
    low_dseta_derivative[DerivativeDirectionIndex] = one_third * (DerivativeNodeIndex < 3);
    const array_1d<double,3> high_dseta = one_third * (r_node_3.Coordinates() + r_node_4.Coordinates() + r_node_5.Coordinates() );
    array_1d<double,3> high_dseta_derivative = ZeroVector(3);
    high_dseta_derivative[DerivativeDirectionIndex] = one_third * (DerivativeNodeIndex > 2);

    // Calculate node-edge distances (top face)
    const double x10 = r_node_1.X() - r_node_0.X();
    const double x10_derivative = EdgeLengthDerivative(DerivativeNodeIndex, DerivativeDirectionIndex, 1, 0, 0);
    const double y10 = r_node_1.Y() - r_node_0.Y();
    const double y10_derivative = EdgeLengthDerivative(DerivativeNodeIndex, DerivativeDirectionIndex, 1, 0, 1);
    const double x20 = r_node_2.X() - r_node_0.X();
    const double x20_derivative = EdgeLengthDerivative(DerivativeNodeIndex, DerivativeDirectionIndex, 2, 0, 0);
    const double y20 = r_node_2.Y() - r_node_0.Y();
    const double y20_derivative = EdgeLengthDerivative(DerivativeNodeIndex, DerivativeDirectionIndex, 2, 0, 1);

    // node 0, edge 12
    double nx = -(y20-y10);
    double nx_derivative = -(y20_derivative-y10_derivative);
    double ny = x20-x10;
    double ny_derivative = x20_derivative-x10_derivative;
    double Hsq = x10*nx + y10*ny;
    Hsq *= Hsq / (nx*nx + ny*ny);
    double Hsq_derivative = HsqDerivative2D(x10, x10_derivative, nx, nx_derivative, y10, y10_derivative, ny, ny_derivative);

    // node 1, edge 20
    nx = -y20;
    nx_derivative = -y20_derivative;
    ny = x20;
    ny_derivative = x20_derivative;
    double hsq = x10*nx + y10*ny;
    hsq *= hsq / (nx*nx + ny*ny);
    double hsq_derivative = HsqDerivative2D(x10, x10_derivative, nx, nx_derivative, y10, y10_derivative, ny, ny_derivative);
    Hsq_derivative = (hsq < Hsq) ? hsq_derivative : Hsq_derivative;
    Hsq = ( hsq < Hsq ) ? hsq : Hsq;

    // node 2, edge 10
    nx = -y10;
    nx_derivative = -y10_derivative;
    ny = x10;
    ny_derivative = x10_derivative;
    hsq = x20*nx + y20*ny;
    hsq *= hsq / (nx*nx + ny*ny);
    hsq_derivative = HsqDerivative2D(x20, x20_derivative, nx, nx_derivative, y20, y20_derivative, ny, ny_derivative);
    Hsq_derivative = ( hsq < Hsq ) ? hsq_derivative : Hsq_derivative;
    Hsq = ( hsq < Hsq ) ? hsq : Hsq;

    // Calculate distance between the face centers (dseta direction)
    const array_1d<double,3> d_dseta = high_dseta - low_dseta;
    const array_1d<double,3> d_dseta_derivative = high_dseta_derivative - low_dseta_derivative;
    const double h2_dseta = d_dseta[0]*d_dseta[0] + d_dseta[1]*d_dseta[1] + d_dseta[2]*d_dseta[2];
    const double h2_dseta_derivative = NormSquareDerivative(d_dseta, d_dseta_derivative);

    const double h2 = h2_dseta < Hsq?h2_dseta:Hsq;
    const double h2_derivative = (h2_dseta < Hsq) ? h2_dseta_derivative : Hsq_derivative;

    return 0.5 * h2_derivative / std::sqrt(h2);

    KRATOS_CATCH("");
}

// Hexahedra3D8 version. We use the distance between face centers to compute lengths.
template<>
double ElementSizeCalculator<3,8>::MinimumElementSize(const Geometry<Node<3> >& rGeometry)
{

    const Node<3>& r_node_0 = rGeometry[0];
    const Node<3>& r_node_1 = rGeometry[1];
    const Node<3>& r_node_2 = rGeometry[2];
    const Node<3>& r_node_3 = rGeometry[3];
    const Node<3>& r_node_4 = rGeometry[4];
    const Node<3>& r_node_5 = rGeometry[5];
    const Node<3>& r_node_6 = rGeometry[6];
    const Node<3>& r_node_7 = rGeometry[7];

    // Calculate face centers
    const array_1d<double,3> low_xi  = 0.25 * (r_node_0.Coordinates() + r_node_4.Coordinates() + r_node_3.Coordinates() + r_node_7.Coordinates());
    const array_1d<double,3> high_xi = 0.25 * (r_node_1.Coordinates() + r_node_2.Coordinates() + r_node_6.Coordinates() + r_node_5.Coordinates());
    const array_1d<double,3> low_eta  = 0.25 * (r_node_0.Coordinates() + r_node_1.Coordinates() + r_node_5.Coordinates() + r_node_4.Coordinates());
    const array_1d<double,3> high_eta = 0.25 * (r_node_3.Coordinates() + r_node_7.Coordinates() + r_node_6.Coordinates() + r_node_2.Coordinates());
    const array_1d<double,3> low_dseta  = 0.25 * (r_node_0.Coordinates() + r_node_3.Coordinates() + r_node_2.Coordinates() + r_node_1.Coordinates());
    const array_1d<double,3> high_dseta = 0.25 * (r_node_4.Coordinates() + r_node_5.Coordinates() + r_node_6.Coordinates() + r_node_7.Coordinates());

    // Distance between face centers (xi direction)
    const array_1d<double,3> d_xi = high_xi - low_xi;
    const double h2_xi = d_xi[0]*d_xi[0] + d_xi[1]*d_xi[1] + d_xi[2]*d_xi[2];

    // Distance between face centers (eta direction)
    const array_1d<double,3> d_eta = high_eta - low_eta;
    const double h2_eta = d_eta[0]*d_eta[0] + d_eta[1]*d_eta[1] + d_eta[2]*d_eta[2];

    // Distance between face centers (dseta direction)
    const array_1d<double,3> d_dseta = high_dseta - low_dseta;
    const double h2_dseta = d_dseta[0]*d_dseta[0] + d_dseta[1]*d_dseta[1] + d_dseta[2]*d_dseta[2];

    double h2 = h2_xi < h2_eta ? h2_xi : h2_eta;
    h2 = h2 < h2_dseta ? h2 : h2_dseta;

    return std::sqrt(h2);
}

template<>
double ElementSizeCalculator<3,8>::MinimumElementSizeDerivative(
    const unsigned int DerivativeNodeIndex,
    const unsigned int DerivativeDirectionIndex,
    const Geometry<Node<3> >& rGeometry)
{
    KRATOS_TRY

    KRATOS_DEBUG_ERROR_IF(DerivativeNodeIndex > 7)
        << "Invalid DerivativeNodeIndex [ DerivativeNodeIndex = " << DerivativeNodeIndex
        << ", expected DerivativeNodeIndex < 8 ].\n";

    KRATOS_DEBUG_ERROR_IF(DerivativeDirectionIndex > 2)
        << "Invalid DerivativeDirectionIndex [ DerivativeDirectionIndex = " << DerivativeDirectionIndex
        << ", expected DerivativeDirectionIndex < 3 ].\n";

    const Node<3>& r_node_0 = rGeometry[0];
    const Node<3>& r_node_1 = rGeometry[1];
    const Node<3>& r_node_2 = rGeometry[2];
    const Node<3>& r_node_3 = rGeometry[3];
    const Node<3>& r_node_4 = rGeometry[4];
    const Node<3>& r_node_5 = rGeometry[5];
    const Node<3>& r_node_6 = rGeometry[6];
    const Node<3>& r_node_7 = rGeometry[7];

    const auto derivative_output = [&](const unsigned int A, const unsigned int B, const unsigned int C, const unsigned int D) -> array_1d<double, 3> {
        array_1d<double, 3> result = ZeroVector(3);
        result[DerivativeDirectionIndex] = 0.25 * ((DerivativeNodeIndex == A) || (DerivativeNodeIndex == B) || (DerivativeNodeIndex == C) || (DerivativeNodeIndex == D));
        return result;
    };

    // Calculate face centers
    const array_1d<double,3> low_xi  = 0.25 * (r_node_0.Coordinates() + r_node_4.Coordinates() + r_node_3.Coordinates() + r_node_7.Coordinates());
    const array_1d<double,3> low_xi_derivative = derivative_output(0, 4, 3, 7);

    const array_1d<double,3> high_xi = 0.25 * (r_node_1.Coordinates() + r_node_2.Coordinates() + r_node_6.Coordinates() + r_node_5.Coordinates());
    const array_1d<double,3> high_xi_derivative = derivative_output(1, 2, 6, 5);

    const array_1d<double,3> low_eta  = 0.25 * (r_node_0.Coordinates() + r_node_1.Coordinates() + r_node_5.Coordinates() + r_node_4.Coordinates());
    const array_1d<double,3> low_eta_derivative = derivative_output(0, 1, 5, 4);

    const array_1d<double,3> high_eta = 0.25 * (r_node_3.Coordinates() + r_node_7.Coordinates() + r_node_6.Coordinates() + r_node_2.Coordinates());
    const array_1d<double,3> high_eta_derivative = derivative_output(3, 7, 6, 2);

    const array_1d<double,3> low_dseta  = 0.25 * (r_node_0.Coordinates() + r_node_3.Coordinates() + r_node_2.Coordinates() + r_node_1.Coordinates());
    const array_1d<double,3> low_dseta_derivative = derivative_output(0, 3, 2, 1);

    const array_1d<double,3> high_dseta = 0.25 * (r_node_4.Coordinates() + r_node_5.Coordinates() + r_node_6.Coordinates() + r_node_7.Coordinates());
    const array_1d<double,3> high_dseta_derivative = derivative_output(4, 5, 6, 7);

    // Distance between face centers (xi direction)
    const array_1d<double,3> d_xi = high_xi - low_xi;
    const array_1d<double,3> d_xi_derivative = high_xi_derivative - low_xi_derivative;
    const double h2_xi = d_xi[0]*d_xi[0] + d_xi[1]*d_xi[1] + d_xi[2]*d_xi[2];
    const double h2_xi_derivative = NormSquareDerivative(d_xi, d_xi_derivative);

    // Distance between face centers (eta direction)
    const array_1d<double,3> d_eta = high_eta - low_eta;
    const array_1d<double,3> d_eta_derivative = high_eta_derivative - low_eta_derivative;
    const double h2_eta = d_eta[0]*d_eta[0] + d_eta[1]*d_eta[1] + d_eta[2]*d_eta[2];
    const double h2_eta_derivative = NormSquareDerivative(d_eta, d_eta_derivative);

    // Distance between face centers (dseta direction)
    const array_1d<double,3> d_dseta = high_dseta - low_dseta;
    const array_1d<double,3> d_dseta_derivative = high_dseta_derivative - low_dseta_derivative;
    const double h2_dseta = d_dseta[0]*d_dseta[0] + d_dseta[1]*d_dseta[1] + d_dseta[2]*d_dseta[2];
    const double h2_dseta_derivative = NormSquareDerivative(d_dseta, d_dseta_derivative);

    double h2 = h2_xi < h2_eta ? h2_xi : h2_eta;
    double h2_derivative = h2_xi < h2_eta ? h2_xi_derivative : h2_eta_derivative;
    h2_derivative = h2 < h2_dseta ? h2_derivative : h2_dseta_derivative;
    h2 = h2 < h2_dseta ? h2 : h2_dseta;

    return 0.5 * h2_derivative / std::sqrt(h2);

    KRATOS_CATCH("");
}

// Hexahedra3D27 version. We use the distance between face centers to compute lengths.
template<>
double ElementSizeCalculator<3,27>::MinimumElementSize(const Geometry<Node<3> >& rGeometry)
{

    const double minimum_element_size = ElementSizeCalculator<3,8>::MinimumElementSize(rGeometry);

    return minimum_element_size;
}

template<>
double ElementSizeCalculator<3,27>::MinimumElementSizeDerivative(
    const unsigned int DerivativeNodeIndex,
    const unsigned int DerivativeDirectionIndex,
    const Geometry<Node<3> >& rGeometry)
{
    KRATOS_TRY

<<<<<<< HEAD
    const double minimum_element_size_derivative = ElementSizeCalculator<3,8>::MinimumElementSizeDerivative(DerivativeNodeIndex,DerivativeDirectionIndex,rGeometry);

    return minimum_element_size_derivative;
=======
    double element_size_derivative = 0.0;

    if (DerivativeNodeIndex < 8)
        element_size_derivative = ElementSizeCalculator<3,8>::MinimumElementSizeDerivative(DerivativeNodeIndex,DerivativeDirectionIndex,rGeometry);

    return element_size_derivative;
>>>>>>> 48aeb564

    KRATOS_CATCH("");
}

// Triangle2D3 version.
template<>
double ElementSizeCalculator<2,3>::AverageElementSize(const Geometry<Node<3> >& rGeometry)
{

    const double x10 = rGeometry[1].X() - rGeometry[0].X();
    const double y10 = rGeometry[1].Y() - rGeometry[0].Y();

    const double x20 = rGeometry[2].X() - rGeometry[0].X();
    const double y20 = rGeometry[2].Y() - rGeometry[0].Y();

    return std::sqrt(0.5 * (x10*y20-x20*y10) );
}

template<>
double ElementSizeCalculator<2,3>::AverageElementSizeDerivative(
    const unsigned int DerivativeNodeIndex,
    const unsigned int DerivativeDirectionIndex,
    const Geometry<Node<3> >& rGeometry)
{
    KRATOS_TRY

    KRATOS_DEBUG_ERROR_IF(DerivativeNodeIndex > 2)
        << "Invalid DerivativeNodeIndex [ DerivativeNodeIndex = " << DerivativeNodeIndex
        << ", expected DerivativeNodeIndex < 3 ].\n";

    KRATOS_DEBUG_ERROR_IF(DerivativeDirectionIndex > 1)
        << "Invalid DerivativeDirectionIndex [ DerivativeDirectionIndex = " << DerivativeDirectionIndex
        << ", expected DerivativeDirectionIndex < 2 ].\n";

    const double x10 = rGeometry[1].X() - rGeometry[0].X();
    const double x10_derivative = EdgeLengthDerivative(DerivativeNodeIndex, DerivativeDirectionIndex, 1, 0, 0);

    const double y10 = rGeometry[1].Y() - rGeometry[0].Y();
    const double y10_derivative = EdgeLengthDerivative(DerivativeNodeIndex, DerivativeDirectionIndex, 1, 0, 1);

    const double x20 = rGeometry[2].X() - rGeometry[0].X();
    const double x20_derivative = EdgeLengthDerivative(DerivativeNodeIndex, DerivativeDirectionIndex, 2, 0, 0);

    const double y20 = rGeometry[2].Y() - rGeometry[0].Y();
    const double y20_derivative = EdgeLengthDerivative(DerivativeNodeIndex, DerivativeDirectionIndex, 2, 0, 1);

    return 0.5 * 0.5 * (x10_derivative*y20+x10*y20_derivative-x20_derivative*y10-x20*y10_derivative) / std::sqrt(0.5 * (x10*y20-x20*y10) );

    KRATOS_CATCH("");
}

// Triangle2D6 version.
template<>
double ElementSizeCalculator<2,6>::AverageElementSize(const Geometry<Node<3> >& rGeometry)
{

    const double average_element_size = ElementSizeCalculator<2,3>::AverageElementSize(rGeometry);

    return average_element_size;
}

template<>
double ElementSizeCalculator<2,6>::AverageElementSizeDerivative(
    const unsigned int DerivativeNodeIndex,
    const unsigned int DerivativeDirectionIndex,
    const Geometry<Node<3> >& rGeometry)
{
    KRATOS_TRY

<<<<<<< HEAD
    const double average_element_size = ElementSizeCalculator<2,3>::AverageElementSizeDerivative(DerivativeNodeIndex,DerivativeDirectionIndex,rGeometry);

    return average_element_size;
=======
    double element_size_derivative = 0.0;

    if (DerivativeNodeIndex < 3)
        element_size_derivative = ElementSizeCalculator<2,3>::AverageElementSizeDerivative(DerivativeNodeIndex,DerivativeDirectionIndex,rGeometry);

    return element_size_derivative;
>>>>>>> 48aeb564

    KRATOS_CATCH("");
}

// Quadrilateral2D4 version.
template<>
double ElementSizeCalculator<2,4>::AverageElementSize(const Geometry<Node<3> >& rGeometry)
{

    const double x10 = rGeometry[1].X() - rGeometry[0].X();
    const double y10 = rGeometry[1].Y() - rGeometry[0].Y();

    const double x30 = rGeometry[3].X() - rGeometry[0].X();
    const double y30 = rGeometry[3].Y() - rGeometry[0].Y();

    return std::sqrt(x10*y30-x30*y10);
}

template<>
double ElementSizeCalculator<2,4>::AverageElementSizeDerivative(
    const unsigned int DerivativeNodeIndex,
    const unsigned int DerivativeDirectionIndex,
    const Geometry<Node<3> >& rGeometry)
{
    KRATOS_TRY

    KRATOS_DEBUG_ERROR_IF(DerivativeNodeIndex > 3)
        << "Invalid DerivativeNodeIndex [ DerivativeNodeIndex = " << DerivativeNodeIndex
        << ", expected DerivativeNodeIndex < 4 ].\n";

    KRATOS_DEBUG_ERROR_IF(DerivativeDirectionIndex > 1)
        << "Invalid DerivativeDirectionIndex [ DerivativeDirectionIndex = " << DerivativeDirectionIndex
        << ", expected DerivativeDirectionIndex < 2 ].\n";

    const double x10 = rGeometry[1].X() - rGeometry[0].X();
    const double x10_derivative = EdgeLengthDerivative(DerivativeNodeIndex, DerivativeDirectionIndex, 1, 0, 0);

    const double y10 = rGeometry[1].Y() - rGeometry[0].Y();
    const double y10_derivative = EdgeLengthDerivative(DerivativeNodeIndex, DerivativeDirectionIndex, 1, 0, 1);

    const double x30 = rGeometry[3].X() - rGeometry[0].X();
    const double x30_derivative = EdgeLengthDerivative(DerivativeNodeIndex, DerivativeDirectionIndex, 3, 0, 0);

    const double y30 = rGeometry[3].Y() - rGeometry[0].Y();
    const double y30_derivative = EdgeLengthDerivative(DerivativeNodeIndex, DerivativeDirectionIndex, 3, 0, 1);

    return 0.5 * (x10_derivative*y30+x10*y30_derivative-x30_derivative*y10-x30*y10_derivative) / (x10*y30-x30*y10);

    KRATOS_CATCH("");
}

// Quadrilateral2D9 version.
template<>
double ElementSizeCalculator<2,9>::AverageElementSize(const Geometry<Node<3> >& rGeometry)
{

    const double average_element_size = ElementSizeCalculator<2,4>::AverageElementSize(rGeometry);

    return average_element_size;
}

template<>
double ElementSizeCalculator<2,9>::AverageElementSizeDerivative(
    const unsigned int DerivativeNodeIndex,
    const unsigned int DerivativeDirectionIndex,
    const Geometry<Node<3> >& rGeometry)
{

<<<<<<< HEAD
    const double average_element_size_derivative = ElementSizeCalculator<2,4>::AverageElementSizeDerivative(DerivativeNodeIndex, DerivativeDirectionIndex, rGeometry);

    return average_element_size_derivative;
=======
    double element_size_derivative = 0.0;

    if (DerivativeNodeIndex < 4)
        element_size_derivative = ElementSizeCalculator<2,4>::AverageElementSizeDerivative(DerivativeNodeIndex,DerivativeDirectionIndex,rGeometry);

    return element_size_derivative;

>>>>>>> 48aeb564
}

// Tetrahedra3D4 version.
template<>
double ElementSizeCalculator<3,4>::AverageElementSize(const Geometry<Node<3> >& rGeometry)
{

    const double x10 = rGeometry[1].X() - rGeometry[0].X();
    const double y10 = rGeometry[1].Y() - rGeometry[0].Y();
    const double z10 = rGeometry[1].Z() - rGeometry[0].Z();

    const double x20 = rGeometry[2].X() - rGeometry[0].X();
    const double y20 = rGeometry[2].Y() - rGeometry[0].Y();
    const double z20 = rGeometry[2].Z() - rGeometry[0].Z();

    const double x30 = rGeometry[3].X() - rGeometry[0].X();
    const double y30 = rGeometry[3].Y() - rGeometry[0].Y();
    const double z30 = rGeometry[3].Z() - rGeometry[0].Z();

    const double detJ = x10 * y20 * z30 - x10 * y30 * z20 + y10 * z20 * x30 - y10 * x20 * z30 + z10 * x20 * y30 - z10 * y20 * x30;

    return std::pow(detJ/6.0,1./3.);
}

template<>
double ElementSizeCalculator<3,4>::AverageElementSizeDerivative(
    const unsigned int DerivativeNodeIndex,
    const unsigned int DerivativeDirectionIndex,
    const Geometry<Node<3> >& rGeometry)
{
    KRATOS_TRY

    KRATOS_DEBUG_ERROR_IF(DerivativeNodeIndex > 3)
        << "Invalid DerivativeNodeIndex [ DerivativeNodeIndex = " << DerivativeNodeIndex
        << ", expected DerivativeNodeIndex < 4 ].\n";

    KRATOS_DEBUG_ERROR_IF(DerivativeDirectionIndex > 2)
        << "Invalid DerivativeDirectionIndex [ DerivativeDirectionIndex = " << DerivativeDirectionIndex
        << ", expected DerivativeDirectionIndex < 3 ].\n";

    const double x10 = rGeometry[1].X() - rGeometry[0].X();
    const double x10_derivative = EdgeLengthDerivative(DerivativeNodeIndex, DerivativeDirectionIndex, 1, 0, 0);

    const double y10 = rGeometry[1].Y() - rGeometry[0].Y();
    const double y10_derivative = EdgeLengthDerivative(DerivativeNodeIndex, DerivativeDirectionIndex, 1, 0, 1);

    const double z10 = rGeometry[1].Z() - rGeometry[0].Z();
    const double z10_derivative = EdgeLengthDerivative(DerivativeNodeIndex, DerivativeDirectionIndex, 1, 0, 2);

    const double x20 = rGeometry[2].X() - rGeometry[0].X();
    const double x20_derivative = EdgeLengthDerivative(DerivativeNodeIndex, DerivativeDirectionIndex, 2, 0, 0);

    const double y20 = rGeometry[2].Y() - rGeometry[0].Y();
    const double y20_derivative = EdgeLengthDerivative(DerivativeNodeIndex, DerivativeDirectionIndex, 2, 0, 1);

    const double z20 = rGeometry[2].Z() - rGeometry[0].Z();
    const double z20_derivative = EdgeLengthDerivative(DerivativeNodeIndex, DerivativeDirectionIndex, 2, 0, 2);

    const double x30 = rGeometry[3].X() - rGeometry[0].X();
    const double x30_derivative = EdgeLengthDerivative(DerivativeNodeIndex, DerivativeDirectionIndex, 3, 0, 0);

    const double y30 = rGeometry[3].Y() - rGeometry[0].Y();
    const double y30_derivative = EdgeLengthDerivative(DerivativeNodeIndex, DerivativeDirectionIndex, 3, 0, 1);

    const double z30 = rGeometry[3].Z() - rGeometry[0].Z();
    const double z30_derivative = EdgeLengthDerivative(DerivativeNodeIndex, DerivativeDirectionIndex, 3, 0, 2);


    const double detJ = x10 * y20 * z30 - x10 * y30 * z20 + y10 * z20 * x30 - y10 * x20 * z30 + z10 * x20 * y30 - z10 * y20 * x30;
    double detJ_derivative = 0.0;
    detJ_derivative += x10_derivative * y20 * z30;
    detJ_derivative += x10 * y20_derivative * z30;
    detJ_derivative += x10 * y20 * z30_derivative;
    detJ_derivative -= x10_derivative * y30 * z20;
    detJ_derivative -= x10 * y30_derivative * z20;
    detJ_derivative -= x10 * y30 * z20_derivative;
    detJ_derivative += y10_derivative * z20 * x30;
    detJ_derivative += y10 * z20_derivative * x30;
    detJ_derivative += y10 * z20 * x30_derivative;
    detJ_derivative -= y10_derivative * x20 * z30;
    detJ_derivative -= y10 * x20_derivative * z30;
    detJ_derivative -= y10 * x20 * z30_derivative;
    detJ_derivative += z10_derivative * x20 * y30;
    detJ_derivative += z10 * x20_derivative * y30;
    detJ_derivative += z10 * x20 * y30_derivative;
    detJ_derivative -= z10_derivative * y20 * x30;
    detJ_derivative -= z10 * y20_derivative * x30;
    detJ_derivative -= z10 * y20 * x30_derivative;

    return (1./3.) * (detJ_derivative/6.0) / std::pow(detJ/6.0, 2./3.);

    KRATOS_CATCH("");
}

// Tetrahedra3D10 version.
template<>
double ElementSizeCalculator<3,10>::AverageElementSize(const Geometry<Node<3> >& rGeometry)
{

    const double average_element_size = ElementSizeCalculator<3,4>::AverageElementSize(rGeometry);

    return average_element_size;
}

template<>
double ElementSizeCalculator<3,10>::AverageElementSizeDerivative(
    const unsigned int DerivativeNodeIndex,
    const unsigned int DerivativeDirectionIndex,
    const Geometry<Node<3> >& rGeometry)
{
    KRATOS_TRY

<<<<<<< HEAD
    const double average_element_size_derivative = ElementSizeCalculator<3,4>::AverageElementSizeDerivative(DerivativeNodeIndex,DerivativeDirectionIndex,rGeometry);

    return average_element_size_derivative;
=======
    double element_size_derivative = 0.0;

    if (DerivativeNodeIndex < 4)
        element_size_derivative = ElementSizeCalculator<3,4>::AverageElementSizeDerivative(DerivativeNodeIndex,DerivativeDirectionIndex,rGeometry);

    return element_size_derivative;

>>>>>>> 48aeb564

    KRATOS_CATCH("");
}

// Prism3D6 version
template <>
double ElementSizeCalculator<3,6>::AverageElementSize(const Geometry<Node<3>> &rGeometry)
{
    const double x10 = rGeometry[1].X() - rGeometry[0].X();
    const double y10 = rGeometry[1].Y() - rGeometry[0].Y();
    const double z10 = rGeometry[1].Z() - rGeometry[0].Z();

    const double x20 = rGeometry[2].X() - rGeometry[0].X();
    const double y20 = rGeometry[2].Y() - rGeometry[0].Y();
    const double z20 = rGeometry[2].Z() - rGeometry[0].Z();

    const double x30 = rGeometry[3].X() - rGeometry[0].X();
    const double y30 = rGeometry[3].Y() - rGeometry[0].Y();
    const double z30 = rGeometry[3].Z() - rGeometry[0].Z();

    const double detJ = 0.5 * (x10 * y20 * z30 - x10 * y30 * z20 + y10 * z20 * x30 - y10 * x20 * z30 + z10 * x20 * y30 - z10 * y20 * x30);
    return std::pow(detJ, 1. / 3.);
}

template<>
double ElementSizeCalculator<3,6>::AverageElementSizeDerivative(
    const unsigned int DerivativeNodeIndex,
    const unsigned int DerivativeDirectionIndex,
    const Geometry<Node<3> >& rGeometry)
{
    KRATOS_TRY

    KRATOS_DEBUG_ERROR_IF(DerivativeNodeIndex > 5)
        << "Invalid DerivativeNodeIndex [ DerivativeNodeIndex = " << DerivativeNodeIndex
        << ", expected DerivativeNodeIndex < 6 ].\n";

    KRATOS_DEBUG_ERROR_IF(DerivativeDirectionIndex > 2)
        << "Invalid DerivativeDirectionIndex [ DerivativeDirectionIndex = " << DerivativeDirectionIndex
        << ", expected DerivativeDirectionIndex < 3 ].\n";

    const double x10 = rGeometry[1].X() - rGeometry[0].X();
    const double x10_derivative = EdgeLengthDerivative(DerivativeNodeIndex, DerivativeDirectionIndex, 1, 0, 0);

    const double y10 = rGeometry[1].Y() - rGeometry[0].Y();
    const double y10_derivative = EdgeLengthDerivative(DerivativeNodeIndex, DerivativeDirectionIndex, 1, 0, 1);

    const double z10 = rGeometry[1].Z() - rGeometry[0].Z();
    const double z10_derivative = EdgeLengthDerivative(DerivativeNodeIndex, DerivativeDirectionIndex, 1, 0, 2);

    const double x20 = rGeometry[2].X() - rGeometry[0].X();
    const double x20_derivative = EdgeLengthDerivative(DerivativeNodeIndex, DerivativeDirectionIndex, 2, 0, 0);

    const double y20 = rGeometry[2].Y() - rGeometry[0].Y();
    const double y20_derivative = EdgeLengthDerivative(DerivativeNodeIndex, DerivativeDirectionIndex, 2, 0, 1);

    const double z20 = rGeometry[2].Z() - rGeometry[0].Z();
    const double z20_derivative = EdgeLengthDerivative(DerivativeNodeIndex, DerivativeDirectionIndex, 2, 0, 2);

    const double x30 = rGeometry[3].X() - rGeometry[0].X();
    const double x30_derivative = EdgeLengthDerivative(DerivativeNodeIndex, DerivativeDirectionIndex, 3, 0, 0);

    const double y30 = rGeometry[3].Y() - rGeometry[0].Y();
    const double y30_derivative = EdgeLengthDerivative(DerivativeNodeIndex, DerivativeDirectionIndex, 3, 0, 1);

    const double z30 = rGeometry[3].Z() - rGeometry[0].Z();
    const double z30_derivative = EdgeLengthDerivative(DerivativeNodeIndex, DerivativeDirectionIndex, 3, 0, 2);

    const double detJ = 0.5 * (x10 * y20 * z30 - x10 * y30 * z20 + y10 * z20 * x30 - y10 * x20 * z30 + z10 * x20 * y30 - z10 * y20 * x30);
    double detJ_derivative = 0.0;
    detJ_derivative += x10_derivative * y20 * z30;
    detJ_derivative += x10 * y20_derivative * z30;
    detJ_derivative += x10 * y20 * z30_derivative;

    detJ_derivative -= x10_derivative * y30 * z20;
    detJ_derivative -= x10 * y30_derivative * z20;
    detJ_derivative -= x10 * y30 * z20_derivative;

    detJ_derivative += y10_derivative * z20 * x30;
    detJ_derivative += y10 * z20_derivative * x30;
    detJ_derivative += y10 * z20 * x30_derivative;

    detJ_derivative -= y10_derivative * x20 * z30;
    detJ_derivative -= y10 * x20_derivative * z30;
    detJ_derivative -= y10 * x20 * z30_derivative;

    detJ_derivative += z10_derivative * x20 * y30;
    detJ_derivative += z10 * x20_derivative * y30;
    detJ_derivative += z10 * x20 * y30_derivative;

    detJ_derivative -= z10_derivative * y20 * x30;
    detJ_derivative -= z10 * y20_derivative * x30;
    detJ_derivative -= z10 * y20 * x30_derivative;

    detJ_derivative *= 0.5;

    return (1./3.) * detJ_derivative / std::pow(detJ, 2./3.);

    KRATOS_CATCH("");
}

// Hexahedra3D8 version.
template<>
double ElementSizeCalculator<3,8>::AverageElementSize(const Geometry<Node<3> >& rGeometry)
{

    const double x10 = rGeometry[1].X() - rGeometry[0].X();
    const double y10 = rGeometry[1].Y() - rGeometry[0].Y();
    const double z10 = rGeometry[1].Z() - rGeometry[0].Z();

    const double x30 = rGeometry[3].X() - rGeometry[0].X();
    const double y30 = rGeometry[3].Y() - rGeometry[0].Y();
    const double z30 = rGeometry[3].Z() - rGeometry[0].Z();

    const double x40 = rGeometry[4].X() - rGeometry[0].X();
    const double y40 = rGeometry[4].Y() - rGeometry[0].Y();
    const double z40 = rGeometry[4].Z() - rGeometry[0].Z();

    const double detJ = x10 * y30 * z40 - x10 * y40 * z30 + y10 * z30 * x40 - y10 * x30 * z40 + z10 * x30 * y40 - z10 * y30 * x40;
    return std::pow(detJ,1./3.);
}

template<>
double ElementSizeCalculator<3,8>::AverageElementSizeDerivative(
    const unsigned int DerivativeNodeIndex,
    const unsigned int DerivativeDirectionIndex,
    const Geometry<Node<3> >& rGeometry)
{
    KRATOS_TRY

    KRATOS_DEBUG_ERROR_IF(DerivativeNodeIndex > 7)
        << "Invalid DerivativeNodeIndex [ DerivativeNodeIndex = " << DerivativeNodeIndex
        << ", expected DerivativeNodeIndex < 8 ].\n";

    KRATOS_DEBUG_ERROR_IF(DerivativeDirectionIndex > 2)
        << "Invalid DerivativeDirectionIndex [ DerivativeDirectionIndex = " << DerivativeDirectionIndex
        << ", expected DerivativeDirectionIndex < 3 ].\n";

    const double x10 = rGeometry[1].X() - rGeometry[0].X();
    const double x10_derivative = EdgeLengthDerivative(DerivativeNodeIndex, DerivativeDirectionIndex, 1, 0, 0);
    const double y10 = rGeometry[1].Y() - rGeometry[0].Y();
    const double y10_derivative = EdgeLengthDerivative(DerivativeNodeIndex, DerivativeDirectionIndex, 1, 0, 1);
    const double z10 = rGeometry[1].Z() - rGeometry[0].Z();
    const double z10_derivative = EdgeLengthDerivative(DerivativeNodeIndex, DerivativeDirectionIndex, 1, 0, 2);

    const double x30 = rGeometry[3].X() - rGeometry[0].X();
    const double x30_derivative = EdgeLengthDerivative(DerivativeNodeIndex, DerivativeDirectionIndex, 3, 0, 0);
    const double y30 = rGeometry[3].Y() - rGeometry[0].Y();
    const double y30_derivative = EdgeLengthDerivative(DerivativeNodeIndex, DerivativeDirectionIndex, 3, 0, 1);
    const double z30 = rGeometry[3].Z() - rGeometry[0].Z();
    const double z30_derivative = EdgeLengthDerivative(DerivativeNodeIndex, DerivativeDirectionIndex, 3, 0, 2);

    const double x40 = rGeometry[4].X() - rGeometry[0].X();
    const double x40_derivative = EdgeLengthDerivative(DerivativeNodeIndex, DerivativeDirectionIndex, 4, 0, 0);
    const double y40 = rGeometry[4].Y() - rGeometry[0].Y();
    const double y40_derivative = EdgeLengthDerivative(DerivativeNodeIndex, DerivativeDirectionIndex, 4, 0, 1);
    const double z40 = rGeometry[4].Z() - rGeometry[0].Z();
    const double z40_derivative = EdgeLengthDerivative(DerivativeNodeIndex, DerivativeDirectionIndex, 4, 0, 2);

    const double detJ = x10 * y30 * z40 - x10 * y40 * z30 + y10 * z30 * x40 - y10 * x30 * z40 + z10 * x30 * y40 - z10 * y30 * x40;
    double detJ_derivative = 0.0;

    detJ_derivative += x10_derivative * y30 * z40;
    detJ_derivative += x10 * y30_derivative * z40;
    detJ_derivative += x10 * y30 * z40_derivative;

    detJ_derivative -= x10_derivative * y40 * z30;
    detJ_derivative -= x10 * y40_derivative * z30;
    detJ_derivative -= x10 * y40 * z30_derivative;

    detJ_derivative += y10_derivative * z30 * x40;
    detJ_derivative += y10 * z30_derivative * x40;
    detJ_derivative += y10 * z30 * x40_derivative;

    detJ_derivative -= y10_derivative * x30 * z40;
    detJ_derivative -= y10 * x30_derivative * z40;
    detJ_derivative -= y10 * x30 * z40_derivative;

    detJ_derivative += z10_derivative * x30 * y40;
    detJ_derivative += z10 * x30_derivative * y40;
    detJ_derivative += z10 * x30 * y40_derivative;

    detJ_derivative -= z10_derivative * y30 * x40;
    detJ_derivative -= z10 * y30_derivative * x40;
    detJ_derivative -= z10 * y30 * x40_derivative;

    return (1./3.) * detJ_derivative / std::pow(detJ, 2./3);

    KRATOS_CATCH("");
}

// Hexahedra3D27 version.
template<>
double ElementSizeCalculator<3,27>::AverageElementSize(const Geometry<Node<3> >& rGeometry)
{

    const double average_element_size = ElementSizeCalculator<3,8>::AverageElementSize(rGeometry);

    return average_element_size;
}

template<>
double ElementSizeCalculator<3,27>::AverageElementSizeDerivative(
    const unsigned int DerivativeNodeIndex,
    const unsigned int DerivativeDirectionIndex,
    const Geometry<Node<3> >& rGeometry)
{
    KRATOS_TRY
<<<<<<< HEAD

    const double element_size_derivative = ElementSizeCalculator<3,8>::AverageElementSizeDerivative(DerivativeNodeIndex,DerivativeDirectionIndex,rGeometry);
=======
    double element_size_derivative = 0.0;

    if (DerivativeNodeIndex < 8)
        element_size_derivative = ElementSizeCalculator<3,8>::AverageElementSizeDerivative(DerivativeNodeIndex,DerivativeDirectionIndex,rGeometry);
>>>>>>> 48aeb564

    return element_size_derivative;

    KRATOS_CATCH("");
}

// Triangle2D3 version.
template<>
double ElementSizeCalculator<2,3>::ProjectedElementSize(
    const Geometry<Node<3> >& rGeometry,
    const array_1d<double,3>& rVelocity)
{

    double Hvel = 0.0;

    const unsigned int NumNodes = 3;

    // Loop over edges looking for maximum 'projected' length
    array_1d<double,3> Edge;
    for(unsigned int i = 0; i < NumNodes; ++i)
    {
        unsigned int j = (i+1) % NumNodes;
        Edge = rGeometry[j] - rGeometry[i];
        double lu = rVelocity[0] * Edge[0];
        for (unsigned int d = 1; d < 2; ++d)
            lu += rVelocity[d] * Edge[d];
        lu = fabs(lu);
        if(Hvel < lu) Hvel = lu;
    }

    if (Hvel > 0.0)
    {
        const double VelNorm = std::sqrt(rVelocity[0]*rVelocity[0] + rVelocity[1]*rVelocity[1] + rVelocity[2]*rVelocity[2]);
        Hvel /= VelNorm;
    }

    return Hvel;
}

// Triangle2D6 version
template<>
double ElementSizeCalculator<2,6>::ProjectedElementSize(
    const Geometry<Node<3> > &rGeometry,
    const array_1d<double,3>& rVelocity)
{
    KRATOS_ERROR << "This function has not been implemented yet." << std::endl;
    return 0.0; // Just to avoid warning during compilations
}

// Quadrilateral2D4 version.
template<>
double ElementSizeCalculator<2,4>::ProjectedElementSize(
    const Geometry<Node<3> >& rGeometry,
    const array_1d<double,3>& rVelocity)
{

    const double Hvel = ElementSizeCalculator<2,3>::ProjectedElementSize(rGeometry,rVelocity);

    return Hvel;
}

// Quadrilateral2D9 version
template<>
double ElementSizeCalculator<2,9>::ProjectedElementSize(
    const Geometry<Node<3> > &rGeometry,
    const array_1d<double,3>& rVelocity)
{
    KRATOS_ERROR << "This function has not been implemented yet." << std::endl;
    return 0.0; // Just to avoid warning during compilations
}

// Tetrahedra3D4 version.
template<>
double ElementSizeCalculator<3,4>::ProjectedElementSize(
    const Geometry<Node<3> >& rGeometry,
    const array_1d<double,3>& rVelocity)
{

    double Hvel = 0.0;

    const unsigned int NumNodes = 4;

    // Loop over edges looking for maximum 'projected' length
    array_1d<double,3> Edge;
    for(unsigned int i = 0; i < NumNodes; ++i)
    {
        for(unsigned int j = i+1; j < NumNodes; ++j)
        {
            Edge = rGeometry[j] - rGeometry[i];
            double lu = rVelocity[0] * Edge[0];
            for (unsigned int d = 1; d < 3; ++d)
                lu += rVelocity[d] * Edge[d];
            lu = fabs(lu);
            if(Hvel < lu) Hvel = lu;
        }
    }

    if (Hvel > 0.0)
    {
        const double VelNorm = std::sqrt(rVelocity[0]*rVelocity[0] + rVelocity[1]*rVelocity[1] + rVelocity[2]*rVelocity[2]);
        Hvel /= VelNorm;
    }

    return Hvel;
}

// Tetrahedra3D10 version.
template<>
double ElementSizeCalculator<3,10>::ProjectedElementSize(
    const Geometry<Node<3> > &rGeometry,
    const array_1d<double,3>& rVelocity)
{
    KRATOS_ERROR << "This function has not been implemented yet." << std::endl;
    return 0.0; // Just to avoid warning during compilations
}

// Prism3D6 version
template<>
double ElementSizeCalculator<3,6>::ProjectedElementSize(
    const Geometry<Node<3> > &rGeometry,
    const array_1d<double,3>& rVelocity)
{
    KRATOS_ERROR << "This function has not been implemented yet." << std::endl;
    return 0.0; // Just to avoid warning during compilations
}

// Hexahedra3D8 version.
template<>
double ElementSizeCalculator<3,8>::ProjectedElementSize(
    const Geometry<Node<3> >& rGeometry,
    const array_1d<double,3>& rVelocity)
{

    double Hvel = 0.0;

    // Logic: define a box given by hexahedra edges 10,30,40 (which I'm assuming to be orthogonal)
    // Transform the given direction to the coordinate system defined by the edges.
    // In this reference frame, place a vector aligned with rVelocity on the origin and see
    // which side of the box intersects the vector (that is: which component of the vector is larger)
    // Then scale the vector to hit the limit of the box.
    // The lenght of the vector is what we are looking for.
    // NOTE: we use absolute values on all checks, this allows us to simplify the problem
    // to a single sector (otherwise we would start by determining in which of the eight sectors
    // given by +-x, +-y, +-z we have to look for the intersection).
    array_1d<double,3> U = rVelocity;
    double u_norm = std::sqrt(U[0]*U[0] + U[1]*U[1] + U[2]*U[2]);
    if (u_norm > 1e-12)
    {
        //Normalize U
        U /= std::sqrt(U[0]*U[0] + U[1]*U[1] + U[2]*U[2]);

        array_1d<double,3> v10 = rGeometry[1].Coordinates() - rGeometry[0].Coordinates();
        array_1d<double,3> v30 = rGeometry[3].Coordinates() - rGeometry[0].Coordinates();
        array_1d<double,3> v40 = rGeometry[4].Coordinates() - rGeometry[0].Coordinates();

        // Express U in the coordinate system defined by {v10,v30,v40}
        Matrix Q = ZeroMatrix(3,3);
        for (unsigned int i = 0; i < 3; i++)
        {
            Q(i,0) = v10[i];
            Q(i,1) = v30[i];
            Q(i,2) = v40[i];
        }

        // Invert Matrix Q
        Matrix QInv;
        double det;
        MathUtils<double>::InvertMatrix(Q,QInv,det);

        array_1d<double,3> Uq = ZeroVector(3);
        for (unsigned int i = 0; i < 3; i++)
        {
            for (unsigned int j = 0; j < 3; j++)
            {
                Uq[i] += QInv(i,j)*U[j];
            }

            // Work in absolute values
            Uq[i] = std::fabs(Uq[i]);
        }

        double max_v = Uq[0];
        for (unsigned int d = 1; d < 3; d++)
            if (Uq[d] > max_v)
                max_v = Uq[d];

        double scale = 1.0/max_v;
        Uq *= scale;

        // Undo the transform
        for (unsigned int i = 0; i < 3; i++)
        {
            U[i] = 0.0;
            for (unsigned int j = 0; j < 3; j++)
            {
                U[i] += Q(i,j)*Uq[j];
            }
        }

        // Module
        Hvel = std::sqrt(U[0]*U[0] + U[1]*U[1] + U[2]*U[2]);

        if (Hvel > 0.0)
        {
            double VelNorm = std::sqrt(rVelocity[0]*rVelocity[0] + rVelocity[1]*rVelocity[1] + rVelocity[2]*rVelocity[2]);
            Hvel /= VelNorm;
        }
    }

    return Hvel;
}

// Hexahedra3D27 version.
template<>
double ElementSizeCalculator<3,27>::ProjectedElementSize(
    const Geometry<Node<3> > &rGeometry,
    const array_1d<double,3>& rVelocity)
{
    KRATOS_ERROR << "This function has not been implemented yet." << std::endl;
    return 0.0; // Just to avoid warning during compilations
}

// Triangle2D3 version.
template<std::size_t TDim, std::size_t TNumNodes>
double ElementSizeCalculator<TDim,TNumNodes>::GradientsElementSize(const BoundedMatrix<double,3,2>& rDN_DX)
{

    double h = 0.0;
    for(unsigned int i = 0; i < 3; ++i){
        double h_inv = 0.0;
        for(unsigned int k = 0; k < 2; ++k){
            h_inv += rDN_DX(i,k)*rDN_DX(i,k);
        }
        h += 1.0/h_inv;
    }
    return sqrt(h)/3.0;
}

// Tetrahedra3D4 version.
template<std::size_t TDim, std::size_t TNumNodes>
double ElementSizeCalculator<TDim,TNumNodes>::GradientsElementSize(const BoundedMatrix<double,4,3>& rDN_DX)
{

    double h = 0.0;
    for(unsigned int i = 0; i < 4; ++i){
        double h_inv = 0.0;
        for(unsigned int k = 0; k < 3; ++k){
            h_inv += rDN_DX(i,k)*rDN_DX(i,k);
        }
        h += 1.0/h_inv;
    }
    return sqrt(h)/4.0;
}

///////////////////////////////////////////////////////////////////////////////////////////////////
// Template class instantiation

template class ElementSizeCalculator<2,3>;
template class ElementSizeCalculator<2,6>;
template class ElementSizeCalculator<2,4>;
template class ElementSizeCalculator<2,9>;
template class ElementSizeCalculator<3,4>;
template class ElementSizeCalculator<3,6>;
template class ElementSizeCalculator<3,10>;
template class ElementSizeCalculator<3,8>;
template class ElementSizeCalculator<3,27>;

///////////////////////////////////////////////////////////////////////////////////////////////////

}<|MERGE_RESOLUTION|>--- conflicted
+++ resolved
@@ -126,10 +126,7 @@
 
     return minimum_element_size;
 }
-<<<<<<< HEAD
-=======
-
->>>>>>> 48aeb564
+
 // Triangle2D6 version.
 template<>
 double ElementSizeCalculator<2,6>::MinimumElementSizeDerivative(
@@ -137,15 +134,6 @@
     const unsigned int DerivativeDirectionIndex,
     const Geometry<Node<3> >& rGeometry)
 {
-<<<<<<< HEAD
-    KRATOS_TRY
-
-    const double minimum_element_size_derivative = ElementSizeCalculator<2,3>::MinimumElementSizeDerivative(DerivativeNodeIndex,DerivativeDirectionIndex,rGeometry);
-
-    return minimum_element_size_derivative;
-
-    KRATOS_CATCH("");
-=======
 
     double element_size_derivative = 0.0;
 
@@ -154,7 +142,6 @@
 
     return element_size_derivative;
 
->>>>>>> 48aeb564
 }
 
 // Quadrilateral2D4 version.
@@ -280,10 +267,6 @@
 
     const double minimum_element_size = ElementSizeCalculator<2,4>::MinimumElementSize(rGeometry);
 
-<<<<<<< HEAD
-
-=======
->>>>>>> 48aeb564
     return minimum_element_size;
 }
 
@@ -293,18 +276,6 @@
     const unsigned int DerivativeDirectionIndex,
     const Geometry<Node<3> >& rGeometry)
 {
-<<<<<<< HEAD
-    KRATOS_TRY
-
-    const double minimum_element_size_derivative = ElementSizeCalculator<2,4>::MinimumElementSizeDerivative(DerivativeNodeIndex,DerivativeDirectionIndex,rGeometry);
-
-    return minimum_element_size_derivative;
-
-    KRATOS_CATCH("");
-}
-
-
-=======
     double element_size_derivative = 0.0;
 
     if (DerivativeNodeIndex < 4)
@@ -313,7 +284,6 @@
     return element_size_derivative;
 }
 
->>>>>>> 48aeb564
 // Tetrahedra3D4 version.
 template<>
 double ElementSizeCalculator<3,4>::MinimumElementSize(const Geometry<Node<3> >& rGeometry)
@@ -485,18 +455,12 @@
 {
     KRATOS_TRY
 
-<<<<<<< HEAD
-    const double minimum_element_size_derivative = ElementSizeCalculator<3,4>::MinimumElementSizeDerivative(DerivativeNodeIndex,DerivativeDirectionIndex,rGeometry);
-
-    return minimum_element_size_derivative;
-=======
     double element_size_derivative = 0.0;
 
     if (DerivativeNodeIndex < 4)
         element_size_derivative = ElementSizeCalculator<3,4>::MinimumElementSizeDerivative(DerivativeNodeIndex,DerivativeDirectionIndex,rGeometry);
 
     return element_size_derivative;
->>>>>>> 48aeb564
 
     KRATOS_CATCH("");
 }
@@ -777,18 +741,12 @@
 {
     KRATOS_TRY
 
-<<<<<<< HEAD
-    const double minimum_element_size_derivative = ElementSizeCalculator<3,8>::MinimumElementSizeDerivative(DerivativeNodeIndex,DerivativeDirectionIndex,rGeometry);
-
-    return minimum_element_size_derivative;
-=======
     double element_size_derivative = 0.0;
 
     if (DerivativeNodeIndex < 8)
         element_size_derivative = ElementSizeCalculator<3,8>::MinimumElementSizeDerivative(DerivativeNodeIndex,DerivativeDirectionIndex,rGeometry);
 
     return element_size_derivative;
->>>>>>> 48aeb564
 
     KRATOS_CATCH("");
 }
@@ -858,18 +816,12 @@
 {
     KRATOS_TRY
 
-<<<<<<< HEAD
-    const double average_element_size = ElementSizeCalculator<2,3>::AverageElementSizeDerivative(DerivativeNodeIndex,DerivativeDirectionIndex,rGeometry);
-
-    return average_element_size;
-=======
     double element_size_derivative = 0.0;
 
     if (DerivativeNodeIndex < 3)
         element_size_derivative = ElementSizeCalculator<2,3>::AverageElementSizeDerivative(DerivativeNodeIndex,DerivativeDirectionIndex,rGeometry);
 
     return element_size_derivative;
->>>>>>> 48aeb564
 
     KRATOS_CATCH("");
 }
@@ -938,11 +890,6 @@
     const Geometry<Node<3> >& rGeometry)
 {
 
-<<<<<<< HEAD
-    const double average_element_size_derivative = ElementSizeCalculator<2,4>::AverageElementSizeDerivative(DerivativeNodeIndex, DerivativeDirectionIndex, rGeometry);
-
-    return average_element_size_derivative;
-=======
     double element_size_derivative = 0.0;
 
     if (DerivativeNodeIndex < 4)
@@ -950,7 +897,6 @@
 
     return element_size_derivative;
 
->>>>>>> 48aeb564
 }
 
 // Tetrahedra3D4 version.
@@ -1063,11 +1009,6 @@
 {
     KRATOS_TRY
 
-<<<<<<< HEAD
-    const double average_element_size_derivative = ElementSizeCalculator<3,4>::AverageElementSizeDerivative(DerivativeNodeIndex,DerivativeDirectionIndex,rGeometry);
-
-    return average_element_size_derivative;
-=======
     double element_size_derivative = 0.0;
 
     if (DerivativeNodeIndex < 4)
@@ -1075,7 +1016,6 @@
 
     return element_size_derivative;
 
->>>>>>> 48aeb564
 
     KRATOS_CATCH("");
 }
@@ -1283,15 +1223,10 @@
     const Geometry<Node<3> >& rGeometry)
 {
     KRATOS_TRY
-<<<<<<< HEAD
-
-    const double element_size_derivative = ElementSizeCalculator<3,8>::AverageElementSizeDerivative(DerivativeNodeIndex,DerivativeDirectionIndex,rGeometry);
-=======
     double element_size_derivative = 0.0;
 
     if (DerivativeNodeIndex < 8)
         element_size_derivative = ElementSizeCalculator<3,8>::AverageElementSizeDerivative(DerivativeNodeIndex,DerivativeDirectionIndex,rGeometry);
->>>>>>> 48aeb564
 
     return element_size_derivative;
 
