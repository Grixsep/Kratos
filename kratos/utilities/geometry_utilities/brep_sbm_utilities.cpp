--- conflicted
+++ resolved
@@ -129,8 +129,7 @@
     }
 };
 
-<<<<<<< HEAD
-// 
+
 template<class TNodeType>
 void BrepSbmUtilities<TNodeType>::CreateBrepVolumeSbmIntegrationPoints(
     const std::vector<double>& rSpansU,
@@ -270,23 +269,7 @@
     }
 };
 
-
-=======
-template<class TNodeType>
-void BrepSbmUtilities<TNodeType>::CreateBrepVolumeSbmIntegrationPoints(
-    IntegrationPointsArrayType& rIntegrationPoints,
-    const std::vector<double>& rSpansU,
-    const std::vector<double>& rSpansV,
-    const std::vector<double>& rSpansW,
-    GeometrySurrogateArrayType& rOuterLoops,
-    GeometrySurrogateArrayType& rInnerLoops,
-    IntegrationInfo& rIntegrationInfo)
-{
-    KRATOS_ERROR << "This function has not been implemented yet." << std::endl;
-}
-
 ///@} // Kratos Classes
->>>>>>> d02afdf2
 template<class TNodeType>
 int BrepSbmUtilities<TNodeType>::FindKnotSpans1D(
     const std::vector<double>& rSpans, 
