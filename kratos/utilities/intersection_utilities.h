--- conflicted
+++ resolved
@@ -250,7 +250,6 @@
     }
 
     /**
-<<<<<<< HEAD
      * @brief Find the 3D intersection of a line (bounded) with a tetrahedra (bounded)
      * @tparam TGeometryType The geometry type
      * @tparam TCoordinatesType The type of coordinates
@@ -466,8 +465,6 @@
     }
 
     /**
-=======
->>>>>>> 7274140d
      * @brief Calculates the line to line intersection (shortest line). If line is length 0, it is considered a point and therefore there is intersection (3D version)
      * @details Calculate the line segment PaPb that is the shortest route between two lines P1P2 and P3P4. Calculate also the values of mua and mub where
      *    Pa = P1 + mua (P2 - P1)
@@ -488,12 +485,8 @@
         const double zero_tolerance = std::numeric_limits<double>::epsilon();
 
         // Check geometry type
-<<<<<<< HEAD
-        KRATOS_ERROR_IF(rSegment1.GetGeometryType() != GeometryData::KratosGeometryType::Kratos_Line3D2) << "The geometry type is not correct, it is suppossed to be a linear 3D line" << std::endl;
-=======
         KRATOS_ERROR_IF_NOT((rSegment1.GetGeometryFamily() == GeometryData::KratosGeometryFamily::Kratos_Linear && rSegment1.PointsNumber() == 2)) << "The first geometry type is not correct, it is suppossed to be a linear line" << std::endl;
         KRATOS_ERROR_IF_NOT((rSegment2.GetGeometryFamily() == GeometryData::KratosGeometryFamily::Kratos_Linear && rSegment2.PointsNumber() == 2)) << "The second geometry type is not correct, it is suppossed to be a linear line" << std::endl;
->>>>>>> 7274140d
 
         // Resulting line segment
         auto resulting_line = PointerVector<Point>();
