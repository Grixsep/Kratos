//    |  /           |
//    ' /   __| _` | __|  _ \   __|
//    . \  |   (   | |   (   |\__ `
//   _|\_\_|  \__,_|\__|\___/ ____/
//                   Multi-Physics
//
//  License:         BSD License
//                   Kratos default license: kratos/license.txt
//
//  Main authors:    Máté Kelemen
//                   Vicente Mataix Ferrandiz
//

#pragma once

// System includes
#include <type_traits>

// External includes

// Project includes
#include "includes/define.h"
#include "includes/model_part.h"
#include "includes/global_variables.h"
#include "utilities/parallel_utilities.h"
#include "utilities/reduction_utilities.h"

namespace Kratos
{

/// @brief Class collecting a set of free-floating utility functions for querying and mutating @ref ModelPart s.
class ModelPartUtils
{
public:
    /// @brief Templated interface for getting nodes, elements, conditions or @ref ProcessInfo from a @ref ModelPart.
    template <Globals::DataLocation TLocation>
    static const auto& GetContainer(const ModelPart& rModelPart)
    {
        if constexpr (TLocation == Globals::DataLocation::NodeHistorical || TLocation == Globals::DataLocation::NodeNonHistorical) {
            return rModelPart.Nodes();
        } else if constexpr (TLocation == Globals::DataLocation::Element) {
            return rModelPart.Elements();
        } else if constexpr (TLocation == Globals::DataLocation::Condition) {
            return rModelPart.Conditions();
        } else if constexpr (TLocation == Globals::DataLocation::ProcessInfo) {
            return rModelPart.GetProcessInfo();
        } else if constexpr (TLocation == Globals::DataLocation::ModelPart) {
            return rModelPart;
        }
    }

    /// @brief Templated interface for getting nodes, elements, conditions or @ref ProcessInfo from a @ref ModelPart.
    template <Globals::DataLocation TLocation>
    static auto& GetContainer(ModelPart& rModelPart)
    {
        if constexpr (TLocation == Globals::DataLocation::NodeHistorical || TLocation == Globals::DataLocation::NodeNonHistorical) {
            return rModelPart.Nodes();
        } else if constexpr (TLocation == Globals::DataLocation::Element) {
            return rModelPart.Elements();
        } else if constexpr (TLocation == Globals::DataLocation::Condition) {
            return rModelPart.Conditions();
        } else if constexpr (TLocation == Globals::DataLocation::ProcessInfo) {
            return rModelPart.GetProcessInfo();
        } else if constexpr (TLocation == Globals::DataLocation::ModelPart) {
            return rModelPart;
        }
    }

    /// @brief Templated interface to get nodes, elements and conditions from a @ref ModelPart
    template<class TContainerType>
    static const auto& GetContainer(const ModelPart& rModelPart)
    {
        if constexpr(std::is_same_v<TContainerType, ModelPart::NodesContainerType>) {
            return GetContainer<Globals::DataLocation::NodeNonHistorical>(rModelPart);
        } else if constexpr(std::is_same_v<TContainerType, ModelPart::ConditionsContainerType>) {
            return GetContainer<Globals::DataLocation::Condition>(rModelPart);
        } else if constexpr(std::is_same_v<TContainerType, ModelPart::ElementsContainerType>) {
            return GetContainer<Globals::DataLocation::Element>(rModelPart);
        } else {
            static_assert(!std::is_same_v<TContainerType, TContainerType>, "Unsupported container type.");
            return 0;
        }
    }

    /// @brief Templated interface to get nodes, elements and conditions from a @ref ModelPart
    template<class TContainerType>
    static auto& GetContainer(ModelPart& rModelPart)
    {
        if constexpr(std::is_same_v<TContainerType, ModelPart::NodesContainerType>) {
            return GetContainer<Globals::DataLocation::NodeNonHistorical>(rModelPart);
        } else if constexpr(std::is_same_v<TContainerType, ModelPart::ConditionsContainerType>) {
            return GetContainer<Globals::DataLocation::Condition>(rModelPart);
        } else if constexpr(std::is_same_v<TContainerType, ModelPart::ElementsContainerType>) {
            return GetContainer<Globals::DataLocation::Element>(rModelPart);
        } else {
            static_assert(!std::is_same_v<TContainerType, TContainerType>, "Unsupported container type.");
            return 0;
        }
    }
<<<<<<< HEAD
=======

    /// @brief Add nodes to ModelPart from an ordered container.
    /** By assuming that the input is ordered (by increasing Id), the nodes can be added more efficiently.
     *  Note that the function makes no check of the ordering, it is the responsability of the caller to ensure that it is correct.
     *  @tparam TIteratorType Iterator type for the nodes to add.
     *  @param rTargetModelPart ModelPart the nodes will be added to.
     *  @param iNodesBegin First element of the container of nodes to be added to rTargetModelPart.
     *  @param iNodesEnd End position for the container of nodes to be added to rTargetModelPart.
     */
    template<class TIteratorType >
    static void AddNodesFromOrderedContainer(ModelPart& rTargetModelPart, TIteratorType iNodesBegin,  TIteratorType iNodesEnd)
    {
        KRATOS_TRY
        ModelPart::NodesContainerType aux;
        ModelPart* root_model_part = &rTargetModelPart.GetRootModelPart();

        for(TIteratorType it = iNodesBegin; it!=iNodesEnd; it++) {
            aux.push_back( *(it.base()) );
        }
        // Add the nodes to the root modelpart
        root_model_part->Nodes() = JoinOrderedNodesContainerType(root_model_part->Nodes().begin(), root_model_part->Nodes().end(), aux.begin(), aux.end());

        // Add to all of the leaves
        ModelPart* current_part = &rTargetModelPart;
        while(current_part->IsSubModelPart()) {
            current_part->Nodes() = JoinOrderedNodesContainerType(current_part->Nodes().begin(), current_part->Nodes().end(), aux.begin(), aux.end());
            current_part = &(current_part->GetParentModelPart());
        }

        KRATOS_CATCH("")
    }

private:

    /// @brief Helper function for AddNodesFromOrderedContainer
    template<class TIteratorType >
    static typename ModelPart::NodesContainerType JoinOrderedNodesContainerType(
        TIteratorType iC1Begin,  TIteratorType iC1End, TIteratorType iC2Begin,  TIteratorType iC2End)
    {
        std::size_t c1length = std::distance(iC1Begin,iC1End);
        std::size_t c2length = std::distance(iC2Begin,iC2End);
        TIteratorType blong, elong, bshort, eshort;
        ModelPart::NodesContainerType aux;
        aux.reserve(c1length + c2length);

        // We order c1 and c2 to long and short
        if(c1length>c2length){
            blong = iC1Begin; elong = iC1End;
            bshort = iC2Begin; eshort = iC2End;
        } else {
            blong = iC2Begin; elong = iC2End;
            bshort = iC1Begin; eshort = iC1End;
        }

        // If short is empty we return long. If both empty it returns empty aux
        if(c2length == 0 || c1length == 0){
            for(TIteratorType it1=blong; it1!=elong; it1++){
                aux.push_back(*(it1.base()) );
            }
            return aux;
        }
        TIteratorType it2 = blong;
        for(TIteratorType it1=bshort; it1!=eshort; it1++) {
            while(it2!=elong && it2->Id()<it1->Id()) {
                aux.push_back(*(it2.base()));
                it2++;
            }
            aux.push_back(*(it1.base()) );
            if(it2!=elong && (it1->Id() == it2->Id())) { //If both are the same, then we need to skip
                it2++;
            }
        }
        while(it2 != elong) {
            aux.push_back(*(it2.base()));
            it2++;
        }

        return aux;
    }


}; // class ModelPartUtils
>>>>>>> 51f3e625

    /**
    * @brief Generates entities (e.g., Elements or Conditions) based on provided connectivities and adds them to a specified container, with an option to use default properties.
    * @details This function is designed to create entities of a specific type (denoted by TEntity) based on their node connectivities. It facilitates the construction of these entities by looking up nodes in the provided nodes container and either using a specified Properties object or defaulting to a provided one if not explicitly specified for each entity. The generated entities are then added to the specified container. The function ensures that the entity type is registered in Kratos and that all specified nodes are available. It allows specifying a common Properties object to be used for all entities, which can be particularly useful when all entities share the same physical properties.
    * @tparam TEntity The type of entities to be generated (typically Element or Condition). Must be a type registered with KratosComponents.
    * @param rPrototypeEntity The prototype entity to be cloned. This entity will be used to create new entities based on the provided connectivities.
    * @param rEntitiesConnectivities A vector of vectors, where each sub-vector contains the node IDs defining the connectivity for one entity.
    * @param rThisNodes Reference to the container holding the nodes available in the current model part.
    * @param rThisEntities Reference to the container where the new entities will be stored.
    * @param pProperties Optional pointer to a Properties object to be used for all created entities. If not provided (nullptr), the function will use the first Properties object found in rThisProperties for all entities.
    * @throws std::runtime_error If the specified entity type is not registered in Kratos, or if any of the specified nodes do not exist.
    */
    template<class TEntity>
    static void GenerateEntitiesFromConnectivities(
        const TEntity& rPrototypeEntity,
        const std::vector<std::vector<std::size_t>>& rEntitiesConnectivities,
        ModelPart::NodesContainerType& rThisNodes,
        PointerVectorSet<TEntity, IndexedObject, std::less<typename IndexedObject::result_type>, std::equal_to<typename IndexedObject::result_type>, typename TEntity::Pointer, std::vector<typename TEntity::Pointer>>& rThisEntities,
        const Properties::Pointer pProperties = nullptr
        )
    {
        // Some definitions
        const std::size_t current_size = rThisEntities.size();
        const std::size_t number_of_entities = rEntitiesConnectivities.size();
        rThisEntities.reserve(current_size + number_of_entities);

        // Number of nodes per entity
        const std::size_t number_of_nodes_per_entity = rPrototypeEntity.GetGeometry().size();

        // From connectivities generate entities
        const auto entities_vector = IndexPartition<IndexType>(number_of_entities).for_each<AccumReduction<typename TEntity::Pointer>>([&](const IndexType i) {
            typename TEntity::NodesArrayType temp_entity_nodes;
            temp_entity_nodes.reserve(number_of_nodes_per_entity);
            for(std::size_t j = 0; j < number_of_nodes_per_entity; ++j){
                const std::size_t node_id = rEntitiesConnectivities[i][j];
                auto it_node = rThisNodes.find(node_id);
                KRATOS_ERROR_IF(it_node == rThisNodes.end()) << "Node with Id " << node_id << " does not exist in the nodes array." << std::endl;
                temp_entity_nodes.push_back(*(it_node.base()));
            }

            // Add the entity to the list
            return rPrototypeEntity.Create(i + 1, temp_entity_nodes, pProperties);
        });

        // Add the entities to the list
        rThisEntities.insert(entities_vector.begin(), entities_vector.end());
    }

    /**
    * @brief Generates entities (e.g., Elements or Conditions) based on provided connectivities and adds them to a specified container, with an option to use default properties.
    * @details This function is designed to create entities of a specific type (denoted by TEntity) based on their node connectivities. It facilitates the construction of these entities by looking up nodes in the provided nodes container and either using a specified Properties object or defaulting to a provided one if not explicitly specified for each entity. The generated entities are then added to the specified container. The function ensures that the entity type is registered in Kratos and that all specified nodes are available. It allows specifying a common Properties object to be used for all entities, which can be particularly useful when all entities share the same physical properties.
    * @tparam TEntity The type of entities to be generated (typically Element or Condition). Must be a type registered with KratosComponents.
    * @param rEntityName Name of the entity type to generate, which must be registered in KratosComponents.
    * @param rEntitiesConnectivities A vector of vectors, where each sub-vector contains the node IDs defining the connectivity for one entity.
    * @param rThisNodes Reference to the container holding the nodes available in the current model part.
    * @param rThisEntities Reference to the container where the new entities will be stored.
    * @param pProperties Optional pointer to a Properties object to be used for all created entities. If not provided (nullptr), the function will use the first Properties object found in rThisProperties for all entities.
    * @throws std::runtime_error If the specified entity type is not registered in Kratos, or if any of the specified nodes do not exist.
    */
    template<class TEntity>
    static void GenerateEntitiesFromConnectivities(
        const std::string& rEntityName,
        const std::vector<std::vector<std::size_t>>& rEntitiesConnectivities,
        ModelPart::NodesContainerType& rThisNodes,
        PointerVectorSet<TEntity, IndexedObject, std::less<typename IndexedObject::result_type>, std::equal_to<typename IndexedObject::result_type>, typename TEntity::Pointer, std::vector<typename TEntity::Pointer>>& rThisEntities,
        const Properties::Pointer pProperties = nullptr
        )
    {
        // We retrieve the prototype entity
        const TEntity& r_clone_entity = CheckEntity<TEntity>(rEntityName);
        GenerateEntitiesFromConnectivities(r_clone_entity, rEntitiesConnectivities, rThisNodes, rThisEntities, pProperties);
    }

    /**
     * @brief Generates entities (Elements or Conditions) based on the provided connectivities and adds them to a specified container.
     * @details This function creates entities of type TEntity (Element or Condition) based on their connectivity information. It looks up
     * the specified entities and properties by their IDs in the provided containers and constructs new entities accordingly. The new entities are then added to the specified container. It checks if the specified entity type is registered in Kratos and if the necessary nodes and properties are available. Throws an error if any requirement is not met.
     * @tparam TEntity The type of the entities to be generated (Element or Condition). Must be a type registered in Kratos.
     * @param rPrototypeEntity The prototype entity to be cloned. This entity will be used to create new entities based on the provided connectivities.
     * @param rEntitiesIds A vector of IDs for the new entities to be created.
     * @param rPropertiesIds A vector of IDs for the properties to be associated with the new entities.
     * @param rEntitiesConnectivities A vector of vectors, each sub-vector provides the node IDs for the connectivity of one entity.
     * @param rThisNodes A reference to the container of nodes available in the current model part.
     * @param rThisProperties A reference to the container of properties available in the current model part.
     * @param rThisEntities A reference to the container where the new entities will be added.
     * @throws std::runtime_error If the specified entity type is not registered in Kratos, if any of the specified nodes do not exist,  or if any of the specified properties do not exist.
     */
    template<class TEntity>
    static void GenerateEntitiesFromConnectivities(
        const TEntity& rPrototypeEntity,
        const std::vector<std::size_t>& rEntitiesIds,
        const std::vector<std::size_t>& rPropertiesIds,
        const std::vector<std::vector<std::size_t>>& rEntitiesConnectivities,
        ModelPart::NodesContainerType& rThisNodes,
        ModelPart::PropertiesContainerType& rThisProperties,
        PointerVectorSet<TEntity, IndexedObject, std::less<typename IndexedObject::result_type>, std::equal_to<typename IndexedObject::result_type>, typename TEntity::Pointer, std::vector<typename TEntity::Pointer>>& rThisEntities
        )
    {
        // Some definitions
        const std::size_t current_size = rThisEntities.size();
        const std::size_t number_of_entities = rEntitiesConnectivities.size();
        rThisEntities.reserve(current_size + number_of_entities);

        // Number of nodes per entity
        const std::size_t number_of_nodes_per_entity = rPrototypeEntity.GetGeometry().size();

        // From connectivities generate entities
        const auto entities_vector = IndexPartition<IndexType>(number_of_entities).for_each<AccumReduction<typename TEntity::Pointer>>([&](const IndexType i) {
            typename TEntity::NodesArrayType temp_entity_nodes;
            temp_entity_nodes.reserve(number_of_nodes_per_entity);
            for(std::size_t j = 0 ; j < number_of_nodes_per_entity; ++j){
                const std::size_t node_id = rEntitiesConnectivities[i][j];
                auto it_node = rThisNodes.find(node_id);
                KRATOS_ERROR_IF(it_node == rThisNodes.end()) << "Node with Id " << node_id << " does not exist in the nodes array." << std::endl;
                temp_entity_nodes.push_back(*(it_node.base()));
            }

            // Properties iterator
            auto it_properties = rThisProperties.find(rPropertiesIds[i]);
            KRATOS_ERROR_IF(it_properties == rThisProperties.end()) << "Properties with Id " << rPropertiesIds[i] << " does not exist in the properties array." << std::endl;
            Properties::Pointer p_properties = *(it_properties.base());

            // Add the entity to the list
            return rPrototypeEntity.Create(rEntitiesIds[i], temp_entity_nodes, p_properties);
        });

        // Add the entities to the list
        rThisEntities.insert(entities_vector.begin(), entities_vector.end());
    }

    /**
     * @brief Generates entities (Elements or Conditions) based on the provided connectivities and adds them to a specified container.
     * @details This function creates entities of type TEntity (Element or Condition) based on their connectivity information. It looks up
     * the specified entities and properties by their IDs in the provided containers and constructs new entities accordingly. The new entities are then added to the specified container. It checks if the specified entity type is registered in Kratos and if the necessary nodes and properties are available. Throws an error if any requirement is not met.
     * @tparam TEntity The type of the entities to be generated (Element or Condition). Must be a type registered in Kratos.
     * @param rEntityName The name of the entity type to generate. Must be registered in KratosComponents.
     * @param rEntitiesIds A vector of IDs for the new entities to be created.
     * @param rPropertiesIds A vector of IDs for the properties to be associated with the new entities.
     * @param rEntitiesConnectivities A vector of vectors, each sub-vector provides the node IDs for the connectivity of one entity.
     * @param rThisNodes A reference to the container of nodes available in the current model part.
     * @param rThisProperties A reference to the container of properties available in the current model part.
     * @param rThisEntities A reference to the container where the new entities will be added.
     * @throws std::runtime_error If the specified entity type is not registered in Kratos, if any of the specified nodes do not exist,  or if any of the specified properties do not exist.
     */
    template<class TEntity>
    static void GenerateEntitiesFromConnectivities(
        const std::string& rEntityName,
        const std::vector<std::size_t>& rEntitiesIds,
        const std::vector<std::size_t>& rPropertiesIds,
        const std::vector<std::vector<std::size_t>>& rEntitiesConnectivities,
        ModelPart::NodesContainerType& rThisNodes,
        ModelPart::PropertiesContainerType& rThisProperties,
        PointerVectorSet<TEntity, IndexedObject, std::less<typename IndexedObject::result_type>, std::equal_to<typename IndexedObject::result_type>, typename TEntity::Pointer, std::vector<typename TEntity::Pointer>>& rThisEntities
        )
    {
        // We retrieve the prototype entity
        const TEntity& r_clone_entity = CheckEntity<TEntity>(rEntityName);
        GenerateEntitiesFromConnectivities(r_clone_entity, rEntitiesIds, rPropertiesIds, rEntitiesConnectivities, rThisNodes, rThisProperties, rThisEntities);
    }

private:

    /**
    * @brief Checks if an entity is registered in Kratos and returns a reference to it.
    * @details This function checks if a given entity (either an Element or a Condition) is registered in Kratos. If the entity is registered, it returns a constant reference to it. If the entity is not registered, it throws an error with a descriptive message. Template parameter `TEntity` can be either `Element` or `Condition`. The function utilizes compile-time checks to generate appropriate error messages based on the entity type.
    * @tparam TEntity The type of the entity to check. Must be either `Element` or `Condition`.
    * @param rEntityName The name of the entity to check.
    * @return const TEntity& A constant reference to the entity.
    * @throw Kratos::Exception If the entity is not registered in Kratos. The exception message will specify 
    * whether the missing entity is an Element or a Condition and remind to check the spelling and registration of the application.
    */
    template<class TEntity>
    static const TEntity& CheckEntity(const std::string& rEntityName)
    {
        // Check if the entity is registered in Kratos
        if(!KratosComponents<TEntity>::Has(rEntityName)) {
            std::stringstream buffer;
            if constexpr(std::is_same_v<TEntity, Element>) {
                buffer << "Element " << rEntityName << " is not registered in Kratos.";
                buffer << " Please check the spelling of the element name and see if the application which containing it, is registered correctly.";
            } else if constexpr(std::is_same_v<TEntity, Condition>) {
                buffer << "Condition " << rEntityName << " is not registered in Kratos.";
                buffer << " Please check the spelling of the condition name and see if the application which containing it, is registered correctly.";
            } else {
                static_assert(!std::is_same_v<TEntity, TEntity>, "Unsupported entity type.");
            }
            KRATOS_ERROR << buffer.str() << std::endl;
        }
        return KratosComponents<TEntity>::Get(rEntityName);
    }

}; // class ModelPartUtils

} // namespace Kratos<|MERGE_RESOLUTION|>--- conflicted
+++ resolved
@@ -97,16 +97,14 @@
             return 0;
         }
     }
-<<<<<<< HEAD
-=======
-
-    /// @brief Add nodes to ModelPart from an ordered container.
-    /** By assuming that the input is ordered (by increasing Id), the nodes can be added more efficiently.
-     *  Note that the function makes no check of the ordering, it is the responsability of the caller to ensure that it is correct.
-     *  @tparam TIteratorType Iterator type for the nodes to add.
-     *  @param rTargetModelPart ModelPart the nodes will be added to.
-     *  @param iNodesBegin First element of the container of nodes to be added to rTargetModelPart.
-     *  @param iNodesEnd End position for the container of nodes to be added to rTargetModelPart.
+
+    /** 
+     * @brief Add nodes to ModelPart from an ordered container. 
+     * @details By assuming that the input is ordered (by increasing Id), the nodes can be added more efficiently. Note that the function makes no check of the ordering, it is the responsability of the caller to ensure that it is correct.
+     * @tparam TIteratorType Iterator type for the nodes to add.
+     * @param rTargetModelPart ModelPart the nodes will be added to.
+     * @param iNodesBegin First element of the container of nodes to be added to rTargetModelPart.
+     * @param iNodesEnd End position for the container of nodes to be added to rTargetModelPart.
      */
     template<class TIteratorType >
     static void AddNodesFromOrderedContainer(ModelPart& rTargetModelPart, TIteratorType iNodesBegin,  TIteratorType iNodesEnd)
@@ -130,58 +128,6 @@
 
         KRATOS_CATCH("")
     }
-
-private:
-
-    /// @brief Helper function for AddNodesFromOrderedContainer
-    template<class TIteratorType >
-    static typename ModelPart::NodesContainerType JoinOrderedNodesContainerType(
-        TIteratorType iC1Begin,  TIteratorType iC1End, TIteratorType iC2Begin,  TIteratorType iC2End)
-    {
-        std::size_t c1length = std::distance(iC1Begin,iC1End);
-        std::size_t c2length = std::distance(iC2Begin,iC2End);
-        TIteratorType blong, elong, bshort, eshort;
-        ModelPart::NodesContainerType aux;
-        aux.reserve(c1length + c2length);
-
-        // We order c1 and c2 to long and short
-        if(c1length>c2length){
-            blong = iC1Begin; elong = iC1End;
-            bshort = iC2Begin; eshort = iC2End;
-        } else {
-            blong = iC2Begin; elong = iC2End;
-            bshort = iC1Begin; eshort = iC1End;
-        }
-
-        // If short is empty we return long. If both empty it returns empty aux
-        if(c2length == 0 || c1length == 0){
-            for(TIteratorType it1=blong; it1!=elong; it1++){
-                aux.push_back(*(it1.base()) );
-            }
-            return aux;
-        }
-        TIteratorType it2 = blong;
-        for(TIteratorType it1=bshort; it1!=eshort; it1++) {
-            while(it2!=elong && it2->Id()<it1->Id()) {
-                aux.push_back(*(it2.base()));
-                it2++;
-            }
-            aux.push_back(*(it1.base()) );
-            if(it2!=elong && (it1->Id() == it2->Id())) { //If both are the same, then we need to skip
-                it2++;
-            }
-        }
-        while(it2 != elong) {
-            aux.push_back(*(it2.base()));
-            it2++;
-        }
-
-        return aux;
-    }
-
-
-}; // class ModelPartUtils
->>>>>>> 51f3e625
 
     /**
     * @brief Generates entities (e.g., Elements or Conditions) based on provided connectivities and adds them to a specified container, with an option to use default properties.
@@ -344,6 +290,66 @@
 
 private:
 
+  /**
+   * @brief Helper function for AddNodesFromOrderedContainer. Joins two ranges of nodes in a sorted order based on their IDs.
+   * @details This function takes two ranges of nodes (defined by iterators), and merges them into a single container of nodes in sorted order of their IDs. If one range is empty, the other is returned as is. If both ranges are empty, an empty container is returned.
+   * @tparam TIteratorType The type of the iterator. Must support operations like increment and dereference.
+   * @param iC1Begin Iterator pointing to the beginning of the first range of nodes.
+   * @param iC1End Iterator pointing to the end of the first range of nodes.
+   * @param iC2Begin Iterator pointing to the beginning of the second range of nodes.
+   * @param iC2End Iterator pointing to the end of the second range of nodes.
+   * @return ModelPart::NodesContainerType A container filled with nodes from both ranges in sorted order.
+   * @note This function assumes that each range is already sorted by node ID. The function performs a merge operation and ensures that nodes with the same ID are not duplicated in the output.
+   */
+    template<class TIteratorType >
+    static typename ModelPart::NodesContainerType JoinOrderedNodesContainerType(
+        TIteratorType iC1Begin,  
+        TIteratorType iC1End, 
+        TIteratorType iC2Begin,  
+        TIteratorType iC2End
+        )
+    {
+        std::size_t c1length = std::distance(iC1Begin,iC1End);
+        std::size_t c2length = std::distance(iC2Begin,iC2End);
+        TIteratorType blong, elong, bshort, eshort;
+        ModelPart::NodesContainerType aux;
+        aux.reserve(c1length + c2length);
+
+        // We order c1 and c2 to long and short
+        if(c1length>c2length){
+            blong = iC1Begin; elong = iC1End;
+            bshort = iC2Begin; eshort = iC2End;
+        } else {
+            blong = iC2Begin; elong = iC2End;
+            bshort = iC1Begin; eshort = iC1End;
+        }
+
+        // If short is empty we return long. If both empty it returns empty aux
+        if(c2length == 0 || c1length == 0){
+            for(TIteratorType it1=blong; it1!=elong; it1++){
+                aux.push_back(*(it1.base()) );
+            }
+            return aux;
+        }
+        TIteratorType it2 = blong;
+        for(TIteratorType it1=bshort; it1!=eshort; it1++) {
+            while(it2!=elong && it2->Id()<it1->Id()) {
+                aux.push_back(*(it2.base()));
+                it2++;
+            }
+            aux.push_back(*(it1.base()) );
+            if(it2!=elong && (it1->Id() == it2->Id())) { //If both are the same, then we need to skip
+                it2++;
+            }
+        }
+        while(it2 != elong) {
+            aux.push_back(*(it2.base()));
+            it2++;
+        }
+
+        return aux;
+    }
+  
     /**
     * @brief Checks if an entity is registered in Kratos and returns a reference to it.
     * @details This function checks if a given entity (either an Element or a Condition) is registered in Kratos. If the entity is registered, it returns a constant reference to it. If the entity is not registered, it throws an error with a descriptive message. Template parameter `TEntity` can be either `Element` or `Condition`. The function utilizes compile-time checks to generate appropriate error messages based on the entity type.
