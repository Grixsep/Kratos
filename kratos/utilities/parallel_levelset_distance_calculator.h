//    |  /           |
//    ' /   __| _` | __|  _ \   __|
//    . \  |   (   | |   (   |\__ `
//   _|\_\_|  \__,_|\__|\___/ ____/
//                   Multi-Physics
//
//  License:		 BSD License
//					 Kratos default license: kratos/license.txt
//
//  Main authors:    Riccardo Rossi
//
//

#if !defined(KRATOS_PARALLEL_DISTANCE_CALCULATOR_H_INCLUDED )
#define  KRATOS_PARALLEL_DISTANCE_CALCULATOR_H_INCLUDED



// System includes
#include <string>
#include <iostream>


// External includes


// Project includes
#include "includes/define.h"
#include "utilities/geometry_utilities.h"
#include "includes/deprecated_variables.h"


namespace Kratos
{

///@name Kratos Globals
///@{

///@}
///@name Type Definitions
///@{

///@}
///@name  Enum's
///@{

///@}
///@name  Functions
///@{

///@}
///@name Kratos Classes
///@{

/// Short class definition.
/** Detail class definition.
*/
template< unsigned int TDim>
class ParallelDistanceCalculator
{
public:
    ///@name Type Definitions
    ///@{
    KRATOS_DEFINE_LOCAL_FLAG(CALCULATE_EXACT_DISTANCES_TO_PLANE);

    /// Pointer definition of ParallelDistanceCalculator
    KRATOS_CLASS_POINTER_DEFINITION(ParallelDistanceCalculator);

    ///@}
    ///@name Life Cycle
    ///@{

    /// Default constructor.
    ParallelDistanceCalculator() {};

    /// Destructor.
    virtual ~ParallelDistanceCalculator() {};

    ///Function to calculate a signed distance function suitable for calculations using the Level Set Method
    ///the function assumes given a "signed distance" distributions and recomputes the distances
    ///respecting as accurately as possible the position of the zero of the original distributions
    ///@param rModelPart is the ModelPart on which we will operate
    ///@param rDistanceVar is the Variable that we will use in calculating the distance
    ///@param rAreaVar is the Variable that we will use for L2 projections
    ///@param max_levels is the number of maximum "layers" of element that will be used in the calculation of the distances
    ///@param max_distance distances will not be computed after reaching this limit
    void CalculateDistances(ModelPart& rModelPart,
                            const Variable<double>& rDistanceVar,
                            const Variable<double>& rAreaVar,
                            const unsigned int max_levels,
                            const double max_distance,
                            Flags Options = NOT_CALCULATE_EXACT_DISTANCES_TO_PLANE)
    {
        KRATOS_TRY

		Check(rModelPart, rDistanceVar, rAreaVar);

		ResetVariables(rModelPart,rDistanceVar, max_distance);

		CalculateExactDistancesOnDividedElements(rModelPart, rDistanceVar, rAreaVar, max_distance, Options);

        ExtendDistancesByLayer(rModelPart, rDistanceVar, rAreaVar, max_levels, max_distance);

		AssignDistanceSign(rModelPart, rDistanceVar, rAreaVar, max_distance);

		KRATOS_CATCH("")
    }


    ///Function to calculate a signed distance function suitable for calculations using the Level Set Method
	///The difference of this function with previous one is the fact that it wont recalculate the exact distance
	///in divided elements in order to preserve the current distance.
    ///the function assumes given a "signed distance" distributions and recomputes the distances
    ///respecting as accurately as possible the position of the zero of the original distributions
    ///@param rModelPart is the ModelPart on which we will operate
    ///@param rDistanceVar is the Variable that we will use in calculating the distance
    ///@param rAreaVar is the Variable that we will use for L2 projections
    ///@param max_levels is the number of maximum "layers" of element that will be used in the calculation of the distances
    ///@param max_distance distances will not be computed after reaching this limit
    void CalculateInterfacePreservingDistances(ModelPart& rModelPart,
                            const Variable<double>& rDistanceVar,
                            const Variable<double>& rAreaVar,
                            const unsigned int max_levels,
                            const double max_distance)
    {
        KRATOS_TRY

		Check(rModelPart, rDistanceVar, rAreaVar);

		ResetVariables(rModelPart,rDistanceVar, max_distance);

		AbsDistancesOnDividedElements(rModelPart, rDistanceVar, rAreaVar, max_distance);

        ExtendDistancesByLayer(rModelPart, rDistanceVar, rAreaVar, max_levels, max_distance);

		AssignDistanceSign(rModelPart, rDistanceVar, rAreaVar, max_distance);

		KRATOS_CATCH("")
    }


    /// A simplified version of CalculateDistances to be used when the rDistanceVar == 0 surface is described by a set of nodes
    /**
     * @param rModelPart is the ModelPart on which we will operate
     * @param rDistanceVar is the Variable that we will use in calculating the distance
     * @param rAreaVar is the Variable that we will use for L2 projections
     * @param max_levels is the number of maximum "layers" of element that will be used in the calculation of the distances
     * @param max_distance distances will not be computed after reaching this limit
     * @see ParallelDistanceCalculator::CalculateDistances
     */
    void CalculateDistancesLagrangianSurface(ModelPart& rModelPart,
            const Variable<double>& rDistanceVar,
            const Variable<double>& rAreaVar,
            const unsigned int max_levels,
            const double max_distance)
    {
        KRATOS_TRY
        bool is_distributed = false;
        if(rModelPart.GetCommunicator().TotalProcesses() > 1)
            is_distributed = true;

        //check that variables needed are in the model part
        if(!(rModelPart.NodesBegin()->SolutionStepsDataHas(rDistanceVar)) )
            KRATOS_THROW_ERROR(std::logic_error,"distance Variable is not in the model part","");
        if(!(rModelPart.NodesBegin()->SolutionStepsDataHas(rAreaVar)) )
            KRATOS_THROW_ERROR(std::logic_error,"Area Variable is not in the model part","");

        if(is_distributed == true)
            if(!(rModelPart.NodesBegin()->SolutionStepsDataHas(PARTITION_INDEX)) )
                KRATOS_THROW_ERROR(std::logic_error,"PARTITION_INDEX Variable is not in the model part","");

                        array_1d<double,TDim+1> visited;
        const int elem_size = rModelPart.Elements().size();
        const int node_size = rModelPart.Nodes().size();

        // set to zero the distance
        #pragma omp parallel for
        for(int i = 0; i<node_size; i++)
        {
            ModelPart::NodesContainerType::iterator it=rModelPart.NodesBegin()+i;
            double& area = it->FastGetSolutionStepValue(rAreaVar);
            area = 0.0;
            double& is_visited = it->GetValue(IS_VISITED);
            double& distance = it->FastGetSolutionStepValue(rDistanceVar);
            it->GetValue(rDistanceVar) = it->FastGetSolutionStepValue(rDistanceVar);
            if(is_visited != 1.0)
            {
                distance = 0.0;
            }
            else
                area = 1.0;
//            else if(dist < 0.0)
//                    KRATOS_THROW_ERROR(std::logic_error,"ATTENTION: prescribed distance function set to a number smaller than 0!!","");


        }

        array_1d<double,TDim+1> N;
        BoundedMatrix <double, TDim+1,TDim> DN_DX;

        // Extend the distances layer by layer up to a maximum level of layers
        for(unsigned int level=0; level<max_levels; level++)
        {
            //loop on active elements and advance the distance computation
            #pragma omp parallel for private(DN_DX,visited)
            for(int i = 0; i<elem_size; i++)
            {
                PointerVector< Element>::iterator it=rModelPart.ElementsBegin()+i;
                Geometry<Node<3> >&geom = it->GetGeometry();

                for(unsigned int j=0; j<TDim+1; j++)
                    visited[j] = (static_cast<const Node<3> & >(geom[j])).GetValue(IS_VISITED);

                if(IsActive(visited))
                {
                    double Volume;
                    GeometryUtils::CalculateGeometryData(geom,DN_DX,N,Volume);

                    AddDistanceToNodes(rDistanceVar,rAreaVar,geom,DN_DX,Volume);
                }
            }

            //mpi sync variables
            if(is_distributed == true)
            {
                #pragma omp parallel for private(DN_DX)
                for(int i = 0; i<node_size; i++)
                {
                    ModelPart::NodesContainerType::iterator it=rModelPart.NodesBegin()+i;
                    if(it->GetValue(IS_VISITED) == 1.0)
                    {
                        double& distance = it->FastGetSolutionStepValue(rDistanceVar);
                        it->GetValue(rDistanceVar) = distance;
                        distance = 0.0;
                    }
                    else
                        it->GetValue(rDistanceVar) = 0.0;
                }

                rModelPart.GetCommunicator().AssembleCurrentData(rAreaVar);
                rModelPart.GetCommunicator().AssembleCurrentData(rDistanceVar);

                #pragma omp parallel for private(DN_DX)
                for(int i = 0; i<node_size; i++)
                {
                    ModelPart::NodesContainerType::iterator it=rModelPart.NodesBegin()+i;
                    it->FastGetSolutionStepValue(rDistanceVar) += it->GetValue(rDistanceVar);
                }

                rModelPart.GetCommunicator().Barrier();
            }


            //finalize the computation of the distance
            #pragma omp parallel for private(DN_DX)
            for(int i = 0; i<node_size; i++)
            {
                ModelPart::NodesContainerType::iterator it=rModelPart.NodesBegin()+i;
                double& area = it->FastGetSolutionStepValue(rAreaVar);
                double& is_visited = it->GetValue(IS_VISITED);
                if(area > 1e-20 && is_visited != 1.0) //this implies that node was computed at the current level and not before
                {
                    double& distance = it->FastGetSolutionStepValue(rDistanceVar);
                    distance /= area;
                    is_visited = 1.0;
                }
            }

        }

        //*****************************************************************+
        //*****************************************************************+
        //*****************************************************************+
        //assign the sign to the distance function according to the original distribution. Set to max for nodes that were not calculated
        #pragma omp parallel for
        for(int i = 0; i<node_size; i++)
        {
            ModelPart::NodesContainerType::iterator it=rModelPart.NodesBegin()+i;
            const double area = it->FastGetSolutionStepValue(rAreaVar);
            double& dist = it->FastGetSolutionStepValue(rDistanceVar);


            if(dist > max_distance || area <1e-20)
                dist = max_distance;

//            if(it->GetValue(IS_FLUID) == 1.0)
//                dist = -fabs(dist);
//            else
//                dist = fabs(dist);
        }

        KRATOS_CATCH("")
    }




    //**********************************************************************************
    //**********************************************************************************
    double FindMaximumEdgeSize(ModelPart& r_model_part)
    {
        KRATOS_TRY

        double h_max = 0.0;

        for(ModelPart::ElementsContainerType::iterator it=r_model_part.ElementsBegin(); it!=r_model_part.ElementsEnd(); it++)
        {
            Geometry<Node<3> >&geom = it->GetGeometry();

            double h = 0.0;

            for(unsigned int i=0; i<TDim+1; i++)
            {

                double xc = geom[i].X();
                double yc = geom[i].Y();
                double zc = geom[i].Z();
                for(unsigned int j=i+1; j<TDim+1; j++)
                {
                    double x = geom[j].X();
                    double y = geom[j].Y();
                    double z = geom[j].Z();
                    double l = (x - xc)*(x - xc);
                    l += (y - yc)*(y - yc);
                    l += (z - zc)*(z - zc);

                    if (l > h) h = l;
                }
            }

            h = sqrt(h);

            if(h > h_max) h_max = h;

        }

        r_model_part.GetCommunicator().MaxAll(h_max);

        return h_max;

        KRATOS_CATCH("");
    }

    ///@}
    ///@name Operators
    ///@{


    ///@}
    ///@name Operations
    ///@{


    ///@}
    ///@name Access
    ///@{


    ///@}
    ///@name Inquiry
    ///@{


    ///@}
    ///@name Input and output
    ///@{

    /// Turn back information as a string.
    virtual std::string Info() const
    {
        std::stringstream buffer;
        buffer << "ParallelDistanceCalculator" << TDim << "D";
        return buffer.str();
    };

    /// Print information about this object.
    virtual void PrintInfo(std::ostream& rOStream) const
    {
        rOStream << "ParallelDistanceCalculator" << TDim << "D";
    };

    /// Print object's data.
    virtual void PrintData(std::ostream& rOStream) const {};


    ///@}
    ///@name Friends
    ///@{


    ///@}

protected:
    ///@name Protected static Member Variables
    ///@{


    ///@}
    ///@name Protected member Variables
    ///@{


    ///@}
    ///@name Protected Operators
    ///@{

    //*******************************************************************
    bool IsDivided(array_1d<double,TDim+1>& dist)
    {
        unsigned int positive = 0;
        unsigned int negative = 0;

        for(unsigned int i=0; i<TDim+1; i++)
        {
            if(dist[i] >= 0)
                positive++;
            else
                negative++;
        }

        bool is_divided = false;
        if(positive > 0 && negative>0)
            is_divided = true;

        return is_divided;
    }

    //*******************************************************************
    bool IsActive(array_1d<double,TDim+1>& visited)
    {
        unsigned int positive = 0;

        for(unsigned int i=0; i<TDim+1; i++)
            if(visited[i] > 0.9999999999) //node was considered
                positive++;

        bool is_active = false;
        if(positive == TDim)
            is_active = true;

        return is_active;
    }

    //*******************************************************************
    void ComputeExactDistances(const BoundedMatrix <double, TDim+1,TDim>& DN_DX,
                               const double& Area,
                               Geometry<Node<3> >& geom,
                               const array_1d<double,TDim+1>& distances,
                               array_1d<double,TDim+1>& exact_dist
                              )
    {
        array_1d<double,TDim> grad_d;
        array_1d<double,3> coord_on_0 = ZeroVector(3);
        array_1d<double,3> temp;

        //compute the gradient of the distance and normalize it
        noalias(grad_d) = prod(trans(DN_DX),distances);
        double norm = norm_2(grad_d);
        grad_d /= norm;

        //find one division point on one edge
        for(unsigned int i = 1; i<TDim+1; i++)
        {
            if(distances[0]*distances[i]<=0.0) //if the edge is divided
            {
                double delta_d = fabs(distances[i]) + fabs(distances[0]);

                if(delta_d>1e-20)
                {
                    double Ni = fabs(distances[0]) / delta_d;
                    double N0 = fabs(distances[i]) / delta_d;

                    noalias(coord_on_0) = N0 * geom[0].Coordinates();
                    noalias(coord_on_0) += Ni * geom[i].Coordinates();
                }
                else
                    noalias(coord_on_0) = geom[0].Coordinates();

                break;

            }
        }


        //now calculate the distance of all the nodes from the elemental free surface
        for(unsigned int i = 0; i<TDim+1; i++)
        {
            noalias(temp) = geom[i].Coordinates();
            noalias(temp) -= coord_on_0 ;

            double real_distance = 0.0;
            for(unsigned int k=0; k<TDim; k++)
                real_distance += temp[k]*grad_d[k];
            real_distance = fabs(real_distance);

            exact_dist[i] = real_distance;
        }
    }

    //*******************************************************************
    void AddDistanceToNodesNew(const Variable<double>& rDistanceVar,
                            const Variable<double>& rAreaVar,
                            Geometry<Node<3> >& geom,
                            const BoundedMatrix <double, TDim+1,TDim>& DN_DX,
                            const double& Volume
                           )
    {
        unsigned int unknown_node_index = 0;
        array_1d<double,TDim> d;
        double nodal_vol = Volume/static_cast<double>(TDim+1);
        double avg_dist = 0.0;


		Matrix coord_a(3,3);
		int row = 0;
		int reference_node_index;

        //compute discriminant and find the index of the unknown node
        noalias(d) = ZeroVector(TDim);
        for (unsigned int iii = 0; iii < TDim + 1; iii++)
        {
            double node_is_known = geom[iii].GetValue(IS_VISITED);

            if (node_is_known == 1) //identyfing the known node
            {
				reference_node_index = iii;
				for(int i_coord = 0 ; i_coord < 3 ; i_coord++)
					coord_a(row,i_coord) = geom[iii].Coordinates()[i_coord];


                d[row] = geom[iii].FastGetSolutionStepValue(rDistanceVar);
                avg_dist += d[row];
				row++;
            }
            else
                unknown_node_index = iii;
        }
        avg_dist /= static_cast<double>(TDim);

		Matrix inverse_a(3,3);
		double det_a;
		MathUtils<double>::InvertMatrix3(coord_a,inverse_a,det_a);
		array_1d<double,TDim> x;  // normal to the surface
		noalias(x) = prod(inverse_a,d);
		double norm_x = norm_2(x);
		x /= norm_x;
		array_1d<double,TDim> v = geom[unknown_node_index].Coordinates() - geom[reference_node_index].Coordinates();

		double distance = inner_prod(x,v);
		distance += geom[reference_node_index].FastGetSolutionStepValue(rDistanceVar);
		//KRATOS_WATCH(coord_a)
		//KRATOS_WATCH(distance)

        geom[unknown_node_index].SetLock();
        geom[unknown_node_index].FastGetSolutionStepValue(rDistanceVar) += distance*nodal_vol;
        geom[unknown_node_index].FastGetSolutionStepValue(rAreaVar) += nodal_vol;
        geom[unknown_node_index].UnSetLock();

        //GeometryUtils::CalculateTetrahedraDistances(element_geometry, dist);

     }


    //*******************************************************************
    void AddDistanceToNodes(const Variable<double>& rDistanceVar,
                            const Variable<double>& rAreaVar,
                            Geometry<Node<3> >& geom,
                            const BoundedMatrix <double, TDim+1,TDim>& DN_DX,
                            const double& Volume
                           )
    {
        unsigned int unknown_node_index = 0;
        array_1d<double,TDim> d;
        double nodal_vol = Volume/static_cast<double>(TDim+1);
        double avg_dist = 0.0;

        //compute discriminant and find the index of the unknown node
        noalias(d) = ZeroVector(TDim);
        for (unsigned int iii = 0; iii < TDim + 1; iii++)
        {
            double node_is_known = geom[iii].GetValue(IS_VISITED);

            if (node_is_known == 1) //identyfing the unknown node
            {
                const double distance = geom[iii].FastGetSolutionStepValue(rDistanceVar);
                avg_dist += distance;
                for (unsigned int jjj = 0; jjj < TDim; jjj++)
                    d[jjj] += DN_DX(iii, jjj) * distance;
            }
            else
                unknown_node_index = iii;
        }
        avg_dist /= static_cast<double>(TDim);

        //finalizing computation of discriminant
        double c = -1.0;
        double a = 0.0;
        double b = 0.0;
        for (unsigned int jjj = 0; jjj < TDim; jjj++)
        {
            a += DN_DX(unknown_node_index, jjj) * DN_DX(unknown_node_index, jjj);
            b += d[jjj] * DN_DX(unknown_node_index, jjj);
            c += d[jjj] * d[jjj];
        }
        b *= 2.0;

        //here we require (a*x^2 + b*x + c)^2 to be minimum (x represents the unknown distance)
        //this implies setting to zero
        //(a*x^2 + b*x + c)*(2ax+b) = 0
        double distance;

        double discriminant = b * b - 4.0 * a*c;

        if (discriminant < 0.0) //here we solve (2ax+b) = 0
        {
//                  double numerator = 0.0;
//                  double denominator = 0.0;
//                  for(unsigned int i=0; i<TDim+1; i++)
//                  {
//                      for (unsigned int jjj = 0; jjj < TDim; jjj++)
//                      {
//                          if(i != unknown_node_index)
//                            numerator += DN_DX(unknown_node_index, jjj) * DN_DX(i, jjj);
//                          else
//                            denominator += DN_DX(unknown_node_index, jjj)*DN_DX(unknown_node_index, jjj);
//                      }
//                  }
//                  distance = - numerator/denominator;
//
//                  KRATOS_WATCH(geom[unknown_node_index].Id());


// 		KRATOS_WATCH(discriminant);
            distance = -b / (2.0*a); //avg_dist ; //
        }
        else //in this case we solve (a*x^2 + b*x + c)=0
        {
            //(accurate) computation of the distance
            //requires the solution of a*x^2+b*x+c=0
            double q, root1, root2;
            double sqrt_det = sqrt(discriminant);
            if (a != 0.0)
            {
                if (b > 0) q = -0.5 * (b + sqrt_det);
                else q = -0.5 * (b - sqrt_det);
                root1 = q / a;
                root2 = c / q;
                if (root1 > root2) distance = root1;
                else distance = root2;
            }
            else   //in this case we have a linear equation
            {
                distance = -c / b;
            }
        }

        if(distance < 0.0)
            distance = 1e-15;

        geom[unknown_node_index].SetLock();
        geom[unknown_node_index].FastGetSolutionStepValue(rDistanceVar) += distance*nodal_vol;
        geom[unknown_node_index].FastGetSolutionStepValue(rAreaVar) += nodal_vol;
        geom[unknown_node_index].UnSetLock();
    }




    ///@}

    ///@name Protected Operations
    ///@{


    ///@}
    ///@name Protected  Access
    ///@{


    ///@}
    ///@name Protected Inquiry
    ///@{


    ///@}
    ///@name Protected LifeCycle
    ///@{


    ///@}

private:
    ///@name Static Member Variables
    ///@{


    ///@}
    ///@name Member Variables
    ///@{


    ///@}
    ///@name Private Operators
    ///@{


    ///@}
    ///@name Private Operations
    ///@{

    void Check(ModelPart& rModelPart,
                            const Variable<double>& rDistanceVar,
                            const Variable<double>& rAreaVar)
    {
        KRATOS_TRY

        bool is_distributed = false;
        if(rModelPart.GetCommunicator().TotalProcesses() > 1)
            is_distributed = true;

        //check that variables needed are in the model part
        if(!(rModelPart.NodesBegin()->SolutionStepsDataHas(rDistanceVar)) )
            KRATOS_THROW_ERROR(std::logic_error,"distance Variable is not in the model part","");

        if(!(rModelPart.NodesBegin()->SolutionStepsDataHas(rAreaVar)) )
            KRATOS_THROW_ERROR(std::logic_error,"Area Variable is not in the model part","");

        if(is_distributed == true)
            if(!(rModelPart.NodesBegin()->SolutionStepsDataHas(PARTITION_INDEX)) )
                 KRATOS_THROW_ERROR(std::logic_error,"PARTITION_INDEX Variable is not in the model part","")

		KRATOS_CATCH("")
	}

    void ResetVariables(ModelPart& rModelPart,
                            const Variable<double>& rDistanceVar,
							const double MaxDistance)
    {
        KRATOS_TRY

        //reset the variables needed
        const int node_size = rModelPart.Nodes().size();

        #pragma omp parallel for
        for(int i = 0; i<node_size; i++)
        {
            ModelPart::NodesContainerType::iterator it=rModelPart.NodesBegin()+i;
            //it->FastGetSolutionStepValue(rAreaVar) = 0.0;
            double& dist = it->FastGetSolutionStepValue(rDistanceVar);
            it->SetValue(rDistanceVar,dist); //here we copy the distance function to the fixed database

            if(dist < 0.0)
                it->SetValue(IS_FLUID,1.0);
            else
                it->SetValue(IS_FLUID,0.0);

            dist = MaxDistance;


            it->SetValue(IS_VISITED,0);
        }

		KRATOS_CATCH("")
	}

    void CalculateExactDistancesOnDividedElements(ModelPart& rModelPart,
                            const Variable<double>& rDistanceVar,
                            const Variable<double>& rAreaVar,
							const double MaxDistance,
                            Flags Options)
	{
        KRATOS_TRY

        //identify the list of elements divided by the original distance distribution and recompute an "exact" distance
        //attempting to mantain the original position of the free surface
        //note that the backup value is used in calculating the position of the free surface and the divided elements
        array_1d<double,TDim+1> dist, exact_dist;
        array_1d<double,TDim+1> visited;
//        double lumping_factor = 1.0/double(TDim+1);
        int elem_size = rModelPart.Elements().size();

#pragma omp parallel for private(dist,exact_dist) firstprivate(elem_size)
        for (int i = 0; i < elem_size; i++)
        {
            PointerVector< Element>::iterator it = rModelPart.ElementsBegin() + i;

             Geometry<Node < 3 > >& element_geometry = it->GetGeometry();

             for (unsigned int j = 0; j < TDim + 1; j++)
                 dist[j] = element_geometry[j].GetValue(rDistanceVar);

             bool is_divided = IsDivided(dist);

             if (is_divided == true)
             {

<<<<<<< HEAD
                 if (Options.Is(CALCULATE_EXACT_DISTANCES_TO_PLANE)){
                    GeometryUtils::CalculateExactDistancesToPlane(element_geometry, dist);
                 }

=======
                 if (Options.Is(CALCULATE_EXACT_DISTANCES_TO_PLANE))
                    GeometryUtils::CalculateExactDistancesToPlane(element_geometry, dist);
>>>>>>> 671c2fe1
                 else
                    GeometryUtils::CalculateTetrahedraDistances(element_geometry, dist);

                 // loop over nodes and apply the new distances.
                 for (unsigned int i_node = 0; i_node < element_geometry.size(); i_node++)
                 {
                    double& distance = element_geometry[i_node].GetSolutionStepValue(rDistanceVar);
                    double new_distance = dist[i_node];

                    element_geometry[i_node].SetLock();

                    if (fabs(distance) > fabs(new_distance))
                        distance = new_distance;

                    element_geometry[i_node].GetValue(IS_VISITED) = 1;

                    element_geometry[i_node].UnSetLock();
                  }
            }
        }


            //mpi sync variables
        rModelPart.GetCommunicator().AssembleNonHistoricalData(IS_VISITED);
        rModelPart.GetCommunicator().AssembleCurrentData(rAreaVar);
        rModelPart.GetCommunicator().SynchronizeCurrentDataToMin(rDistanceVar);

        const int node_size = rModelPart.Nodes().size();

        #pragma omp parallel for
        for(int i = 0; i<node_size; i++)
        {
            ModelPart::NodesContainerType::iterator it=rModelPart.NodesBegin()+i;

            double& nodal_dist = it->FastGetSolutionStepValue(rDistanceVar);
            double& is_visited = it->GetValue(IS_VISITED);

            if(is_visited == 0.00)
            {
                nodal_dist = 0.00;
                it->GetSolutionStepValue(rAreaVar) = 0.00;
            }
            else if(is_visited >= 1.00) // This is due to the fact that I'm using the assemble instead of sync
            {
                is_visited = 1.00;
                it->GetSolutionStepValue(rAreaVar) = 1.00; // This is not correct
            }
        }

		KRATOS_CATCH("")
	}


    void AbsDistancesOnDividedElements(ModelPart& rModelPart,
                            const Variable<double>& rDistanceVar,
                            const Variable<double>& rAreaVar,
							const double MaxDistance)
	{
        KRATOS_TRY

        //identify the list of elements divided by the original distance distribution and recompute an "exact" distance
        //attempting to mantain the original position of the free surface
        //note that the backup value is used in calculating the position of the free surface and the divided elements
        array_1d<double,TDim+1> dist, exact_dist;
        array_1d<double,TDim+1> visited;
        int elem_size = rModelPart.Elements().size();

#pragma omp parallel for private(dist,exact_dist) firstprivate(elem_size)
        for (int i = 0; i < elem_size; i++)
        {
            PointerVector< Element>::iterator it = rModelPart.ElementsBegin() + i;

             Geometry<Node < 3 > >& element_geometry = it->GetGeometry();

             for (unsigned int j = 0; j < TDim + 1; j++)
                 dist[j] = element_geometry[j].GetValue(rDistanceVar);

             bool is_divided = IsDivided(dist);

             if (is_divided == true)
             {
                 // loop over nodes and apply the new distances.
                 for (unsigned int i_node = 0; i_node < element_geometry.size(); i_node++)
                 {
                    double& distance = element_geometry[i_node].GetSolutionStepValue(rDistanceVar);
                    double new_distance = dist[i_node];

                    element_geometry[i_node].SetLock();

                    distance = fabs(new_distance);

                    element_geometry[i_node].GetValue(IS_VISITED) = 1;

                    element_geometry[i_node].UnSetLock();
                }
            }
        }


            //mpi sync variables
        rModelPart.GetCommunicator().AssembleNonHistoricalData(IS_VISITED);
        rModelPart.GetCommunicator().AssembleCurrentData(rAreaVar);
        rModelPart.GetCommunicator().SynchronizeCurrentDataToMin(rDistanceVar);

        const int node_size = rModelPart.Nodes().size();

        #pragma omp parallel for
        for(int i = 0; i<node_size; i++)
        {
            ModelPart::NodesContainerType::iterator it=rModelPart.NodesBegin()+i;

            double& nodal_dist = it->FastGetSolutionStepValue(rDistanceVar);
            double& is_visited = it->GetValue(IS_VISITED);

            if(is_visited == 0.00)
            {
                nodal_dist = 0.00;
                it->GetSolutionStepValue(rAreaVar) = 0.00;
            }
            else if(is_visited >= 1.00) // This is due to the fact that I'm using the assemble instead of sync
            {
                is_visited = 1.00;
                it->GetSolutionStepValue(rAreaVar) = 1.00; // This is not correct
            }
        }

		KRATOS_CATCH("")
	}


	void ExtendDistancesByLayer(ModelPart& rModelPart,
                            const Variable<double>& rDistanceVar,
                            const Variable<double>& rAreaVar,
							const unsigned int max_levels,
							const double MaxDistance)
	{
        KRATOS_TRY

      array_1d<double,TDim+1> visited;
        array_1d<double,TDim+1> N;
        BoundedMatrix <double, TDim+1,TDim> DN_DX;
        const int elem_size = rModelPart.Elements().size();
		const int node_size = rModelPart.Nodes().size();


        //*****************************************************************+
        //*****************************************************************+
        //*****************************************************************+
        //now extend the distances layer by layer up to a maximum level of layers
        for(unsigned int level=0; level<max_levels; level++)
        {
            //loop on active elements and advance the distance computation
            #pragma omp parallel for private(DN_DX,visited)
            for(int i = 0; i<elem_size; i++)
            {
                PointerVector< Element>::iterator it=rModelPart.ElementsBegin()+i;
                Geometry<Node<3> >&geom = it->GetGeometry();

                for(unsigned int j=0; j<TDim+1; j++)
                    visited[j] = geom[j].GetValue(IS_VISITED);

                if(IsActive(visited))
                {
                    double Volume;
                    GeometryUtils::CalculateGeometryData(geom,DN_DX,N,Volume);

                    AddDistanceToNodes(rDistanceVar,rAreaVar,geom,DN_DX,Volume);
                }
            }

			bool is_distributed = false;
			if(rModelPart.GetCommunicator().TotalProcesses() > 1)
				is_distributed = true;

		    //mpi sync variables
            if(is_distributed == true)
            {
                #pragma omp parallel for private(DN_DX)
                for(int i = 0; i<node_size; i++)
                {
                    ModelPart::NodesContainerType::iterator it=rModelPart.NodesBegin()+i;
                    if(it->GetValue(IS_VISITED) == 1.0)
                    {
                        double& distance = it->FastGetSolutionStepValue(rDistanceVar);
                        it->GetValue(rDistanceVar) = distance;
                        distance = 0.0;
                    }
                    else
                        it->GetValue(rDistanceVar) = 0.0;
                }

                rModelPart.GetCommunicator().AssembleCurrentData(rAreaVar);
                rModelPart.GetCommunicator().AssembleCurrentData(rDistanceVar);

                #pragma omp parallel for private(DN_DX)
                for(int i = 0; i<node_size; i++)
                {
                    ModelPart::NodesContainerType::iterator it=rModelPart.NodesBegin()+i;
                    it->FastGetSolutionStepValue(rDistanceVar) += it->GetValue(rDistanceVar);
                }

                rModelPart.GetCommunicator().Barrier();
            }


            //finalize the computation of the distance
            #pragma omp parallel for private(DN_DX)
            for(int i = 0; i<node_size; i++)
            {
                ModelPart::NodesContainerType::iterator it=rModelPart.NodesBegin()+i;
                double& area = it->FastGetSolutionStepValue(rAreaVar);
                double& is_visited = it->GetValue(IS_VISITED);
                if(area > 1e-20 && is_visited != 1.0) //this implies that node was computed at the current level and not before
                {
                    double& distance = it->FastGetSolutionStepValue(rDistanceVar);
                    distance /= area;
                    is_visited = 1.0;
                }
            }

        }

		KRATOS_CATCH("")
	}


     void AssignDistanceSign(ModelPart& rModelPart,
                            const Variable<double>& rDistanceVar,
                            const Variable<double>& rAreaVar,
							const double MaxDistance)
	{
        KRATOS_TRY

        //*****************************************************************+
        //*****************************************************************+
        //*****************************************************************+
        //assign the sign to the distance function according to the original distribution. Set to max for nodes that were not calculated
        const int node_size = rModelPart.Nodes().size();
        #pragma omp parallel for
        for(int i = 0; i<node_size; i++)
        {
            ModelPart::NodesContainerType::iterator it=rModelPart.NodesBegin()+i;
            const double area = it->FastGetSolutionStepValue(rAreaVar);
            double& dist = it->FastGetSolutionStepValue(rDistanceVar);

            if(dist < 0.0)
                KRATOS_THROW_ERROR(std::logic_error,"IMPOSSIBLE negative distance found !!","");

            if(dist > MaxDistance || area <1e-20)
            //if(dist > max_distance)
                dist = MaxDistance;

            if(it->GetValue(IS_FLUID) == 1.0)
                dist = -fabs(dist);
            else
                dist = fabs(dist);
        }

		KRATOS_CATCH("")
	}


    ///@}
    ///@name Private  Access
    ///@{


    ///@}
    ///@name Private Inquiry
    ///@{


    ///@}
    ///@name Un accessible methods
    ///@{

    /// Assignment operator.
    ParallelDistanceCalculator<TDim>& operator=(ParallelDistanceCalculator<TDim> const& rOther) {};

    /// Copy constructor.
    ParallelDistanceCalculator(ParallelDistanceCalculator<TDim> const& rOther) {};


    ///@}

}; // Class ParallelDistanceCalculator

///@}

///@name Type Definitions
///@{

template< unsigned int TDim>
const Kratos::Flags ParallelDistanceCalculator<TDim>::CALCULATE_EXACT_DISTANCES_TO_PLANE(Kratos::Flags::Create(0));

template< unsigned int TDim>
const Kratos::Flags ParallelDistanceCalculator<TDim>::NOT_CALCULATE_EXACT_DISTANCES_TO_PLANE(Kratos::Flags::Create(0, false));

///@}
///@name Input and output
///@{


/// input stream function
template<unsigned int TDim>
inline std::istream& operator >> (std::istream& rIStream,
                                  ParallelDistanceCalculator<TDim>& rThis)
{
    return rIStream;
}

/// output stream function
template<unsigned int TDim>
inline std::ostream& operator << (std::ostream& rOStream,
                                  const ParallelDistanceCalculator<TDim>& rThis)
{
    rThis.PrintInfo(rOStream);
    rOStream << std::endl;
    rThis.PrintData(rOStream);

    return rOStream;
}
///@}


}  // namespace Kratos.

#endif // KRATOS_PARALLEL_DISTANCE_CALCULATOR_H_INCLUDED  defined<|MERGE_RESOLUTION|>--- conflicted
+++ resolved
@@ -794,15 +794,8 @@
              if (is_divided == true)
              {
 
-<<<<<<< HEAD
-                 if (Options.Is(CALCULATE_EXACT_DISTANCES_TO_PLANE)){
-                    GeometryUtils::CalculateExactDistancesToPlane(element_geometry, dist);
-                 }
-
-=======
                  if (Options.Is(CALCULATE_EXACT_DISTANCES_TO_PLANE))
                     GeometryUtils::CalculateExactDistancesToPlane(element_geometry, dist);
->>>>>>> 671c2fe1
                  else
                     GeometryUtils::CalculateTetrahedraDistances(element_geometry, dist);
 
