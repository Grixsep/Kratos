//    |  /           |
//    ' /   __| _` | __|  _ \   __|
//    . \  |   (   | |   (   |\__ `
//   _|\_\_|  \__,_|\__|\___/ ____/
//                   Multi-Physics
//
//  License:         BSD License
//                   Kratos default license: kratos/license.txt
//
//  Main authors:    Franziska Wahl
//

// System includes

// External includes

// Project includes
#include "containers/array_1d.h"
#include "containers/pointer_vector.h"
#include "includes/define.h"
#include "includes/element.h"
#include "includes/kratos_flags.h"
#include "includes/lock_object.h"
#include "includes/smart_pointers.h"
#include "includes/variables.h"
#include "includes/global_pointer_variables.h"
#include "input_output/logger.h"
#include "utilities/element_size_calculator.h"
#include "utilities/mls_shape_functions_utility.h"
#include "utilities/rbf_shape_functions_utility.h"
#include "utilities/parallel_utilities.h"
#include "utilities/reduction_utilities.h"
#include "utilities/shifted_boundary_point_based_interface_utility.h"
#include "utilities/binbased_fast_point_locator.h"
#include "utilities/variable_utils.h"
#include "utilities/geometry_utilities.h"
#include "geometries/plane_3d.h"
#include "processes/find_intersected_geometrical_objects_process.h"


namespace Kratos
{
    namespace ShiftedBoundaryUtilityInternals {

    template <>
    double CalculatePointDistance<2>(const Geometry<Node>& rObjectGeometry, const Point& rPoint)
    {
        return GeometryUtils::PointDistanceToLineSegment3D(
            rObjectGeometry[0],
            rObjectGeometry[1],
            rPoint);
    }

    template <>
    double CalculatePointDistance<3>(const Geometry<Node>& rObjectGeometry, const Point& rPoint)
    {
        return GeometryUtils::PointDistanceToTriangle3D(
            rObjectGeometry[0],
            rObjectGeometry[1],
            rObjectGeometry[2],
            rPoint);
    }

    template <>
    Plane3D CreateIntersectionPlane<2>(const std::vector<array_1d<double,3>>& rIntPtsVector)
    {
        // Since the Plane3D object only works in 3D, in 2D we define the intersection plane
        // by extruding the intersection point 0 in the z-direction.
        array_1d<double,3> z_coord_pt = rIntPtsVector[0];
        z_coord_pt[2] = 1.0;
        return Plane3D(Point{rIntPtsVector[0]}, Point{rIntPtsVector[1]}, Point{z_coord_pt});
    }

    template <>
    Plane3D CreateIntersectionPlane<3>(const std::vector<array_1d<double,3>>& rIntPtsVector)
    {
        return Plane3D(Point{rIntPtsVector[0]}, Point{rIntPtsVector[1]}, Point{rIntPtsVector[2]});
    }

    }  // namespace ShiftedBoundaryUtilityInternals

    const Parameters ShiftedBoundaryPointBasedInterfaceUtility::GetDefaultParameters() const
    {
        const Parameters default_parameters = Parameters(R"({
            "model_part_name" : "",
            "skin_model_part_name" : "",
            "boundary_sub_model_part_name" : "",
            "sbm_interface_condition_name" : "",
            "conforming_basis" : true,
            "extension_operator_type" : "MLS",
            "mls_extension_operator_order" : 1,
            "active_side_of_skin" : "both",
            "enclosed_area" : "none",
            "cross_boundary_neighbors" : false,
            "use_tessellated_boundary" : true
        })" );

        return default_parameters;
    }

    ShiftedBoundaryPointBasedInterfaceUtility::ShiftedBoundaryPointBasedInterfaceUtility(
        Model& rModel,
        Parameters ThisParameters)
    {
        // Validate input settings with defaults
        ThisParameters.ValidateAndAssignDefaults(GetDefaultParameters());

        // Retrieve the required model parts
        const std::string model_part_name = ThisParameters["model_part_name"].GetString();
        mSkinModelPartName = ThisParameters["skin_model_part_name"].GetString();
        const std::string boundary_sub_model_part_name = ThisParameters["boundary_sub_model_part_name"].GetString();
        // Get skin model part
        mpSkinModelPart = &rModel.GetModelPart(mSkinModelPartName);
        // Get volume model part and check that the volume model part has elements
        mpModelPart = &rModel.GetModelPart(model_part_name);
        KRATOS_ERROR_IF_NOT(mpModelPart->NumberOfElements()) << "There are no elements in background mesh model part '" << mpModelPart->FullName() << "'." << std::endl;
        // Get and check or create boundary model part as sub model part of the volume model part
        if (mpModelPart->HasSubModelPart(boundary_sub_model_part_name)) {
            mpBoundarySubModelPart = &(mpModelPart->GetSubModelPart(boundary_sub_model_part_name));
            KRATOS_WARNING_IF("ShiftedBoundaryPointBasedInterfaceUtility", mpBoundarySubModelPart->NumberOfNodes() != 0) << "Provided SBM model part has nodes." << std::endl;
            KRATOS_WARNING_IF("ShiftedBoundaryPointBasedInterfaceUtility", mpBoundarySubModelPart->NumberOfElements() != 0) << "Provided SBM model part has elements." << std::endl;
            KRATOS_WARNING_IF("ShiftedBoundaryPointBasedInterfaceUtility", mpBoundarySubModelPart->NumberOfConditions() != 0) << "Provided SBM model part has conditions." << std::endl;
        } else {
            mpBoundarySubModelPart = &(mpModelPart->CreateSubModelPart(boundary_sub_model_part_name));
        }

        // Set the order of the MLS extension operator used in the MLS shape functions utility
        mMLSExtensionOperatorOrder = ThisParameters["mls_extension_operator_order"].GetInt();
        // If true, the basis is created such that it is conforming with the linear FE space of the surrogate boundary
        //TODO only conforming MLS extension operators are available!
        mConformingBasis = ThisParameters["conforming_basis"].GetBool();
        // If true, the basis is created such that the surrogate boundary gradient is kept
        const std::string ext_op_type = ThisParameters["extension_operator_type"].GetString();
        if (ext_op_type == "MLS") {
            mExtensionOperator = ExtensionOperator::MLS;
        } else if (ext_op_type == "RBF") {
            mExtensionOperator = ExtensionOperator::RBF;
        } else {
            KRATOS_ERROR << "Wrong 'extension_operator_type' provided. Only 'MLS' 'extension_operator_type' is supported by point based shifted boundary interface utility." << std::endl;
        }

        // Set the shifted-boundary condition prototype to be used in the condition creation
        const std::string interface_condition_name = ThisParameters["sbm_interface_condition_name"].GetString();
        KRATOS_ERROR_IF(interface_condition_name == "") << "SBM interface condition has not been provided." << std::endl;
        mpConditionPrototype = &KratosComponents<Condition>::Get(interface_condition_name);

        // Set which side of the skin model part is considered
        const std::string active_side_of_skin = ThisParameters["active_side_of_skin"].GetString();
        if (active_side_of_skin != "positive" && active_side_of_skin != "negative" && active_side_of_skin != "both") {
            KRATOS_ERROR << "Unknown 'active_side_of_skin' given. 'positive', 'negative' or 'both' sides are supported by point based shifted boundary interface utility." << std::endl;
        }
        //TODO actually deactivate side that is not considered --> flood fill and majority vote like Manuel
        KRATOS_WARNING_IF("ShiftedBoundaryPointBasedInterfaceUtility", active_side_of_skin != "both") << "So far always both sides of the skin are being considered." << std::endl;
        //--- actually being used?? - No extension operators will be calculated and no wall conditions will be created for inactive side
        //NOTE that this does not have any effect right now
        if (active_side_of_skin == "positive") {
            mNegativeSideIsActive = false;
        } else if (active_side_of_skin == "negative") {
            mPositiveSideIsActive = false;
        }

        // Set which side of the skin model part is an enclosed area
        //TODO use flood fill process (--> Manuel) and Octree to check and search for enclosed areas for setting the pressure! (robustness)
        const std::string enclosed_area = ThisParameters["enclosed_area"].GetString();
        if (enclosed_area != "positive" && enclosed_area != "negative" && enclosed_area != "none") {
            KRATOS_ERROR << "Unknown 'enclosed_area' keyword given. 'positive' or 'negative' side or 'none' are supported by point based shifted boundary interface utility." << std::endl;
        }
        if (enclosed_area == "positive") {
            mPositiveSideIsEnclosed = true;
        } else if (enclosed_area == "negative") {
            mNegativeSideIsEnclosed = true;
        }

        // If true, then the support cloud for a node can be found beyond a first layer of deactivated SBM_BOUNDARY elements (direct neighbors) in normal direction
        // NOTE that this is beneficial for small cuts and overlapping boundaries or if skin points are not located in the same elements as the tessellated geometry
        mCrossBoundaryNeighbors = ThisParameters["cross_boundary_neighbors"].GetBool();

        // If true, then elements will be declared SBM_BOUNDARY which are intersected by the tessellated skin geometry
        mUseTessellatedBoundary = ThisParameters["use_tessellated_boundary"].GetBool();
    }

        void ShiftedBoundaryPointBasedInterfaceUtility::CalculateAndAddPointBasedInterface()
    {
        // NOTE that its necessary to call these methods from outside for multiple interface utilities

        // Reset all SBM flags
        ResetFlags();
        // Use tessellated boundary description of skin model part to find SBM_BOUNDARY element in which no skin points are located
        // NOTE that nodes which are very close to the skin might be relocated here
        if (mUseTessellatedBoundary) SetTessellatedBoundaryFlagsAndRelocateSmallDistanceNodes();
        // Locate skin points AFTER possible node relocation of SetTessellatedBoundaryFlagsAndRelocateSmallDistanceNodes
        LocateSkinPoints();
        // Set the SBM_INTERFACE flag AFTER setting SBM_BOUNDARY flags is completed
        SetInterfaceFlags();
        // Deactivate SBM_BOUNDARY elements and nodes which are surrounded by deactivated elements
        DeactivateElementsAndNodes();
        // Calculate the extension operators for nodes of elements in which skin points are located
        // and add conditions for one or both sides of all skin points
        CalculateAndAddSkinIntegrationPointConditions();

        //if (mFindEnclosedVolumes) FixEnclosedVolumesPressure();
    }

    void ShiftedBoundaryPointBasedInterfaceUtility::ResetFlags()
    {
        // Activate all elements and initialize flags to false
        // NOTE Resetting the interface flags will eliminate previously embedded model parts except for their wall conditions!
        block_for_each(mpModelPart->Nodes(), [](NodeType& rNode){
            rNode.Set(ACTIVE, true);         // Nodes that belong to the elements to be assembled
            rNode.Set(SBM_BOUNDARY, false);      // Nodes that belong to the support clouds of the positive side
            rNode.Set(SBM_INTERFACE, false);     // Nodes that belong to the support clouds of the negative side
        });
        block_for_each(mpModelPart->Elements(), [](ElementType& rElement){
            rElement.Set(ACTIVE, true);      // Elements in the positive distance region (the ones to be assembled)
            rElement.Set(SBM_BOUNDARY, false);   // Elements in which the skin geometry is located (true boundary gamma)
            rElement.Set(SBM_INTERFACE, false);  // Positive distance elements owning the surrogate boundary nodes
        });

        // Reset MODIFIED flag
        block_for_each(mpModelPart->Nodes(), [](NodeType& rNode){
            rNode.Set(MODIFIED, false);
        });

        KRATOS_INFO("ShiftedBoundaryPointBasedInterfaceUtility") << "Boundary and interface flags were reset and all elements and nodes re-activated." << std::endl;
    }

    void ShiftedBoundaryPointBasedInterfaceUtility::SetTessellatedBoundaryFlagsAndRelocateSmallDistanceNodes()
    {
        // Reset SELECTED flag which is used to mark elements which are intersected by the skin geometry
        VariableUtils().SetFlag(SELECTED, false, mpModelPart->Elements());
        VariableUtils().SetFlag(MODIFIED, false, mpModelPart->Nodes());

        // Create and initialize find_intersected_objects_process
        //TODO SPEED UP only search in sub model part where it's likely that skin points are located? --> several layers of elements surrounding the previous SBM_BOUNDARY
        Flags find_intersected_options;
        find_intersected_options.Set(FindIntersectedGeometricalObjectsProcess::INTERSECTING_CONDITIONS, false);
        find_intersected_options.Set(FindIntersectedGeometricalObjectsProcess::INTERSECTING_ELEMENTS, true);
        find_intersected_options.Set(FindIntersectedGeometricalObjectsProcess::INTERSECTED_CONDITIONS, false);
        find_intersected_options.Set(FindIntersectedGeometricalObjectsProcess::INTERSECTED_ELEMENTS, true);
        FindIntersectedGeometricalObjectsProcess find_intersected_objects_process = FindIntersectedGeometricalObjectsProcess(*mpModelPart, *mpSkinModelPart, find_intersected_options);
        find_intersected_objects_process.ExecuteInitialize();

        // Find intersections
        find_intersected_objects_process.FindIntersections();  // FindIntersectedSkinObjects marks intersected elements as SELECTED
        const std::vector<PointerVector<GeometricalObject>>&  r_intersected_objects = find_intersected_objects_process.GetIntersections();

        // Get elements in the same order as find_intersected_objects_process
        const std::size_t n_elements = (find_intersected_objects_process.GetModelPart1()).NumberOfElements();
        const auto& r_elements = (find_intersected_objects_process.GetModelPart1()).ElementsArray();

        // Define the minimal distance to the skin geometry
        // NOTE that a minimal distance of <5e-7 can already cause an ill-defined deactivated layer because of the tolerances of the geometrical operations (intersected elements and localization of skin points)
        const double distance_threshold = 5e-6;
        // Initialize a multiplier for the the distance by which nodes should be relocated --> length/1000 for a smooth deactivated element layer
        const double relocation_multiplier = 1e-3;

        // Get function pointer for calculating the distance between a node and an intersecting object
        PointDistanceFunctionType p_point_distance_function;
        IntersectionPlaneConstructorType p_intersection_plane_constructor;
        const std::size_t n_dim = mpModelPart->GetProcessInfo()[DOMAIN_SIZE];
        switch (n_dim) {
            case 2:
                p_point_distance_function = ShiftedBoundaryUtilityInternals::CalculatePointDistance<2>;
                p_intersection_plane_constructor = ShiftedBoundaryUtilityInternals::CreateIntersectionPlane<2>;
                break;
            case 3:
                p_point_distance_function = ShiftedBoundaryUtilityInternals::CalculatePointDistance<3>;
                p_intersection_plane_constructor = ShiftedBoundaryUtilityInternals::CreateIntersectionPlane<3>;
                break;
            default:
                KRATOS_ERROR << "Wrong domain size.";
        }

        // Calculate nodal distances of all nodes of elements that are intersected and relocate nodes that are too close to the skin geometry
        std::size_t n_relocated_nodes = 0;
        LockObject mutex;
        IndexPartition<std::size_t>(n_elements).for_each([&](std::size_t i_ele) {
            const auto& r_element_intersecting_objects = r_intersected_objects[i_ele];
            if (!r_element_intersecting_objects.empty()) {
                auto& p_element = r_elements[i_ele];
                auto& r_geom = p_element->GetGeometry();
                const std::size_t n_nodes = r_geom.PointsNumber();

                // Calculate distance below which nodes get relocated and by which nodes get relocated
                const double length = r_geom.Length();
                const double relocation_distance = std::max(distance_threshold, relocation_multiplier * length);

                for (std::size_t i_node = 0; i_node < n_nodes; ++i_node) {
                    auto& r_node = r_geom[i_node];
                    // Check that node was not already modified from the iteration of another element
                    if (!r_node.Is(MODIFIED)) {
                        // Calculate minimal distance of node to skin geometry
                        // NOTE that this distance value can be negative to move in negative normal direction
                        const double distance_node = CalculateSkinDistanceToNode(r_node, r_element_intersecting_objects,
                                                                                 p_point_distance_function, p_intersection_plane_constructor,
                                                                                 relocation_distance, 0.01*relocation_distance);

                        // Relocate node in direction of normal if the skin geometry is too close
                        //TODO do not move outer boundary elements?
                        if (std::abs(distance_node) < relocation_distance) {
                            // Get normal of first intersecting object
                            const auto& r_int_obj = r_intersected_objects[i_ele][0];
                            array_1d<double,3> local_coords;
                            array_1d<double,3> unit_normal = r_int_obj.GetGeometry().Normal(local_coords);
                            unit_normal /= norm_2(unit_normal);

                            // Use negative normal direction for a negative distance value (so it moves away from skin geometry)
                            if (distance_node < 0.0) {
                                unit_normal *= (-1);
                            }

                            {
                                std::scoped_lock<LockObject> lock(mutex);

                                // Relocate node into the direction of the intersected object's (negative) normal
                                r_node.X()  += relocation_distance * unit_normal[0];
                                r_node.Y()  += relocation_distance * unit_normal[1];
                                r_node.Z()  += relocation_distance * unit_normal[2];

                                // NOTE that initial position (X0,Y0,Z0) is mesh output for visualization (ParaView)
                                //TODO store also in deformation etc instead of initial position for visualization for moving geometry?
                                r_node.X0() += relocation_distance * unit_normal[0];
                                r_node.Y0() += relocation_distance * unit_normal[1];
                                r_node.Z0() += relocation_distance * unit_normal[2];
                                r_node.Set(MODIFIED, true);

                                //TODO correction needed for acceleration of the node?? correction needed for FM-ALE??
                                // mesh velocity += dx/dt (1st order approximation)

                                n_relocated_nodes++;
                            }
                            //TODO: Check detJ of surrounding elements - if negative, then revert?
                        }
                    }
                }
            }
        });

        // Recalculate intersections if nodes were moved
        // NOTE that entirely new process is necessary for taking update node positions into consideration (TODO change that??)
        //TODO SPEED UP by calculating intersections only for elements surrounding the relocated nodes?
        if (n_relocated_nodes > 0) {
            FindIntersectedGeometricalObjectsProcess new_find_intersected_objects_process = FindIntersectedGeometricalObjectsProcess(*mpModelPart, *mpSkinModelPart, find_intersected_options);
            new_find_intersected_objects_process.ExecuteInitialize();
            new_find_intersected_objects_process.FindIntersections();
            const std::vector<PointerVector<GeometricalObject>>&  r_new_intersected_objects = new_find_intersected_objects_process.GetIntersections();

            // Mark elements as SBM_BOUNDARY that are intersected by the tessellated skin geometry
            IndexPartition<std::size_t>(n_elements).for_each([&](std::size_t i_ele) {
                if (!r_new_intersected_objects[i_ele].empty()) {
                    r_elements[i_ele]->Set(SBM_BOUNDARY, true);
                }
            });
        } else {
            // Mark elements as SBM_BOUNDARY that are intersected by the tessellated skin geometry
            IndexPartition<std::size_t>(n_elements).for_each([&](std::size_t i_ele) {
                if (!r_intersected_objects[i_ele].empty()) {
                    r_elements[i_ele]->Set(SBM_BOUNDARY, true);
                }
            });
        }

        KRATOS_INFO("ShiftedBoundaryPointBasedInterfaceUtility") << "'" << mSkinModelPartName << "' tessellated boundary flags were set. " << n_relocated_nodes << " nodes were relocated." << std::endl;
    }

    void ShiftedBoundaryPointBasedInterfaceUtility::LocateSkinPoints()
    {
        // Map skin points (boundary) to elements of volume model part
        const std::size_t n_dim = mpModelPart->GetProcessInfo()[DOMAIN_SIZE];
        switch (n_dim) {
            case 2:
                MapSkinPointsToElements<2>(mSkinPointsMap);
                break;
            case 3:
                MapSkinPointsToElements<3>(mSkinPointsMap);
                break;
            default:
                KRATOS_ERROR << "Wrong domain size.";
        }

        // Mark elements as SBM_BOUNDARY (gamma) in which skin points were located
        // NOTE that these elements should already be SBM_BOUNDARY because of the tessellated interface
        // NOTE that SBM_BOUNDARY elements will get deactivated and that the split elements BC is applied by means of the extension operators
        std::for_each(mSkinPointsMap.begin(), mSkinPointsMap.end(), [](const std::pair<ElementType::Pointer, SkinPointsDataVectorType>& rKeyData){
           rKeyData.first->Set(SBM_BOUNDARY, true);
        });
    }

    void ShiftedBoundaryPointBasedInterfaceUtility::SetInterfaceFlags()
    {
        // Find the surrogate boundary elements and mark them as SBM_INTERFACE (gamma_tilde)
        // Note that we rely on the fact that the neighbors are sorted according to the faces
        // TODO faster to store SBM_BOUNDARY element pointers somewhere?
        LockObject mutex;
        block_for_each(mpModelPart->Elements(), [&mutex](ElementType& rElement){
            if (rElement.Is(SBM_BOUNDARY)) {
                //TODO for laplacian testing
                rElement.Set(BOUNDARY, true);
                const std::size_t n_faces = rElement.GetGeometry().FacesNumber();
                auto& r_neigh_elems = rElement.GetValue(NEIGHBOUR_ELEMENTS);
                for (std::size_t i_face = 0; i_face < n_faces; ++i_face) {
                    // The neighbour corresponding to the current face is not also SBM_BOUNDARY, it means that the current face is surrogate boundary (SBM_INTERFACE)
                    // Flag the current neighbour owning the surrogate face as SBM_INTERFACE
                    // The nodes will be flagged if required (MLS basis) when creating the cloud
                    auto p_neigh_elem = r_neigh_elems(i_face).get();
                    if (p_neigh_elem != nullptr) {
                        if (!p_neigh_elem->Is(SBM_BOUNDARY)) {
                            {
                                std::scoped_lock<LockObject> lock(mutex);
                                p_neigh_elem->Set(SBM_INTERFACE, true);
                                //TODO for laplacian testing
                                p_neigh_elem->Set(INTERFACE, true);
                            }
                        }
                    }
                }
            }
        });
        KRATOS_INFO("ShiftedBoundaryPointBasedInterfaceUtility") << "Interface flags were set."  << std::endl;
    }

    void ShiftedBoundaryPointBasedInterfaceUtility::DeactivateElementsAndNodes()
    {
        // Deactivate elements in which the (true) boundary is located
        block_for_each(mpModelPart->Elements(), [](ElementType& rElement){
            if (rElement.Is(SBM_BOUNDARY)) {
                rElement.Set(ACTIVE, false);
            }
        });

        // Deactivate nodes that do not belong to any active element (anymore)
        block_for_each(mpModelPart->Nodes(), [](NodeType& rNode){
            // Check whether any of the elements surrounding the node is active
            const auto& r_neigh_elems = rNode.GetValue(NEIGHBOUR_ELEMENTS);
            bool active_neighbor_found = false;
            for (std::size_t i_neigh = 0; i_neigh < r_neigh_elems.size(); ++i_neigh) {
                auto p_neigh = r_neigh_elems(i_neigh).get();
                if (p_neigh != nullptr) {
                    // Continue with next node if the current node is part of an active element
                    if (p_neigh->Is(ACTIVE)) {
                        active_neighbor_found = true;
                        break;
                    }
                    }
            }
            // If there is no active element around the current node, we will deactivate it
            if (!active_neighbor_found) {
                rNode.Set(ACTIVE, false);
            }
        });

        KRATOS_INFO("ShiftedBoundaryPointBasedInterfaceUtility") << "Boundary elements and nodes were deactivated." << std::endl;
    }

    void ShiftedBoundaryPointBasedInterfaceUtility::CalculateAndAddSkinIntegrationPointConditions()
    {
        // Iterate over the split elements to create a vector for each element defining both sides using the element's skin points normals and positions
        // The resulting vector is as long as the number of nodes of the element and a positive value stands for the positive side of the boundary, a negative one for the negative side.
        // Also store the average position and average normal of the skin points located in the element
        // Nodes on the positive side will be declared SBM_BOUNDARY and nodes on the negative side SBM_INTERFACE
        SidesVectorToElementsMapType sides_vector_map;
        AverageSkinToElementsMapType avg_skin_map;
        SetSidesVectorsAndSkinNormalsForSplitElements(mSkinPointsMap, sides_vector_map, avg_skin_map);
        //KRATOS_INFO("ShiftedBoundaryPointBasedInterfaceUtility") << "Sides vectors and skin normals were set." << std::endl;

        // Iterate over the split elements to create an extension basis for each node of the element (MLS shape functions values for support cloud of node)
        // NOTE that no extension bases will be calculated and added for a node for which not a sufficient number of support nodes were found
        NodesCloudMapType& ext_op_map = mExtensionMap
        SetExtensionOperatorsForSplitElementNodes(sides_vector_map, avg_skin_map, ext_op_map);
        //KRATOS_INFO("ShiftedBoundaryPointBasedInterfaceUtility") << "Extension operators were set." << std::endl;

        // Set the pressure of the first node of an enclosed volume to zero if one side is enclosed.
        auto skin_pt_element_iter = sides_vector_map.begin();
        bool enclosed_pressure_is_set = false;
        //while (skin_pt_element_iter != sides_vector_map.end()) {
        if (mPositiveSideIsEnclosed || mNegativeSideIsEnclosed) {
            while (!enclosed_pressure_is_set && skin_pt_element_iter != sides_vector_map.end()) {
                auto p_elem = skin_pt_element_iter->first;
                const array_1d<double,3> avg_skin_position = avg_skin_map[p_elem].first;
                const array_1d<double,3> avg_skin_normal = avg_skin_map[p_elem].second;
                enclosed_pressure_is_set = SetEnclosedNodesPressure(*p_elem, skin_pt_element_iter->second, avg_skin_position, avg_skin_normal);
                skin_pt_element_iter++;
            }
        }

        // Get the element size calculation function
        // Note that unique geometry in the mesh is assumed
        const auto p_element_size_func = GetElementSizeFunction(mpModelPart->ElementsBegin()->GetGeometry());

        // Get max condition id
        std::size_t max_cond_id = block_for_each<MaxReduction<std::size_t>>(mpModelPart->Conditions(), [](const Condition& rCondition){return rCondition.Id();});

        // Create the interface conditions
        //TODO: THIS CAN BE PARALLEL (WE JUST NEED TO MAKE CRITICAL THE CONDITION ID UPDATE)? And adding the condition????
        const std::size_t n_dim = mpModelPart->GetProcessInfo()[DOMAIN_SIZE];
        std::size_t n_skin_pt_conditions_not_added = 0;
        bool successfully_added_pos;
        bool successfully_added_neg;

        for (const auto& [p_element, skin_points_data_vector]: mSkinPointsMap) {
            const auto& r_geom = p_element->GetGeometry();
            const std::size_t n_nodes = r_geom.PointsNumber();

            // For each side of the boundary separately (positive and negative side of gamma), create a pointer vector with all the nodes that affect that side of the current element
            // To be used in the creation of the condition. Positive side refers to adding the positive side's nodes of the element and the negative node's support cloud nodes.
            // NOTE that the obtained clouds are sorted by id to properly get the extension operator data //TODO: necessary? ids are compared anyway?!
            PointerVector<NodeType> cloud_nodes_vector_pos;
            PointerVector<NodeType> cloud_nodes_vector_neg;
            CreateCloudNodeVectorsForSplitElement(*p_element, sides_vector_map[p_element], ext_op_map, cloud_nodes_vector_pos, cloud_nodes_vector_neg);

            // Calculate parent element size for the SBM BC imposition
            const double h = p_element_size_func(r_geom);

            // Get vector defining positive and negative side of the boundary
            const auto& sides_vector = sides_vector_map[p_element];

            // Iterate over the element's skin points adding a positive side and a negative side condition for each skin point
            for (std::size_t i_skin_pt = 0; i_skin_pt < skin_points_data_vector.size(); ++i_skin_pt) {
                // Get the skin point's position and area normal (integration point of the boundary)
                const auto skin_pt_data = skin_points_data_vector[i_skin_pt];
                const array_1d<double,3> skin_pt_position = std::get<0>(skin_pt_data);
                const array_1d<double,3> skin_pt_area_normal = std::get<1>(skin_pt_data);

                // Get the split element's shape function values and derivatives at the skin/ integration point
                Vector skin_pt_N(n_nodes);
                Matrix skin_pt_DNDX = ZeroMatrix(n_nodes, n_dim);
                GetDataForSplitElementIntegrationPoint(*p_element, skin_pt_position, skin_pt_N, skin_pt_DNDX);

                // Add skin pt. condition for positive side of boundary - using support cloud data for negative nodes
                // NOTE that the boundary normal is negative in order to point outwards (from positive to negative side),
                // because positive side is where dot product of vector to node with average normal is positive
                successfully_added_pos = AddIntegrationPointCondition(*p_element, sides_vector, h, skin_pt_position, -skin_pt_area_normal,
                ext_op_map, cloud_nodes_vector_pos, skin_pt_N, skin_pt_DNDX, max_cond_id, /*ConsiderPositiveSide=*/true);

                // Add skin pt. condition for negative side of boundary - using support cloud data for positive nodes
                // NOTE that boundary normal is opposite (from negative to positive side)
                successfully_added_neg = AddIntegrationPointCondition(*p_element, sides_vector, h, skin_pt_position, skin_pt_area_normal,
                ext_op_map, cloud_nodes_vector_neg, skin_pt_N, skin_pt_DNDX, max_cond_id, /*ConsiderPositiveSide=*/false);

                if (!successfully_added_pos || !successfully_added_neg) {
                    n_skin_pt_conditions_not_added++;
                }
            }
        }
        if (n_skin_pt_conditions_not_added > 0) {
            KRATOS_WARNING("ShiftedBoundaryPointBasedInterfaceUtility") << "Integration point conditions were NOT successfully added for at least one side of "
                << n_skin_pt_conditions_not_added << " skin points." << std::endl;
        }
        KRATOS_INFO("ShiftedBoundaryPointBasedInterfaceUtility") << "'" << mSkinModelPartName << "' skin point conditions were added." << std::endl;
    }

    void ShiftedBoundaryPointBasedInterfaceUtility::FixEnclosedVolumesPressure()
    {
        //TODO: throws ERROR !!!
        // Reset VISITED flag
        /*block_for_each(mpModelPart->Nodes(), [](Node& rNode){
            rNode.Set(VISITED, false);
        });

        auto& p_first_node = mpModelPart->Nodes()(0);

        std::vector<NodeType::Pointer> starting_nodes;
        if (p_first_node->IsActive()) starting_nodes.push_back(p_first_node);
        const std::size_t n_starting_nodes = starting_nodes.size();

        std::vector<bool> pressure_is_fixed;
        pressure_is_fixed.reserve(n_starting_nodes);

        NodesCloudSetType nodes_at_boundary;

        //TODO make parallel
        for (std::size_t i_node = 0; i_node < n_starting_nodes; ++i_node) {

            auto p_seed_node = starting_nodes[i_node];
            p_seed_node->Set(VISITED, true);
            pressure_is_fixed[i_node] = p_seed_node->IsFixed(PRESSURE);

            std::vector<NodeType::Pointer> prev_prev_layer_nodes;
            std::vector<NodeType::Pointer> prev_layer_nodes;
            std::vector<NodeType::Pointer> cur_layer_nodes;
            prev_prev_layer_nodes.push_back(p_seed_node);
            prev_layer_nodes.push_back(p_seed_node);

            // Find elemental neighbors of the nodes of the previous layer as long as new nodes are being found
            while (prev_layer_nodes.size() > 0) {
                for (auto& p_node : prev_layer_nodes) {
                    auto& r_elem_neigh_vect = p_node->GetValue(NEIGHBOUR_ELEMENTS);

                    // Add all new nodes of active neighboring elements to current layer
                    for (std::size_t i_neigh = 0; i_neigh < r_elem_neigh_vect.size(); ++i_neigh) {
                        auto p_elem_neigh = r_elem_neigh_vect(i_neigh).get();
                        if (p_elem_neigh != nullptr) {
                            if (p_elem_neigh->Is(ACTIVE)) {
                                const auto& r_geom = p_elem_neigh->GetGeometry();
                                for (std::size_t i_neigh_node = 0; i_neigh_node < r_geom.PointsNumber(); ++i_neigh_node) {
                                    NodeType::Pointer p_neigh = r_geom(i_neigh_node);

                                    //TODO Check whether node is part of two previous layers or current layer or VISITED_BY flag?
                                    //TODO if two groups meet, stop one and add it's layers and fixed_node status to the other?
                                    if (!p_neigh->Is(VISITED)) {
                                        p_neigh->Set(VISITED, true);
                                        // Add new node
                                        cur_layer_nodes.push_back(p_neigh);
                                        // Check whether the pressure is fixed in the new node
                                        if (p_neigh->IsFixed(PRESSURE)) {
                                            pressure_is_fixed[i_node] = true;
                                        }
                                    }
                                }
                            } else {
                                const auto& r_geom = p_elem_neigh->GetGeometry();
                                for (std::size_t i_neigh_node = 0; i_neigh_node < r_geom.PointsNumber(); ++i_neigh_node) {
                                    NodeType::Pointer p_neigh = r_geom(i_neigh_node);
                                    if (!p_neigh->Is(VISITED)) {
                                        nodes_at_boundary.insert(p_neigh);
                                    }
                                }
                            }
                        }
                    }
                }
                prev_prev_layer_nodes = prev_layer_nodes;
                prev_layer_nodes = cur_layer_nodes;
                cur_layer_nodes.clear();
            }

            // Fix pressure in one element of the group if it has not been fixed yet
            if (pressure_is_fixed[i_node] == false) {
                auto p_node = prev_prev_layer_nodes[0];
                p_node->Fix(PRESSURE);
                p_node->FastGetSolutionStepValue(PRESSURE) = 0.0;
            }
        }

        // Cross boundary until all nodes have been visited
        while (nodes_at_boundary.size() > 0) {
            for (auto it_set = nodes_at_boundary.begin(); it_set != nodes_at_boundary.end(); ++it_set) {
                auto p_node = (*it_set);
                if (p_node->Is(VISITED)) {
                    nodes_at_boundary.erase(p_node);
                } else {
                    p_node->Set(VISITED, true);
                    bool new_group_pressure_is_fixed = p_node->IsFixed(PRESSURE);

                    std::vector<NodeType::Pointer> prev_prev_layer_nodes;
                    std::vector<NodeType::Pointer> prev_layer_nodes;
                    std::vector<NodeType::Pointer> cur_layer_nodes;
                    prev_prev_layer_nodes.push_back(p_node);
                    prev_layer_nodes.push_back(p_node);

                    // Find elemental neighbors of the nodes of the previous layer as long as new nodes are being found
                    while (prev_layer_nodes.size() > 0) {
                        for (auto& p_node : prev_layer_nodes) {
                            auto& r_elem_neigh_vect = p_node->GetValue(NEIGHBOUR_ELEMENTS);

                            // Add all new nodes of active neighboring elements to current layer
                            for (std::size_t i_neigh = 0; i_neigh < r_elem_neigh_vect.size(); ++i_neigh) {
                                auto p_elem_neigh = r_elem_neigh_vect(i_neigh).get();
                                if (p_elem_neigh != nullptr) {
                                    if (p_elem_neigh->Is(ACTIVE)) {
                                        const auto& r_geom = p_elem_neigh->GetGeometry();
                                        for (std::size_t i_neigh_node = 0; i_neigh_node < r_geom.PointsNumber(); ++i_neigh_node) {
                                            NodeType::Pointer p_neigh = r_geom(i_neigh_node);

                                            //TODO Check whether node is part of two previous layers or current layer or VISITED_BY flag?
                                            //TODO if two groups meet, stop one and add it's layers and fixed_node status to the other?
                                            if (!p_neigh->Is(VISITED)) {
                                                p_neigh->Set(VISITED, true);
                                                // Add new node
                                                cur_layer_nodes.push_back(p_neigh);
                                                // Check whether the pressure is fixed in the new node
                                                if (p_neigh->IsFixed(PRESSURE)) {
                                                    new_group_pressure_is_fixed = true;
                                                }
                                            }
                                        }
                                    } else {
                                        const auto& r_geom = p_elem_neigh->GetGeometry();
                                        for (std::size_t i_neigh_node = 0; i_neigh_node < r_geom.PointsNumber(); ++i_neigh_node) {
                                            NodeType::Pointer p_neigh = r_geom(i_neigh_node);
                                            if (!p_neigh->Is(VISITED)) {
                                                nodes_at_boundary.insert(p_neigh);
                                            }
                                        }
                                    }
                                }
                            }
                        }
                        prev_prev_layer_nodes = prev_layer_nodes;
                        prev_layer_nodes = cur_layer_nodes;
                        cur_layer_nodes.clear();
                    }

                    // Fix pressure in one element of the group if it has not been fixed yet
                    if (new_group_pressure_is_fixed == false) {
                        auto p_node = prev_prev_layer_nodes[0];
                        p_node->Fix(PRESSURE);
                        p_node->FastGetSolutionStepValue(PRESSURE) = 0.0;
                    }

                }
            }
        }*/
    }

<<<<<<< HEAD
    void CalculateTraction(
        const Variable<array_1d<double, 3>>& rVariable,
        array_1d<double, 3>& rOutput)
    {
        // Integrate sigma*n over the boundary as sum of (C*\nabla^s E(u)-E(p)I)*n*dA at each skin point
        // NOTE that for a discontinuous boundary both sides need to be integrated
        if (rVariable == DRAG_FORCE) {
            // Initialize the embedded element data
            //EmbeddedElementData data;
            //data.Initialize(*this, rCurrentProcessInfo);
            //this->InitializeGeometryData(data);
            // Calculate the drag force
            //SUM OVER GPS
            // Compute Gauss pt. pressure
            //this->CalculateDragForce(data, rOutput);  // see embedded_fluid_element_discontinuous
        } else if (rVariable == DRAG_FORCE_CENTER) {
            // Initialize the embedded element data
            //EmbeddedElementData data;
            //data.Initialize(*this, rCurrentProcessInfo);
            //this->InitializeGeometryData(data);
            // Calculate the drag force location
            //this->CalculateDragForceCenter(data, rOutput);  // see embedded_fluid_element_discontinuous
        } else {
            KRATOS_WARNING("ShiftedBoundaryPointBasedInterfaceUtility")
                << "'" << rVariable << "' is unknown." << std::endl;
        }
        // see shifted_element_fluid_element ALTERNATIVE for traction and shifted_element_wall_condition for C matrix/ stress
=======
    double ShiftedBoundaryPointBasedInterfaceUtility::CalculateSkinDistanceToNode(
        const Node& rNode,
        const PointerVector<GeometricalObject>& rIntersectingObjects,
        PointDistanceFunctionType pPointDistanceFunction,
        IntersectionPlaneConstructorType pIntersectionPlaneConstructor,
        const double& DistanceThreshold,
        const double& ThresholdForSignedness)
    {
        double minimal_distance = 1.0;

        // Compute distance of node to each given intersecting object
        for (const auto& it_int_obj : rIntersectingObjects.GetContainer()) {
            const auto& r_int_obj_geom = it_int_obj->GetGeometry();
            double distance = pPointDistanceFunction(r_int_obj_geom, rNode);

            // Check that the computed distance is the minimal one so far
            if (distance < minimal_distance) {
                minimal_distance = distance;
                // Create plane to calculate signedness of distance if the distance value is
                // below the minimal accepted distance and above the threshold at which the signedness makes a difference for resulting geometry
                // In between these values the signedness ensures that the node moves away and not towards the skin geometry
                if (minimal_distance < DistanceThreshold && minimal_distance > ThresholdForSignedness) {
                    std::vector<array_1d<double,3>> plane_pts;
                    for (std::size_t i_obj_node = 0; i_obj_node < r_int_obj_geom.PointsNumber(); ++i_obj_node){
                        plane_pts.push_back(r_int_obj_geom[i_obj_node]);
                    }
                    Plane3D plane = pIntersectionPlaneConstructor(plane_pts);

                    if (plane.CalculateSignedDistance(rNode) < 0.0){
                        minimal_distance *= (-1);
                    }
                }
            }
        }

        return minimal_distance;
>>>>>>> 599210c5
    }

    template <std::size_t TDim>
    void ShiftedBoundaryPointBasedInterfaceUtility::MapSkinPointsToElements(
        SkinPointsToElementsMapType& rSkinPointsMap)
    {
        //TODO SPEED UP
        //TODO faster to only search in sub model part where it's likely that skin points are located?
        // --> several layers of elements surrounding the previous SBM_BOUNDARY

        // Check that the skin model part has elements
        KRATOS_ERROR_IF_NOT(mpSkinModelPart->NumberOfElements())
            << "There are no elements in skin model part (boundary) '" << mpSkinModelPart->FullName() << "'." << std::endl;

        // Set the bin-based fast point locator utility
        //TODO faster to keep pointer_locator for all skin model parts and iterations?
        //TODO UpdateSearchDatabase necessary whenever there is a node relocation?
        const std::size_t point_locator_max_results = 10000;
        const double point_locator_tolerance = 1.0e-5;
        BinBasedFastPointLocator<TDim> point_locator(*mpModelPart);
        point_locator.UpdateSearchDatabase();

        const GeometryData::IntegrationMethod integration_method = GeometryData::IntegrationMethod::GI_GAUSS_1;

        //const std::size_t n_gp_per_element = mpSkinModelPart->ElementsBegin()->GetGeometry().IntegrationPointsNumber(integration_method);
        //const std::size_t n_skin_points = mpSkinModelPart->NumberOfElements() * n_gp_per_element;
        std::vector<Element::Pointer> skin_point_located_elements;
        std::vector<array_1d<double,3>> skin_point_positions;
        std::vector<array_1d<double,3>> skin_point_normals;

        // Search the skin points (skin model part integration points) in the volume mesh elements
        std::size_t n_skin_points_not_found = 0;
        std::size_t n_skin_points_found = 0;
        LockObject mutex;
        block_for_each(mpSkinModelPart->Elements(), [&](ElementType& rSkinElement){
            const auto& r_skin_geom = rSkinElement.GetGeometry();
            const GeometryType::IntegrationPointsArrayType& integration_points = r_skin_geom.IntegrationPoints(integration_method);
            // Get detJ for all integration points of the skin element
            Vector int_pt_detJs;
            r_skin_geom.DeterminantOfJacobian(int_pt_detJs, integration_method);

            for (std::size_t i_int_pt = 0; i_int_pt < integration_points.size(); ++i_int_pt) {
                // Get position of skin point
                const array_1d<double,3> skin_pt_local_coords = integration_points[i_int_pt].Coordinates();
                array_1d<double,3> skin_pt_position = ZeroVector(3);
                r_skin_geom.GlobalCoordinates(skin_pt_position, skin_pt_local_coords);

                // Get normal at the skin point and make its length a measure of the area/ integration weight
                array_1d<double,3> skin_pt_area_normal = r_skin_geom.Normal(skin_pt_local_coords);
                // Normalize normal
                skin_pt_area_normal /= std::max(norm_2(skin_pt_area_normal), 1e-10);  // tolerance = std::pow(1e-3 * h, Dim-1)
                // Scale normal with integration weight
                const double int_pt_weight = int_pt_detJs[i_int_pt] * integration_points[i_int_pt].Weight();
                skin_pt_area_normal *= int_pt_weight;

                // Search for the skin point in the volume mesh to get the element containing the point
                Vector aux_N(TDim+1);
                Element::Pointer p_element = nullptr;
                typename BinBasedFastPointLocator<TDim>::ResultContainerType search_results(point_locator_max_results);
                const bool is_found = point_locator.FindPointOnMesh(
                    skin_pt_position, aux_N, p_element,
                    search_results.begin(), point_locator_max_results, point_locator_tolerance);

                // Add data to vectors (only one thread is allowed here at a time)
                {
                    std::scoped_lock<LockObject> lock(mutex);
                    if (is_found){
                        skin_point_located_elements.push_back(p_element);
                        skin_point_positions.push_back(skin_pt_position);
                        skin_point_normals.push_back(skin_pt_area_normal);
                        n_skin_points_found++;
                    } else {
                        n_skin_points_not_found++;
                    }
                }
            }
        });
        if (n_skin_points_not_found > 0) {
            KRATOS_WARNING("ShiftedBoundaryPointBasedInterfaceUtility")
                << n_skin_points_not_found << " skin points have not been found in any volume model part element." << std::endl;
        }

        for (std::size_t i_skin_pt = 0; i_skin_pt < skin_point_located_elements.size(); ++i_skin_pt) {
            auto p_element =  skin_point_located_elements[i_skin_pt];
            // Check if skin point data already exists for the element in which the skin point is located in the map
            if (rSkinPointsMap.find(p_element) == rSkinPointsMap.end()) {
                // If element is not found, add the first skin point to the new key
                SkinPointsDataVectorType skin_points_data_vector(1);
                skin_points_data_vector[0] = std::make_pair(skin_point_positions[i_skin_pt], skin_point_normals[i_skin_pt]);
                auto skin_points_key_data = std::make_pair(p_element, skin_points_data_vector);
                rSkinPointsMap.insert(skin_points_key_data);
            } else {
                // If element is found, resize the skin point data vector of the element and add the new skin point
                SkinPointsDataVectorType& skin_points_data_vector = rSkinPointsMap[p_element];
                const std::size_t n_skin_points_in_element = skin_points_data_vector.size();
                skin_points_data_vector.resize(n_skin_points_in_element+1);
                skin_points_data_vector[n_skin_points_in_element] = std::make_pair(skin_point_positions[i_skin_pt], skin_point_normals[i_skin_pt]);
            }
        }

        KRATOS_INFO("ShiftedBoundaryPointBasedInterfaceUtility") << "'" << mSkinModelPartName << "' skin points ("
            << n_skin_points_found << ") were mapped to volume mesh elements (" << rSkinPointsMap.size() << ")." << std::endl;
    }

    void ShiftedBoundaryPointBasedInterfaceUtility::SetSidesVectorsAndSkinNormalsForSplitElements(
        const SkinPointsToElementsMapType& rSkinPointsMap,
        SidesVectorToElementsMapType& rSidesVectorMap,
        AverageSkinToElementsMapType& rAvgSkinMap)
    {
        // Set DISTANCE values for all nodes to zero as variable will be used to have a majority vote on the definition of the positive and negative side
        //TODO faster than looping through the nodes of elements with skin points without parallelization?
        VariableUtils().SetVariable(DISTANCE, 0.0,mpModelPart->Nodes());

        // Get the element size calculation function
        // Note that unique geometry in the mesh is assumed
        const auto p_element_size_func = GetElementSizeFunction(mpModelPart->ElementsBegin()->GetGeometry());

        LockObject mutex_1;
        LockObject mutex_2;
        //TODO is parallelization really faster here?
        std::for_each(rSkinPointsMap.begin(), rSkinPointsMap.end(), [&rAvgSkinMap, &mutex_1, &mutex_2, &p_element_size_func](const std::pair<ElementType::Pointer, SkinPointsDataVectorType>& rKeyData){
            const auto p_element = rKeyData.first;
            const auto& skin_points_data_vector = rKeyData.second;

            // Get access to the nodes of the element and an estimate of the element's size
            auto& r_geom = p_element->GetGeometry();
            const std::size_t n_nodes = r_geom.PointsNumber();
            const double h = p_element_size_func(r_geom);

            // Initialize average position and average normal of the element's skin points
            std::size_t n_skin_points = 0;
            array_1d<double,3> avg_position(3, 0.0);
            array_1d<double,3> avg_normal(3, 0.0);

            // Loop over the skin points located inside the element
            for (const auto& skin_pt_data: skin_points_data_vector) {
                const auto& skin_pt_position = std::get<0>(skin_pt_data);
                const auto& skin_pt_area_normal = std::get<1>(skin_pt_data);
                const double skin_pt_area = norm_2(skin_pt_area_normal);

                // Compute the dot product for each skin point and node of the element between a vector from the skin position to the node and the skin point's normal
                // NOTE that for a positive dot product the node is saved as being on the positive side of the boundary, negative dot product equals negative side
                for (std::size_t i_node = 0; i_node < n_nodes; ++i_node) {
                    auto& r_node = r_geom[i_node];
                    const array_1d<double,3> skin_pt_to_node = r_node.Coordinates() - skin_pt_position;
                    const double dot_product = inner_prod(skin_pt_to_node, skin_pt_area_normal);
                    double& side_voting = r_node.FastGetSolutionStepValue(DISTANCE);
                    {
                        const double vote_weighting = skin_pt_area * h / norm_2(skin_pt_to_node);
                        std::scoped_lock<LockObject> lock(mutex_1);
                        if (dot_product > 0.0) {
                            side_voting += vote_weighting;
                        } else {
                            side_voting -= vote_weighting;
                        }
                    }
                }

                // Update average position and average normal
                n_skin_points++;
                avg_position += skin_pt_position;
                avg_normal += skin_pt_area_normal;
            }

            // Calculate and store the average position and average normal of the skin points located in the element
            avg_normal /= norm_2(avg_normal);
            avg_position /= n_skin_points;
            const auto avg_position_and_normal = std::make_pair(avg_position, avg_normal);
            {
                std::scoped_lock<LockObject> lock(mutex_2);
                rAvgSkinMap.insert(std::make_pair(p_element, avg_position_and_normal));
            }
        });

        // Decide on positive and negative side of an element based on the voting of all skin points in the surrounding elements
        for (const auto& [p_element, skin_points_data_vector]: rSkinPointsMap) {
            auto& r_geom = p_element->GetGeometry();
            const std::size_t n_nodes = r_geom.PointsNumber();

            // Store a vector deciding on the positive and negative side of the element's nodes
            // NOTE that the positive side of the boundary equals a positive inwards skin normal, negative dot product equals a negative inward skin normal
            // NOTE that it is necessary to define the side of points of gamma_tilde here for the search of the support clouds afterwards (SetLateralSupportCloud)
            Vector sides_vector(n_nodes);
            for (std::size_t i_node = 0; i_node < n_nodes; ++i_node) {
                auto& r_node = r_geom[i_node];
                const double& side_voting = r_node.FastGetSolutionStepValue(DISTANCE);
                if (side_voting > 0.0) {
                    sides_vector[i_node] =  1.0;
                    r_node.Set(SBM_BOUNDARY, true);
                } else {
                    sides_vector[i_node] = -1.0;
                    r_node.Set(SBM_INTERFACE, true);
                }
            }
            rSidesVectorMap.insert(std::make_pair(p_element, sides_vector));
        }
    }

    void ShiftedBoundaryPointBasedInterfaceUtility::SetExtensionOperatorsForSplitElementNodes(
        const SidesVectorToElementsMapType& rSidesVectorMap,
        AverageSkinToElementsMapType& rAvgSkinMap,
        NodesCloudMapType& rExtensionOperatorMap)
    {
        // Get the extension operator shape functions function
        auto p_meshless_sh_func = mExtensionOperator == ExtensionOperator::MLS ? GetMLSShapeFunctionsFunction() : GetRBFShapeFunctionsFunction();

        // Get support node clouds for all nodes of all split elements and calculate their extension operators
        // NOTE that only extension operators are calculated and added to the map if a sufficient number of support nodes was found
        //TODO make parallel
        for (const auto& [p_element, sides_vector]: rSidesVectorMap) {
            const auto& r_geom = p_element->GetGeometry();

            // Get averaged position and normal of the skin points located inside the element
            auto avg_position_and_normal = rAvgSkinMap[p_element];
            const array_1d<double,3> avg_position = std::get<0>(avg_position_and_normal);
            const array_1d<double,3> avg_normal = std::get<1>(avg_position_and_normal);

            // Get support node cloud and calculate the extension operator for all nodes of the element for which it has not been calculated yet
            const std::size_t n_nodes = r_geom.PointsNumber();
            for (std::size_t i_node = 0; i_node < n_nodes; ++i_node) {
                const auto& p_node = r_geom(i_node);

                // Check if extension operator already has been calculated for the current node
                const std::size_t found_in_map = rExtensionOperatorMap.count(p_node);
                if (!found_in_map) {

                    // Initialize the storage for the support/ cloud nodes and their coordinates
                    Matrix cloud_nodes_coordinates;
                    PointerVector<NodeType> cloud_nodes;

                    // Get support cloud for given node
                    if (sides_vector[i_node] < 0.0) {
                        // Use and declare SBM_BOUNDARY nodes on the positive side for the support cloud of a node on the negative side
                        SetLateralSupportCloud(p_node, avg_position,  avg_normal, cloud_nodes, cloud_nodes_coordinates, SBM_BOUNDARY);
                    } else {
                        // Use and declare SBM_INTERFACE nodes on the negative side for the support cloud of a node on the positive side
                        SetLateralSupportCloud(p_node, avg_position, -avg_normal, cloud_nodes, cloud_nodes_coordinates, SBM_INTERFACE);
                    }

                    // Continue if the number of support nodes is sufficient for the calculation of the extension operator
                    const std::size_t n_cloud_nodes = cloud_nodes.size();
                    if (n_cloud_nodes >= GetRequiredNumberOfPoints()) {

                        // Calculate the extension basis in the current node (MLS shape functions)
                        Vector N_container;
                        const array_1d<double,3> r_coords = p_node->Coordinates();
                        const double kernel_rad = CalculateKernelRadius(cloud_nodes_coordinates, r_coords);
                        p_meshless_sh_func(cloud_nodes_coordinates, r_coords, kernel_rad, N_container);

                        // Save the extension operator nodal data to the extension operator map
                        CloudDataVectorType cloud_data_vector(n_cloud_nodes);
                        for (std::size_t i_cl_nod = 0; i_cl_nod < n_cloud_nodes; ++i_cl_nod) {
                            auto p_cl_node = cloud_nodes(i_cl_nod);
                            auto i_data = std::make_pair(p_cl_node, N_container[i_cl_nod]);
                            cloud_data_vector(i_cl_nod) = i_data;
                        }
                        const auto ext_op_key_data = std::make_pair(p_node, cloud_data_vector);
                        //TODO make this threadsafe for parallelization
                        rExtensionOperatorMap.insert(ext_op_key_data);
                    } else {
                        KRATOS_WARNING("ShiftedBoundaryPointBasedInterfaceUtility")
                        << "No enough support nodes were found for node " << p_node->Id() << ". Extension basis can not be calculated." << std::endl;
                    }
                }
            }
        }
    }

    void ShiftedBoundaryPointBasedInterfaceUtility::SetLateralSupportCloud(
        const NodeType::Pointer pOtherSideNode,
        const array_1d<double,3>& rAvgSkinPosition,
        const array_1d<double,3>& rAvgSkinNormal,
        PointerVector<NodeType>& rCloudNodes,
        Matrix& rCloudCoordinates,
        const Kratos::Flags& rSearchSideFlag)
    {
        // Find the support cloud of nodes on the search side (other side as the given node)
        // NOTE that we use an unordered_set to ensure that these are unique
        // NOTE that we check the order of the MLS interpolation to add nodes from enough layers
        NodesCloudSetType aux_set;
        std::vector<NodeType::Pointer> cur_layer_nodes;
        std::vector<NodeType::Pointer> prev_layer_nodes;
        const std::size_t n_layers = mMLSExtensionOperatorOrder + 1;

        // Find elemental neighbors of the given node and add their nodes to the cloud nodes set if they are located on the search side
        // This is the first layer of sampling/ support points
        // NOTE that the sides of the first layer of nodes at gamma_tilde already need to be defined in their flags (done by SetSidesVectorsAndSkinNormalsForSplitElements)
        // NOTE that taking the nodes of neighboring elements is the same as adding the nodal neighbors directly for triangles and tetrahedra
        //TODO add neighboring nodes directly? for tetra and hex elements?
        auto& r_elem_neigh_vect = pOtherSideNode->GetValue(NEIGHBOUR_ELEMENTS);
        for (std::size_t i_neigh = 0; i_neigh < r_elem_neigh_vect.size(); ++i_neigh) {
            auto p_elem_neigh = r_elem_neigh_vect(i_neigh).get();
            if (p_elem_neigh != nullptr) {
                const auto& r_geom = p_elem_neigh->GetGeometry();
                for (std::size_t i_neigh_node = 0; i_neigh_node < r_geom.PointsNumber(); ++i_neigh_node) {
                    NodeType::Pointer p_neigh = r_geom(i_neigh_node);

                    // Add node of neighboring element to the support node set if it is active and located on the search side
                    if (p_neigh->Is(ACTIVE) && p_neigh->Is(rSearchSideFlag)) {
                        aux_set.insert(p_neigh);
                        prev_layer_nodes.push_back(p_neigh);
                    }
                }
            }
        }
        // Check number of first layer points
        if (aux_set.size() == 0) {
            KRATOS_WARNING("ShiftedBoundaryPointBasedInterfaceUtility")
                << "No nodal neighbors on the other side were found for node " << pOtherSideNode->Id() << ". Extension basis can not be calculated." << std::endl;
            return;
        }

        // Add more layers of nodal neighbors of the current nodes to the cloud of nodes
        // Add those layers in normal direction of the boundary, so that both sides are more clearly separated at edges (3D) and tips of the skin geometry
        // NOTE that we start from 1 here as the first layer already has been added, so only one more layer will be added for a linear MLS extension
        for (std::size_t i_layer = 1; i_layer < n_layers; ++i_layer) {
            AddLateralSupportLayer(rAvgSkinPosition, rAvgSkinNormal, prev_layer_nodes, cur_layer_nodes, aux_set);
            prev_layer_nodes = cur_layer_nodes;
            cur_layer_nodes.clear();
        }

        // If there are not enough active support nodes to perform the MLS calculation add another layer of neighboring nodes
        // Add maximal three extra layers, these do not have to be in normal direction away from the averaged skin geometry anymore
        std::size_t n_cloud_nodes = aux_set.size();
        std::size_t n_extra_layers = 0;
        while (n_cloud_nodes < GetRequiredNumberOfPoints()+1 && n_extra_layers < 3) {
            AddLateralSupportLayer(prev_layer_nodes, cur_layer_nodes, aux_set);
            n_extra_layers++;
            n_cloud_nodes = aux_set.size();
            prev_layer_nodes = cur_layer_nodes;
            cur_layer_nodes.clear();
        }
        if (n_extra_layers > 0) {
           KRATOS_WARNING("ShiftedBoundaryPointBasedInterfaceUtility") << n_extra_layers << " extra layers of points needed for MLS calculation." << std::endl;
        }

        // Add obtained cloud nodes to the cloud node vector and sort them by id
        //TODO sorting really necessary or helpful??
        rCloudNodes.resize(n_cloud_nodes);
        std::size_t aux_i = 0;
        for (auto it_set = aux_set.begin(); it_set != aux_set.end(); ++it_set) {
            rCloudNodes(aux_i++) = *it_set;
            // Mark support node for visualization - TODO make threadsafe/ put somewhere else for parallelization
            (*it_set)->Set(rSearchSideFlag, true);
        }
        std::sort(rCloudNodes.ptr_begin(), rCloudNodes.ptr_end(), [](NodeType::Pointer& pNode1, NodeType::Pointer rNode2){return (pNode1->Id() < rNode2->Id());});

        // Fill the coordinates matrix
        rCloudCoordinates.resize(n_cloud_nodes, 3);
        IndexPartition<std::size_t>(n_cloud_nodes).for_each(array_1d<double,3>(), [&rCloudNodes, &rCloudCoordinates](std::size_t iNode, array_1d<double,3>& rAuxCoordTLS){
            noalias(rAuxCoordTLS) = rCloudNodes[iNode].Coordinates();
            rCloudCoordinates(iNode, 0) = rAuxCoordTLS[0];
            rCloudCoordinates(iNode, 1) = rAuxCoordTLS[1];
            rCloudCoordinates(iNode, 2) = rAuxCoordTLS[2];
        });
    }

    void ShiftedBoundaryPointBasedInterfaceUtility::AddLateralSupportLayer(
        const std::vector<NodeType::Pointer>& PreviousLayerNodes,
        std::vector<NodeType::Pointer>& CurrentLayerNodes,
        NodesCloudSetType& SupportNodesSet)
    {
        // Find elemental neighbors of the nodes of the previous layer and add their nodes
        // NOTE that taking the nodes of neighboring elements is the same as adding the nodal neighbors directly for triangles and tetrahedra
        for (auto& p_node : PreviousLayerNodes) {
            const auto& r_elem_neigh_vect = p_node->GetValue(NEIGHBOUR_ELEMENTS);

            // Add all nodes of neighboring elements to cloud nodes set if element is not (!) SBM_BOUNDARY
            // This way the boundary cannot be crossed (not 'ACTIVE' might be used instead here)
            for (std::size_t i_neigh = 0; i_neigh < r_elem_neigh_vect.size(); ++i_neigh) {
                const auto p_elem_neigh = r_elem_neigh_vect(i_neigh).get();
                if (p_elem_neigh != nullptr) {
                    if (!p_elem_neigh->Is(SBM_BOUNDARY)) {
                        const auto& r_geom = p_elem_neigh->GetGeometry();
                        for (std::size_t i_neigh_node = 0; i_neigh_node < r_geom.PointsNumber(); ++i_neigh_node) {
                            // Add node of neighboring element to the support node set if it has not been added yet and is active
                            NodeType::Pointer p_neigh = r_geom(i_neigh_node);
                            if (p_neigh->Is(ACTIVE)) {
                                auto set_return = SupportNodesSet.insert(p_neigh);
                                // If the node was inserted into the set as a new element, then add it to the current layer (otherwise already visited nodes are visited again)
                                if (set_return.second) {
                                    CurrentLayerNodes.push_back(p_neigh);
                                }
                            }
                        }
                    }
                }
            }
        }
    }

    void ShiftedBoundaryPointBasedInterfaceUtility::AddLateralSupportLayer(
        const array_1d<double,3>& rAvgSkinPosition,
        const array_1d<double,3>& rAvgSkinNormal,
        const std::vector<NodeType::Pointer>& PreviousLayerNodes,
        std::vector<NodeType::Pointer>& CurrentLayerNodes,
        NodesCloudSetType& SupportNodesSet)
    {
        // Find elemental neighbors of the nodes of the previous layer
        // NOTE that taking the nodes of neighboring elements is the same as adding the nodal neighbors directly for triangles and tetrahedra
        for (auto& p_node : PreviousLayerNodes) {
            const auto& r_elem_neigh_vect = p_node->GetValue(NEIGHBOUR_ELEMENTS);

            // Add all nodes of neighboring elements to cloud nodes set if element is not (!) SBM_BOUNDARY and in normal direction
            // This way the boundary cannot be crossed (not 'ACTIVE' might be used instead here)
            for (std::size_t i_neigh = 0; i_neigh < r_elem_neigh_vect.size(); ++i_neigh) {
                const auto p_elem_neigh = r_elem_neigh_vect(i_neigh).get();
                if (p_elem_neigh != nullptr) {
                    if (!p_elem_neigh->Is(SBM_BOUNDARY)) {
                        const auto& r_geom = p_elem_neigh->GetGeometry();
                        for (std::size_t i_neigh_node = 0; i_neigh_node < r_geom.PointsNumber(); ++i_neigh_node) {
                            // Add node of neighboring element only if it is in the inwards normal direction of the element's averaged skin points
                            // NOTE this is done for a more robust separation of both sides of the boundary
                            NodeType::Pointer p_neigh = r_geom(i_neigh_node);
                            // Calculate dot product of average skin normal of the element and the normalized vector between averaged skin point and the element's node
                            array_1d<double,3> avg_skin_pt_to_node = p_neigh->Coordinates() - rAvgSkinPosition;
                            //avg_skin_pt_to_node /= norm_2(avg_skin_pt_to_node);  // normalization recommended for dot_product check another value than zero
                            const double dot_product = inner_prod(avg_skin_pt_to_node, rAvgSkinNormal);
                            if (p_neigh->Is(ACTIVE) && dot_product > 0.0) {
                                auto set_return = SupportNodesSet.insert(p_neigh);
                                // If the node was inserted into the set as a new element, then add it to the current layer (otherwise already visited nodes are visited again)
                                if (set_return.second) {
                                    CurrentLayerNodes.push_back(p_neigh);
                                }
                            }
                        }
                    }
                }
            }
        }
    }

    void ShiftedBoundaryPointBasedInterfaceUtility::CreateCloudNodeVectorsForSplitElement(
        const ElementType& rElement,
        const Vector& rSidesVector,
        NodesCloudMapType& rExtensionOperatorMap,
        PointerVector<NodeType>& rCloudNodeVectorPositiveSide,
        PointerVector<NodeType>& rCloudNodeVectorNegativeSide)
    {
        // Create an auxiliary set with all the cloud nodes that affect the current element for each side separately
        // NOTE that a node can only be found if sufficient cloud nodes were found for the creation of the extension basis
        // NOTE that only active nodes are part of the node cloud
        NodesCloudSetType cloud_nodes_set_pos;
        NodesCloudSetType cloud_nodes_set_neg;
        const auto& r_geom = rElement.GetGeometry();
        for (std::size_t i_node = 0; i_node < r_geom.PointsNumber(); ++i_node) {
            NodeType::Pointer p_node = r_geom(i_node);
            //TODO edge node treatment
            //if (p_node->Id() == 908 || p_node->Id() == 924 || p_node->Id() == 347 || p_node->Id() == 372) {  //p_node->Id() == 361 || p_node->Id() == 878 ||
            //    cloud_nodes_set_pos.insert(p_node);
            //    cloud_nodes_set_neg.insert(p_node);
            //}
            if (rSidesVector(i_node) > 0.0) {
                // Add positive side node to cloud nodes set of positive side of the boundary
                // NOTE they might not be part of the negative node's support because they are too close to the other side or not active
                cloud_nodes_set_pos.insert(p_node);
                // Add positive side's node's cloud nodes to cloud nodes set of negative side of the boundary
                const std::size_t found = rExtensionOperatorMap.count(p_node);
                if (found) {
                    auto& r_ext_op_data = rExtensionOperatorMap[p_node];
                    for (auto it_data = r_ext_op_data.begin(); it_data != r_ext_op_data.end(); ++it_data) {
                        auto& p_cl_node = std::get<0>(*it_data);
                        cloud_nodes_set_neg.insert(p_cl_node);
                    }
                }
            } else {
                // Add negative side node to cloud nodes set of negative side of the boundary
                // NOTE they might not be part of the positive node's support because they are too close to the other side or not active
                cloud_nodes_set_neg.insert(p_node);
                // Add negative side's node's cloud nodes to cloud nodes set of positive side of the boundary
                const std::size_t found = rExtensionOperatorMap.count(p_node);
                if (found) {
                    auto& r_ext_op_data = rExtensionOperatorMap[p_node];
                    for (auto it_data = r_ext_op_data.begin(); it_data != r_ext_op_data.end(); ++it_data) {
                        auto& p_cl_node = std::get<0>(*it_data);
                        cloud_nodes_set_pos.insert(p_cl_node);
                    }
                }
            }
        }

        // Save node clouds in pointer vectors to be used in the creation of the condition
        const std::size_t n_cloud_nodes_pos = cloud_nodes_set_pos.size();
        const std::size_t n_cloud_nodes_neg = cloud_nodes_set_neg.size();
        rCloudNodeVectorPositiveSide.resize(n_cloud_nodes_pos);
        rCloudNodeVectorNegativeSide.resize(n_cloud_nodes_neg);
        std::size_t aux_i = 0;
        for (auto it_set = cloud_nodes_set_pos.begin(); it_set != cloud_nodes_set_pos.end(); ++it_set) {
            rCloudNodeVectorPositiveSide(aux_i++) = *it_set;
        }
        aux_i = 0;
        for (auto it_set = cloud_nodes_set_neg.begin(); it_set != cloud_nodes_set_neg.end(); ++it_set) {
            rCloudNodeVectorNegativeSide(aux_i++) = *it_set;
        }

        // Sort obtained cloud node vectors by ID to properly get the extension operator data  //TODO really necessary or faster??
        std::sort(rCloudNodeVectorPositiveSide.ptr_begin(), rCloudNodeVectorPositiveSide.ptr_end(), [](NodeType::Pointer& pNode1, NodeType::Pointer rNode2){return (pNode1->Id() < rNode2->Id());});
        std::sort(rCloudNodeVectorNegativeSide.ptr_begin(), rCloudNodeVectorNegativeSide.ptr_end(), [](NodeType::Pointer& pNode1, NodeType::Pointer rNode2){return (pNode1->Id() < rNode2->Id());});
    }

    void ShiftedBoundaryPointBasedInterfaceUtility::GetDataForSplitElementIntegrationPoint(
        const ElementType& rElement,
        const array_1d<double,3>& rIntPtCoordinates,
        Vector& rIntPtShapeFunctionValues,
        Matrix& rIntPtShapeFunctionDerivatives)
    {
        const auto& r_geom = rElement.GetGeometry();

        // Compute the local coordinates of the integration point in the element's geometry
        array_1d<double,3> int_pt_local_coords = ZeroVector(3);
        r_geom.PointLocalCoordinates(int_pt_local_coords, rIntPtCoordinates);

        // Get N of the element at the integration point
        r_geom.ShapeFunctionsValues(rIntPtShapeFunctionValues, int_pt_local_coords);

        // Get DN_DX of the element at the integration point
        Matrix aux_DN_DXi_parent, aux_J_parent, aux_J_inv_parent;
        double aux_detJ_parent;
        r_geom.ShapeFunctionsLocalGradients(aux_DN_DXi_parent, int_pt_local_coords);
        r_geom.Jacobian(aux_J_parent, int_pt_local_coords);
        MathUtils<double>::InvertMatrix(aux_J_parent, aux_J_inv_parent, aux_detJ_parent);
        rIntPtShapeFunctionDerivatives = prod(aux_DN_DXi_parent, aux_J_inv_parent);
    }

    bool ShiftedBoundaryPointBasedInterfaceUtility::AddIntegrationPointCondition(
        const ElementType& rElement,
        const Vector& rSidesVector,
        const double ElementSize,
        const array_1d<double,3>& rIntPtCoordinates,
        const array_1d<double,3>& rIntPtAreaNormal,
        NodesCloudMapType& rExtensionOperatorMap,
        const PointerVector<NodeType>& rCloudNodeVector,
        const Vector& rIntPtShapeFunctionValues,
        const Matrix& rIntPtShapeFunctionDerivatives,
        std::size_t& r_ConditionId,
        const bool ConsiderPositiveSide)
    {
        const auto& r_geom = rElement.GetGeometry();

        // Initialize the extension operator containers
        const std::size_t n_cl_nodes = rCloudNodeVector.size();
        const std::size_t n_dim = r_geom.WorkingSpaceDimension();
        Vector N_container = ZeroVector(n_cl_nodes);
        Matrix DN_DX_container = ZeroMatrix(n_cl_nodes, n_dim);

        array_1d<double,3> area_normal = rIntPtAreaNormal;
        double skin_pt_weight = norm_2(area_normal);

        // Loop the nodes that are involved in the current element
        for (std::size_t i_node = 0; i_node < r_geom.PointsNumber(); ++i_node) {
            const auto p_node = r_geom(i_node);
            // If node is on the side that is being considered, then add the standard shape function contribution of the node at the position of the skin point
            if (ConsiderPositiveSide != (rSidesVector[i_node] <= 0.0)) {
                // If a node on the side that is being considered is not active, then no wall condition is created
                if (!p_node->Is(ACTIVE)) {
                    // if (ConsiderPositiveSide) {
                    //     KRATOS_WARNING("ShiftedBoundaryPointBasedInterfaceUtility") << "No wall condition will be created for positive side of the skin point because Node No." << p_node->Id() << " is not active." << std::endl;
                    // } else {
                    //     KRATOS_WARNING("ShiftedBoundaryPointBasedInterfaceUtility") << "No wall condition will be created for negative side of the skin point because Node No." << p_node->Id() << " is not active." << std::endl;
                    // }
                    return false;
                }
                // Note that we need to check for the ids to match as we do not know the node's position in the node vector
                for (std::size_t i_cl = 0; i_cl < n_cl_nodes; ++i_cl) {
                    auto& p_cl_node = rCloudNodeVector(i_cl);
                    if (p_node->Id() == p_cl_node->Id()) {
                        N_container(i_cl) += rIntPtShapeFunctionValues(i_node);
                        for (std::size_t d = 0; d < n_dim; ++d) {
                            DN_DX_container(i_cl, d) += rIntPtShapeFunctionDerivatives(i_node, d);
                        }
                        break;
                    }
                }
            // If node is on the other side of the boundary, then get its shape function values and derivatives for the skin point and its extension operator data
            } else {
                // Get the weight as the corresponding nodal shape function value of the node at the position of the skin point
                const double i_node_N = rIntPtShapeFunctionValues(i_node);
                const auto i_node_grad_N = row(rIntPtShapeFunctionDerivatives, i_node);

                // If node on the other side does not have an extension basis, then no wall condition is created
                const std::size_t found = rExtensionOperatorMap.count(p_node);
                if (!found) {
                    //KRATOS_WARNING("ShiftedBoundaryPointBasedInterfaceUtility") << "No wall condition will be created for one side of the skin point because no extension operator was available for Node No." << p_node->Id() << std::endl;
                    return false;
                }

                // Get the node's extension operator data
                const auto& ext_op_data = rExtensionOperatorMap[p_node];

                // Iterate over the node's extension operator data and apply the cloud node weight (i_cl_node_N) to make the basis conformant
                // Note that we need to check for the ids to match as we do not know the node's position in the node vector
                for (auto it_data = ext_op_data.begin(); it_data != ext_op_data.end(); ++it_data) {
                    const auto& r_node_data = *it_data;
                    const std::size_t data_node_id = (std::get<0>(r_node_data))->Id();
                    for (std::size_t i_cl = 0; i_cl < n_cl_nodes; ++i_cl) {
                        const auto& p_cl_node = rCloudNodeVector(i_cl);
                        if (p_cl_node->Id() == data_node_id) {
                            const double i_cl_node_N = std::get<1>(r_node_data);
                            N_container(i_cl) += i_node_N * i_cl_node_N;
                            for (std::size_t d = 0; d < n_dim; ++d) {
                                DN_DX_container(i_cl,d) += i_node_grad_N(d) * i_cl_node_N;
                            }
                            break;
                        }
                    }
                }
            }
        }

        /*const std::size_t n_nodes = r_geom.PointsNumber();
        PointerVector<NodeType> cloud_node_vector;
        cloud_node_vector.resize(n_nodes);
        Vector N_container_2 = ZeroVector(n_nodes);
        Matrix DN_DX_container_2 = ZeroMatrix(n_nodes, n_dim);
        for (std::size_t i_node = 0; i_node < n_nodes; ++i_node) {
            cloud_node_vector(i_node) = r_geom(i_node);
            N_container_2(i_node) = rIntPtShapeFunctionValues(i_node);
            for (std::size_t d = 0; d < n_dim; ++d) {
                DN_DX_container_2(i_node, d) += rIntPtShapeFunctionDerivatives(i_node, d);
            }
        }*/

        // Create a new condition with a geometry made up with the basis nodes
        auto p_prop = rElement.pGetProperties();
        auto p_cond = mpConditionPrototype->Create(++r_ConditionId, rCloudNodeVector, p_prop);
        p_cond->Set(ACTIVE, true);
        mpBoundarySubModelPart->AddCondition(p_cond);

        //TODO for laplacian static heat testing:
        // Set Dirichlet boundary condition
        //const double dirichlet_value = std::pow(rIntPtCoordinates(0),2) + std::pow(rIntPtCoordinates(1),2);
        //p_cond->SetValue(TEMPERATURE, dirichlet_value);

        // Store the SBM BC data in the condition database
        p_cond->SetValue(ELEMENT_H, ElementSize);
        p_cond->SetValue(INTEGRATION_COORDINATES, rIntPtCoordinates);
        p_cond->SetValue(NORMAL, area_normal/ skin_pt_weight);
        p_cond->SetValue(INTEGRATION_WEIGHT, skin_pt_weight);
        p_cond->SetValue(SHAPE_FUNCTIONS_VECTOR, N_container);
        p_cond->SetValue(SHAPE_FUNCTIONS_GRADIENT_MATRIX, DN_DX_container);

        return true;
    }

    bool ShiftedBoundaryPointBasedInterfaceUtility::SetEnclosedNodesPressure(
        ElementType& rElement,
        const Vector& rSidesVector,
        const array_1d<double,3>& rAvgSkinPosition,
        const array_1d<double,3>& rAvgSkinNormal)
    {
        auto& r_geom = rElement.GetGeometry();
        const std::size_t n_nodes = r_geom.PointsNumber();
        for (std::size_t i_node = 0; i_node < n_nodes; ++i_node) {

            if ((mPositiveSideIsEnclosed && rSidesVector[i_node] > 0) or (mNegativeSideIsEnclosed && rSidesVector[i_node] < 0)) {
                auto& r_node = r_geom[i_node];
                // Calculate dot product of average skin normal of the element and the normalized vector between averaged skin point and the element's node
                // array_1d<double,3> avg_skin_pt_to_node = r_node.Coordinates() - rAvgSkinPosition;
                // avg_skin_pt_to_node /= norm_2(avg_skin_pt_to_node);
                // double dot_product = inner_prod(avg_skin_pt_to_node, rAvgSkinNormal);
                // if (mNegativeSideIsEnclosed) {
                //     dot_product *= -1.0;
                // }
                // if (dot_product > 0.1 &&
                if (r_node.Is(ACTIVE)) {
                    r_node.Fix(PRESSURE);
                    r_node.FastGetSolutionStepValue(PRESSURE) = 0.0;
                    return true;
                }
            }
        }
        return false;
    }

    ShiftedBoundaryPointBasedInterfaceUtility::MeshlessShapeFunctionsFunctionType ShiftedBoundaryPointBasedInterfaceUtility::GetMLSShapeFunctionsFunction() const
    {
        switch (mpModelPart->GetProcessInfo()[DOMAIN_SIZE]) {
            case 2:
                switch (mMLSExtensionOperatorOrder) {
                    case 1:
                        return [&](const Matrix& rPoints, const array_1d<double,3>& rX, const double h, Vector& rN){
                            MLSShapeFunctionsUtility::CalculateShapeFunctions<2,1>(rPoints, rX, h, rN);};
                    case 2:
                        return [&](const Matrix& rPoints, const array_1d<double,3>& rX, const double h, Vector& rN){
                            MLSShapeFunctionsUtility::CalculateShapeFunctions<2,2>(rPoints, rX, h, rN);};
                    default:
                        KRATOS_ERROR << "Wrong MLS extension operator order. Only linear (1) and quadratic (2) are supported.";
                }
            case 3:
                switch (mMLSExtensionOperatorOrder) {
                    case 1:
                        return [&](const Matrix& rPoints, const array_1d<double,3>& rX, const double h, Vector& rN){
                            MLSShapeFunctionsUtility::CalculateShapeFunctions<3,1>(rPoints, rX, h, rN);};
                    case 2:
                        return [&](const Matrix& rPoints, const array_1d<double,3>& rX, const double h, Vector& rN){
                            MLSShapeFunctionsUtility::CalculateShapeFunctions<3,2>(rPoints, rX, h, rN);};
                    default:
                        KRATOS_ERROR << "Wrong MLS extension operator order. Only linear (1) and quadratic (2) are supported.";
                }
            default:
                KRATOS_ERROR << "Wrong domain size. MLS shape functions utility cannot be set.";
        }
    }

    ShiftedBoundaryPointBasedInterfaceUtility::MeshlessShapeFunctionsFunctionType ShiftedBoundaryPointBasedInterfaceUtility::GetRBFShapeFunctionsFunction() const
    {
        return [&](const Matrix& rPoints, const array_1d<double,3>& rX, const double h, Vector& rN){
            RBFShapeFunctionsUtility::CalculateShapeFunctions(rPoints, rX, h, rN);
        };
    }

    ShiftedBoundaryPointBasedInterfaceUtility::ElementSizeFunctionType ShiftedBoundaryPointBasedInterfaceUtility::GetElementSizeFunction(const GeometryType& rGeometry)
    {
        switch (rGeometry.GetGeometryType()) {
            case GeometryData::KratosGeometryType::Kratos_Triangle2D3:
                return [](const GeometryType& rGeometry)->double{return ElementSizeCalculator<2,3>::AverageElementSize(rGeometry);};
            case GeometryData::KratosGeometryType::Kratos_Tetrahedra3D4:
                return [](const GeometryType& rGeometry)->double{return ElementSizeCalculator<3,4>::AverageElementSize(rGeometry);};
            default:
                KRATOS_ERROR << "Asking for a non-implemented modified shape functions geometry.";
        }
    }

    double ShiftedBoundaryPointBasedInterfaceUtility::CalculateKernelRadius(
        const Matrix& rCloudCoordinates,
        const array_1d<double,3>& rOrigin)
    {
        const std::size_t n_nodes = rCloudCoordinates.size1();
        const double squared_rad = IndexPartition<std::size_t>(n_nodes).for_each<MaxReduction<double>>([&](std::size_t I){
            return std::pow(rCloudCoordinates(I,0) - rOrigin(0),2) + std::pow(rCloudCoordinates(I,1) - rOrigin(1),2) + std::pow(rCloudCoordinates(I,2) - rOrigin(2),2);
        });
        return std::sqrt(squared_rad);
    }

    std::size_t ShiftedBoundaryPointBasedInterfaceUtility::GetRequiredNumberOfPoints()
    {
        const std::size_t n_dim = mpModelPart->GetProcessInfo()[DOMAIN_SIZE];
        switch (n_dim) {
            case 2:
                switch (mMLSExtensionOperatorOrder) {
                    case 1:
                        return 3;
                    case 2:
                        return 6;
                    default:
                        KRATOS_ERROR << "Wrong MLS extension operator order. Only linear (1) and quadratic (2) are supported.";
                }
            case 3:
                switch (mMLSExtensionOperatorOrder) {
                    case 1:
                        return 4;
                    case 2:
                        return 10;
                    default:
                        KRATOS_ERROR << "Wrong MLS extension operator order. Only linear (1) and quadratic (2) are supported.";
                }
            default:
                KRATOS_ERROR << "Wrong domain size.";
        }
    }

    template void KRATOS_API(KRATOS_CORE) ShiftedBoundaryPointBasedInterfaceUtility::MapSkinPointsToElements<2>(SkinPointsToElementsMapType& rSkinPointsMap);
    template void KRATOS_API(KRATOS_CORE) ShiftedBoundaryPointBasedInterfaceUtility::MapSkinPointsToElements<3>(SkinPointsToElementsMapType& rSkinPointsMap);

}  // namespace Kratos.
<|MERGE_RESOLUTION|>--- conflicted
+++ resolved
@@ -1,1536 +1,1535 @@
-//    |  /           |
-//    ' /   __| _` | __|  _ \   __|
-//    . \  |   (   | |   (   |\__ `
-//   _|\_\_|  \__,_|\__|\___/ ____/
-//                   Multi-Physics
-//
-//  License:         BSD License
-//                   Kratos default license: kratos/license.txt
-//
-//  Main authors:    Franziska Wahl
-//
-
-// System includes
-
-// External includes
-
-// Project includes
-#include "containers/array_1d.h"
-#include "containers/pointer_vector.h"
-#include "includes/define.h"
-#include "includes/element.h"
-#include "includes/kratos_flags.h"
-#include "includes/lock_object.h"
-#include "includes/smart_pointers.h"
-#include "includes/variables.h"
-#include "includes/global_pointer_variables.h"
-#include "input_output/logger.h"
-#include "utilities/element_size_calculator.h"
-#include "utilities/mls_shape_functions_utility.h"
-#include "utilities/rbf_shape_functions_utility.h"
-#include "utilities/parallel_utilities.h"
-#include "utilities/reduction_utilities.h"
-#include "utilities/shifted_boundary_point_based_interface_utility.h"
-#include "utilities/binbased_fast_point_locator.h"
-#include "utilities/variable_utils.h"
-#include "utilities/geometry_utilities.h"
-#include "geometries/plane_3d.h"
-#include "processes/find_intersected_geometrical_objects_process.h"
-
-
-namespace Kratos
-{
-    namespace ShiftedBoundaryUtilityInternals {
-
-    template <>
-    double CalculatePointDistance<2>(const Geometry<Node>& rObjectGeometry, const Point& rPoint)
-    {
-        return GeometryUtils::PointDistanceToLineSegment3D(
-            rObjectGeometry[0],
-            rObjectGeometry[1],
-            rPoint);
-    }
-
-    template <>
-    double CalculatePointDistance<3>(const Geometry<Node>& rObjectGeometry, const Point& rPoint)
-    {
-        return GeometryUtils::PointDistanceToTriangle3D(
-            rObjectGeometry[0],
-            rObjectGeometry[1],
-            rObjectGeometry[2],
-            rPoint);
-    }
-
-    template <>
-    Plane3D CreateIntersectionPlane<2>(const std::vector<array_1d<double,3>>& rIntPtsVector)
-    {
-        // Since the Plane3D object only works in 3D, in 2D we define the intersection plane
-        // by extruding the intersection point 0 in the z-direction.
-        array_1d<double,3> z_coord_pt = rIntPtsVector[0];
-        z_coord_pt[2] = 1.0;
-        return Plane3D(Point{rIntPtsVector[0]}, Point{rIntPtsVector[1]}, Point{z_coord_pt});
-    }
-
-    template <>
-    Plane3D CreateIntersectionPlane<3>(const std::vector<array_1d<double,3>>& rIntPtsVector)
-    {
-        return Plane3D(Point{rIntPtsVector[0]}, Point{rIntPtsVector[1]}, Point{rIntPtsVector[2]});
-    }
-
-    }  // namespace ShiftedBoundaryUtilityInternals
-
-    const Parameters ShiftedBoundaryPointBasedInterfaceUtility::GetDefaultParameters() const
-    {
-        const Parameters default_parameters = Parameters(R"({
-            "model_part_name" : "",
-            "skin_model_part_name" : "",
-            "boundary_sub_model_part_name" : "",
-            "sbm_interface_condition_name" : "",
-            "conforming_basis" : true,
-            "extension_operator_type" : "MLS",
-            "mls_extension_operator_order" : 1,
-            "active_side_of_skin" : "both",
-            "enclosed_area" : "none",
-            "cross_boundary_neighbors" : false,
-            "use_tessellated_boundary" : true
-        })" );
-
-        return default_parameters;
-    }
-
-    ShiftedBoundaryPointBasedInterfaceUtility::ShiftedBoundaryPointBasedInterfaceUtility(
-        Model& rModel,
-        Parameters ThisParameters)
-    {
-        // Validate input settings with defaults
-        ThisParameters.ValidateAndAssignDefaults(GetDefaultParameters());
-
-        // Retrieve the required model parts
-        const std::string model_part_name = ThisParameters["model_part_name"].GetString();
-        mSkinModelPartName = ThisParameters["skin_model_part_name"].GetString();
-        const std::string boundary_sub_model_part_name = ThisParameters["boundary_sub_model_part_name"].GetString();
-        // Get skin model part
-        mpSkinModelPart = &rModel.GetModelPart(mSkinModelPartName);
-        // Get volume model part and check that the volume model part has elements
-        mpModelPart = &rModel.GetModelPart(model_part_name);
-        KRATOS_ERROR_IF_NOT(mpModelPart->NumberOfElements()) << "There are no elements in background mesh model part '" << mpModelPart->FullName() << "'." << std::endl;
-        // Get and check or create boundary model part as sub model part of the volume model part
-        if (mpModelPart->HasSubModelPart(boundary_sub_model_part_name)) {
-            mpBoundarySubModelPart = &(mpModelPart->GetSubModelPart(boundary_sub_model_part_name));
-            KRATOS_WARNING_IF("ShiftedBoundaryPointBasedInterfaceUtility", mpBoundarySubModelPart->NumberOfNodes() != 0) << "Provided SBM model part has nodes." << std::endl;
-            KRATOS_WARNING_IF("ShiftedBoundaryPointBasedInterfaceUtility", mpBoundarySubModelPart->NumberOfElements() != 0) << "Provided SBM model part has elements." << std::endl;
-            KRATOS_WARNING_IF("ShiftedBoundaryPointBasedInterfaceUtility", mpBoundarySubModelPart->NumberOfConditions() != 0) << "Provided SBM model part has conditions." << std::endl;
-        } else {
-            mpBoundarySubModelPart = &(mpModelPart->CreateSubModelPart(boundary_sub_model_part_name));
-        }
-
-        // Set the order of the MLS extension operator used in the MLS shape functions utility
-        mMLSExtensionOperatorOrder = ThisParameters["mls_extension_operator_order"].GetInt();
-        // If true, the basis is created such that it is conforming with the linear FE space of the surrogate boundary
-        //TODO only conforming MLS extension operators are available!
-        mConformingBasis = ThisParameters["conforming_basis"].GetBool();
-        // If true, the basis is created such that the surrogate boundary gradient is kept
-        const std::string ext_op_type = ThisParameters["extension_operator_type"].GetString();
-        if (ext_op_type == "MLS") {
-            mExtensionOperator = ExtensionOperator::MLS;
-        } else if (ext_op_type == "RBF") {
-            mExtensionOperator = ExtensionOperator::RBF;
-        } else {
-            KRATOS_ERROR << "Wrong 'extension_operator_type' provided. Only 'MLS' 'extension_operator_type' is supported by point based shifted boundary interface utility." << std::endl;
-        }
-
-        // Set the shifted-boundary condition prototype to be used in the condition creation
-        const std::string interface_condition_name = ThisParameters["sbm_interface_condition_name"].GetString();
-        KRATOS_ERROR_IF(interface_condition_name == "") << "SBM interface condition has not been provided." << std::endl;
-        mpConditionPrototype = &KratosComponents<Condition>::Get(interface_condition_name);
-
-        // Set which side of the skin model part is considered
-        const std::string active_side_of_skin = ThisParameters["active_side_of_skin"].GetString();
-        if (active_side_of_skin != "positive" && active_side_of_skin != "negative" && active_side_of_skin != "both") {
-            KRATOS_ERROR << "Unknown 'active_side_of_skin' given. 'positive', 'negative' or 'both' sides are supported by point based shifted boundary interface utility." << std::endl;
-        }
-        //TODO actually deactivate side that is not considered --> flood fill and majority vote like Manuel
-        KRATOS_WARNING_IF("ShiftedBoundaryPointBasedInterfaceUtility", active_side_of_skin != "both") << "So far always both sides of the skin are being considered." << std::endl;
-        //--- actually being used?? - No extension operators will be calculated and no wall conditions will be created for inactive side
-        //NOTE that this does not have any effect right now
-        if (active_side_of_skin == "positive") {
-            mNegativeSideIsActive = false;
-        } else if (active_side_of_skin == "negative") {
-            mPositiveSideIsActive = false;
-        }
-
-        // Set which side of the skin model part is an enclosed area
-        //TODO use flood fill process (--> Manuel) and Octree to check and search for enclosed areas for setting the pressure! (robustness)
-        const std::string enclosed_area = ThisParameters["enclosed_area"].GetString();
-        if (enclosed_area != "positive" && enclosed_area != "negative" && enclosed_area != "none") {
-            KRATOS_ERROR << "Unknown 'enclosed_area' keyword given. 'positive' or 'negative' side or 'none' are supported by point based shifted boundary interface utility." << std::endl;
-        }
-        if (enclosed_area == "positive") {
-            mPositiveSideIsEnclosed = true;
-        } else if (enclosed_area == "negative") {
-            mNegativeSideIsEnclosed = true;
-        }
-
-        // If true, then the support cloud for a node can be found beyond a first layer of deactivated SBM_BOUNDARY elements (direct neighbors) in normal direction
-        // NOTE that this is beneficial for small cuts and overlapping boundaries or if skin points are not located in the same elements as the tessellated geometry
-        mCrossBoundaryNeighbors = ThisParameters["cross_boundary_neighbors"].GetBool();
-
-        // If true, then elements will be declared SBM_BOUNDARY which are intersected by the tessellated skin geometry
-        mUseTessellatedBoundary = ThisParameters["use_tessellated_boundary"].GetBool();
-    }
-
-        void ShiftedBoundaryPointBasedInterfaceUtility::CalculateAndAddPointBasedInterface()
-    {
-        // NOTE that its necessary to call these methods from outside for multiple interface utilities
-
-        // Reset all SBM flags
-        ResetFlags();
-        // Use tessellated boundary description of skin model part to find SBM_BOUNDARY element in which no skin points are located
-        // NOTE that nodes which are very close to the skin might be relocated here
-        if (mUseTessellatedBoundary) SetTessellatedBoundaryFlagsAndRelocateSmallDistanceNodes();
-        // Locate skin points AFTER possible node relocation of SetTessellatedBoundaryFlagsAndRelocateSmallDistanceNodes
-        LocateSkinPoints();
-        // Set the SBM_INTERFACE flag AFTER setting SBM_BOUNDARY flags is completed
-        SetInterfaceFlags();
-        // Deactivate SBM_BOUNDARY elements and nodes which are surrounded by deactivated elements
-        DeactivateElementsAndNodes();
-        // Calculate the extension operators for nodes of elements in which skin points are located
-        // and add conditions for one or both sides of all skin points
-        CalculateAndAddSkinIntegrationPointConditions();
-
-        //if (mFindEnclosedVolumes) FixEnclosedVolumesPressure();
-    }
-
-    void ShiftedBoundaryPointBasedInterfaceUtility::ResetFlags()
-    {
-        // Activate all elements and initialize flags to false
-        // NOTE Resetting the interface flags will eliminate previously embedded model parts except for their wall conditions!
-        block_for_each(mpModelPart->Nodes(), [](NodeType& rNode){
-            rNode.Set(ACTIVE, true);         // Nodes that belong to the elements to be assembled
-            rNode.Set(SBM_BOUNDARY, false);      // Nodes that belong to the support clouds of the positive side
-            rNode.Set(SBM_INTERFACE, false);     // Nodes that belong to the support clouds of the negative side
-        });
-        block_for_each(mpModelPart->Elements(), [](ElementType& rElement){
-            rElement.Set(ACTIVE, true);      // Elements in the positive distance region (the ones to be assembled)
-            rElement.Set(SBM_BOUNDARY, false);   // Elements in which the skin geometry is located (true boundary gamma)
-            rElement.Set(SBM_INTERFACE, false);  // Positive distance elements owning the surrogate boundary nodes
-        });
-
-        // Reset MODIFIED flag
-        block_for_each(mpModelPart->Nodes(), [](NodeType& rNode){
-            rNode.Set(MODIFIED, false);
-        });
-
-        KRATOS_INFO("ShiftedBoundaryPointBasedInterfaceUtility") << "Boundary and interface flags were reset and all elements and nodes re-activated." << std::endl;
-    }
-
-    void ShiftedBoundaryPointBasedInterfaceUtility::SetTessellatedBoundaryFlagsAndRelocateSmallDistanceNodes()
-    {
-        // Reset SELECTED flag which is used to mark elements which are intersected by the skin geometry
-        VariableUtils().SetFlag(SELECTED, false, mpModelPart->Elements());
-        VariableUtils().SetFlag(MODIFIED, false, mpModelPart->Nodes());
-
-        // Create and initialize find_intersected_objects_process
-        //TODO SPEED UP only search in sub model part where it's likely that skin points are located? --> several layers of elements surrounding the previous SBM_BOUNDARY
-        Flags find_intersected_options;
-        find_intersected_options.Set(FindIntersectedGeometricalObjectsProcess::INTERSECTING_CONDITIONS, false);
-        find_intersected_options.Set(FindIntersectedGeometricalObjectsProcess::INTERSECTING_ELEMENTS, true);
-        find_intersected_options.Set(FindIntersectedGeometricalObjectsProcess::INTERSECTED_CONDITIONS, false);
-        find_intersected_options.Set(FindIntersectedGeometricalObjectsProcess::INTERSECTED_ELEMENTS, true);
-        FindIntersectedGeometricalObjectsProcess find_intersected_objects_process = FindIntersectedGeometricalObjectsProcess(*mpModelPart, *mpSkinModelPart, find_intersected_options);
-        find_intersected_objects_process.ExecuteInitialize();
-
-        // Find intersections
-        find_intersected_objects_process.FindIntersections();  // FindIntersectedSkinObjects marks intersected elements as SELECTED
-        const std::vector<PointerVector<GeometricalObject>>&  r_intersected_objects = find_intersected_objects_process.GetIntersections();
-
-        // Get elements in the same order as find_intersected_objects_process
-        const std::size_t n_elements = (find_intersected_objects_process.GetModelPart1()).NumberOfElements();
-        const auto& r_elements = (find_intersected_objects_process.GetModelPart1()).ElementsArray();
-
-        // Define the minimal distance to the skin geometry
-        // NOTE that a minimal distance of <5e-7 can already cause an ill-defined deactivated layer because of the tolerances of the geometrical operations (intersected elements and localization of skin points)
-        const double distance_threshold = 5e-6;
-        // Initialize a multiplier for the the distance by which nodes should be relocated --> length/1000 for a smooth deactivated element layer
-        const double relocation_multiplier = 1e-3;
-
-        // Get function pointer for calculating the distance between a node and an intersecting object
-        PointDistanceFunctionType p_point_distance_function;
-        IntersectionPlaneConstructorType p_intersection_plane_constructor;
-        const std::size_t n_dim = mpModelPart->GetProcessInfo()[DOMAIN_SIZE];
-        switch (n_dim) {
-            case 2:
-                p_point_distance_function = ShiftedBoundaryUtilityInternals::CalculatePointDistance<2>;
-                p_intersection_plane_constructor = ShiftedBoundaryUtilityInternals::CreateIntersectionPlane<2>;
-                break;
-            case 3:
-                p_point_distance_function = ShiftedBoundaryUtilityInternals::CalculatePointDistance<3>;
-                p_intersection_plane_constructor = ShiftedBoundaryUtilityInternals::CreateIntersectionPlane<3>;
-                break;
-            default:
-                KRATOS_ERROR << "Wrong domain size.";
-        }
-
-        // Calculate nodal distances of all nodes of elements that are intersected and relocate nodes that are too close to the skin geometry
-        std::size_t n_relocated_nodes = 0;
-        LockObject mutex;
-        IndexPartition<std::size_t>(n_elements).for_each([&](std::size_t i_ele) {
-            const auto& r_element_intersecting_objects = r_intersected_objects[i_ele];
-            if (!r_element_intersecting_objects.empty()) {
-                auto& p_element = r_elements[i_ele];
-                auto& r_geom = p_element->GetGeometry();
-                const std::size_t n_nodes = r_geom.PointsNumber();
-
-                // Calculate distance below which nodes get relocated and by which nodes get relocated
-                const double length = r_geom.Length();
-                const double relocation_distance = std::max(distance_threshold, relocation_multiplier * length);
-
-                for (std::size_t i_node = 0; i_node < n_nodes; ++i_node) {
-                    auto& r_node = r_geom[i_node];
-                    // Check that node was not already modified from the iteration of another element
-                    if (!r_node.Is(MODIFIED)) {
-                        // Calculate minimal distance of node to skin geometry
-                        // NOTE that this distance value can be negative to move in negative normal direction
-                        const double distance_node = CalculateSkinDistanceToNode(r_node, r_element_intersecting_objects,
-                                                                                 p_point_distance_function, p_intersection_plane_constructor,
-                                                                                 relocation_distance, 0.01*relocation_distance);
-
-                        // Relocate node in direction of normal if the skin geometry is too close
-                        //TODO do not move outer boundary elements?
-                        if (std::abs(distance_node) < relocation_distance) {
-                            // Get normal of first intersecting object
-                            const auto& r_int_obj = r_intersected_objects[i_ele][0];
-                            array_1d<double,3> local_coords;
-                            array_1d<double,3> unit_normal = r_int_obj.GetGeometry().Normal(local_coords);
-                            unit_normal /= norm_2(unit_normal);
-
-                            // Use negative normal direction for a negative distance value (so it moves away from skin geometry)
-                            if (distance_node < 0.0) {
-                                unit_normal *= (-1);
-                            }
-
-                            {
-                                std::scoped_lock<LockObject> lock(mutex);
-
-                                // Relocate node into the direction of the intersected object's (negative) normal
-                                r_node.X()  += relocation_distance * unit_normal[0];
-                                r_node.Y()  += relocation_distance * unit_normal[1];
-                                r_node.Z()  += relocation_distance * unit_normal[2];
-
-                                // NOTE that initial position (X0,Y0,Z0) is mesh output for visualization (ParaView)
-                                //TODO store also in deformation etc instead of initial position for visualization for moving geometry?
-                                r_node.X0() += relocation_distance * unit_normal[0];
-                                r_node.Y0() += relocation_distance * unit_normal[1];
-                                r_node.Z0() += relocation_distance * unit_normal[2];
-                                r_node.Set(MODIFIED, true);
-
-                                //TODO correction needed for acceleration of the node?? correction needed for FM-ALE??
-                                // mesh velocity += dx/dt (1st order approximation)
-
-                                n_relocated_nodes++;
-                            }
-                            //TODO: Check detJ of surrounding elements - if negative, then revert?
-                        }
-                    }
-                }
-            }
-        });
-
-        // Recalculate intersections if nodes were moved
-        // NOTE that entirely new process is necessary for taking update node positions into consideration (TODO change that??)
-        //TODO SPEED UP by calculating intersections only for elements surrounding the relocated nodes?
-        if (n_relocated_nodes > 0) {
-            FindIntersectedGeometricalObjectsProcess new_find_intersected_objects_process = FindIntersectedGeometricalObjectsProcess(*mpModelPart, *mpSkinModelPart, find_intersected_options);
-            new_find_intersected_objects_process.ExecuteInitialize();
-            new_find_intersected_objects_process.FindIntersections();
-            const std::vector<PointerVector<GeometricalObject>>&  r_new_intersected_objects = new_find_intersected_objects_process.GetIntersections();
-
-            // Mark elements as SBM_BOUNDARY that are intersected by the tessellated skin geometry
-            IndexPartition<std::size_t>(n_elements).for_each([&](std::size_t i_ele) {
-                if (!r_new_intersected_objects[i_ele].empty()) {
-                    r_elements[i_ele]->Set(SBM_BOUNDARY, true);
-                }
-            });
-        } else {
-            // Mark elements as SBM_BOUNDARY that are intersected by the tessellated skin geometry
-            IndexPartition<std::size_t>(n_elements).for_each([&](std::size_t i_ele) {
-                if (!r_intersected_objects[i_ele].empty()) {
-                    r_elements[i_ele]->Set(SBM_BOUNDARY, true);
-                }
-            });
-        }
-
-        KRATOS_INFO("ShiftedBoundaryPointBasedInterfaceUtility") << "'" << mSkinModelPartName << "' tessellated boundary flags were set. " << n_relocated_nodes << " nodes were relocated." << std::endl;
-    }
-
-    void ShiftedBoundaryPointBasedInterfaceUtility::LocateSkinPoints()
-    {
-        // Map skin points (boundary) to elements of volume model part
-        const std::size_t n_dim = mpModelPart->GetProcessInfo()[DOMAIN_SIZE];
-        switch (n_dim) {
-            case 2:
-                MapSkinPointsToElements<2>(mSkinPointsMap);
-                break;
-            case 3:
-                MapSkinPointsToElements<3>(mSkinPointsMap);
-                break;
-            default:
-                KRATOS_ERROR << "Wrong domain size.";
-        }
-
-        // Mark elements as SBM_BOUNDARY (gamma) in which skin points were located
-        // NOTE that these elements should already be SBM_BOUNDARY because of the tessellated interface
-        // NOTE that SBM_BOUNDARY elements will get deactivated and that the split elements BC is applied by means of the extension operators
-        std::for_each(mSkinPointsMap.begin(), mSkinPointsMap.end(), [](const std::pair<ElementType::Pointer, SkinPointsDataVectorType>& rKeyData){
-           rKeyData.first->Set(SBM_BOUNDARY, true);
-        });
-    }
-
-    void ShiftedBoundaryPointBasedInterfaceUtility::SetInterfaceFlags()
-    {
-        // Find the surrogate boundary elements and mark them as SBM_INTERFACE (gamma_tilde)
-        // Note that we rely on the fact that the neighbors are sorted according to the faces
-        // TODO faster to store SBM_BOUNDARY element pointers somewhere?
-        LockObject mutex;
-        block_for_each(mpModelPart->Elements(), [&mutex](ElementType& rElement){
-            if (rElement.Is(SBM_BOUNDARY)) {
-                //TODO for laplacian testing
-                rElement.Set(BOUNDARY, true);
-                const std::size_t n_faces = rElement.GetGeometry().FacesNumber();
-                auto& r_neigh_elems = rElement.GetValue(NEIGHBOUR_ELEMENTS);
-                for (std::size_t i_face = 0; i_face < n_faces; ++i_face) {
-                    // The neighbour corresponding to the current face is not also SBM_BOUNDARY, it means that the current face is surrogate boundary (SBM_INTERFACE)
-                    // Flag the current neighbour owning the surrogate face as SBM_INTERFACE
-                    // The nodes will be flagged if required (MLS basis) when creating the cloud
-                    auto p_neigh_elem = r_neigh_elems(i_face).get();
-                    if (p_neigh_elem != nullptr) {
-                        if (!p_neigh_elem->Is(SBM_BOUNDARY)) {
-                            {
-                                std::scoped_lock<LockObject> lock(mutex);
-                                p_neigh_elem->Set(SBM_INTERFACE, true);
-                                //TODO for laplacian testing
-                                p_neigh_elem->Set(INTERFACE, true);
-                            }
-                        }
-                    }
-                }
-            }
-        });
-        KRATOS_INFO("ShiftedBoundaryPointBasedInterfaceUtility") << "Interface flags were set."  << std::endl;
-    }
-
-    void ShiftedBoundaryPointBasedInterfaceUtility::DeactivateElementsAndNodes()
-    {
-        // Deactivate elements in which the (true) boundary is located
-        block_for_each(mpModelPart->Elements(), [](ElementType& rElement){
-            if (rElement.Is(SBM_BOUNDARY)) {
-                rElement.Set(ACTIVE, false);
-            }
-        });
-
-        // Deactivate nodes that do not belong to any active element (anymore)
-        block_for_each(mpModelPart->Nodes(), [](NodeType& rNode){
-            // Check whether any of the elements surrounding the node is active
-            const auto& r_neigh_elems = rNode.GetValue(NEIGHBOUR_ELEMENTS);
-            bool active_neighbor_found = false;
-            for (std::size_t i_neigh = 0; i_neigh < r_neigh_elems.size(); ++i_neigh) {
-                auto p_neigh = r_neigh_elems(i_neigh).get();
-                if (p_neigh != nullptr) {
-                    // Continue with next node if the current node is part of an active element
-                    if (p_neigh->Is(ACTIVE)) {
-                        active_neighbor_found = true;
-                        break;
-                    }
-                    }
-            }
-            // If there is no active element around the current node, we will deactivate it
-            if (!active_neighbor_found) {
-                rNode.Set(ACTIVE, false);
-            }
-        });
-
-        KRATOS_INFO("ShiftedBoundaryPointBasedInterfaceUtility") << "Boundary elements and nodes were deactivated." << std::endl;
-    }
-
-    void ShiftedBoundaryPointBasedInterfaceUtility::CalculateAndAddSkinIntegrationPointConditions()
-    {
-        // Iterate over the split elements to create a vector for each element defining both sides using the element's skin points normals and positions
-        // The resulting vector is as long as the number of nodes of the element and a positive value stands for the positive side of the boundary, a negative one for the negative side.
-        // Also store the average position and average normal of the skin points located in the element
-        // Nodes on the positive side will be declared SBM_BOUNDARY and nodes on the negative side SBM_INTERFACE
-        SidesVectorToElementsMapType sides_vector_map;
-        AverageSkinToElementsMapType avg_skin_map;
-        SetSidesVectorsAndSkinNormalsForSplitElements(mSkinPointsMap, sides_vector_map, avg_skin_map);
-        //KRATOS_INFO("ShiftedBoundaryPointBasedInterfaceUtility") << "Sides vectors and skin normals were set." << std::endl;
-
-        // Iterate over the split elements to create an extension basis for each node of the element (MLS shape functions values for support cloud of node)
-        // NOTE that no extension bases will be calculated and added for a node for which not a sufficient number of support nodes were found
-        NodesCloudMapType& ext_op_map = mExtensionMap
-        SetExtensionOperatorsForSplitElementNodes(sides_vector_map, avg_skin_map, ext_op_map);
-        //KRATOS_INFO("ShiftedBoundaryPointBasedInterfaceUtility") << "Extension operators were set." << std::endl;
-
-        // Set the pressure of the first node of an enclosed volume to zero if one side is enclosed.
-        auto skin_pt_element_iter = sides_vector_map.begin();
-        bool enclosed_pressure_is_set = false;
-        //while (skin_pt_element_iter != sides_vector_map.end()) {
-        if (mPositiveSideIsEnclosed || mNegativeSideIsEnclosed) {
-            while (!enclosed_pressure_is_set && skin_pt_element_iter != sides_vector_map.end()) {
-                auto p_elem = skin_pt_element_iter->first;
-                const array_1d<double,3> avg_skin_position = avg_skin_map[p_elem].first;
-                const array_1d<double,3> avg_skin_normal = avg_skin_map[p_elem].second;
-                enclosed_pressure_is_set = SetEnclosedNodesPressure(*p_elem, skin_pt_element_iter->second, avg_skin_position, avg_skin_normal);
-                skin_pt_element_iter++;
-            }
-        }
-
-        // Get the element size calculation function
-        // Note that unique geometry in the mesh is assumed
-        const auto p_element_size_func = GetElementSizeFunction(mpModelPart->ElementsBegin()->GetGeometry());
-
-        // Get max condition id
-        std::size_t max_cond_id = block_for_each<MaxReduction<std::size_t>>(mpModelPart->Conditions(), [](const Condition& rCondition){return rCondition.Id();});
-
-        // Create the interface conditions
-        //TODO: THIS CAN BE PARALLEL (WE JUST NEED TO MAKE CRITICAL THE CONDITION ID UPDATE)? And adding the condition????
-        const std::size_t n_dim = mpModelPart->GetProcessInfo()[DOMAIN_SIZE];
-        std::size_t n_skin_pt_conditions_not_added = 0;
-        bool successfully_added_pos;
-        bool successfully_added_neg;
-
-        for (const auto& [p_element, skin_points_data_vector]: mSkinPointsMap) {
-            const auto& r_geom = p_element->GetGeometry();
-            const std::size_t n_nodes = r_geom.PointsNumber();
-
-            // For each side of the boundary separately (positive and negative side of gamma), create a pointer vector with all the nodes that affect that side of the current element
-            // To be used in the creation of the condition. Positive side refers to adding the positive side's nodes of the element and the negative node's support cloud nodes.
-            // NOTE that the obtained clouds are sorted by id to properly get the extension operator data //TODO: necessary? ids are compared anyway?!
-            PointerVector<NodeType> cloud_nodes_vector_pos;
-            PointerVector<NodeType> cloud_nodes_vector_neg;
-            CreateCloudNodeVectorsForSplitElement(*p_element, sides_vector_map[p_element], ext_op_map, cloud_nodes_vector_pos, cloud_nodes_vector_neg);
-
-            // Calculate parent element size for the SBM BC imposition
-            const double h = p_element_size_func(r_geom);
-
-            // Get vector defining positive and negative side of the boundary
-            const auto& sides_vector = sides_vector_map[p_element];
-
-            // Iterate over the element's skin points adding a positive side and a negative side condition for each skin point
-            for (std::size_t i_skin_pt = 0; i_skin_pt < skin_points_data_vector.size(); ++i_skin_pt) {
-                // Get the skin point's position and area normal (integration point of the boundary)
-                const auto skin_pt_data = skin_points_data_vector[i_skin_pt];
-                const array_1d<double,3> skin_pt_position = std::get<0>(skin_pt_data);
-                const array_1d<double,3> skin_pt_area_normal = std::get<1>(skin_pt_data);
-
-                // Get the split element's shape function values and derivatives at the skin/ integration point
-                Vector skin_pt_N(n_nodes);
-                Matrix skin_pt_DNDX = ZeroMatrix(n_nodes, n_dim);
-                GetDataForSplitElementIntegrationPoint(*p_element, skin_pt_position, skin_pt_N, skin_pt_DNDX);
-
-                // Add skin pt. condition for positive side of boundary - using support cloud data for negative nodes
-                // NOTE that the boundary normal is negative in order to point outwards (from positive to negative side),
-                // because positive side is where dot product of vector to node with average normal is positive
-                successfully_added_pos = AddIntegrationPointCondition(*p_element, sides_vector, h, skin_pt_position, -skin_pt_area_normal,
-                ext_op_map, cloud_nodes_vector_pos, skin_pt_N, skin_pt_DNDX, max_cond_id, /*ConsiderPositiveSide=*/true);
-
-                // Add skin pt. condition for negative side of boundary - using support cloud data for positive nodes
-                // NOTE that boundary normal is opposite (from negative to positive side)
-                successfully_added_neg = AddIntegrationPointCondition(*p_element, sides_vector, h, skin_pt_position, skin_pt_area_normal,
-                ext_op_map, cloud_nodes_vector_neg, skin_pt_N, skin_pt_DNDX, max_cond_id, /*ConsiderPositiveSide=*/false);
-
-                if (!successfully_added_pos || !successfully_added_neg) {
-                    n_skin_pt_conditions_not_added++;
-                }
-            }
-        }
-        if (n_skin_pt_conditions_not_added > 0) {
-            KRATOS_WARNING("ShiftedBoundaryPointBasedInterfaceUtility") << "Integration point conditions were NOT successfully added for at least one side of "
-                << n_skin_pt_conditions_not_added << " skin points." << std::endl;
-        }
-        KRATOS_INFO("ShiftedBoundaryPointBasedInterfaceUtility") << "'" << mSkinModelPartName << "' skin point conditions were added." << std::endl;
-    }
-
-    void ShiftedBoundaryPointBasedInterfaceUtility::FixEnclosedVolumesPressure()
-    {
-        //TODO: throws ERROR !!!
-        // Reset VISITED flag
-        /*block_for_each(mpModelPart->Nodes(), [](Node& rNode){
-            rNode.Set(VISITED, false);
-        });
-
-        auto& p_first_node = mpModelPart->Nodes()(0);
-
-        std::vector<NodeType::Pointer> starting_nodes;
-        if (p_first_node->IsActive()) starting_nodes.push_back(p_first_node);
-        const std::size_t n_starting_nodes = starting_nodes.size();
-
-        std::vector<bool> pressure_is_fixed;
-        pressure_is_fixed.reserve(n_starting_nodes);
-
-        NodesCloudSetType nodes_at_boundary;
-
-        //TODO make parallel
-        for (std::size_t i_node = 0; i_node < n_starting_nodes; ++i_node) {
-
-            auto p_seed_node = starting_nodes[i_node];
-            p_seed_node->Set(VISITED, true);
-            pressure_is_fixed[i_node] = p_seed_node->IsFixed(PRESSURE);
-
-            std::vector<NodeType::Pointer> prev_prev_layer_nodes;
-            std::vector<NodeType::Pointer> prev_layer_nodes;
-            std::vector<NodeType::Pointer> cur_layer_nodes;
-            prev_prev_layer_nodes.push_back(p_seed_node);
-            prev_layer_nodes.push_back(p_seed_node);
-
-            // Find elemental neighbors of the nodes of the previous layer as long as new nodes are being found
-            while (prev_layer_nodes.size() > 0) {
-                for (auto& p_node : prev_layer_nodes) {
-                    auto& r_elem_neigh_vect = p_node->GetValue(NEIGHBOUR_ELEMENTS);
-
-                    // Add all new nodes of active neighboring elements to current layer
-                    for (std::size_t i_neigh = 0; i_neigh < r_elem_neigh_vect.size(); ++i_neigh) {
-                        auto p_elem_neigh = r_elem_neigh_vect(i_neigh).get();
-                        if (p_elem_neigh != nullptr) {
-                            if (p_elem_neigh->Is(ACTIVE)) {
-                                const auto& r_geom = p_elem_neigh->GetGeometry();
-                                for (std::size_t i_neigh_node = 0; i_neigh_node < r_geom.PointsNumber(); ++i_neigh_node) {
-                                    NodeType::Pointer p_neigh = r_geom(i_neigh_node);
-
-                                    //TODO Check whether node is part of two previous layers or current layer or VISITED_BY flag?
-                                    //TODO if two groups meet, stop one and add it's layers and fixed_node status to the other?
-                                    if (!p_neigh->Is(VISITED)) {
-                                        p_neigh->Set(VISITED, true);
-                                        // Add new node
-                                        cur_layer_nodes.push_back(p_neigh);
-                                        // Check whether the pressure is fixed in the new node
-                                        if (p_neigh->IsFixed(PRESSURE)) {
-                                            pressure_is_fixed[i_node] = true;
-                                        }
-                                    }
-                                }
-                            } else {
-                                const auto& r_geom = p_elem_neigh->GetGeometry();
-                                for (std::size_t i_neigh_node = 0; i_neigh_node < r_geom.PointsNumber(); ++i_neigh_node) {
-                                    NodeType::Pointer p_neigh = r_geom(i_neigh_node);
-                                    if (!p_neigh->Is(VISITED)) {
-                                        nodes_at_boundary.insert(p_neigh);
-                                    }
-                                }
-                            }
-                        }
-                    }
-                }
-                prev_prev_layer_nodes = prev_layer_nodes;
-                prev_layer_nodes = cur_layer_nodes;
-                cur_layer_nodes.clear();
-            }
-
-            // Fix pressure in one element of the group if it has not been fixed yet
-            if (pressure_is_fixed[i_node] == false) {
-                auto p_node = prev_prev_layer_nodes[0];
-                p_node->Fix(PRESSURE);
-                p_node->FastGetSolutionStepValue(PRESSURE) = 0.0;
-            }
-        }
-
-        // Cross boundary until all nodes have been visited
-        while (nodes_at_boundary.size() > 0) {
-            for (auto it_set = nodes_at_boundary.begin(); it_set != nodes_at_boundary.end(); ++it_set) {
-                auto p_node = (*it_set);
-                if (p_node->Is(VISITED)) {
-                    nodes_at_boundary.erase(p_node);
-                } else {
-                    p_node->Set(VISITED, true);
-                    bool new_group_pressure_is_fixed = p_node->IsFixed(PRESSURE);
-
-                    std::vector<NodeType::Pointer> prev_prev_layer_nodes;
-                    std::vector<NodeType::Pointer> prev_layer_nodes;
-                    std::vector<NodeType::Pointer> cur_layer_nodes;
-                    prev_prev_layer_nodes.push_back(p_node);
-                    prev_layer_nodes.push_back(p_node);
-
-                    // Find elemental neighbors of the nodes of the previous layer as long as new nodes are being found
-                    while (prev_layer_nodes.size() > 0) {
-                        for (auto& p_node : prev_layer_nodes) {
-                            auto& r_elem_neigh_vect = p_node->GetValue(NEIGHBOUR_ELEMENTS);
-
-                            // Add all new nodes of active neighboring elements to current layer
-                            for (std::size_t i_neigh = 0; i_neigh < r_elem_neigh_vect.size(); ++i_neigh) {
-                                auto p_elem_neigh = r_elem_neigh_vect(i_neigh).get();
-                                if (p_elem_neigh != nullptr) {
-                                    if (p_elem_neigh->Is(ACTIVE)) {
-                                        const auto& r_geom = p_elem_neigh->GetGeometry();
-                                        for (std::size_t i_neigh_node = 0; i_neigh_node < r_geom.PointsNumber(); ++i_neigh_node) {
-                                            NodeType::Pointer p_neigh = r_geom(i_neigh_node);
-
-                                            //TODO Check whether node is part of two previous layers or current layer or VISITED_BY flag?
-                                            //TODO if two groups meet, stop one and add it's layers and fixed_node status to the other?
-                                            if (!p_neigh->Is(VISITED)) {
-                                                p_neigh->Set(VISITED, true);
-                                                // Add new node
-                                                cur_layer_nodes.push_back(p_neigh);
-                                                // Check whether the pressure is fixed in the new node
-                                                if (p_neigh->IsFixed(PRESSURE)) {
-                                                    new_group_pressure_is_fixed = true;
-                                                }
-                                            }
-                                        }
-                                    } else {
-                                        const auto& r_geom = p_elem_neigh->GetGeometry();
-                                        for (std::size_t i_neigh_node = 0; i_neigh_node < r_geom.PointsNumber(); ++i_neigh_node) {
-                                            NodeType::Pointer p_neigh = r_geom(i_neigh_node);
-                                            if (!p_neigh->Is(VISITED)) {
-                                                nodes_at_boundary.insert(p_neigh);
-                                            }
-                                        }
-                                    }
-                                }
-                            }
-                        }
-                        prev_prev_layer_nodes = prev_layer_nodes;
-                        prev_layer_nodes = cur_layer_nodes;
-                        cur_layer_nodes.clear();
-                    }
-
-                    // Fix pressure in one element of the group if it has not been fixed yet
-                    if (new_group_pressure_is_fixed == false) {
-                        auto p_node = prev_prev_layer_nodes[0];
-                        p_node->Fix(PRESSURE);
-                        p_node->FastGetSolutionStepValue(PRESSURE) = 0.0;
-                    }
-
-                }
-            }
-        }*/
-    }
-
-<<<<<<< HEAD
-    void CalculateTraction(
-        const Variable<array_1d<double, 3>>& rVariable,
-        array_1d<double, 3>& rOutput)
-    {
-        // Integrate sigma*n over the boundary as sum of (C*\nabla^s E(u)-E(p)I)*n*dA at each skin point
-        // NOTE that for a discontinuous boundary both sides need to be integrated
-        if (rVariable == DRAG_FORCE) {
-            // Initialize the embedded element data
-            //EmbeddedElementData data;
-            //data.Initialize(*this, rCurrentProcessInfo);
-            //this->InitializeGeometryData(data);
-            // Calculate the drag force
-            //SUM OVER GPS
-            // Compute Gauss pt. pressure
-            //this->CalculateDragForce(data, rOutput);  // see embedded_fluid_element_discontinuous
-        } else if (rVariable == DRAG_FORCE_CENTER) {
-            // Initialize the embedded element data
-            //EmbeddedElementData data;
-            //data.Initialize(*this, rCurrentProcessInfo);
-            //this->InitializeGeometryData(data);
-            // Calculate the drag force location
-            //this->CalculateDragForceCenter(data, rOutput);  // see embedded_fluid_element_discontinuous
-        } else {
-            KRATOS_WARNING("ShiftedBoundaryPointBasedInterfaceUtility")
-                << "'" << rVariable << "' is unknown." << std::endl;
-        }
-        // see shifted_element_fluid_element ALTERNATIVE for traction and shifted_element_wall_condition for C matrix/ stress
-=======
-    double ShiftedBoundaryPointBasedInterfaceUtility::CalculateSkinDistanceToNode(
-        const Node& rNode,
-        const PointerVector<GeometricalObject>& rIntersectingObjects,
-        PointDistanceFunctionType pPointDistanceFunction,
-        IntersectionPlaneConstructorType pIntersectionPlaneConstructor,
-        const double& DistanceThreshold,
-        const double& ThresholdForSignedness)
-    {
-        double minimal_distance = 1.0;
-
-        // Compute distance of node to each given intersecting object
-        for (const auto& it_int_obj : rIntersectingObjects.GetContainer()) {
-            const auto& r_int_obj_geom = it_int_obj->GetGeometry();
-            double distance = pPointDistanceFunction(r_int_obj_geom, rNode);
-
-            // Check that the computed distance is the minimal one so far
-            if (distance < minimal_distance) {
-                minimal_distance = distance;
-                // Create plane to calculate signedness of distance if the distance value is
-                // below the minimal accepted distance and above the threshold at which the signedness makes a difference for resulting geometry
-                // In between these values the signedness ensures that the node moves away and not towards the skin geometry
-                if (minimal_distance < DistanceThreshold && minimal_distance > ThresholdForSignedness) {
-                    std::vector<array_1d<double,3>> plane_pts;
-                    for (std::size_t i_obj_node = 0; i_obj_node < r_int_obj_geom.PointsNumber(); ++i_obj_node){
-                        plane_pts.push_back(r_int_obj_geom[i_obj_node]);
-                    }
-                    Plane3D plane = pIntersectionPlaneConstructor(plane_pts);
-
-                    if (plane.CalculateSignedDistance(rNode) < 0.0){
-                        minimal_distance *= (-1);
-                    }
-                }
-            }
-        }
-
-        return minimal_distance;
->>>>>>> 599210c5
-    }
-
-    template <std::size_t TDim>
-    void ShiftedBoundaryPointBasedInterfaceUtility::MapSkinPointsToElements(
-        SkinPointsToElementsMapType& rSkinPointsMap)
-    {
-        //TODO SPEED UP
-        //TODO faster to only search in sub model part where it's likely that skin points are located?
-        // --> several layers of elements surrounding the previous SBM_BOUNDARY
-
-        // Check that the skin model part has elements
-        KRATOS_ERROR_IF_NOT(mpSkinModelPart->NumberOfElements())
-            << "There are no elements in skin model part (boundary) '" << mpSkinModelPart->FullName() << "'." << std::endl;
-
-        // Set the bin-based fast point locator utility
-        //TODO faster to keep pointer_locator for all skin model parts and iterations?
-        //TODO UpdateSearchDatabase necessary whenever there is a node relocation?
-        const std::size_t point_locator_max_results = 10000;
-        const double point_locator_tolerance = 1.0e-5;
-        BinBasedFastPointLocator<TDim> point_locator(*mpModelPart);
-        point_locator.UpdateSearchDatabase();
-
-        const GeometryData::IntegrationMethod integration_method = GeometryData::IntegrationMethod::GI_GAUSS_1;
-
-        //const std::size_t n_gp_per_element = mpSkinModelPart->ElementsBegin()->GetGeometry().IntegrationPointsNumber(integration_method);
-        //const std::size_t n_skin_points = mpSkinModelPart->NumberOfElements() * n_gp_per_element;
-        std::vector<Element::Pointer> skin_point_located_elements;
-        std::vector<array_1d<double,3>> skin_point_positions;
-        std::vector<array_1d<double,3>> skin_point_normals;
-
-        // Search the skin points (skin model part integration points) in the volume mesh elements
-        std::size_t n_skin_points_not_found = 0;
-        std::size_t n_skin_points_found = 0;
-        LockObject mutex;
-        block_for_each(mpSkinModelPart->Elements(), [&](ElementType& rSkinElement){
-            const auto& r_skin_geom = rSkinElement.GetGeometry();
-            const GeometryType::IntegrationPointsArrayType& integration_points = r_skin_geom.IntegrationPoints(integration_method);
-            // Get detJ for all integration points of the skin element
-            Vector int_pt_detJs;
-            r_skin_geom.DeterminantOfJacobian(int_pt_detJs, integration_method);
-
-            for (std::size_t i_int_pt = 0; i_int_pt < integration_points.size(); ++i_int_pt) {
-                // Get position of skin point
-                const array_1d<double,3> skin_pt_local_coords = integration_points[i_int_pt].Coordinates();
-                array_1d<double,3> skin_pt_position = ZeroVector(3);
-                r_skin_geom.GlobalCoordinates(skin_pt_position, skin_pt_local_coords);
-
-                // Get normal at the skin point and make its length a measure of the area/ integration weight
-                array_1d<double,3> skin_pt_area_normal = r_skin_geom.Normal(skin_pt_local_coords);
-                // Normalize normal
-                skin_pt_area_normal /= std::max(norm_2(skin_pt_area_normal), 1e-10);  // tolerance = std::pow(1e-3 * h, Dim-1)
-                // Scale normal with integration weight
-                const double int_pt_weight = int_pt_detJs[i_int_pt] * integration_points[i_int_pt].Weight();
-                skin_pt_area_normal *= int_pt_weight;
-
-                // Search for the skin point in the volume mesh to get the element containing the point
-                Vector aux_N(TDim+1);
-                Element::Pointer p_element = nullptr;
-                typename BinBasedFastPointLocator<TDim>::ResultContainerType search_results(point_locator_max_results);
-                const bool is_found = point_locator.FindPointOnMesh(
-                    skin_pt_position, aux_N, p_element,
-                    search_results.begin(), point_locator_max_results, point_locator_tolerance);
-
-                // Add data to vectors (only one thread is allowed here at a time)
-                {
-                    std::scoped_lock<LockObject> lock(mutex);
-                    if (is_found){
-                        skin_point_located_elements.push_back(p_element);
-                        skin_point_positions.push_back(skin_pt_position);
-                        skin_point_normals.push_back(skin_pt_area_normal);
-                        n_skin_points_found++;
-                    } else {
-                        n_skin_points_not_found++;
-                    }
-                }
-            }
-        });
-        if (n_skin_points_not_found > 0) {
-            KRATOS_WARNING("ShiftedBoundaryPointBasedInterfaceUtility")
-                << n_skin_points_not_found << " skin points have not been found in any volume model part element." << std::endl;
-        }
-
-        for (std::size_t i_skin_pt = 0; i_skin_pt < skin_point_located_elements.size(); ++i_skin_pt) {
-            auto p_element =  skin_point_located_elements[i_skin_pt];
-            // Check if skin point data already exists for the element in which the skin point is located in the map
-            if (rSkinPointsMap.find(p_element) == rSkinPointsMap.end()) {
-                // If element is not found, add the first skin point to the new key
-                SkinPointsDataVectorType skin_points_data_vector(1);
-                skin_points_data_vector[0] = std::make_pair(skin_point_positions[i_skin_pt], skin_point_normals[i_skin_pt]);
-                auto skin_points_key_data = std::make_pair(p_element, skin_points_data_vector);
-                rSkinPointsMap.insert(skin_points_key_data);
-            } else {
-                // If element is found, resize the skin point data vector of the element and add the new skin point
-                SkinPointsDataVectorType& skin_points_data_vector = rSkinPointsMap[p_element];
-                const std::size_t n_skin_points_in_element = skin_points_data_vector.size();
-                skin_points_data_vector.resize(n_skin_points_in_element+1);
-                skin_points_data_vector[n_skin_points_in_element] = std::make_pair(skin_point_positions[i_skin_pt], skin_point_normals[i_skin_pt]);
-            }
-        }
-
-        KRATOS_INFO("ShiftedBoundaryPointBasedInterfaceUtility") << "'" << mSkinModelPartName << "' skin points ("
-            << n_skin_points_found << ") were mapped to volume mesh elements (" << rSkinPointsMap.size() << ")." << std::endl;
-    }
-
-    void ShiftedBoundaryPointBasedInterfaceUtility::SetSidesVectorsAndSkinNormalsForSplitElements(
-        const SkinPointsToElementsMapType& rSkinPointsMap,
-        SidesVectorToElementsMapType& rSidesVectorMap,
-        AverageSkinToElementsMapType& rAvgSkinMap)
-    {
-        // Set DISTANCE values for all nodes to zero as variable will be used to have a majority vote on the definition of the positive and negative side
-        //TODO faster than looping through the nodes of elements with skin points without parallelization?
-        VariableUtils().SetVariable(DISTANCE, 0.0,mpModelPart->Nodes());
-
-        // Get the element size calculation function
-        // Note that unique geometry in the mesh is assumed
-        const auto p_element_size_func = GetElementSizeFunction(mpModelPart->ElementsBegin()->GetGeometry());
-
-        LockObject mutex_1;
-        LockObject mutex_2;
-        //TODO is parallelization really faster here?
-        std::for_each(rSkinPointsMap.begin(), rSkinPointsMap.end(), [&rAvgSkinMap, &mutex_1, &mutex_2, &p_element_size_func](const std::pair<ElementType::Pointer, SkinPointsDataVectorType>& rKeyData){
-            const auto p_element = rKeyData.first;
-            const auto& skin_points_data_vector = rKeyData.second;
-
-            // Get access to the nodes of the element and an estimate of the element's size
-            auto& r_geom = p_element->GetGeometry();
-            const std::size_t n_nodes = r_geom.PointsNumber();
-            const double h = p_element_size_func(r_geom);
-
-            // Initialize average position and average normal of the element's skin points
-            std::size_t n_skin_points = 0;
-            array_1d<double,3> avg_position(3, 0.0);
-            array_1d<double,3> avg_normal(3, 0.0);
-
-            // Loop over the skin points located inside the element
-            for (const auto& skin_pt_data: skin_points_data_vector) {
-                const auto& skin_pt_position = std::get<0>(skin_pt_data);
-                const auto& skin_pt_area_normal = std::get<1>(skin_pt_data);
-                const double skin_pt_area = norm_2(skin_pt_area_normal);
-
-                // Compute the dot product for each skin point and node of the element between a vector from the skin position to the node and the skin point's normal
-                // NOTE that for a positive dot product the node is saved as being on the positive side of the boundary, negative dot product equals negative side
-                for (std::size_t i_node = 0; i_node < n_nodes; ++i_node) {
-                    auto& r_node = r_geom[i_node];
-                    const array_1d<double,3> skin_pt_to_node = r_node.Coordinates() - skin_pt_position;
-                    const double dot_product = inner_prod(skin_pt_to_node, skin_pt_area_normal);
-                    double& side_voting = r_node.FastGetSolutionStepValue(DISTANCE);
-                    {
-                        const double vote_weighting = skin_pt_area * h / norm_2(skin_pt_to_node);
-                        std::scoped_lock<LockObject> lock(mutex_1);
-                        if (dot_product > 0.0) {
-                            side_voting += vote_weighting;
-                        } else {
-                            side_voting -= vote_weighting;
-                        }
-                    }
-                }
-
-                // Update average position and average normal
-                n_skin_points++;
-                avg_position += skin_pt_position;
-                avg_normal += skin_pt_area_normal;
-            }
-
-            // Calculate and store the average position and average normal of the skin points located in the element
-            avg_normal /= norm_2(avg_normal);
-            avg_position /= n_skin_points;
-            const auto avg_position_and_normal = std::make_pair(avg_position, avg_normal);
-            {
-                std::scoped_lock<LockObject> lock(mutex_2);
-                rAvgSkinMap.insert(std::make_pair(p_element, avg_position_and_normal));
-            }
-        });
-
-        // Decide on positive and negative side of an element based on the voting of all skin points in the surrounding elements
-        for (const auto& [p_element, skin_points_data_vector]: rSkinPointsMap) {
-            auto& r_geom = p_element->GetGeometry();
-            const std::size_t n_nodes = r_geom.PointsNumber();
-
-            // Store a vector deciding on the positive and negative side of the element's nodes
-            // NOTE that the positive side of the boundary equals a positive inwards skin normal, negative dot product equals a negative inward skin normal
-            // NOTE that it is necessary to define the side of points of gamma_tilde here for the search of the support clouds afterwards (SetLateralSupportCloud)
-            Vector sides_vector(n_nodes);
-            for (std::size_t i_node = 0; i_node < n_nodes; ++i_node) {
-                auto& r_node = r_geom[i_node];
-                const double& side_voting = r_node.FastGetSolutionStepValue(DISTANCE);
-                if (side_voting > 0.0) {
-                    sides_vector[i_node] =  1.0;
-                    r_node.Set(SBM_BOUNDARY, true);
-                } else {
-                    sides_vector[i_node] = -1.0;
-                    r_node.Set(SBM_INTERFACE, true);
-                }
-            }
-            rSidesVectorMap.insert(std::make_pair(p_element, sides_vector));
-        }
-    }
-
-    void ShiftedBoundaryPointBasedInterfaceUtility::SetExtensionOperatorsForSplitElementNodes(
-        const SidesVectorToElementsMapType& rSidesVectorMap,
-        AverageSkinToElementsMapType& rAvgSkinMap,
-        NodesCloudMapType& rExtensionOperatorMap)
-    {
-        // Get the extension operator shape functions function
-        auto p_meshless_sh_func = mExtensionOperator == ExtensionOperator::MLS ? GetMLSShapeFunctionsFunction() : GetRBFShapeFunctionsFunction();
-
-        // Get support node clouds for all nodes of all split elements and calculate their extension operators
-        // NOTE that only extension operators are calculated and added to the map if a sufficient number of support nodes was found
-        //TODO make parallel
-        for (const auto& [p_element, sides_vector]: rSidesVectorMap) {
-            const auto& r_geom = p_element->GetGeometry();
-
-            // Get averaged position and normal of the skin points located inside the element
-            auto avg_position_and_normal = rAvgSkinMap[p_element];
-            const array_1d<double,3> avg_position = std::get<0>(avg_position_and_normal);
-            const array_1d<double,3> avg_normal = std::get<1>(avg_position_and_normal);
-
-            // Get support node cloud and calculate the extension operator for all nodes of the element for which it has not been calculated yet
-            const std::size_t n_nodes = r_geom.PointsNumber();
-            for (std::size_t i_node = 0; i_node < n_nodes; ++i_node) {
-                const auto& p_node = r_geom(i_node);
-
-                // Check if extension operator already has been calculated for the current node
-                const std::size_t found_in_map = rExtensionOperatorMap.count(p_node);
-                if (!found_in_map) {
-
-                    // Initialize the storage for the support/ cloud nodes and their coordinates
-                    Matrix cloud_nodes_coordinates;
-                    PointerVector<NodeType> cloud_nodes;
-
-                    // Get support cloud for given node
-                    if (sides_vector[i_node] < 0.0) {
-                        // Use and declare SBM_BOUNDARY nodes on the positive side for the support cloud of a node on the negative side
-                        SetLateralSupportCloud(p_node, avg_position,  avg_normal, cloud_nodes, cloud_nodes_coordinates, SBM_BOUNDARY);
-                    } else {
-                        // Use and declare SBM_INTERFACE nodes on the negative side for the support cloud of a node on the positive side
-                        SetLateralSupportCloud(p_node, avg_position, -avg_normal, cloud_nodes, cloud_nodes_coordinates, SBM_INTERFACE);
-                    }
-
-                    // Continue if the number of support nodes is sufficient for the calculation of the extension operator
-                    const std::size_t n_cloud_nodes = cloud_nodes.size();
-                    if (n_cloud_nodes >= GetRequiredNumberOfPoints()) {
-
-                        // Calculate the extension basis in the current node (MLS shape functions)
-                        Vector N_container;
-                        const array_1d<double,3> r_coords = p_node->Coordinates();
-                        const double kernel_rad = CalculateKernelRadius(cloud_nodes_coordinates, r_coords);
-                        p_meshless_sh_func(cloud_nodes_coordinates, r_coords, kernel_rad, N_container);
-
-                        // Save the extension operator nodal data to the extension operator map
-                        CloudDataVectorType cloud_data_vector(n_cloud_nodes);
-                        for (std::size_t i_cl_nod = 0; i_cl_nod < n_cloud_nodes; ++i_cl_nod) {
-                            auto p_cl_node = cloud_nodes(i_cl_nod);
-                            auto i_data = std::make_pair(p_cl_node, N_container[i_cl_nod]);
-                            cloud_data_vector(i_cl_nod) = i_data;
-                        }
-                        const auto ext_op_key_data = std::make_pair(p_node, cloud_data_vector);
-                        //TODO make this threadsafe for parallelization
-                        rExtensionOperatorMap.insert(ext_op_key_data);
-                    } else {
-                        KRATOS_WARNING("ShiftedBoundaryPointBasedInterfaceUtility")
-                        << "No enough support nodes were found for node " << p_node->Id() << ". Extension basis can not be calculated." << std::endl;
-                    }
-                }
-            }
-        }
-    }
-
-    void ShiftedBoundaryPointBasedInterfaceUtility::SetLateralSupportCloud(
-        const NodeType::Pointer pOtherSideNode,
-        const array_1d<double,3>& rAvgSkinPosition,
-        const array_1d<double,3>& rAvgSkinNormal,
-        PointerVector<NodeType>& rCloudNodes,
-        Matrix& rCloudCoordinates,
-        const Kratos::Flags& rSearchSideFlag)
-    {
-        // Find the support cloud of nodes on the search side (other side as the given node)
-        // NOTE that we use an unordered_set to ensure that these are unique
-        // NOTE that we check the order of the MLS interpolation to add nodes from enough layers
-        NodesCloudSetType aux_set;
-        std::vector<NodeType::Pointer> cur_layer_nodes;
-        std::vector<NodeType::Pointer> prev_layer_nodes;
-        const std::size_t n_layers = mMLSExtensionOperatorOrder + 1;
-
-        // Find elemental neighbors of the given node and add their nodes to the cloud nodes set if they are located on the search side
-        // This is the first layer of sampling/ support points
-        // NOTE that the sides of the first layer of nodes at gamma_tilde already need to be defined in their flags (done by SetSidesVectorsAndSkinNormalsForSplitElements)
-        // NOTE that taking the nodes of neighboring elements is the same as adding the nodal neighbors directly for triangles and tetrahedra
-        //TODO add neighboring nodes directly? for tetra and hex elements?
-        auto& r_elem_neigh_vect = pOtherSideNode->GetValue(NEIGHBOUR_ELEMENTS);
-        for (std::size_t i_neigh = 0; i_neigh < r_elem_neigh_vect.size(); ++i_neigh) {
-            auto p_elem_neigh = r_elem_neigh_vect(i_neigh).get();
-            if (p_elem_neigh != nullptr) {
-                const auto& r_geom = p_elem_neigh->GetGeometry();
-                for (std::size_t i_neigh_node = 0; i_neigh_node < r_geom.PointsNumber(); ++i_neigh_node) {
-                    NodeType::Pointer p_neigh = r_geom(i_neigh_node);
-
-                    // Add node of neighboring element to the support node set if it is active and located on the search side
-                    if (p_neigh->Is(ACTIVE) && p_neigh->Is(rSearchSideFlag)) {
-                        aux_set.insert(p_neigh);
-                        prev_layer_nodes.push_back(p_neigh);
-                    }
-                }
-            }
-        }
-        // Check number of first layer points
-        if (aux_set.size() == 0) {
-            KRATOS_WARNING("ShiftedBoundaryPointBasedInterfaceUtility")
-                << "No nodal neighbors on the other side were found for node " << pOtherSideNode->Id() << ". Extension basis can not be calculated." << std::endl;
-            return;
-        }
-
-        // Add more layers of nodal neighbors of the current nodes to the cloud of nodes
-        // Add those layers in normal direction of the boundary, so that both sides are more clearly separated at edges (3D) and tips of the skin geometry
-        // NOTE that we start from 1 here as the first layer already has been added, so only one more layer will be added for a linear MLS extension
-        for (std::size_t i_layer = 1; i_layer < n_layers; ++i_layer) {
-            AddLateralSupportLayer(rAvgSkinPosition, rAvgSkinNormal, prev_layer_nodes, cur_layer_nodes, aux_set);
-            prev_layer_nodes = cur_layer_nodes;
-            cur_layer_nodes.clear();
-        }
-
-        // If there are not enough active support nodes to perform the MLS calculation add another layer of neighboring nodes
-        // Add maximal three extra layers, these do not have to be in normal direction away from the averaged skin geometry anymore
-        std::size_t n_cloud_nodes = aux_set.size();
-        std::size_t n_extra_layers = 0;
-        while (n_cloud_nodes < GetRequiredNumberOfPoints()+1 && n_extra_layers < 3) {
-            AddLateralSupportLayer(prev_layer_nodes, cur_layer_nodes, aux_set);
-            n_extra_layers++;
-            n_cloud_nodes = aux_set.size();
-            prev_layer_nodes = cur_layer_nodes;
-            cur_layer_nodes.clear();
-        }
-        if (n_extra_layers > 0) {
-           KRATOS_WARNING("ShiftedBoundaryPointBasedInterfaceUtility") << n_extra_layers << " extra layers of points needed for MLS calculation." << std::endl;
-        }
-
-        // Add obtained cloud nodes to the cloud node vector and sort them by id
-        //TODO sorting really necessary or helpful??
-        rCloudNodes.resize(n_cloud_nodes);
-        std::size_t aux_i = 0;
-        for (auto it_set = aux_set.begin(); it_set != aux_set.end(); ++it_set) {
-            rCloudNodes(aux_i++) = *it_set;
-            // Mark support node for visualization - TODO make threadsafe/ put somewhere else for parallelization
-            (*it_set)->Set(rSearchSideFlag, true);
-        }
-        std::sort(rCloudNodes.ptr_begin(), rCloudNodes.ptr_end(), [](NodeType::Pointer& pNode1, NodeType::Pointer rNode2){return (pNode1->Id() < rNode2->Id());});
-
-        // Fill the coordinates matrix
-        rCloudCoordinates.resize(n_cloud_nodes, 3);
-        IndexPartition<std::size_t>(n_cloud_nodes).for_each(array_1d<double,3>(), [&rCloudNodes, &rCloudCoordinates](std::size_t iNode, array_1d<double,3>& rAuxCoordTLS){
-            noalias(rAuxCoordTLS) = rCloudNodes[iNode].Coordinates();
-            rCloudCoordinates(iNode, 0) = rAuxCoordTLS[0];
-            rCloudCoordinates(iNode, 1) = rAuxCoordTLS[1];
-            rCloudCoordinates(iNode, 2) = rAuxCoordTLS[2];
-        });
-    }
-
-    void ShiftedBoundaryPointBasedInterfaceUtility::AddLateralSupportLayer(
-        const std::vector<NodeType::Pointer>& PreviousLayerNodes,
-        std::vector<NodeType::Pointer>& CurrentLayerNodes,
-        NodesCloudSetType& SupportNodesSet)
-    {
-        // Find elemental neighbors of the nodes of the previous layer and add their nodes
-        // NOTE that taking the nodes of neighboring elements is the same as adding the nodal neighbors directly for triangles and tetrahedra
-        for (auto& p_node : PreviousLayerNodes) {
-            const auto& r_elem_neigh_vect = p_node->GetValue(NEIGHBOUR_ELEMENTS);
-
-            // Add all nodes of neighboring elements to cloud nodes set if element is not (!) SBM_BOUNDARY
-            // This way the boundary cannot be crossed (not 'ACTIVE' might be used instead here)
-            for (std::size_t i_neigh = 0; i_neigh < r_elem_neigh_vect.size(); ++i_neigh) {
-                const auto p_elem_neigh = r_elem_neigh_vect(i_neigh).get();
-                if (p_elem_neigh != nullptr) {
-                    if (!p_elem_neigh->Is(SBM_BOUNDARY)) {
-                        const auto& r_geom = p_elem_neigh->GetGeometry();
-                        for (std::size_t i_neigh_node = 0; i_neigh_node < r_geom.PointsNumber(); ++i_neigh_node) {
-                            // Add node of neighboring element to the support node set if it has not been added yet and is active
-                            NodeType::Pointer p_neigh = r_geom(i_neigh_node);
-                            if (p_neigh->Is(ACTIVE)) {
-                                auto set_return = SupportNodesSet.insert(p_neigh);
-                                // If the node was inserted into the set as a new element, then add it to the current layer (otherwise already visited nodes are visited again)
-                                if (set_return.second) {
-                                    CurrentLayerNodes.push_back(p_neigh);
-                                }
-                            }
-                        }
-                    }
-                }
-            }
-        }
-    }
-
-    void ShiftedBoundaryPointBasedInterfaceUtility::AddLateralSupportLayer(
-        const array_1d<double,3>& rAvgSkinPosition,
-        const array_1d<double,3>& rAvgSkinNormal,
-        const std::vector<NodeType::Pointer>& PreviousLayerNodes,
-        std::vector<NodeType::Pointer>& CurrentLayerNodes,
-        NodesCloudSetType& SupportNodesSet)
-    {
-        // Find elemental neighbors of the nodes of the previous layer
-        // NOTE that taking the nodes of neighboring elements is the same as adding the nodal neighbors directly for triangles and tetrahedra
-        for (auto& p_node : PreviousLayerNodes) {
-            const auto& r_elem_neigh_vect = p_node->GetValue(NEIGHBOUR_ELEMENTS);
-
-            // Add all nodes of neighboring elements to cloud nodes set if element is not (!) SBM_BOUNDARY and in normal direction
-            // This way the boundary cannot be crossed (not 'ACTIVE' might be used instead here)
-            for (std::size_t i_neigh = 0; i_neigh < r_elem_neigh_vect.size(); ++i_neigh) {
-                const auto p_elem_neigh = r_elem_neigh_vect(i_neigh).get();
-                if (p_elem_neigh != nullptr) {
-                    if (!p_elem_neigh->Is(SBM_BOUNDARY)) {
-                        const auto& r_geom = p_elem_neigh->GetGeometry();
-                        for (std::size_t i_neigh_node = 0; i_neigh_node < r_geom.PointsNumber(); ++i_neigh_node) {
-                            // Add node of neighboring element only if it is in the inwards normal direction of the element's averaged skin points
-                            // NOTE this is done for a more robust separation of both sides of the boundary
-                            NodeType::Pointer p_neigh = r_geom(i_neigh_node);
-                            // Calculate dot product of average skin normal of the element and the normalized vector between averaged skin point and the element's node
-                            array_1d<double,3> avg_skin_pt_to_node = p_neigh->Coordinates() - rAvgSkinPosition;
-                            //avg_skin_pt_to_node /= norm_2(avg_skin_pt_to_node);  // normalization recommended for dot_product check another value than zero
-                            const double dot_product = inner_prod(avg_skin_pt_to_node, rAvgSkinNormal);
-                            if (p_neigh->Is(ACTIVE) && dot_product > 0.0) {
-                                auto set_return = SupportNodesSet.insert(p_neigh);
-                                // If the node was inserted into the set as a new element, then add it to the current layer (otherwise already visited nodes are visited again)
-                                if (set_return.second) {
-                                    CurrentLayerNodes.push_back(p_neigh);
-                                }
-                            }
-                        }
-                    }
-                }
-            }
-        }
-    }
-
-    void ShiftedBoundaryPointBasedInterfaceUtility::CreateCloudNodeVectorsForSplitElement(
-        const ElementType& rElement,
-        const Vector& rSidesVector,
-        NodesCloudMapType& rExtensionOperatorMap,
-        PointerVector<NodeType>& rCloudNodeVectorPositiveSide,
-        PointerVector<NodeType>& rCloudNodeVectorNegativeSide)
-    {
-        // Create an auxiliary set with all the cloud nodes that affect the current element for each side separately
-        // NOTE that a node can only be found if sufficient cloud nodes were found for the creation of the extension basis
-        // NOTE that only active nodes are part of the node cloud
-        NodesCloudSetType cloud_nodes_set_pos;
-        NodesCloudSetType cloud_nodes_set_neg;
-        const auto& r_geom = rElement.GetGeometry();
-        for (std::size_t i_node = 0; i_node < r_geom.PointsNumber(); ++i_node) {
-            NodeType::Pointer p_node = r_geom(i_node);
-            //TODO edge node treatment
-            //if (p_node->Id() == 908 || p_node->Id() == 924 || p_node->Id() == 347 || p_node->Id() == 372) {  //p_node->Id() == 361 || p_node->Id() == 878 ||
-            //    cloud_nodes_set_pos.insert(p_node);
-            //    cloud_nodes_set_neg.insert(p_node);
-            //}
-            if (rSidesVector(i_node) > 0.0) {
-                // Add positive side node to cloud nodes set of positive side of the boundary
-                // NOTE they might not be part of the negative node's support because they are too close to the other side or not active
-                cloud_nodes_set_pos.insert(p_node);
-                // Add positive side's node's cloud nodes to cloud nodes set of negative side of the boundary
-                const std::size_t found = rExtensionOperatorMap.count(p_node);
-                if (found) {
-                    auto& r_ext_op_data = rExtensionOperatorMap[p_node];
-                    for (auto it_data = r_ext_op_data.begin(); it_data != r_ext_op_data.end(); ++it_data) {
-                        auto& p_cl_node = std::get<0>(*it_data);
-                        cloud_nodes_set_neg.insert(p_cl_node);
-                    }
-                }
-            } else {
-                // Add negative side node to cloud nodes set of negative side of the boundary
-                // NOTE they might not be part of the positive node's support because they are too close to the other side or not active
-                cloud_nodes_set_neg.insert(p_node);
-                // Add negative side's node's cloud nodes to cloud nodes set of positive side of the boundary
-                const std::size_t found = rExtensionOperatorMap.count(p_node);
-                if (found) {
-                    auto& r_ext_op_data = rExtensionOperatorMap[p_node];
-                    for (auto it_data = r_ext_op_data.begin(); it_data != r_ext_op_data.end(); ++it_data) {
-                        auto& p_cl_node = std::get<0>(*it_data);
-                        cloud_nodes_set_pos.insert(p_cl_node);
-                    }
-                }
-            }
-        }
-
-        // Save node clouds in pointer vectors to be used in the creation of the condition
-        const std::size_t n_cloud_nodes_pos = cloud_nodes_set_pos.size();
-        const std::size_t n_cloud_nodes_neg = cloud_nodes_set_neg.size();
-        rCloudNodeVectorPositiveSide.resize(n_cloud_nodes_pos);
-        rCloudNodeVectorNegativeSide.resize(n_cloud_nodes_neg);
-        std::size_t aux_i = 0;
-        for (auto it_set = cloud_nodes_set_pos.begin(); it_set != cloud_nodes_set_pos.end(); ++it_set) {
-            rCloudNodeVectorPositiveSide(aux_i++) = *it_set;
-        }
-        aux_i = 0;
-        for (auto it_set = cloud_nodes_set_neg.begin(); it_set != cloud_nodes_set_neg.end(); ++it_set) {
-            rCloudNodeVectorNegativeSide(aux_i++) = *it_set;
-        }
-
-        // Sort obtained cloud node vectors by ID to properly get the extension operator data  //TODO really necessary or faster??
-        std::sort(rCloudNodeVectorPositiveSide.ptr_begin(), rCloudNodeVectorPositiveSide.ptr_end(), [](NodeType::Pointer& pNode1, NodeType::Pointer rNode2){return (pNode1->Id() < rNode2->Id());});
-        std::sort(rCloudNodeVectorNegativeSide.ptr_begin(), rCloudNodeVectorNegativeSide.ptr_end(), [](NodeType::Pointer& pNode1, NodeType::Pointer rNode2){return (pNode1->Id() < rNode2->Id());});
-    }
-
-    void ShiftedBoundaryPointBasedInterfaceUtility::GetDataForSplitElementIntegrationPoint(
-        const ElementType& rElement,
-        const array_1d<double,3>& rIntPtCoordinates,
-        Vector& rIntPtShapeFunctionValues,
-        Matrix& rIntPtShapeFunctionDerivatives)
-    {
-        const auto& r_geom = rElement.GetGeometry();
-
-        // Compute the local coordinates of the integration point in the element's geometry
-        array_1d<double,3> int_pt_local_coords = ZeroVector(3);
-        r_geom.PointLocalCoordinates(int_pt_local_coords, rIntPtCoordinates);
-
-        // Get N of the element at the integration point
-        r_geom.ShapeFunctionsValues(rIntPtShapeFunctionValues, int_pt_local_coords);
-
-        // Get DN_DX of the element at the integration point
-        Matrix aux_DN_DXi_parent, aux_J_parent, aux_J_inv_parent;
-        double aux_detJ_parent;
-        r_geom.ShapeFunctionsLocalGradients(aux_DN_DXi_parent, int_pt_local_coords);
-        r_geom.Jacobian(aux_J_parent, int_pt_local_coords);
-        MathUtils<double>::InvertMatrix(aux_J_parent, aux_J_inv_parent, aux_detJ_parent);
-        rIntPtShapeFunctionDerivatives = prod(aux_DN_DXi_parent, aux_J_inv_parent);
-    }
-
-    bool ShiftedBoundaryPointBasedInterfaceUtility::AddIntegrationPointCondition(
-        const ElementType& rElement,
-        const Vector& rSidesVector,
-        const double ElementSize,
-        const array_1d<double,3>& rIntPtCoordinates,
-        const array_1d<double,3>& rIntPtAreaNormal,
-        NodesCloudMapType& rExtensionOperatorMap,
-        const PointerVector<NodeType>& rCloudNodeVector,
-        const Vector& rIntPtShapeFunctionValues,
-        const Matrix& rIntPtShapeFunctionDerivatives,
-        std::size_t& r_ConditionId,
-        const bool ConsiderPositiveSide)
-    {
-        const auto& r_geom = rElement.GetGeometry();
-
-        // Initialize the extension operator containers
-        const std::size_t n_cl_nodes = rCloudNodeVector.size();
-        const std::size_t n_dim = r_geom.WorkingSpaceDimension();
-        Vector N_container = ZeroVector(n_cl_nodes);
-        Matrix DN_DX_container = ZeroMatrix(n_cl_nodes, n_dim);
-
-        array_1d<double,3> area_normal = rIntPtAreaNormal;
-        double skin_pt_weight = norm_2(area_normal);
-
-        // Loop the nodes that are involved in the current element
-        for (std::size_t i_node = 0; i_node < r_geom.PointsNumber(); ++i_node) {
-            const auto p_node = r_geom(i_node);
-            // If node is on the side that is being considered, then add the standard shape function contribution of the node at the position of the skin point
-            if (ConsiderPositiveSide != (rSidesVector[i_node] <= 0.0)) {
-                // If a node on the side that is being considered is not active, then no wall condition is created
-                if (!p_node->Is(ACTIVE)) {
-                    // if (ConsiderPositiveSide) {
-                    //     KRATOS_WARNING("ShiftedBoundaryPointBasedInterfaceUtility") << "No wall condition will be created for positive side of the skin point because Node No." << p_node->Id() << " is not active." << std::endl;
-                    // } else {
-                    //     KRATOS_WARNING("ShiftedBoundaryPointBasedInterfaceUtility") << "No wall condition will be created for negative side of the skin point because Node No." << p_node->Id() << " is not active." << std::endl;
-                    // }
-                    return false;
-                }
-                // Note that we need to check for the ids to match as we do not know the node's position in the node vector
-                for (std::size_t i_cl = 0; i_cl < n_cl_nodes; ++i_cl) {
-                    auto& p_cl_node = rCloudNodeVector(i_cl);
-                    if (p_node->Id() == p_cl_node->Id()) {
-                        N_container(i_cl) += rIntPtShapeFunctionValues(i_node);
-                        for (std::size_t d = 0; d < n_dim; ++d) {
-                            DN_DX_container(i_cl, d) += rIntPtShapeFunctionDerivatives(i_node, d);
-                        }
-                        break;
-                    }
-                }
-            // If node is on the other side of the boundary, then get its shape function values and derivatives for the skin point and its extension operator data
-            } else {
-                // Get the weight as the corresponding nodal shape function value of the node at the position of the skin point
-                const double i_node_N = rIntPtShapeFunctionValues(i_node);
-                const auto i_node_grad_N = row(rIntPtShapeFunctionDerivatives, i_node);
-
-                // If node on the other side does not have an extension basis, then no wall condition is created
-                const std::size_t found = rExtensionOperatorMap.count(p_node);
-                if (!found) {
-                    //KRATOS_WARNING("ShiftedBoundaryPointBasedInterfaceUtility") << "No wall condition will be created for one side of the skin point because no extension operator was available for Node No." << p_node->Id() << std::endl;
-                    return false;
-                }
-
-                // Get the node's extension operator data
-                const auto& ext_op_data = rExtensionOperatorMap[p_node];
-
-                // Iterate over the node's extension operator data and apply the cloud node weight (i_cl_node_N) to make the basis conformant
-                // Note that we need to check for the ids to match as we do not know the node's position in the node vector
-                for (auto it_data = ext_op_data.begin(); it_data != ext_op_data.end(); ++it_data) {
-                    const auto& r_node_data = *it_data;
-                    const std::size_t data_node_id = (std::get<0>(r_node_data))->Id();
-                    for (std::size_t i_cl = 0; i_cl < n_cl_nodes; ++i_cl) {
-                        const auto& p_cl_node = rCloudNodeVector(i_cl);
-                        if (p_cl_node->Id() == data_node_id) {
-                            const double i_cl_node_N = std::get<1>(r_node_data);
-                            N_container(i_cl) += i_node_N * i_cl_node_N;
-                            for (std::size_t d = 0; d < n_dim; ++d) {
-                                DN_DX_container(i_cl,d) += i_node_grad_N(d) * i_cl_node_N;
-                            }
-                            break;
-                        }
-                    }
-                }
-            }
-        }
-
-        /*const std::size_t n_nodes = r_geom.PointsNumber();
-        PointerVector<NodeType> cloud_node_vector;
-        cloud_node_vector.resize(n_nodes);
-        Vector N_container_2 = ZeroVector(n_nodes);
-        Matrix DN_DX_container_2 = ZeroMatrix(n_nodes, n_dim);
-        for (std::size_t i_node = 0; i_node < n_nodes; ++i_node) {
-            cloud_node_vector(i_node) = r_geom(i_node);
-            N_container_2(i_node) = rIntPtShapeFunctionValues(i_node);
-            for (std::size_t d = 0; d < n_dim; ++d) {
-                DN_DX_container_2(i_node, d) += rIntPtShapeFunctionDerivatives(i_node, d);
-            }
-        }*/
-
-        // Create a new condition with a geometry made up with the basis nodes
-        auto p_prop = rElement.pGetProperties();
-        auto p_cond = mpConditionPrototype->Create(++r_ConditionId, rCloudNodeVector, p_prop);
-        p_cond->Set(ACTIVE, true);
-        mpBoundarySubModelPart->AddCondition(p_cond);
-
-        //TODO for laplacian static heat testing:
-        // Set Dirichlet boundary condition
-        //const double dirichlet_value = std::pow(rIntPtCoordinates(0),2) + std::pow(rIntPtCoordinates(1),2);
-        //p_cond->SetValue(TEMPERATURE, dirichlet_value);
-
-        // Store the SBM BC data in the condition database
-        p_cond->SetValue(ELEMENT_H, ElementSize);
-        p_cond->SetValue(INTEGRATION_COORDINATES, rIntPtCoordinates);
-        p_cond->SetValue(NORMAL, area_normal/ skin_pt_weight);
-        p_cond->SetValue(INTEGRATION_WEIGHT, skin_pt_weight);
-        p_cond->SetValue(SHAPE_FUNCTIONS_VECTOR, N_container);
-        p_cond->SetValue(SHAPE_FUNCTIONS_GRADIENT_MATRIX, DN_DX_container);
-
-        return true;
-    }
-
-    bool ShiftedBoundaryPointBasedInterfaceUtility::SetEnclosedNodesPressure(
-        ElementType& rElement,
-        const Vector& rSidesVector,
-        const array_1d<double,3>& rAvgSkinPosition,
-        const array_1d<double,3>& rAvgSkinNormal)
-    {
-        auto& r_geom = rElement.GetGeometry();
-        const std::size_t n_nodes = r_geom.PointsNumber();
-        for (std::size_t i_node = 0; i_node < n_nodes; ++i_node) {
-
-            if ((mPositiveSideIsEnclosed && rSidesVector[i_node] > 0) or (mNegativeSideIsEnclosed && rSidesVector[i_node] < 0)) {
-                auto& r_node = r_geom[i_node];
-                // Calculate dot product of average skin normal of the element and the normalized vector between averaged skin point and the element's node
-                // array_1d<double,3> avg_skin_pt_to_node = r_node.Coordinates() - rAvgSkinPosition;
-                // avg_skin_pt_to_node /= norm_2(avg_skin_pt_to_node);
-                // double dot_product = inner_prod(avg_skin_pt_to_node, rAvgSkinNormal);
-                // if (mNegativeSideIsEnclosed) {
-                //     dot_product *= -1.0;
-                // }
-                // if (dot_product > 0.1 &&
-                if (r_node.Is(ACTIVE)) {
-                    r_node.Fix(PRESSURE);
-                    r_node.FastGetSolutionStepValue(PRESSURE) = 0.0;
-                    return true;
-                }
-            }
-        }
-        return false;
-    }
-
-    ShiftedBoundaryPointBasedInterfaceUtility::MeshlessShapeFunctionsFunctionType ShiftedBoundaryPointBasedInterfaceUtility::GetMLSShapeFunctionsFunction() const
-    {
-        switch (mpModelPart->GetProcessInfo()[DOMAIN_SIZE]) {
-            case 2:
-                switch (mMLSExtensionOperatorOrder) {
-                    case 1:
-                        return [&](const Matrix& rPoints, const array_1d<double,3>& rX, const double h, Vector& rN){
-                            MLSShapeFunctionsUtility::CalculateShapeFunctions<2,1>(rPoints, rX, h, rN);};
-                    case 2:
-                        return [&](const Matrix& rPoints, const array_1d<double,3>& rX, const double h, Vector& rN){
-                            MLSShapeFunctionsUtility::CalculateShapeFunctions<2,2>(rPoints, rX, h, rN);};
-                    default:
-                        KRATOS_ERROR << "Wrong MLS extension operator order. Only linear (1) and quadratic (2) are supported.";
-                }
-            case 3:
-                switch (mMLSExtensionOperatorOrder) {
-                    case 1:
-                        return [&](const Matrix& rPoints, const array_1d<double,3>& rX, const double h, Vector& rN){
-                            MLSShapeFunctionsUtility::CalculateShapeFunctions<3,1>(rPoints, rX, h, rN);};
-                    case 2:
-                        return [&](const Matrix& rPoints, const array_1d<double,3>& rX, const double h, Vector& rN){
-                            MLSShapeFunctionsUtility::CalculateShapeFunctions<3,2>(rPoints, rX, h, rN);};
-                    default:
-                        KRATOS_ERROR << "Wrong MLS extension operator order. Only linear (1) and quadratic (2) are supported.";
-                }
-            default:
-                KRATOS_ERROR << "Wrong domain size. MLS shape functions utility cannot be set.";
-        }
-    }
-
-    ShiftedBoundaryPointBasedInterfaceUtility::MeshlessShapeFunctionsFunctionType ShiftedBoundaryPointBasedInterfaceUtility::GetRBFShapeFunctionsFunction() const
-    {
-        return [&](const Matrix& rPoints, const array_1d<double,3>& rX, const double h, Vector& rN){
-            RBFShapeFunctionsUtility::CalculateShapeFunctions(rPoints, rX, h, rN);
-        };
-    }
-
-    ShiftedBoundaryPointBasedInterfaceUtility::ElementSizeFunctionType ShiftedBoundaryPointBasedInterfaceUtility::GetElementSizeFunction(const GeometryType& rGeometry)
-    {
-        switch (rGeometry.GetGeometryType()) {
-            case GeometryData::KratosGeometryType::Kratos_Triangle2D3:
-                return [](const GeometryType& rGeometry)->double{return ElementSizeCalculator<2,3>::AverageElementSize(rGeometry);};
-            case GeometryData::KratosGeometryType::Kratos_Tetrahedra3D4:
-                return [](const GeometryType& rGeometry)->double{return ElementSizeCalculator<3,4>::AverageElementSize(rGeometry);};
-            default:
-                KRATOS_ERROR << "Asking for a non-implemented modified shape functions geometry.";
-        }
-    }
-
-    double ShiftedBoundaryPointBasedInterfaceUtility::CalculateKernelRadius(
-        const Matrix& rCloudCoordinates,
-        const array_1d<double,3>& rOrigin)
-    {
-        const std::size_t n_nodes = rCloudCoordinates.size1();
-        const double squared_rad = IndexPartition<std::size_t>(n_nodes).for_each<MaxReduction<double>>([&](std::size_t I){
-            return std::pow(rCloudCoordinates(I,0) - rOrigin(0),2) + std::pow(rCloudCoordinates(I,1) - rOrigin(1),2) + std::pow(rCloudCoordinates(I,2) - rOrigin(2),2);
-        });
-        return std::sqrt(squared_rad);
-    }
-
-    std::size_t ShiftedBoundaryPointBasedInterfaceUtility::GetRequiredNumberOfPoints()
-    {
-        const std::size_t n_dim = mpModelPart->GetProcessInfo()[DOMAIN_SIZE];
-        switch (n_dim) {
-            case 2:
-                switch (mMLSExtensionOperatorOrder) {
-                    case 1:
-                        return 3;
-                    case 2:
-                        return 6;
-                    default:
-                        KRATOS_ERROR << "Wrong MLS extension operator order. Only linear (1) and quadratic (2) are supported.";
-                }
-            case 3:
-                switch (mMLSExtensionOperatorOrder) {
-                    case 1:
-                        return 4;
-                    case 2:
-                        return 10;
-                    default:
-                        KRATOS_ERROR << "Wrong MLS extension operator order. Only linear (1) and quadratic (2) are supported.";
-                }
-            default:
-                KRATOS_ERROR << "Wrong domain size.";
-        }
-    }
-
-    template void KRATOS_API(KRATOS_CORE) ShiftedBoundaryPointBasedInterfaceUtility::MapSkinPointsToElements<2>(SkinPointsToElementsMapType& rSkinPointsMap);
-    template void KRATOS_API(KRATOS_CORE) ShiftedBoundaryPointBasedInterfaceUtility::MapSkinPointsToElements<3>(SkinPointsToElementsMapType& rSkinPointsMap);
-
-}  // namespace Kratos.
+//    |  /           |
+//    ' /   __| _` | __|  _ \   __|
+//    . \  |   (   | |   (   |\__ `
+//   _|\_\_|  \__,_|\__|\___/ ____/
+//                   Multi-Physics
+//
+//  License:         BSD License
+//                   Kratos default license: kratos/license.txt
+//
+//  Main authors:    Franziska Wahl
+//
+
+// System includes
+
+// External includes
+
+// Project includes
+#include "containers/array_1d.h"
+#include "containers/pointer_vector.h"
+#include "includes/define.h"
+#include "includes/element.h"
+#include "includes/kratos_flags.h"
+#include "includes/lock_object.h"
+#include "includes/smart_pointers.h"
+#include "includes/variables.h"
+#include "includes/global_pointer_variables.h"
+#include "input_output/logger.h"
+#include "utilities/element_size_calculator.h"
+#include "utilities/mls_shape_functions_utility.h"
+#include "utilities/rbf_shape_functions_utility.h"
+#include "utilities/parallel_utilities.h"
+#include "utilities/reduction_utilities.h"
+#include "utilities/shifted_boundary_point_based_interface_utility.h"
+#include "utilities/binbased_fast_point_locator.h"
+#include "utilities/variable_utils.h"
+#include "utilities/geometry_utilities.h"
+#include "geometries/plane_3d.h"
+#include "processes/find_intersected_geometrical_objects_process.h"
+
+
+namespace Kratos
+{
+    namespace ShiftedBoundaryUtilityInternals {
+
+    template <>
+    double CalculatePointDistance<2>(const Geometry<Node>& rObjectGeometry, const Point& rPoint)
+    {
+        return GeometryUtils::PointDistanceToLineSegment3D(
+            rObjectGeometry[0],
+            rObjectGeometry[1],
+            rPoint);
+    }
+
+    template <>
+    double CalculatePointDistance<3>(const Geometry<Node>& rObjectGeometry, const Point& rPoint)
+    {
+        return GeometryUtils::PointDistanceToTriangle3D(
+            rObjectGeometry[0],
+            rObjectGeometry[1],
+            rObjectGeometry[2],
+            rPoint);
+    }
+
+    template <>
+    Plane3D CreateIntersectionPlane<2>(const std::vector<array_1d<double,3>>& rIntPtsVector)
+    {
+        // Since the Plane3D object only works in 3D, in 2D we define the intersection plane
+        // by extruding the intersection point 0 in the z-direction.
+        array_1d<double,3> z_coord_pt = rIntPtsVector[0];
+        z_coord_pt[2] = 1.0;
+        return Plane3D(Point{rIntPtsVector[0]}, Point{rIntPtsVector[1]}, Point{z_coord_pt});
+    }
+
+    template <>
+    Plane3D CreateIntersectionPlane<3>(const std::vector<array_1d<double,3>>& rIntPtsVector)
+    {
+        return Plane3D(Point{rIntPtsVector[0]}, Point{rIntPtsVector[1]}, Point{rIntPtsVector[2]});
+    }
+
+    }  // namespace ShiftedBoundaryUtilityInternals
+
+    const Parameters ShiftedBoundaryPointBasedInterfaceUtility::GetDefaultParameters() const
+    {
+        const Parameters default_parameters = Parameters(R"({
+            "model_part_name" : "",
+            "skin_model_part_name" : "",
+            "boundary_sub_model_part_name" : "",
+            "sbm_interface_condition_name" : "",
+            "conforming_basis" : true,
+            "extension_operator_type" : "MLS",
+            "mls_extension_operator_order" : 1,
+            "active_side_of_skin" : "both",
+            "enclosed_area" : "none",
+            "cross_boundary_neighbors" : false,
+            "use_tessellated_boundary" : true
+        })" );
+
+        return default_parameters;
+    }
+
+    ShiftedBoundaryPointBasedInterfaceUtility::ShiftedBoundaryPointBasedInterfaceUtility(
+        Model& rModel,
+        Parameters ThisParameters)
+    {
+        // Validate input settings with defaults
+        ThisParameters.ValidateAndAssignDefaults(GetDefaultParameters());
+
+        // Retrieve the required model parts
+        const std::string model_part_name = ThisParameters["model_part_name"].GetString();
+        mSkinModelPartName = ThisParameters["skin_model_part_name"].GetString();
+        const std::string boundary_sub_model_part_name = ThisParameters["boundary_sub_model_part_name"].GetString();
+        // Get skin model part
+        mpSkinModelPart = &rModel.GetModelPart(mSkinModelPartName);
+        // Get volume model part and check that the volume model part has elements
+        mpModelPart = &rModel.GetModelPart(model_part_name);
+        KRATOS_ERROR_IF_NOT(mpModelPart->NumberOfElements()) << "There are no elements in background mesh model part '" << mpModelPart->FullName() << "'." << std::endl;
+        // Get and check or create boundary model part as sub model part of the volume model part
+        if (mpModelPart->HasSubModelPart(boundary_sub_model_part_name)) {
+            mpBoundarySubModelPart = &(mpModelPart->GetSubModelPart(boundary_sub_model_part_name));
+            KRATOS_WARNING_IF("ShiftedBoundaryPointBasedInterfaceUtility", mpBoundarySubModelPart->NumberOfNodes() != 0) << "Provided SBM model part has nodes." << std::endl;
+            KRATOS_WARNING_IF("ShiftedBoundaryPointBasedInterfaceUtility", mpBoundarySubModelPart->NumberOfElements() != 0) << "Provided SBM model part has elements." << std::endl;
+            KRATOS_WARNING_IF("ShiftedBoundaryPointBasedInterfaceUtility", mpBoundarySubModelPart->NumberOfConditions() != 0) << "Provided SBM model part has conditions." << std::endl;
+        } else {
+            mpBoundarySubModelPart = &(mpModelPart->CreateSubModelPart(boundary_sub_model_part_name));
+        }
+
+        // Set the order of the MLS extension operator used in the MLS shape functions utility
+        mMLSExtensionOperatorOrder = ThisParameters["mls_extension_operator_order"].GetInt();
+        // If true, the basis is created such that it is conforming with the linear FE space of the surrogate boundary
+        //TODO only conforming MLS extension operators are available!
+        mConformingBasis = ThisParameters["conforming_basis"].GetBool();
+        // If true, the basis is created such that the surrogate boundary gradient is kept
+        const std::string ext_op_type = ThisParameters["extension_operator_type"].GetString();
+        if (ext_op_type == "MLS") {
+            mExtensionOperator = ExtensionOperator::MLS;
+        } else if (ext_op_type == "RBF") {
+            mExtensionOperator = ExtensionOperator::RBF;
+        } else {
+            KRATOS_ERROR << "Wrong 'extension_operator_type' provided. Only 'MLS' 'extension_operator_type' is supported by point based shifted boundary interface utility." << std::endl;
+        }
+
+        // Set the shifted-boundary condition prototype to be used in the condition creation
+        const std::string interface_condition_name = ThisParameters["sbm_interface_condition_name"].GetString();
+        KRATOS_ERROR_IF(interface_condition_name == "") << "SBM interface condition has not been provided." << std::endl;
+        mpConditionPrototype = &KratosComponents<Condition>::Get(interface_condition_name);
+
+        // Set which side of the skin model part is considered
+        const std::string active_side_of_skin = ThisParameters["active_side_of_skin"].GetString();
+        if (active_side_of_skin != "positive" && active_side_of_skin != "negative" && active_side_of_skin != "both") {
+            KRATOS_ERROR << "Unknown 'active_side_of_skin' given. 'positive', 'negative' or 'both' sides are supported by point based shifted boundary interface utility." << std::endl;
+        }
+        //TODO actually deactivate side that is not considered --> flood fill and majority vote like Manuel
+        KRATOS_WARNING_IF("ShiftedBoundaryPointBasedInterfaceUtility", active_side_of_skin != "both") << "So far always both sides of the skin are being considered." << std::endl;
+        //--- actually being used?? - No extension operators will be calculated and no wall conditions will be created for inactive side
+        //NOTE that this does not have any effect right now
+        if (active_side_of_skin == "positive") {
+            mNegativeSideIsActive = false;
+        } else if (active_side_of_skin == "negative") {
+            mPositiveSideIsActive = false;
+        }
+
+        // Set which side of the skin model part is an enclosed area
+        //TODO use flood fill process (--> Manuel) and Octree to check and search for enclosed areas for setting the pressure! (robustness)
+        const std::string enclosed_area = ThisParameters["enclosed_area"].GetString();
+        if (enclosed_area != "positive" && enclosed_area != "negative" && enclosed_area != "none") {
+            KRATOS_ERROR << "Unknown 'enclosed_area' keyword given. 'positive' or 'negative' side or 'none' are supported by point based shifted boundary interface utility." << std::endl;
+        }
+        if (enclosed_area == "positive") {
+            mPositiveSideIsEnclosed = true;
+        } else if (enclosed_area == "negative") {
+            mNegativeSideIsEnclosed = true;
+        }
+
+        // If true, then the support cloud for a node can be found beyond a first layer of deactivated SBM_BOUNDARY elements (direct neighbors) in normal direction
+        // NOTE that this is beneficial for small cuts and overlapping boundaries or if skin points are not located in the same elements as the tessellated geometry
+        mCrossBoundaryNeighbors = ThisParameters["cross_boundary_neighbors"].GetBool();
+
+        // If true, then elements will be declared SBM_BOUNDARY which are intersected by the tessellated skin geometry
+        mUseTessellatedBoundary = ThisParameters["use_tessellated_boundary"].GetBool();
+    }
+
+        void ShiftedBoundaryPointBasedInterfaceUtility::CalculateAndAddPointBasedInterface()
+    {
+        // NOTE that its necessary to call these methods from outside for multiple interface utilities
+
+        // Reset all SBM flags
+        ResetFlags();
+        // Use tessellated boundary description of skin model part to find SBM_BOUNDARY element in which no skin points are located
+        // NOTE that nodes which are very close to the skin might be relocated here
+        if (mUseTessellatedBoundary) SetTessellatedBoundaryFlagsAndRelocateSmallDistanceNodes();
+        // Locate skin points AFTER possible node relocation of SetTessellatedBoundaryFlagsAndRelocateSmallDistanceNodes
+        LocateSkinPoints();
+        // Set the SBM_INTERFACE flag AFTER setting SBM_BOUNDARY flags is completed
+        SetInterfaceFlags();
+        // Deactivate SBM_BOUNDARY elements and nodes which are surrounded by deactivated elements
+        DeactivateElementsAndNodes();
+        // Calculate the extension operators for nodes of elements in which skin points are located
+        // and add conditions for one or both sides of all skin points
+        CalculateAndAddSkinIntegrationPointConditions();
+
+        //if (mFindEnclosedVolumes) FixEnclosedVolumesPressure();
+    }
+
+    void ShiftedBoundaryPointBasedInterfaceUtility::ResetFlags()
+    {
+        // Activate all elements and initialize flags to false
+        // NOTE Resetting the interface flags will eliminate previously embedded model parts except for their wall conditions!
+        block_for_each(mpModelPart->Nodes(), [](NodeType& rNode){
+            rNode.Set(ACTIVE, true);         // Nodes that belong to the elements to be assembled
+            rNode.Set(SBM_BOUNDARY, false);      // Nodes that belong to the support clouds of the positive side
+            rNode.Set(SBM_INTERFACE, false);     // Nodes that belong to the support clouds of the negative side
+        });
+        block_for_each(mpModelPart->Elements(), [](ElementType& rElement){
+            rElement.Set(ACTIVE, true);      // Elements in the positive distance region (the ones to be assembled)
+            rElement.Set(SBM_BOUNDARY, false);   // Elements in which the skin geometry is located (true boundary gamma)
+            rElement.Set(SBM_INTERFACE, false);  // Positive distance elements owning the surrogate boundary nodes
+        });
+
+        // Reset MODIFIED flag
+        block_for_each(mpModelPart->Nodes(), [](NodeType& rNode){
+            rNode.Set(MODIFIED, false);
+        });
+
+        KRATOS_INFO("ShiftedBoundaryPointBasedInterfaceUtility") << "Boundary and interface flags were reset and all elements and nodes re-activated." << std::endl;
+    }
+
+    void ShiftedBoundaryPointBasedInterfaceUtility::SetTessellatedBoundaryFlagsAndRelocateSmallDistanceNodes()
+    {
+        // Reset SELECTED flag which is used to mark elements which are intersected by the skin geometry
+        VariableUtils().SetFlag(SELECTED, false, mpModelPart->Elements());
+        VariableUtils().SetFlag(MODIFIED, false, mpModelPart->Nodes());
+
+        // Create and initialize find_intersected_objects_process
+        //TODO SPEED UP only search in sub model part where it's likely that skin points are located? --> several layers of elements surrounding the previous SBM_BOUNDARY
+        Flags find_intersected_options;
+        find_intersected_options.Set(FindIntersectedGeometricalObjectsProcess::INTERSECTING_CONDITIONS, false);
+        find_intersected_options.Set(FindIntersectedGeometricalObjectsProcess::INTERSECTING_ELEMENTS, true);
+        find_intersected_options.Set(FindIntersectedGeometricalObjectsProcess::INTERSECTED_CONDITIONS, false);
+        find_intersected_options.Set(FindIntersectedGeometricalObjectsProcess::INTERSECTED_ELEMENTS, true);
+        FindIntersectedGeometricalObjectsProcess find_intersected_objects_process = FindIntersectedGeometricalObjectsProcess(*mpModelPart, *mpSkinModelPart, find_intersected_options);
+        find_intersected_objects_process.ExecuteInitialize();
+
+        // Find intersections
+        find_intersected_objects_process.FindIntersections();  // FindIntersectedSkinObjects marks intersected elements as SELECTED
+        const std::vector<PointerVector<GeometricalObject>>&  r_intersected_objects = find_intersected_objects_process.GetIntersections();
+
+        // Get elements in the same order as find_intersected_objects_process
+        const std::size_t n_elements = (find_intersected_objects_process.GetModelPart1()).NumberOfElements();
+        const auto& r_elements = (find_intersected_objects_process.GetModelPart1()).ElementsArray();
+
+        // Define the minimal distance to the skin geometry
+        // NOTE that a minimal distance of <5e-7 can already cause an ill-defined deactivated layer because of the tolerances of the geometrical operations (intersected elements and localization of skin points)
+        const double distance_threshold = 5e-6;
+        // Initialize a multiplier for the the distance by which nodes should be relocated --> length/1000 for a smooth deactivated element layer
+        const double relocation_multiplier = 1e-3;
+
+        // Get function pointer for calculating the distance between a node and an intersecting object
+        PointDistanceFunctionType p_point_distance_function;
+        IntersectionPlaneConstructorType p_intersection_plane_constructor;
+        const std::size_t n_dim = mpModelPart->GetProcessInfo()[DOMAIN_SIZE];
+        switch (n_dim) {
+            case 2:
+                p_point_distance_function = ShiftedBoundaryUtilityInternals::CalculatePointDistance<2>;
+                p_intersection_plane_constructor = ShiftedBoundaryUtilityInternals::CreateIntersectionPlane<2>;
+                break;
+            case 3:
+                p_point_distance_function = ShiftedBoundaryUtilityInternals::CalculatePointDistance<3>;
+                p_intersection_plane_constructor = ShiftedBoundaryUtilityInternals::CreateIntersectionPlane<3>;
+                break;
+            default:
+                KRATOS_ERROR << "Wrong domain size.";
+        }
+
+        // Calculate nodal distances of all nodes of elements that are intersected and relocate nodes that are too close to the skin geometry
+        std::size_t n_relocated_nodes = 0;
+        LockObject mutex;
+        IndexPartition<std::size_t>(n_elements).for_each([&](std::size_t i_ele) {
+            const auto& r_element_intersecting_objects = r_intersected_objects[i_ele];
+            if (!r_element_intersecting_objects.empty()) {
+                auto& p_element = r_elements[i_ele];
+                auto& r_geom = p_element->GetGeometry();
+                const std::size_t n_nodes = r_geom.PointsNumber();
+
+                // Calculate distance below which nodes get relocated and by which nodes get relocated
+                const double length = r_geom.Length();
+                const double relocation_distance = std::max(distance_threshold, relocation_multiplier * length);
+
+                for (std::size_t i_node = 0; i_node < n_nodes; ++i_node) {
+                    auto& r_node = r_geom[i_node];
+                    // Check that node was not already modified from the iteration of another element
+                    if (!r_node.Is(MODIFIED)) {
+                        // Calculate minimal distance of node to skin geometry
+                        // NOTE that this distance value can be negative to move in negative normal direction
+                        const double distance_node = CalculateSkinDistanceToNode(r_node, r_element_intersecting_objects,
+                                                                                 p_point_distance_function, p_intersection_plane_constructor,
+                                                                                 relocation_distance, 0.01*relocation_distance);
+
+                        // Relocate node in direction of normal if the skin geometry is too close
+                        //TODO do not move outer boundary elements?
+                        if (std::abs(distance_node) < relocation_distance) {
+                            // Get normal of first intersecting object
+                            const auto& r_int_obj = r_intersected_objects[i_ele][0];
+                            array_1d<double,3> local_coords;
+                            array_1d<double,3> unit_normal = r_int_obj.GetGeometry().Normal(local_coords);
+                            unit_normal /= norm_2(unit_normal);
+
+                            // Use negative normal direction for a negative distance value (so it moves away from skin geometry)
+                            if (distance_node < 0.0) {
+                                unit_normal *= (-1);
+                            }
+
+                            {
+                                std::scoped_lock<LockObject> lock(mutex);
+
+                                // Relocate node into the direction of the intersected object's (negative) normal
+                                r_node.X()  += relocation_distance * unit_normal[0];
+                                r_node.Y()  += relocation_distance * unit_normal[1];
+                                r_node.Z()  += relocation_distance * unit_normal[2];
+
+                                // NOTE that initial position (X0,Y0,Z0) is mesh output for visualization (ParaView)
+                                //TODO store also in deformation etc instead of initial position for visualization for moving geometry?
+                                r_node.X0() += relocation_distance * unit_normal[0];
+                                r_node.Y0() += relocation_distance * unit_normal[1];
+                                r_node.Z0() += relocation_distance * unit_normal[2];
+                                r_node.Set(MODIFIED, true);
+
+                                //TODO correction needed for acceleration of the node?? correction needed for FM-ALE??
+                                // mesh velocity += dx/dt (1st order approximation)
+
+                                n_relocated_nodes++;
+                            }
+                            //TODO: Check detJ of surrounding elements - if negative, then revert?
+                        }
+                    }
+                }
+            }
+        });
+
+        // Recalculate intersections if nodes were moved
+        // NOTE that entirely new process is necessary for taking update node positions into consideration (TODO change that??)
+        //TODO SPEED UP by calculating intersections only for elements surrounding the relocated nodes?
+        if (n_relocated_nodes > 0) {
+            FindIntersectedGeometricalObjectsProcess new_find_intersected_objects_process = FindIntersectedGeometricalObjectsProcess(*mpModelPart, *mpSkinModelPart, find_intersected_options);
+            new_find_intersected_objects_process.ExecuteInitialize();
+            new_find_intersected_objects_process.FindIntersections();
+            const std::vector<PointerVector<GeometricalObject>>&  r_new_intersected_objects = new_find_intersected_objects_process.GetIntersections();
+
+            // Mark elements as SBM_BOUNDARY that are intersected by the tessellated skin geometry
+            IndexPartition<std::size_t>(n_elements).for_each([&](std::size_t i_ele) {
+                if (!r_new_intersected_objects[i_ele].empty()) {
+                    r_elements[i_ele]->Set(SBM_BOUNDARY, true);
+                }
+            });
+        } else {
+            // Mark elements as SBM_BOUNDARY that are intersected by the tessellated skin geometry
+            IndexPartition<std::size_t>(n_elements).for_each([&](std::size_t i_ele) {
+                if (!r_intersected_objects[i_ele].empty()) {
+                    r_elements[i_ele]->Set(SBM_BOUNDARY, true);
+                }
+            });
+        }
+
+        KRATOS_INFO("ShiftedBoundaryPointBasedInterfaceUtility") << "'" << mSkinModelPartName << "' tessellated boundary flags were set. " << n_relocated_nodes << " nodes were relocated." << std::endl;
+    }
+
+    void ShiftedBoundaryPointBasedInterfaceUtility::LocateSkinPoints()
+    {
+        // Map skin points (boundary) to elements of volume model part
+        const std::size_t n_dim = mpModelPart->GetProcessInfo()[DOMAIN_SIZE];
+        switch (n_dim) {
+            case 2:
+                MapSkinPointsToElements<2>(mSkinPointsMap);
+                break;
+            case 3:
+                MapSkinPointsToElements<3>(mSkinPointsMap);
+                break;
+            default:
+                KRATOS_ERROR << "Wrong domain size.";
+        }
+
+        // Mark elements as SBM_BOUNDARY (gamma) in which skin points were located
+        // NOTE that these elements should already be SBM_BOUNDARY because of the tessellated interface
+        // NOTE that SBM_BOUNDARY elements will get deactivated and that the split elements BC is applied by means of the extension operators
+        std::for_each(mSkinPointsMap.begin(), mSkinPointsMap.end(), [](const std::pair<ElementType::Pointer, SkinPointsDataVectorType>& rKeyData){
+           rKeyData.first->Set(SBM_BOUNDARY, true);
+        });
+    }
+
+    void ShiftedBoundaryPointBasedInterfaceUtility::SetInterfaceFlags()
+    {
+        // Find the surrogate boundary elements and mark them as SBM_INTERFACE (gamma_tilde)
+        // Note that we rely on the fact that the neighbors are sorted according to the faces
+        // TODO faster to store SBM_BOUNDARY element pointers somewhere?
+        LockObject mutex;
+        block_for_each(mpModelPart->Elements(), [&mutex](ElementType& rElement){
+            if (rElement.Is(SBM_BOUNDARY)) {
+                //TODO for laplacian testing
+                rElement.Set(BOUNDARY, true);
+                const std::size_t n_faces = rElement.GetGeometry().FacesNumber();
+                auto& r_neigh_elems = rElement.GetValue(NEIGHBOUR_ELEMENTS);
+                for (std::size_t i_face = 0; i_face < n_faces; ++i_face) {
+                    // The neighbour corresponding to the current face is not also SBM_BOUNDARY, it means that the current face is surrogate boundary (SBM_INTERFACE)
+                    // Flag the current neighbour owning the surrogate face as SBM_INTERFACE
+                    // The nodes will be flagged if required (MLS basis) when creating the cloud
+                    auto p_neigh_elem = r_neigh_elems(i_face).get();
+                    if (p_neigh_elem != nullptr) {
+                        if (!p_neigh_elem->Is(SBM_BOUNDARY)) {
+                            {
+                                std::scoped_lock<LockObject> lock(mutex);
+                                p_neigh_elem->Set(SBM_INTERFACE, true);
+                                //TODO for laplacian testing
+                                p_neigh_elem->Set(INTERFACE, true);
+                            }
+                        }
+                    }
+                }
+            }
+        });
+        KRATOS_INFO("ShiftedBoundaryPointBasedInterfaceUtility") << "Interface flags were set."  << std::endl;
+    }
+
+    void ShiftedBoundaryPointBasedInterfaceUtility::DeactivateElementsAndNodes()
+    {
+        // Deactivate elements in which the (true) boundary is located
+        block_for_each(mpModelPart->Elements(), [](ElementType& rElement){
+            if (rElement.Is(SBM_BOUNDARY)) {
+                rElement.Set(ACTIVE, false);
+            }
+        });
+
+        // Deactivate nodes that do not belong to any active element (anymore)
+        block_for_each(mpModelPart->Nodes(), [](NodeType& rNode){
+            // Check whether any of the elements surrounding the node is active
+            const auto& r_neigh_elems = rNode.GetValue(NEIGHBOUR_ELEMENTS);
+            bool active_neighbor_found = false;
+            for (std::size_t i_neigh = 0; i_neigh < r_neigh_elems.size(); ++i_neigh) {
+                auto p_neigh = r_neigh_elems(i_neigh).get();
+                if (p_neigh != nullptr) {
+                    // Continue with next node if the current node is part of an active element
+                    if (p_neigh->Is(ACTIVE)) {
+                        active_neighbor_found = true;
+                        break;
+                    }
+                    }
+            }
+            // If there is no active element around the current node, we will deactivate it
+            if (!active_neighbor_found) {
+                rNode.Set(ACTIVE, false);
+            }
+        });
+
+        KRATOS_INFO("ShiftedBoundaryPointBasedInterfaceUtility") << "Boundary elements and nodes were deactivated." << std::endl;
+    }
+
+    void ShiftedBoundaryPointBasedInterfaceUtility::CalculateAndAddSkinIntegrationPointConditions()
+    {
+        // Iterate over the split elements to create a vector for each element defining both sides using the element's skin points normals and positions
+        // The resulting vector is as long as the number of nodes of the element and a positive value stands for the positive side of the boundary, a negative one for the negative side.
+        // Also store the average position and average normal of the skin points located in the element
+        // Nodes on the positive side will be declared SBM_BOUNDARY and nodes on the negative side SBM_INTERFACE
+        SidesVectorToElementsMapType sides_vector_map;
+        AverageSkinToElementsMapType avg_skin_map;
+        SetSidesVectorsAndSkinNormalsForSplitElements(mSkinPointsMap, sides_vector_map, avg_skin_map);
+        //KRATOS_INFO("ShiftedBoundaryPointBasedInterfaceUtility") << "Sides vectors and skin normals were set." << std::endl;
+
+        // Iterate over the split elements to create an extension basis for each node of the element (MLS shape functions values for support cloud of node)
+        // NOTE that no extension bases will be calculated and added for a node for which not a sufficient number of support nodes were found
+        NodesCloudMapType& ext_op_map = mExtensionMap
+        SetExtensionOperatorsForSplitElementNodes(sides_vector_map, avg_skin_map, ext_op_map);
+        //KRATOS_INFO("ShiftedBoundaryPointBasedInterfaceUtility") << "Extension operators were set." << std::endl;
+
+        // Set the pressure of the first node of an enclosed volume to zero if one side is enclosed.
+        auto skin_pt_element_iter = sides_vector_map.begin();
+        bool enclosed_pressure_is_set = false;
+        //while (skin_pt_element_iter != sides_vector_map.end()) {
+        if (mPositiveSideIsEnclosed || mNegativeSideIsEnclosed) {
+            while (!enclosed_pressure_is_set && skin_pt_element_iter != sides_vector_map.end()) {
+                auto p_elem = skin_pt_element_iter->first;
+                const array_1d<double,3> avg_skin_position = avg_skin_map[p_elem].first;
+                const array_1d<double,3> avg_skin_normal = avg_skin_map[p_elem].second;
+                enclosed_pressure_is_set = SetEnclosedNodesPressure(*p_elem, skin_pt_element_iter->second, avg_skin_position, avg_skin_normal);
+                skin_pt_element_iter++;
+            }
+        }
+
+        // Get the element size calculation function
+        // Note that unique geometry in the mesh is assumed
+        const auto p_element_size_func = GetElementSizeFunction(mpModelPart->ElementsBegin()->GetGeometry());
+
+        // Get max condition id
+        std::size_t max_cond_id = block_for_each<MaxReduction<std::size_t>>(mpModelPart->Conditions(), [](const Condition& rCondition){return rCondition.Id();});
+
+        // Create the interface conditions
+        //TODO: THIS CAN BE PARALLEL (WE JUST NEED TO MAKE CRITICAL THE CONDITION ID UPDATE)? And adding the condition????
+        const std::size_t n_dim = mpModelPart->GetProcessInfo()[DOMAIN_SIZE];
+        std::size_t n_skin_pt_conditions_not_added = 0;
+        bool successfully_added_pos;
+        bool successfully_added_neg;
+
+        for (const auto& [p_element, skin_points_data_vector]: mSkinPointsMap) {
+            const auto& r_geom = p_element->GetGeometry();
+            const std::size_t n_nodes = r_geom.PointsNumber();
+
+            // For each side of the boundary separately (positive and negative side of gamma), create a pointer vector with all the nodes that affect that side of the current element
+            // To be used in the creation of the condition. Positive side refers to adding the positive side's nodes of the element and the negative node's support cloud nodes.
+            // NOTE that the obtained clouds are sorted by id to properly get the extension operator data //TODO: necessary? ids are compared anyway?!
+            PointerVector<NodeType> cloud_nodes_vector_pos;
+            PointerVector<NodeType> cloud_nodes_vector_neg;
+            CreateCloudNodeVectorsForSplitElement(*p_element, sides_vector_map[p_element], ext_op_map, cloud_nodes_vector_pos, cloud_nodes_vector_neg);
+
+            // Calculate parent element size for the SBM BC imposition
+            const double h = p_element_size_func(r_geom);
+
+            // Get vector defining positive and negative side of the boundary
+            const auto& sides_vector = sides_vector_map[p_element];
+
+            // Iterate over the element's skin points adding a positive side and a negative side condition for each skin point
+            for (std::size_t i_skin_pt = 0; i_skin_pt < skin_points_data_vector.size(); ++i_skin_pt) {
+                // Get the skin point's position and area normal (integration point of the boundary)
+                const auto skin_pt_data = skin_points_data_vector[i_skin_pt];
+                const array_1d<double,3> skin_pt_position = std::get<0>(skin_pt_data);
+                const array_1d<double,3> skin_pt_area_normal = std::get<1>(skin_pt_data);
+
+                // Get the split element's shape function values and derivatives at the skin/ integration point
+                Vector skin_pt_N(n_nodes);
+                Matrix skin_pt_DNDX = ZeroMatrix(n_nodes, n_dim);
+                GetDataForSplitElementIntegrationPoint(*p_element, skin_pt_position, skin_pt_N, skin_pt_DNDX);
+
+                // Add skin pt. condition for positive side of boundary - using support cloud data for negative nodes
+                // NOTE that the boundary normal is negative in order to point outwards (from positive to negative side),
+                // because positive side is where dot product of vector to node with average normal is positive
+                successfully_added_pos = AddIntegrationPointCondition(*p_element, sides_vector, h, skin_pt_position, -skin_pt_area_normal,
+                ext_op_map, cloud_nodes_vector_pos, skin_pt_N, skin_pt_DNDX, max_cond_id, /*ConsiderPositiveSide=*/true);
+
+                // Add skin pt. condition for negative side of boundary - using support cloud data for positive nodes
+                // NOTE that boundary normal is opposite (from negative to positive side)
+                successfully_added_neg = AddIntegrationPointCondition(*p_element, sides_vector, h, skin_pt_position, skin_pt_area_normal,
+                ext_op_map, cloud_nodes_vector_neg, skin_pt_N, skin_pt_DNDX, max_cond_id, /*ConsiderPositiveSide=*/false);
+
+                if (!successfully_added_pos || !successfully_added_neg) {
+                    n_skin_pt_conditions_not_added++;
+                }
+            }
+        }
+        if (n_skin_pt_conditions_not_added > 0) {
+            KRATOS_WARNING("ShiftedBoundaryPointBasedInterfaceUtility") << "Integration point conditions were NOT successfully added for at least one side of "
+                << n_skin_pt_conditions_not_added << " skin points." << std::endl;
+        }
+        KRATOS_INFO("ShiftedBoundaryPointBasedInterfaceUtility") << "'" << mSkinModelPartName << "' skin point conditions were added." << std::endl;
+    }
+
+    void ShiftedBoundaryPointBasedInterfaceUtility::FixEnclosedVolumesPressure()
+    {
+        //TODO: throws ERROR !!!
+        // Reset VISITED flag
+        /*block_for_each(mpModelPart->Nodes(), [](Node& rNode){
+            rNode.Set(VISITED, false);
+        });
+
+        auto& p_first_node = mpModelPart->Nodes()(0);
+
+        std::vector<NodeType::Pointer> starting_nodes;
+        if (p_first_node->IsActive()) starting_nodes.push_back(p_first_node);
+        const std::size_t n_starting_nodes = starting_nodes.size();
+
+        std::vector<bool> pressure_is_fixed;
+        pressure_is_fixed.reserve(n_starting_nodes);
+
+        NodesCloudSetType nodes_at_boundary;
+
+        //TODO make parallel
+        for (std::size_t i_node = 0; i_node < n_starting_nodes; ++i_node) {
+
+            auto p_seed_node = starting_nodes[i_node];
+            p_seed_node->Set(VISITED, true);
+            pressure_is_fixed[i_node] = p_seed_node->IsFixed(PRESSURE);
+
+            std::vector<NodeType::Pointer> prev_prev_layer_nodes;
+            std::vector<NodeType::Pointer> prev_layer_nodes;
+            std::vector<NodeType::Pointer> cur_layer_nodes;
+            prev_prev_layer_nodes.push_back(p_seed_node);
+            prev_layer_nodes.push_back(p_seed_node);
+
+            // Find elemental neighbors of the nodes of the previous layer as long as new nodes are being found
+            while (prev_layer_nodes.size() > 0) {
+                for (auto& p_node : prev_layer_nodes) {
+                    auto& r_elem_neigh_vect = p_node->GetValue(NEIGHBOUR_ELEMENTS);
+
+                    // Add all new nodes of active neighboring elements to current layer
+                    for (std::size_t i_neigh = 0; i_neigh < r_elem_neigh_vect.size(); ++i_neigh) {
+                        auto p_elem_neigh = r_elem_neigh_vect(i_neigh).get();
+                        if (p_elem_neigh != nullptr) {
+                            if (p_elem_neigh->Is(ACTIVE)) {
+                                const auto& r_geom = p_elem_neigh->GetGeometry();
+                                for (std::size_t i_neigh_node = 0; i_neigh_node < r_geom.PointsNumber(); ++i_neigh_node) {
+                                    NodeType::Pointer p_neigh = r_geom(i_neigh_node);
+
+                                    //TODO Check whether node is part of two previous layers or current layer or VISITED_BY flag?
+                                    //TODO if two groups meet, stop one and add it's layers and fixed_node status to the other?
+                                    if (!p_neigh->Is(VISITED)) {
+                                        p_neigh->Set(VISITED, true);
+                                        // Add new node
+                                        cur_layer_nodes.push_back(p_neigh);
+                                        // Check whether the pressure is fixed in the new node
+                                        if (p_neigh->IsFixed(PRESSURE)) {
+                                            pressure_is_fixed[i_node] = true;
+                                        }
+                                    }
+                                }
+                            } else {
+                                const auto& r_geom = p_elem_neigh->GetGeometry();
+                                for (std::size_t i_neigh_node = 0; i_neigh_node < r_geom.PointsNumber(); ++i_neigh_node) {
+                                    NodeType::Pointer p_neigh = r_geom(i_neigh_node);
+                                    if (!p_neigh->Is(VISITED)) {
+                                        nodes_at_boundary.insert(p_neigh);
+                                    }
+                                }
+                            }
+                        }
+                    }
+                }
+                prev_prev_layer_nodes = prev_layer_nodes;
+                prev_layer_nodes = cur_layer_nodes;
+                cur_layer_nodes.clear();
+            }
+
+            // Fix pressure in one element of the group if it has not been fixed yet
+            if (pressure_is_fixed[i_node] == false) {
+                auto p_node = prev_prev_layer_nodes[0];
+                p_node->Fix(PRESSURE);
+                p_node->FastGetSolutionStepValue(PRESSURE) = 0.0;
+            }
+        }
+
+        // Cross boundary until all nodes have been visited
+        while (nodes_at_boundary.size() > 0) {
+            for (auto it_set = nodes_at_boundary.begin(); it_set != nodes_at_boundary.end(); ++it_set) {
+                auto p_node = (*it_set);
+                if (p_node->Is(VISITED)) {
+                    nodes_at_boundary.erase(p_node);
+                } else {
+                    p_node->Set(VISITED, true);
+                    bool new_group_pressure_is_fixed = p_node->IsFixed(PRESSURE);
+
+                    std::vector<NodeType::Pointer> prev_prev_layer_nodes;
+                    std::vector<NodeType::Pointer> prev_layer_nodes;
+                    std::vector<NodeType::Pointer> cur_layer_nodes;
+                    prev_prev_layer_nodes.push_back(p_node);
+                    prev_layer_nodes.push_back(p_node);
+
+                    // Find elemental neighbors of the nodes of the previous layer as long as new nodes are being found
+                    while (prev_layer_nodes.size() > 0) {
+                        for (auto& p_node : prev_layer_nodes) {
+                            auto& r_elem_neigh_vect = p_node->GetValue(NEIGHBOUR_ELEMENTS);
+
+                            // Add all new nodes of active neighboring elements to current layer
+                            for (std::size_t i_neigh = 0; i_neigh < r_elem_neigh_vect.size(); ++i_neigh) {
+                                auto p_elem_neigh = r_elem_neigh_vect(i_neigh).get();
+                                if (p_elem_neigh != nullptr) {
+                                    if (p_elem_neigh->Is(ACTIVE)) {
+                                        const auto& r_geom = p_elem_neigh->GetGeometry();
+                                        for (std::size_t i_neigh_node = 0; i_neigh_node < r_geom.PointsNumber(); ++i_neigh_node) {
+                                            NodeType::Pointer p_neigh = r_geom(i_neigh_node);
+
+                                            //TODO Check whether node is part of two previous layers or current layer or VISITED_BY flag?
+                                            //TODO if two groups meet, stop one and add it's layers and fixed_node status to the other?
+                                            if (!p_neigh->Is(VISITED)) {
+                                                p_neigh->Set(VISITED, true);
+                                                // Add new node
+                                                cur_layer_nodes.push_back(p_neigh);
+                                                // Check whether the pressure is fixed in the new node
+                                                if (p_neigh->IsFixed(PRESSURE)) {
+                                                    new_group_pressure_is_fixed = true;
+                                                }
+                                            }
+                                        }
+                                    } else {
+                                        const auto& r_geom = p_elem_neigh->GetGeometry();
+                                        for (std::size_t i_neigh_node = 0; i_neigh_node < r_geom.PointsNumber(); ++i_neigh_node) {
+                                            NodeType::Pointer p_neigh = r_geom(i_neigh_node);
+                                            if (!p_neigh->Is(VISITED)) {
+                                                nodes_at_boundary.insert(p_neigh);
+                                            }
+                                        }
+                                    }
+                                }
+                            }
+                        }
+                        prev_prev_layer_nodes = prev_layer_nodes;
+                        prev_layer_nodes = cur_layer_nodes;
+                        cur_layer_nodes.clear();
+                    }
+
+                    // Fix pressure in one element of the group if it has not been fixed yet
+                    if (new_group_pressure_is_fixed == false) {
+                        auto p_node = prev_prev_layer_nodes[0];
+                        p_node->Fix(PRESSURE);
+                        p_node->FastGetSolutionStepValue(PRESSURE) = 0.0;
+                    }
+
+                }
+            }
+        }*/
+    }
+
+    void CalculateTraction(
+        const Variable<array_1d<double, 3>>& rVariable,
+        array_1d<double, 3>& rOutput)
+    {
+        // Integrate sigma*n over the boundary as sum of (C*\nabla^s E(u)-E(p)I)*n*dA at each skin point
+        // NOTE that for a discontinuous boundary both sides need to be integrated
+        if (rVariable == DRAG_FORCE) {
+            // Initialize the embedded element data
+            //EmbeddedElementData data;
+            //data.Initialize(*this, rCurrentProcessInfo);
+            //this->InitializeGeometryData(data);
+            // Calculate the drag force
+            //SUM OVER GPS
+            // Compute Gauss pt. pressure
+            //this->CalculateDragForce(data, rOutput);  // see embedded_fluid_element_discontinuous
+        } else if (rVariable == DRAG_FORCE_CENTER) {
+            // Initialize the embedded element data
+            //EmbeddedElementData data;
+            //data.Initialize(*this, rCurrentProcessInfo);
+            //this->InitializeGeometryData(data);
+            // Calculate the drag force location
+            //this->CalculateDragForceCenter(data, rOutput);  // see embedded_fluid_element_discontinuous
+        } else {
+            KRATOS_WARNING("ShiftedBoundaryPointBasedInterfaceUtility")
+                << "'" << rVariable << "' is unknown." << std::endl;
+        }
+        // see shifted_element_fluid_element ALTERNATIVE for traction and shifted_element_wall_condition for C matrix/ stress
+    }
+
+    double ShiftedBoundaryPointBasedInterfaceUtility::CalculateSkinDistanceToNode(
+        const Node& rNode,
+        const PointerVector<GeometricalObject>& rIntersectingObjects,
+        PointDistanceFunctionType pPointDistanceFunction,
+        IntersectionPlaneConstructorType pIntersectionPlaneConstructor,
+        const double& DistanceThreshold,
+        const double& ThresholdForSignedness)
+    {
+        double minimal_distance = 1.0;
+
+        // Compute distance of node to each given intersecting object
+        for (const auto& it_int_obj : rIntersectingObjects.GetContainer()) {
+            const auto& r_int_obj_geom = it_int_obj->GetGeometry();
+            double distance = pPointDistanceFunction(r_int_obj_geom, rNode);
+
+            // Check that the computed distance is the minimal one so far
+            if (distance < minimal_distance) {
+                minimal_distance = distance;
+                // Create plane to calculate signedness of distance if the distance value is
+                // below the minimal accepted distance and above the threshold at which the signedness makes a difference for resulting geometry
+                // In between these values the signedness ensures that the node moves away and not towards the skin geometry
+                if (minimal_distance < DistanceThreshold && minimal_distance > ThresholdForSignedness) {
+                    std::vector<array_1d<double,3>> plane_pts;
+                    for (std::size_t i_obj_node = 0; i_obj_node < r_int_obj_geom.PointsNumber(); ++i_obj_node){
+                        plane_pts.push_back(r_int_obj_geom[i_obj_node]);
+                    }
+                    Plane3D plane = pIntersectionPlaneConstructor(plane_pts);
+
+                    if (plane.CalculateSignedDistance(rNode) < 0.0){
+                        minimal_distance *= (-1);
+                    }
+                }
+            }
+        }
+
+        return minimal_distance;
+    }
+
+    template <std::size_t TDim>
+    void ShiftedBoundaryPointBasedInterfaceUtility::MapSkinPointsToElements(
+        SkinPointsToElementsMapType& rSkinPointsMap)
+    {
+        //TODO SPEED UP
+        //TODO faster to only search in sub model part where it's likely that skin points are located?
+        // --> several layers of elements surrounding the previous SBM_BOUNDARY
+
+        // Check that the skin model part has elements
+        KRATOS_ERROR_IF_NOT(mpSkinModelPart->NumberOfElements())
+            << "There are no elements in skin model part (boundary) '" << mpSkinModelPart->FullName() << "'." << std::endl;
+
+        // Set the bin-based fast point locator utility
+        //TODO faster to keep pointer_locator for all skin model parts and iterations?
+        //TODO UpdateSearchDatabase necessary whenever there is a node relocation?
+        const std::size_t point_locator_max_results = 10000;
+        const double point_locator_tolerance = 1.0e-5;
+        BinBasedFastPointLocator<TDim> point_locator(*mpModelPart);
+        point_locator.UpdateSearchDatabase();
+
+        const GeometryData::IntegrationMethod integration_method = GeometryData::IntegrationMethod::GI_GAUSS_1;
+
+        //const std::size_t n_gp_per_element = mpSkinModelPart->ElementsBegin()->GetGeometry().IntegrationPointsNumber(integration_method);
+        //const std::size_t n_skin_points = mpSkinModelPart->NumberOfElements() * n_gp_per_element;
+        std::vector<Element::Pointer> skin_point_located_elements;
+        std::vector<array_1d<double,3>> skin_point_positions;
+        std::vector<array_1d<double,3>> skin_point_normals;
+
+        // Search the skin points (skin model part integration points) in the volume mesh elements
+        std::size_t n_skin_points_not_found = 0;
+        std::size_t n_skin_points_found = 0;
+        LockObject mutex;
+        block_for_each(mpSkinModelPart->Elements(), [&](ElementType& rSkinElement){
+            const auto& r_skin_geom = rSkinElement.GetGeometry();
+            const GeometryType::IntegrationPointsArrayType& integration_points = r_skin_geom.IntegrationPoints(integration_method);
+            // Get detJ for all integration points of the skin element
+            Vector int_pt_detJs;
+            r_skin_geom.DeterminantOfJacobian(int_pt_detJs, integration_method);
+
+            for (std::size_t i_int_pt = 0; i_int_pt < integration_points.size(); ++i_int_pt) {
+                // Get position of skin point
+                const array_1d<double,3> skin_pt_local_coords = integration_points[i_int_pt].Coordinates();
+                array_1d<double,3> skin_pt_position = ZeroVector(3);
+                r_skin_geom.GlobalCoordinates(skin_pt_position, skin_pt_local_coords);
+
+                // Get normal at the skin point and make its length a measure of the area/ integration weight
+                array_1d<double,3> skin_pt_area_normal = r_skin_geom.Normal(skin_pt_local_coords);
+                // Normalize normal
+                skin_pt_area_normal /= std::max(norm_2(skin_pt_area_normal), 1e-10);  // tolerance = std::pow(1e-3 * h, Dim-1)
+                // Scale normal with integration weight
+                const double int_pt_weight = int_pt_detJs[i_int_pt] * integration_points[i_int_pt].Weight();
+                skin_pt_area_normal *= int_pt_weight;
+
+                // Search for the skin point in the volume mesh to get the element containing the point
+                Vector aux_N(TDim+1);
+                Element::Pointer p_element = nullptr;
+                typename BinBasedFastPointLocator<TDim>::ResultContainerType search_results(point_locator_max_results);
+                const bool is_found = point_locator.FindPointOnMesh(
+                    skin_pt_position, aux_N, p_element,
+                    search_results.begin(), point_locator_max_results, point_locator_tolerance);
+
+                // Add data to vectors (only one thread is allowed here at a time)
+                {
+                    std::scoped_lock<LockObject> lock(mutex);
+                    if (is_found){
+                        skin_point_located_elements.push_back(p_element);
+                        skin_point_positions.push_back(skin_pt_position);
+                        skin_point_normals.push_back(skin_pt_area_normal);
+                        n_skin_points_found++;
+                    } else {
+                        n_skin_points_not_found++;
+                    }
+                }
+            }
+        });
+        if (n_skin_points_not_found > 0) {
+            KRATOS_WARNING("ShiftedBoundaryPointBasedInterfaceUtility")
+                << n_skin_points_not_found << " skin points have not been found in any volume model part element." << std::endl;
+        }
+
+        for (std::size_t i_skin_pt = 0; i_skin_pt < skin_point_located_elements.size(); ++i_skin_pt) {
+            auto p_element =  skin_point_located_elements[i_skin_pt];
+            // Check if skin point data already exists for the element in which the skin point is located in the map
+            if (rSkinPointsMap.find(p_element) == rSkinPointsMap.end()) {
+                // If element is not found, add the first skin point to the new key
+                SkinPointsDataVectorType skin_points_data_vector(1);
+                skin_points_data_vector[0] = std::make_pair(skin_point_positions[i_skin_pt], skin_point_normals[i_skin_pt]);
+                auto skin_points_key_data = std::make_pair(p_element, skin_points_data_vector);
+                rSkinPointsMap.insert(skin_points_key_data);
+            } else {
+                // If element is found, resize the skin point data vector of the element and add the new skin point
+                SkinPointsDataVectorType& skin_points_data_vector = rSkinPointsMap[p_element];
+                const std::size_t n_skin_points_in_element = skin_points_data_vector.size();
+                skin_points_data_vector.resize(n_skin_points_in_element+1);
+                skin_points_data_vector[n_skin_points_in_element] = std::make_pair(skin_point_positions[i_skin_pt], skin_point_normals[i_skin_pt]);
+            }
+        }
+
+        KRATOS_INFO("ShiftedBoundaryPointBasedInterfaceUtility") << "'" << mSkinModelPartName << "' skin points ("
+            << n_skin_points_found << ") were mapped to volume mesh elements (" << rSkinPointsMap.size() << ")." << std::endl;
+    }
+
+    void ShiftedBoundaryPointBasedInterfaceUtility::SetSidesVectorsAndSkinNormalsForSplitElements(
+        const SkinPointsToElementsMapType& rSkinPointsMap,
+        SidesVectorToElementsMapType& rSidesVectorMap,
+        AverageSkinToElementsMapType& rAvgSkinMap)
+    {
+        // Set DISTANCE values for all nodes to zero as variable will be used to have a majority vote on the definition of the positive and negative side
+        //TODO faster than looping through the nodes of elements with skin points without parallelization?
+        VariableUtils().SetVariable(DISTANCE, 0.0,mpModelPart->Nodes());
+
+        // Get the element size calculation function
+        // Note that unique geometry in the mesh is assumed
+        const auto p_element_size_func = GetElementSizeFunction(mpModelPart->ElementsBegin()->GetGeometry());
+
+        LockObject mutex_1;
+        LockObject mutex_2;
+        //TODO is parallelization really faster here?
+        std::for_each(rSkinPointsMap.begin(), rSkinPointsMap.end(), [&rAvgSkinMap, &mutex_1, &mutex_2, &p_element_size_func](const std::pair<ElementType::Pointer, SkinPointsDataVectorType>& rKeyData){
+            const auto p_element = rKeyData.first;
+            const auto& skin_points_data_vector = rKeyData.second;
+
+            // Get access to the nodes of the element and an estimate of the element's size
+            auto& r_geom = p_element->GetGeometry();
+            const std::size_t n_nodes = r_geom.PointsNumber();
+            const double h = p_element_size_func(r_geom);
+
+            // Initialize average position and average normal of the element's skin points
+            std::size_t n_skin_points = 0;
+            array_1d<double,3> avg_position(3, 0.0);
+            array_1d<double,3> avg_normal(3, 0.0);
+
+            // Loop over the skin points located inside the element
+            for (const auto& skin_pt_data: skin_points_data_vector) {
+                const auto& skin_pt_position = std::get<0>(skin_pt_data);
+                const auto& skin_pt_area_normal = std::get<1>(skin_pt_data);
+                const double skin_pt_area = norm_2(skin_pt_area_normal);
+
+                // Compute the dot product for each skin point and node of the element between a vector from the skin position to the node and the skin point's normal
+                // NOTE that for a positive dot product the node is saved as being on the positive side of the boundary, negative dot product equals negative side
+                for (std::size_t i_node = 0; i_node < n_nodes; ++i_node) {
+                    auto& r_node = r_geom[i_node];
+                    const array_1d<double,3> skin_pt_to_node = r_node.Coordinates() - skin_pt_position;
+                    const double dot_product = inner_prod(skin_pt_to_node, skin_pt_area_normal);
+                    double& side_voting = r_node.FastGetSolutionStepValue(DISTANCE);
+                    {
+                        const double vote_weighting = skin_pt_area * h / norm_2(skin_pt_to_node);
+                        std::scoped_lock<LockObject> lock(mutex_1);
+                        if (dot_product > 0.0) {
+                            side_voting += vote_weighting;
+                        } else {
+                            side_voting -= vote_weighting;
+                        }
+                    }
+                }
+
+                // Update average position and average normal
+                n_skin_points++;
+                avg_position += skin_pt_position;
+                avg_normal += skin_pt_area_normal;
+            }
+
+            // Calculate and store the average position and average normal of the skin points located in the element
+            avg_normal /= norm_2(avg_normal);
+            avg_position /= n_skin_points;
+            const auto avg_position_and_normal = std::make_pair(avg_position, avg_normal);
+            {
+                std::scoped_lock<LockObject> lock(mutex_2);
+                rAvgSkinMap.insert(std::make_pair(p_element, avg_position_and_normal));
+            }
+        });
+
+        // Decide on positive and negative side of an element based on the voting of all skin points in the surrounding elements
+        for (const auto& [p_element, skin_points_data_vector]: rSkinPointsMap) {
+            auto& r_geom = p_element->GetGeometry();
+            const std::size_t n_nodes = r_geom.PointsNumber();
+
+            // Store a vector deciding on the positive and negative side of the element's nodes
+            // NOTE that the positive side of the boundary equals a positive inwards skin normal, negative dot product equals a negative inward skin normal
+            // NOTE that it is necessary to define the side of points of gamma_tilde here for the search of the support clouds afterwards (SetLateralSupportCloud)
+            Vector sides_vector(n_nodes);
+            for (std::size_t i_node = 0; i_node < n_nodes; ++i_node) {
+                auto& r_node = r_geom[i_node];
+                const double& side_voting = r_node.FastGetSolutionStepValue(DISTANCE);
+                if (side_voting > 0.0) {
+                    sides_vector[i_node] =  1.0;
+                    r_node.Set(SBM_BOUNDARY, true);
+                } else {
+                    sides_vector[i_node] = -1.0;
+                    r_node.Set(SBM_INTERFACE, true);
+                }
+            }
+            rSidesVectorMap.insert(std::make_pair(p_element, sides_vector));
+        }
+    }
+
+    void ShiftedBoundaryPointBasedInterfaceUtility::SetExtensionOperatorsForSplitElementNodes(
+        const SidesVectorToElementsMapType& rSidesVectorMap,
+        AverageSkinToElementsMapType& rAvgSkinMap,
+        NodesCloudMapType& rExtensionOperatorMap)
+    {
+        // Get the extension operator shape functions function
+        auto p_meshless_sh_func = mExtensionOperator == ExtensionOperator::MLS ? GetMLSShapeFunctionsFunction() : GetRBFShapeFunctionsFunction();
+
+        // Get support node clouds for all nodes of all split elements and calculate their extension operators
+        // NOTE that only extension operators are calculated and added to the map if a sufficient number of support nodes was found
+        //TODO make parallel
+        for (const auto& [p_element, sides_vector]: rSidesVectorMap) {
+            const auto& r_geom = p_element->GetGeometry();
+
+            // Get averaged position and normal of the skin points located inside the element
+            auto avg_position_and_normal = rAvgSkinMap[p_element];
+            const array_1d<double,3> avg_position = std::get<0>(avg_position_and_normal);
+            const array_1d<double,3> avg_normal = std::get<1>(avg_position_and_normal);
+
+            // Get support node cloud and calculate the extension operator for all nodes of the element for which it has not been calculated yet
+            const std::size_t n_nodes = r_geom.PointsNumber();
+            for (std::size_t i_node = 0; i_node < n_nodes; ++i_node) {
+                const auto& p_node = r_geom(i_node);
+
+                // Check if extension operator already has been calculated for the current node
+                const std::size_t found_in_map = rExtensionOperatorMap.count(p_node);
+                if (!found_in_map) {
+
+                    // Initialize the storage for the support/ cloud nodes and their coordinates
+                    Matrix cloud_nodes_coordinates;
+                    PointerVector<NodeType> cloud_nodes;
+
+                    // Get support cloud for given node
+                    if (sides_vector[i_node] < 0.0) {
+                        // Use and declare SBM_BOUNDARY nodes on the positive side for the support cloud of a node on the negative side
+                        SetLateralSupportCloud(p_node, avg_position,  avg_normal, cloud_nodes, cloud_nodes_coordinates, SBM_BOUNDARY);
+                    } else {
+                        // Use and declare SBM_INTERFACE nodes on the negative side for the support cloud of a node on the positive side
+                        SetLateralSupportCloud(p_node, avg_position, -avg_normal, cloud_nodes, cloud_nodes_coordinates, SBM_INTERFACE);
+                    }
+
+                    // Continue if the number of support nodes is sufficient for the calculation of the extension operator
+                    const std::size_t n_cloud_nodes = cloud_nodes.size();
+                    if (n_cloud_nodes >= GetRequiredNumberOfPoints()) {
+
+                        // Calculate the extension basis in the current node (MLS shape functions)
+                        Vector N_container;
+                        const array_1d<double,3> r_coords = p_node->Coordinates();
+                        const double kernel_rad = CalculateKernelRadius(cloud_nodes_coordinates, r_coords);
+                        p_meshless_sh_func(cloud_nodes_coordinates, r_coords, kernel_rad, N_container);
+
+                        // Save the extension operator nodal data to the extension operator map
+                        CloudDataVectorType cloud_data_vector(n_cloud_nodes);
+                        for (std::size_t i_cl_nod = 0; i_cl_nod < n_cloud_nodes; ++i_cl_nod) {
+                            auto p_cl_node = cloud_nodes(i_cl_nod);
+                            auto i_data = std::make_pair(p_cl_node, N_container[i_cl_nod]);
+                            cloud_data_vector(i_cl_nod) = i_data;
+                        }
+                        const auto ext_op_key_data = std::make_pair(p_node, cloud_data_vector);
+                        //TODO make this threadsafe for parallelization
+                        rExtensionOperatorMap.insert(ext_op_key_data);
+                    } else {
+                        KRATOS_WARNING("ShiftedBoundaryPointBasedInterfaceUtility")
+                        << "No enough support nodes were found for node " << p_node->Id() << ". Extension basis can not be calculated." << std::endl;
+                    }
+                }
+            }
+        }
+    }
+
+    void ShiftedBoundaryPointBasedInterfaceUtility::SetLateralSupportCloud(
+        const NodeType::Pointer pOtherSideNode,
+        const array_1d<double,3>& rAvgSkinPosition,
+        const array_1d<double,3>& rAvgSkinNormal,
+        PointerVector<NodeType>& rCloudNodes,
+        Matrix& rCloudCoordinates,
+        const Kratos::Flags& rSearchSideFlag)
+    {
+        // Find the support cloud of nodes on the search side (other side as the given node)
+        // NOTE that we use an unordered_set to ensure that these are unique
+        // NOTE that we check the order of the MLS interpolation to add nodes from enough layers
+        NodesCloudSetType aux_set;
+        std::vector<NodeType::Pointer> cur_layer_nodes;
+        std::vector<NodeType::Pointer> prev_layer_nodes;
+        const std::size_t n_layers = mMLSExtensionOperatorOrder + 1;
+
+        // Find elemental neighbors of the given node and add their nodes to the cloud nodes set if they are located on the search side
+        // This is the first layer of sampling/ support points
+        // NOTE that the sides of the first layer of nodes at gamma_tilde already need to be defined in their flags (done by SetSidesVectorsAndSkinNormalsForSplitElements)
+        // NOTE that taking the nodes of neighboring elements is the same as adding the nodal neighbors directly for triangles and tetrahedra
+        //TODO add neighboring nodes directly? for tetra and hex elements?
+        auto& r_elem_neigh_vect = pOtherSideNode->GetValue(NEIGHBOUR_ELEMENTS);
+        for (std::size_t i_neigh = 0; i_neigh < r_elem_neigh_vect.size(); ++i_neigh) {
+            auto p_elem_neigh = r_elem_neigh_vect(i_neigh).get();
+            if (p_elem_neigh != nullptr) {
+                const auto& r_geom = p_elem_neigh->GetGeometry();
+                for (std::size_t i_neigh_node = 0; i_neigh_node < r_geom.PointsNumber(); ++i_neigh_node) {
+                    NodeType::Pointer p_neigh = r_geom(i_neigh_node);
+
+                    // Add node of neighboring element to the support node set if it is active and located on the search side
+                    if (p_neigh->Is(ACTIVE) && p_neigh->Is(rSearchSideFlag)) {
+                        aux_set.insert(p_neigh);
+                        prev_layer_nodes.push_back(p_neigh);
+                    }
+                }
+            }
+        }
+        // Check number of first layer points
+        if (aux_set.size() == 0) {
+            KRATOS_WARNING("ShiftedBoundaryPointBasedInterfaceUtility")
+                << "No nodal neighbors on the other side were found for node " << pOtherSideNode->Id() << ". Extension basis can not be calculated." << std::endl;
+            return;
+        }
+
+        // Add more layers of nodal neighbors of the current nodes to the cloud of nodes
+        // Add those layers in normal direction of the boundary, so that both sides are more clearly separated at edges (3D) and tips of the skin geometry
+        // NOTE that we start from 1 here as the first layer already has been added, so only one more layer will be added for a linear MLS extension
+        for (std::size_t i_layer = 1; i_layer < n_layers; ++i_layer) {
+            AddLateralSupportLayer(rAvgSkinPosition, rAvgSkinNormal, prev_layer_nodes, cur_layer_nodes, aux_set);
+            prev_layer_nodes = cur_layer_nodes;
+            cur_layer_nodes.clear();
+        }
+
+        // If there are not enough active support nodes to perform the MLS calculation add another layer of neighboring nodes
+        // Add maximal three extra layers, these do not have to be in normal direction away from the averaged skin geometry anymore
+        std::size_t n_cloud_nodes = aux_set.size();
+        std::size_t n_extra_layers = 0;
+        while (n_cloud_nodes < GetRequiredNumberOfPoints()+1 && n_extra_layers < 3) {
+            AddLateralSupportLayer(prev_layer_nodes, cur_layer_nodes, aux_set);
+            n_extra_layers++;
+            n_cloud_nodes = aux_set.size();
+            prev_layer_nodes = cur_layer_nodes;
+            cur_layer_nodes.clear();
+        }
+        if (n_extra_layers > 0) {
+           KRATOS_WARNING("ShiftedBoundaryPointBasedInterfaceUtility") << n_extra_layers << " extra layers of points needed for MLS calculation." << std::endl;
+        }
+
+        // Add obtained cloud nodes to the cloud node vector and sort them by id
+        //TODO sorting really necessary or helpful??
+        rCloudNodes.resize(n_cloud_nodes);
+        std::size_t aux_i = 0;
+        for (auto it_set = aux_set.begin(); it_set != aux_set.end(); ++it_set) {
+            rCloudNodes(aux_i++) = *it_set;
+            // Mark support node for visualization - TODO make threadsafe/ put somewhere else for parallelization
+            (*it_set)->Set(rSearchSideFlag, true);
+        }
+        std::sort(rCloudNodes.ptr_begin(), rCloudNodes.ptr_end(), [](NodeType::Pointer& pNode1, NodeType::Pointer rNode2){return (pNode1->Id() < rNode2->Id());});
+
+        // Fill the coordinates matrix
+        rCloudCoordinates.resize(n_cloud_nodes, 3);
+        IndexPartition<std::size_t>(n_cloud_nodes).for_each(array_1d<double,3>(), [&rCloudNodes, &rCloudCoordinates](std::size_t iNode, array_1d<double,3>& rAuxCoordTLS){
+            noalias(rAuxCoordTLS) = rCloudNodes[iNode].Coordinates();
+            rCloudCoordinates(iNode, 0) = rAuxCoordTLS[0];
+            rCloudCoordinates(iNode, 1) = rAuxCoordTLS[1];
+            rCloudCoordinates(iNode, 2) = rAuxCoordTLS[2];
+        });
+    }
+
+    void ShiftedBoundaryPointBasedInterfaceUtility::AddLateralSupportLayer(
+        const std::vector<NodeType::Pointer>& PreviousLayerNodes,
+        std::vector<NodeType::Pointer>& CurrentLayerNodes,
+        NodesCloudSetType& SupportNodesSet)
+    {
+        // Find elemental neighbors of the nodes of the previous layer and add their nodes
+        // NOTE that taking the nodes of neighboring elements is the same as adding the nodal neighbors directly for triangles and tetrahedra
+        for (auto& p_node : PreviousLayerNodes) {
+            const auto& r_elem_neigh_vect = p_node->GetValue(NEIGHBOUR_ELEMENTS);
+
+            // Add all nodes of neighboring elements to cloud nodes set if element is not (!) SBM_BOUNDARY
+            // This way the boundary cannot be crossed (not 'ACTIVE' might be used instead here)
+            for (std::size_t i_neigh = 0; i_neigh < r_elem_neigh_vect.size(); ++i_neigh) {
+                const auto p_elem_neigh = r_elem_neigh_vect(i_neigh).get();
+                if (p_elem_neigh != nullptr) {
+                    if (!p_elem_neigh->Is(SBM_BOUNDARY)) {
+                        const auto& r_geom = p_elem_neigh->GetGeometry();
+                        for (std::size_t i_neigh_node = 0; i_neigh_node < r_geom.PointsNumber(); ++i_neigh_node) {
+                            // Add node of neighboring element to the support node set if it has not been added yet and is active
+                            NodeType::Pointer p_neigh = r_geom(i_neigh_node);
+                            if (p_neigh->Is(ACTIVE)) {
+                                auto set_return = SupportNodesSet.insert(p_neigh);
+                                // If the node was inserted into the set as a new element, then add it to the current layer (otherwise already visited nodes are visited again)
+                                if (set_return.second) {
+                                    CurrentLayerNodes.push_back(p_neigh);
+                                }
+                            }
+                        }
+                    }
+                }
+            }
+        }
+    }
+
+    void ShiftedBoundaryPointBasedInterfaceUtility::AddLateralSupportLayer(
+        const array_1d<double,3>& rAvgSkinPosition,
+        const array_1d<double,3>& rAvgSkinNormal,
+        const std::vector<NodeType::Pointer>& PreviousLayerNodes,
+        std::vector<NodeType::Pointer>& CurrentLayerNodes,
+        NodesCloudSetType& SupportNodesSet)
+    {
+        // Find elemental neighbors of the nodes of the previous layer
+        // NOTE that taking the nodes of neighboring elements is the same as adding the nodal neighbors directly for triangles and tetrahedra
+        for (auto& p_node : PreviousLayerNodes) {
+            const auto& r_elem_neigh_vect = p_node->GetValue(NEIGHBOUR_ELEMENTS);
+
+            // Add all nodes of neighboring elements to cloud nodes set if element is not (!) SBM_BOUNDARY and in normal direction
+            // This way the boundary cannot be crossed (not 'ACTIVE' might be used instead here)
+            for (std::size_t i_neigh = 0; i_neigh < r_elem_neigh_vect.size(); ++i_neigh) {
+                const auto p_elem_neigh = r_elem_neigh_vect(i_neigh).get();
+                if (p_elem_neigh != nullptr) {
+                    if (!p_elem_neigh->Is(SBM_BOUNDARY)) {
+                        const auto& r_geom = p_elem_neigh->GetGeometry();
+                        for (std::size_t i_neigh_node = 0; i_neigh_node < r_geom.PointsNumber(); ++i_neigh_node) {
+                            // Add node of neighboring element only if it is in the inwards normal direction of the element's averaged skin points
+                            // NOTE this is done for a more robust separation of both sides of the boundary
+                            NodeType::Pointer p_neigh = r_geom(i_neigh_node);
+                            // Calculate dot product of average skin normal of the element and the normalized vector between averaged skin point and the element's node
+                            array_1d<double,3> avg_skin_pt_to_node = p_neigh->Coordinates() - rAvgSkinPosition;
+                            //avg_skin_pt_to_node /= norm_2(avg_skin_pt_to_node);  // normalization recommended for dot_product check another value than zero
+                            const double dot_product = inner_prod(avg_skin_pt_to_node, rAvgSkinNormal);
+                            if (p_neigh->Is(ACTIVE) && dot_product > 0.0) {
+                                auto set_return = SupportNodesSet.insert(p_neigh);
+                                // If the node was inserted into the set as a new element, then add it to the current layer (otherwise already visited nodes are visited again)
+                                if (set_return.second) {
+                                    CurrentLayerNodes.push_back(p_neigh);
+                                }
+                            }
+                        }
+                    }
+                }
+            }
+        }
+    }
+
+    void ShiftedBoundaryPointBasedInterfaceUtility::CreateCloudNodeVectorsForSplitElement(
+        const ElementType& rElement,
+        const Vector& rSidesVector,
+        NodesCloudMapType& rExtensionOperatorMap,
+        PointerVector<NodeType>& rCloudNodeVectorPositiveSide,
+        PointerVector<NodeType>& rCloudNodeVectorNegativeSide)
+    {
+        // Create an auxiliary set with all the cloud nodes that affect the current element for each side separately
+        // NOTE that a node can only be found if sufficient cloud nodes were found for the creation of the extension basis
+        // NOTE that only active nodes are part of the node cloud
+        NodesCloudSetType cloud_nodes_set_pos;
+        NodesCloudSetType cloud_nodes_set_neg;
+        const auto& r_geom = rElement.GetGeometry();
+        for (std::size_t i_node = 0; i_node < r_geom.PointsNumber(); ++i_node) {
+            NodeType::Pointer p_node = r_geom(i_node);
+            //TODO edge node treatment
+            //if (p_node->Id() == 908 || p_node->Id() == 924 || p_node->Id() == 347 || p_node->Id() == 372) {  //p_node->Id() == 361 || p_node->Id() == 878 ||
+            //    cloud_nodes_set_pos.insert(p_node);
+            //    cloud_nodes_set_neg.insert(p_node);
+            //}
+            if (rSidesVector(i_node) > 0.0) {
+                // Add positive side node to cloud nodes set of positive side of the boundary
+                // NOTE they might not be part of the negative node's support because they are too close to the other side or not active
+                cloud_nodes_set_pos.insert(p_node);
+                // Add positive side's node's cloud nodes to cloud nodes set of negative side of the boundary
+                const std::size_t found = rExtensionOperatorMap.count(p_node);
+                if (found) {
+                    auto& r_ext_op_data = rExtensionOperatorMap[p_node];
+                    for (auto it_data = r_ext_op_data.begin(); it_data != r_ext_op_data.end(); ++it_data) {
+                        auto& p_cl_node = std::get<0>(*it_data);
+                        cloud_nodes_set_neg.insert(p_cl_node);
+                    }
+                }
+            } else {
+                // Add negative side node to cloud nodes set of negative side of the boundary
+                // NOTE they might not be part of the positive node's support because they are too close to the other side or not active
+                cloud_nodes_set_neg.insert(p_node);
+                // Add negative side's node's cloud nodes to cloud nodes set of positive side of the boundary
+                const std::size_t found = rExtensionOperatorMap.count(p_node);
+                if (found) {
+                    auto& r_ext_op_data = rExtensionOperatorMap[p_node];
+                    for (auto it_data = r_ext_op_data.begin(); it_data != r_ext_op_data.end(); ++it_data) {
+                        auto& p_cl_node = std::get<0>(*it_data);
+                        cloud_nodes_set_pos.insert(p_cl_node);
+                    }
+                }
+            }
+        }
+
+        // Save node clouds in pointer vectors to be used in the creation of the condition
+        const std::size_t n_cloud_nodes_pos = cloud_nodes_set_pos.size();
+        const std::size_t n_cloud_nodes_neg = cloud_nodes_set_neg.size();
+        rCloudNodeVectorPositiveSide.resize(n_cloud_nodes_pos);
+        rCloudNodeVectorNegativeSide.resize(n_cloud_nodes_neg);
+        std::size_t aux_i = 0;
+        for (auto it_set = cloud_nodes_set_pos.begin(); it_set != cloud_nodes_set_pos.end(); ++it_set) {
+            rCloudNodeVectorPositiveSide(aux_i++) = *it_set;
+        }
+        aux_i = 0;
+        for (auto it_set = cloud_nodes_set_neg.begin(); it_set != cloud_nodes_set_neg.end(); ++it_set) {
+            rCloudNodeVectorNegativeSide(aux_i++) = *it_set;
+        }
+
+        // Sort obtained cloud node vectors by ID to properly get the extension operator data  //TODO really necessary or faster??
+        std::sort(rCloudNodeVectorPositiveSide.ptr_begin(), rCloudNodeVectorPositiveSide.ptr_end(), [](NodeType::Pointer& pNode1, NodeType::Pointer rNode2){return (pNode1->Id() < rNode2->Id());});
+        std::sort(rCloudNodeVectorNegativeSide.ptr_begin(), rCloudNodeVectorNegativeSide.ptr_end(), [](NodeType::Pointer& pNode1, NodeType::Pointer rNode2){return (pNode1->Id() < rNode2->Id());});
+    }
+
+    void ShiftedBoundaryPointBasedInterfaceUtility::GetDataForSplitElementIntegrationPoint(
+        const ElementType& rElement,
+        const array_1d<double,3>& rIntPtCoordinates,
+        Vector& rIntPtShapeFunctionValues,
+        Matrix& rIntPtShapeFunctionDerivatives)
+    {
+        const auto& r_geom = rElement.GetGeometry();
+
+        // Compute the local coordinates of the integration point in the element's geometry
+        array_1d<double,3> int_pt_local_coords = ZeroVector(3);
+        r_geom.PointLocalCoordinates(int_pt_local_coords, rIntPtCoordinates);
+
+        // Get N of the element at the integration point
+        r_geom.ShapeFunctionsValues(rIntPtShapeFunctionValues, int_pt_local_coords);
+
+        // Get DN_DX of the element at the integration point
+        Matrix aux_DN_DXi_parent, aux_J_parent, aux_J_inv_parent;
+        double aux_detJ_parent;
+        r_geom.ShapeFunctionsLocalGradients(aux_DN_DXi_parent, int_pt_local_coords);
+        r_geom.Jacobian(aux_J_parent, int_pt_local_coords);
+        MathUtils<double>::InvertMatrix(aux_J_parent, aux_J_inv_parent, aux_detJ_parent);
+        rIntPtShapeFunctionDerivatives = prod(aux_DN_DXi_parent, aux_J_inv_parent);
+    }
+
+    bool ShiftedBoundaryPointBasedInterfaceUtility::AddIntegrationPointCondition(
+        const ElementType& rElement,
+        const Vector& rSidesVector,
+        const double ElementSize,
+        const array_1d<double,3>& rIntPtCoordinates,
+        const array_1d<double,3>& rIntPtAreaNormal,
+        NodesCloudMapType& rExtensionOperatorMap,
+        const PointerVector<NodeType>& rCloudNodeVector,
+        const Vector& rIntPtShapeFunctionValues,
+        const Matrix& rIntPtShapeFunctionDerivatives,
+        std::size_t& r_ConditionId,
+        const bool ConsiderPositiveSide)
+    {
+        const auto& r_geom = rElement.GetGeometry();
+
+        // Initialize the extension operator containers
+        const std::size_t n_cl_nodes = rCloudNodeVector.size();
+        const std::size_t n_dim = r_geom.WorkingSpaceDimension();
+        Vector N_container = ZeroVector(n_cl_nodes);
+        Matrix DN_DX_container = ZeroMatrix(n_cl_nodes, n_dim);
+
+        array_1d<double,3> area_normal = rIntPtAreaNormal;
+        double skin_pt_weight = norm_2(area_normal);
+
+        // Loop the nodes that are involved in the current element
+        for (std::size_t i_node = 0; i_node < r_geom.PointsNumber(); ++i_node) {
+            const auto p_node = r_geom(i_node);
+            // If node is on the side that is being considered, then add the standard shape function contribution of the node at the position of the skin point
+            if (ConsiderPositiveSide != (rSidesVector[i_node] <= 0.0)) {
+                // If a node on the side that is being considered is not active, then no wall condition is created
+                if (!p_node->Is(ACTIVE)) {
+                    // if (ConsiderPositiveSide) {
+                    //     KRATOS_WARNING("ShiftedBoundaryPointBasedInterfaceUtility") << "No wall condition will be created for positive side of the skin point because Node No." << p_node->Id() << " is not active." << std::endl;
+                    // } else {
+                    //     KRATOS_WARNING("ShiftedBoundaryPointBasedInterfaceUtility") << "No wall condition will be created for negative side of the skin point because Node No." << p_node->Id() << " is not active." << std::endl;
+                    // }
+                    return false;
+                }
+                // Note that we need to check for the ids to match as we do not know the node's position in the node vector
+                for (std::size_t i_cl = 0; i_cl < n_cl_nodes; ++i_cl) {
+                    auto& p_cl_node = rCloudNodeVector(i_cl);
+                    if (p_node->Id() == p_cl_node->Id()) {
+                        N_container(i_cl) += rIntPtShapeFunctionValues(i_node);
+                        for (std::size_t d = 0; d < n_dim; ++d) {
+                            DN_DX_container(i_cl, d) += rIntPtShapeFunctionDerivatives(i_node, d);
+                        }
+                        break;
+                    }
+                }
+            // If node is on the other side of the boundary, then get its shape function values and derivatives for the skin point and its extension operator data
+            } else {
+                // Get the weight as the corresponding nodal shape function value of the node at the position of the skin point
+                const double i_node_N = rIntPtShapeFunctionValues(i_node);
+                const auto i_node_grad_N = row(rIntPtShapeFunctionDerivatives, i_node);
+
+                // If node on the other side does not have an extension basis, then no wall condition is created
+                const std::size_t found = rExtensionOperatorMap.count(p_node);
+                if (!found) {
+                    //KRATOS_WARNING("ShiftedBoundaryPointBasedInterfaceUtility") << "No wall condition will be created for one side of the skin point because no extension operator was available for Node No." << p_node->Id() << std::endl;
+                    return false;
+                }
+
+                // Get the node's extension operator data
+                const auto& ext_op_data = rExtensionOperatorMap[p_node];
+
+                // Iterate over the node's extension operator data and apply the cloud node weight (i_cl_node_N) to make the basis conformant
+                // Note that we need to check for the ids to match as we do not know the node's position in the node vector
+                for (auto it_data = ext_op_data.begin(); it_data != ext_op_data.end(); ++it_data) {
+                    const auto& r_node_data = *it_data;
+                    const std::size_t data_node_id = (std::get<0>(r_node_data))->Id();
+                    for (std::size_t i_cl = 0; i_cl < n_cl_nodes; ++i_cl) {
+                        const auto& p_cl_node = rCloudNodeVector(i_cl);
+                        if (p_cl_node->Id() == data_node_id) {
+                            const double i_cl_node_N = std::get<1>(r_node_data);
+                            N_container(i_cl) += i_node_N * i_cl_node_N;
+                            for (std::size_t d = 0; d < n_dim; ++d) {
+                                DN_DX_container(i_cl,d) += i_node_grad_N(d) * i_cl_node_N;
+                            }
+                            break;
+                        }
+                    }
+                }
+            }
+        }
+
+        /*const std::size_t n_nodes = r_geom.PointsNumber();
+        PointerVector<NodeType> cloud_node_vector;
+        cloud_node_vector.resize(n_nodes);
+        Vector N_container_2 = ZeroVector(n_nodes);
+        Matrix DN_DX_container_2 = ZeroMatrix(n_nodes, n_dim);
+        for (std::size_t i_node = 0; i_node < n_nodes; ++i_node) {
+            cloud_node_vector(i_node) = r_geom(i_node);
+            N_container_2(i_node) = rIntPtShapeFunctionValues(i_node);
+            for (std::size_t d = 0; d < n_dim; ++d) {
+                DN_DX_container_2(i_node, d) += rIntPtShapeFunctionDerivatives(i_node, d);
+            }
+        }*/
+
+        // Create a new condition with a geometry made up with the basis nodes
+        auto p_prop = rElement.pGetProperties();
+        auto p_cond = mpConditionPrototype->Create(++r_ConditionId, rCloudNodeVector, p_prop);
+        p_cond->Set(ACTIVE, true);
+        mpBoundarySubModelPart->AddCondition(p_cond);
+
+        //TODO for laplacian static heat testing:
+        // Set Dirichlet boundary condition
+        //const double dirichlet_value = std::pow(rIntPtCoordinates(0),2) + std::pow(rIntPtCoordinates(1),2);
+        //p_cond->SetValue(TEMPERATURE, dirichlet_value);
+
+        // Store the SBM BC data in the condition database
+        p_cond->SetValue(ELEMENT_H, ElementSize);
+        p_cond->SetValue(INTEGRATION_COORDINATES, rIntPtCoordinates);
+        p_cond->SetValue(NORMAL, area_normal/ skin_pt_weight);
+        p_cond->SetValue(INTEGRATION_WEIGHT, skin_pt_weight);
+        p_cond->SetValue(SHAPE_FUNCTIONS_VECTOR, N_container);
+        p_cond->SetValue(SHAPE_FUNCTIONS_GRADIENT_MATRIX, DN_DX_container);
+
+        return true;
+    }
+
+    bool ShiftedBoundaryPointBasedInterfaceUtility::SetEnclosedNodesPressure(
+        ElementType& rElement,
+        const Vector& rSidesVector,
+        const array_1d<double,3>& rAvgSkinPosition,
+        const array_1d<double,3>& rAvgSkinNormal)
+    {
+        auto& r_geom = rElement.GetGeometry();
+        const std::size_t n_nodes = r_geom.PointsNumber();
+        for (std::size_t i_node = 0; i_node < n_nodes; ++i_node) {
+
+            if ((mPositiveSideIsEnclosed && rSidesVector[i_node] > 0) or (mNegativeSideIsEnclosed && rSidesVector[i_node] < 0)) {
+                auto& r_node = r_geom[i_node];
+                // Calculate dot product of average skin normal of the element and the normalized vector between averaged skin point and the element's node
+                // array_1d<double,3> avg_skin_pt_to_node = r_node.Coordinates() - rAvgSkinPosition;
+                // avg_skin_pt_to_node /= norm_2(avg_skin_pt_to_node);
+                // double dot_product = inner_prod(avg_skin_pt_to_node, rAvgSkinNormal);
+                // if (mNegativeSideIsEnclosed) {
+                //     dot_product *= -1.0;
+                // }
+                // if (dot_product > 0.1 &&
+                if (r_node.Is(ACTIVE)) {
+                    r_node.Fix(PRESSURE);
+                    r_node.FastGetSolutionStepValue(PRESSURE) = 0.0;
+                    return true;
+                }
+            }
+        }
+        return false;
+    }
+
+    ShiftedBoundaryPointBasedInterfaceUtility::MeshlessShapeFunctionsFunctionType ShiftedBoundaryPointBasedInterfaceUtility::GetMLSShapeFunctionsFunction() const
+    {
+        switch (mpModelPart->GetProcessInfo()[DOMAIN_SIZE]) {
+            case 2:
+                switch (mMLSExtensionOperatorOrder) {
+                    case 1:
+                        return [&](const Matrix& rPoints, const array_1d<double,3>& rX, const double h, Vector& rN){
+                            MLSShapeFunctionsUtility::CalculateShapeFunctions<2,1>(rPoints, rX, h, rN);};
+                    case 2:
+                        return [&](const Matrix& rPoints, const array_1d<double,3>& rX, const double h, Vector& rN){
+                            MLSShapeFunctionsUtility::CalculateShapeFunctions<2,2>(rPoints, rX, h, rN);};
+                    default:
+                        KRATOS_ERROR << "Wrong MLS extension operator order. Only linear (1) and quadratic (2) are supported.";
+                }
+            case 3:
+                switch (mMLSExtensionOperatorOrder) {
+                    case 1:
+                        return [&](const Matrix& rPoints, const array_1d<double,3>& rX, const double h, Vector& rN){
+                            MLSShapeFunctionsUtility::CalculateShapeFunctions<3,1>(rPoints, rX, h, rN);};
+                    case 2:
+                        return [&](const Matrix& rPoints, const array_1d<double,3>& rX, const double h, Vector& rN){
+                            MLSShapeFunctionsUtility::CalculateShapeFunctions<3,2>(rPoints, rX, h, rN);};
+                    default:
+                        KRATOS_ERROR << "Wrong MLS extension operator order. Only linear (1) and quadratic (2) are supported.";
+                }
+            default:
+                KRATOS_ERROR << "Wrong domain size. MLS shape functions utility cannot be set.";
+        }
+    }
+
+    ShiftedBoundaryPointBasedInterfaceUtility::MeshlessShapeFunctionsFunctionType ShiftedBoundaryPointBasedInterfaceUtility::GetRBFShapeFunctionsFunction() const
+    {
+        return [&](const Matrix& rPoints, const array_1d<double,3>& rX, const double h, Vector& rN){
+            RBFShapeFunctionsUtility::CalculateShapeFunctions(rPoints, rX, h, rN);
+        };
+    }
+
+    ShiftedBoundaryPointBasedInterfaceUtility::ElementSizeFunctionType ShiftedBoundaryPointBasedInterfaceUtility::GetElementSizeFunction(const GeometryType& rGeometry)
+    {
+        switch (rGeometry.GetGeometryType()) {
+            case GeometryData::KratosGeometryType::Kratos_Triangle2D3:
+                return [](const GeometryType& rGeometry)->double{return ElementSizeCalculator<2,3>::AverageElementSize(rGeometry);};
+            case GeometryData::KratosGeometryType::Kratos_Tetrahedra3D4:
+                return [](const GeometryType& rGeometry)->double{return ElementSizeCalculator<3,4>::AverageElementSize(rGeometry);};
+            default:
+                KRATOS_ERROR << "Asking for a non-implemented modified shape functions geometry.";
+        }
+    }
+
+    double ShiftedBoundaryPointBasedInterfaceUtility::CalculateKernelRadius(
+        const Matrix& rCloudCoordinates,
+        const array_1d<double,3>& rOrigin)
+    {
+        const std::size_t n_nodes = rCloudCoordinates.size1();
+        const double squared_rad = IndexPartition<std::size_t>(n_nodes).for_each<MaxReduction<double>>([&](std::size_t I){
+            return std::pow(rCloudCoordinates(I,0) - rOrigin(0),2) + std::pow(rCloudCoordinates(I,1) - rOrigin(1),2) + std::pow(rCloudCoordinates(I,2) - rOrigin(2),2);
+        });
+        return std::sqrt(squared_rad);
+    }
+
+    std::size_t ShiftedBoundaryPointBasedInterfaceUtility::GetRequiredNumberOfPoints()
+    {
+        const std::size_t n_dim = mpModelPart->GetProcessInfo()[DOMAIN_SIZE];
+        switch (n_dim) {
+            case 2:
+                switch (mMLSExtensionOperatorOrder) {
+                    case 1:
+                        return 3;
+                    case 2:
+                        return 6;
+                    default:
+                        KRATOS_ERROR << "Wrong MLS extension operator order. Only linear (1) and quadratic (2) are supported.";
+                }
+            case 3:
+                switch (mMLSExtensionOperatorOrder) {
+                    case 1:
+                        return 4;
+                    case 2:
+                        return 10;
+                    default:
+                        KRATOS_ERROR << "Wrong MLS extension operator order. Only linear (1) and quadratic (2) are supported.";
+                }
+            default:
+                KRATOS_ERROR << "Wrong domain size.";
+        }
+    }
+
+    template void KRATOS_API(KRATOS_CORE) ShiftedBoundaryPointBasedInterfaceUtility::MapSkinPointsToElements<2>(SkinPointsToElementsMapType& rSkinPointsMap);
+    template void KRATOS_API(KRATOS_CORE) ShiftedBoundaryPointBasedInterfaceUtility::MapSkinPointsToElements<3>(SkinPointsToElementsMapType& rSkinPointsMap);
+
+}  // namespace Kratos.