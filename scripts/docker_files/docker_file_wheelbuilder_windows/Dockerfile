--- conflicted
+++ resolved
@@ -56,20 +56,7 @@
     mkdir c:\boost; \
     7z x c:\TEMP\boost.zip -o"c:\boost"
 
-<<<<<<< HEAD
-# Install python 3.5
-RUN powershell.exe -Command \
-    [Net.ServicePointManager]::SecurityProtocol = [Net.SecurityProtocolType]::Tls12; \
-    wget https://www.python.org/ftp/python/3.5.4/python-3.5.4-amd64.exe -OutFile c:\temp\python35.exe; \
-    mkdir c:\python\35; \
-    Start-Process c:\temp\python35.exe -ArgumentList '/quiet InstallAllUsers=1 PrependPath=0 TargetDir=c:\\python\\35' -Wait; \
-    c:\python\35\python.exe -m pip install --upgrade pip; \
-    c:\python\35\python.exe -m pip install --upgrade setuptools wheel
-
-# Install python 3.6
-=======
 #Install python 3.6
->>>>>>> 0ab13824
 RUN powershell.exe -Command \
     [Net.ServicePointManager]::SecurityProtocol = [Net.SecurityProtocolType]::Tls12; \
     wget https://www.python.org/ftp/python/3.6.8/python-3.6.8-amd64.exe -OutFile c:\temp\python36.exe; \
@@ -119,14 +106,6 @@
     c:\python\310\python.exe -m pip install --upgrade pip; \
     c:\python\310\python.exe -m pip install --upgrade setuptools wheel
 
-
-# #Downloand blas/lapack
-# RUN powershell.exe -Command \
-# 	[Net.ServicePointManager]::SecurityProtocol = [Net.SecurityProtocolType]::Tls12; \
-# 	mkdir c:\libs; \
-# 	wget https://icl.cs.utk.edu/lapack-for-windows/libraries/VisualStudio/3.7.0/Dynamic-MINGW/Win64/libblas.lib -OutFile c:\libs\libblas.lib; \
-# 	wget https://icl.cs.utk.edu/lapack-for-windows/libraries/VisualStudio/3.7.0/Dynamic-MINGW/Win64/liblapack.lib -OutFile c:\libs\liblapack.lib
-
 # Set env variables
 ENV CMAKE       "C:\\cmake\\cmake-3.14.1-win64-x64\\bin\\cmake.exe"
 ENV SEVEN_ZIP   "C:\\7zip\\7z.exe"
