--- conflicted
+++ resolved
@@ -97,11 +97,7 @@
 }
 
 # Parse command line arguments
-<<<<<<< HEAD
-while getopts ":h C b: i: t: a:" arg; do
-=======
 while getopts ":h C b: i: t: a: o:" arg; do
->>>>>>> 06d16ca6
     case "$arg" in
         h)  # Print help and exit without doing anything
             print_help
@@ -118,17 +114,10 @@
             ;;
         t)  # Set build type
             build_type="$OPTARG"
-<<<<<<< HEAD
-            if [[ "${build_type}" == "FullDebug"
-                  || "${build_type}" == "Debug"
-                  || "${build_type}" == "RelWithDebInfo"
-                  || "${build_type}" == "Release" ]]; then
-=======
             if ! [[ "${build_type}" == "FullDebug"
                  || "${build_type}" == "Debug"
                  || "${build_type}" == "RelWithDebInfo"
                  || "${build_type}" == "Release" ]]; then
->>>>>>> 06d16ca6
                 print_help
                 echo "Error: invalid build type: ${build_type}"
                 exit 1
@@ -141,12 +130,8 @@
             cmake_arguments="$cmake_arguments;$OPTARG"
             ;;
         \?) # Unrecognized argumnet
-<<<<<<< HEAD
-            echo "Error: unrecognized argument: $OPTARG"
-=======
             echo "Error: unrecognized argument: -$OPTARG"
             print_help
->>>>>>> 06d16ca6
             exit 1
     esac
 done
