@echo off
rem Please do not modify this script

rem For any question please contact with us in:
rem  - https://github.com/KratosMultiphysics/Kratos

rem Optional parameters:
rem You can find a list will all the compiation options in INSTALL.md or here:
rem  - https://github.com/KratosMultiphysics/Kratos/wiki/Compilation-options

rem Set compiler
set CC=cl.exe
set CXX=cl.exe

rem Set variables
set KRATOS_SOURCE=~0,-1%/..
set KRATOS_BUILD=%KRATOS_SOURCE%/build
set KRATOS_APP_DIR=applications
set STRUCTURAL_DISABLE_ADVANCED_CONSTITUTIVE_LAWS=ON

rem Set basic configuration
if not defined KRATOS_BUILD_TYPE set KRATOS_BUILD_TYPE=Release
if not defined BOOST_ROOT set BOOST_ROOT=C:\Users\Alex\Documents\KratosLibs\boost_1_72_0
if not defined PYTHON_EXECUTABLE set PYTHON_EXECUTABLE=C:\Users\Alex\AppData\Local\Programs\Python\Python38\python.exe

rem Set applications to compile
set KRATOS_APPLICATIONS=
CALL :add_app %KRATOS_APP_DIR%\StructuralMechanicsApplication;
CALL :add_app %KRATOS_APP_DIR%\IgaApplication;

rem Clean
del /F /Q "%KRATOS_BUILD%\%KRATOS_BUILD_TYPE%\cmake_install.cmake"
del /F /Q "%KRATOS_BUILD%\%KRATOS_BUILD_TYPE%\CMakeCache.txt"
del /F /Q "%KRATOS_BUILD%\%KRATOS_BUILD_TYPE%\CMakeFiles"

rem Enable this if your build is slow and you have a multi-core machine
rem set KRATOS_PARALLEL_BUILD_FLAG=/MP4

rem Configure
@echo on
cmake -G"Visual Studio 16 2019" -H"%KRATOS_SOURCE%" -B"%KRATOS_BUILD%\%KRATOS_BUILD_TYPE%"          ^
<<<<<<< HEAD
-DINCLUDE_FEAST=OFF                                                                                 ^
-DLAPACK_LIBRARIES="C:\Users\Alex\Documents\KratosLibs\lib\liblapack.lib"                                         ^
-DBLAS_LIBRARIES="C:\Users\Alex\Documents\KratosLibs\lib\libblas.lib"                                             ^
-DKRATOS_BUILD_TESTING=ON                                                                              ^
-DFORCE_LOCAL_ZLIB_COMPILATION=ON
rem -DAMATRIX_DIR="%KRATOS_SOURCE%/external_libraries/a_matrix"
=======
-DUSE_EIGEN_MKL=OFF        ^
-DCMAKE_CXX_FLAGS=" %KRATOS_PARALLEL_BUILD_FLAG% "
>>>>>>> f55a2c57

rem Build
rem cmake --build "%KRATOS_BUILD%/%KRATOS_BUILD_TYPE%" --target all_unity -- /property:configuration=%KRATOS_BUILD_TYPE% /p:Platform=x64
rem cmake --build "%KRATOS_BUILD%/%KRATOS_BUILD_TYPE%" --target install --  /property:configuration=%KRATOS_BUILD_TYPE% /p:Platform=x64
rem cmake --build  "%KRATOS_BUILD%/%KRATOS_BUILD_TYPE%"  --target install -- /property:configuration=%KRATOS_BUILD_TYPE% /p:Platform=x64
rem goto:eof

rem Function to add apps
:add_app
set KRATOS_APPLICATIONS=%KRATOS_APPLICATIONS%%1;
goto:eof<|MERGE_RESOLUTION|>--- conflicted
+++ resolved
@@ -13,20 +13,23 @@
 set CXX=cl.exe
 
 rem Set variables
-set KRATOS_SOURCE=~0,-1%/..
-set KRATOS_BUILD=%KRATOS_SOURCE%/build
-set KRATOS_APP_DIR=applications
-set STRUCTURAL_DISABLE_ADVANCED_CONSTITUTIVE_LAWS=ON
+if not defined KRATOS_SOURCE set KRATOS_SOURCE=%~dp0..
+if not defined KRATOS_BUILD set KRATOS_BUILD=%KRATOS_SOURCE%/build
+
+rem Warning: In windows this option only works if you run through a terminal with admin privileges
+rem set KRATOS_INSTALL_PYTHON_USING_LINKS=ON
 
 rem Set basic configuration
 if not defined KRATOS_BUILD_TYPE set KRATOS_BUILD_TYPE=Release
-if not defined BOOST_ROOT set BOOST_ROOT=C:\Users\Alex\Documents\KratosLibs\boost_1_72_0
-if not defined PYTHON_EXECUTABLE set PYTHON_EXECUTABLE=C:\Users\Alex\AppData\Local\Programs\Python\Python38\python.exe
+if not defined BOOST_ROOT set BOOST_ROOT=C:\CompiledLibs\boost_1_67_0
+if not defined PYTHON_EXECUTABLE set PYTHON_EXECUTABLE=C:\Windows\py.exe
 
 rem Set applications to compile
+set KRATOS_APP_DIR=applications
 set KRATOS_APPLICATIONS=
+CALL :add_app %KRATOS_APP_DIR%\LinearSolversApplication;
 CALL :add_app %KRATOS_APP_DIR%\StructuralMechanicsApplication;
-CALL :add_app %KRATOS_APP_DIR%\IgaApplication;
+CALL :add_app %KRATOS_APP_DIR%\FluidDynamicsApplication;
 
 rem Clean
 del /F /Q "%KRATOS_BUILD%\%KRATOS_BUILD_TYPE%\cmake_install.cmake"
@@ -39,23 +42,12 @@
 rem Configure
 @echo on
 cmake -G"Visual Studio 16 2019" -H"%KRATOS_SOURCE%" -B"%KRATOS_BUILD%\%KRATOS_BUILD_TYPE%"          ^
-<<<<<<< HEAD
--DINCLUDE_FEAST=OFF                                                                                 ^
--DLAPACK_LIBRARIES="C:\Users\Alex\Documents\KratosLibs\lib\liblapack.lib"                                         ^
--DBLAS_LIBRARIES="C:\Users\Alex\Documents\KratosLibs\lib\libblas.lib"                                             ^
--DKRATOS_BUILD_TESTING=ON                                                                              ^
--DFORCE_LOCAL_ZLIB_COMPILATION=ON
-rem -DAMATRIX_DIR="%KRATOS_SOURCE%/external_libraries/a_matrix"
-=======
 -DUSE_EIGEN_MKL=OFF        ^
 -DCMAKE_CXX_FLAGS=" %KRATOS_PARALLEL_BUILD_FLAG% "
->>>>>>> f55a2c57
 
 rem Build
-rem cmake --build "%KRATOS_BUILD%/%KRATOS_BUILD_TYPE%" --target all_unity -- /property:configuration=%KRATOS_BUILD_TYPE% /p:Platform=x64
-rem cmake --build "%KRATOS_BUILD%/%KRATOS_BUILD_TYPE%" --target install --  /property:configuration=%KRATOS_BUILD_TYPE% /p:Platform=x64
-rem cmake --build  "%KRATOS_BUILD%/%KRATOS_BUILD_TYPE%"  --target install -- /property:configuration=%KRATOS_BUILD_TYPE% /p:Platform=x64
-rem goto:eof
+cmake --build "%KRATOS_BUILD%/%KRATOS_BUILD_TYPE%" --target install -- /property:configuration=%KRATOS_BUILD_TYPE% /p:Platform=x64
+goto:eof
 
 rem Function to add apps
 :add_app
