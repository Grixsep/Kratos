#!/bin/bash
# Please do not modify this script

# You can use your interpreter of choice (bash, sh, zsh, ...)

# For any question please contact with us in:
#   - https://github.com/KratosMultiphysics/Kratos

# Optional parameters:
# You can find a list with all the compilation options in INSTALL.md or here:
#   - https://github.com/KratosMultiphysics/Kratos/wiki/Compilation-options

# Function to add apps
add_app () {
    export KRATOS_APPLICATIONS="${KRATOS_APPLICATIONS}$1;"
}

# Set compiler
export CC=/usr/local/opt/llvm/bin/clang
export CXX=/usr/local/opt/llvm/bin/clang++

# Set variables
export KRATOS_SOURCE="${KRATOS_SOURCE:-"$( cd "$(dirname "$0")" ; pwd -P )"/..}"
export KRATOS_BUILD="${KRATOS_SOURCE}/build"
export KRATOS_APP_DIR="${KRATOS_SOURCE}/applications"
export KRATOS_INSTALL_PYTHON_USING_LINKS=ON

# Set basic configuration
export KRATOS_BUILD_TYPE=${KRATOS_BUILD_TYPE:-"Release"}
export BOOST_ROOT=${BOOST_ROOT:-"/path/to/boost"}
export PYTHON_EXECUTABLE=${PYTHON_EXECUTABLE:-"/Library/Frameworks/Python.framework/Versions/3.7/bin/python3"}

# Set applications to compile
export KRATOS_APPLICATIONS=
add_app ${KRATOS_APP_DIR}/LinearSolversApplication
add_app ${KRATOS_APP_DIR}/StructuralMechanicsApplication
add_app ${KRATOS_APP_DIR}/FluidDynamicsApplication

# Clean
clear
rm -rf "${KRATOS_BUILD}/${KRATOS_BUILD_TYPE}/cmake_install.cmake"
rm -rf "${KRATOS_BUILD}/${KRATOS_BUILD_TYPE}/CMakeCache.txt"
rm -rf "${KRATOS_BUILD}/${KRATOS_BUILD_TYPE}/CMakeFiles"

# Configure
/Applications/CMake.app/Contents/bin/cmake -H"${KRATOS_SOURCE}" -B"${KRATOS_BUILD}/${KRATOS_BUILD_TYPE}"    \
 -DCMAKE_CXX_FLAGS="${CMAKE_CXX_FLAGS} -msse3 -std=c++11 -L/usr/local/opt/llvm/lib"                         \
 -DCMAKE_C_FLAGS="${CMAKE_C_FLAGS} -msse3 -L/usr/local/opt/llvm/lib"                                        \
 -DUSE_EIGEN_MKL=OFF                                                                                        \
<<<<<<< HEAD
 -DKRATOS_ARCHITECTURE_EXTENSION="native"                                                                   \
 -DKRATOS_GENERATE_PYTHON_STUBS=ON                                                                          \
=======
 -DKRATOS_GENERATE_PYTHON_STUBS=ON
>>>>>>> 3c6698d8

# Build
/Applications/CMake.app/Contents/bin/cmake --build "${KRATOS_BUILD}/${KRATOS_BUILD_TYPE}" --target install -- -j$(sysctl -n hw.physicalcpu)<|MERGE_RESOLUTION|>--- conflicted
+++ resolved
@@ -47,12 +47,8 @@
  -DCMAKE_CXX_FLAGS="${CMAKE_CXX_FLAGS} -msse3 -std=c++11 -L/usr/local/opt/llvm/lib"                         \
  -DCMAKE_C_FLAGS="${CMAKE_C_FLAGS} -msse3 -L/usr/local/opt/llvm/lib"                                        \
  -DUSE_EIGEN_MKL=OFF                                                                                        \
-<<<<<<< HEAD
  -DKRATOS_ARCHITECTURE_EXTENSION="native"                                                                   \
  -DKRATOS_GENERATE_PYTHON_STUBS=ON                                                                          \
-=======
- -DKRATOS_GENERATE_PYTHON_STUBS=ON
->>>>>>> 3c6698d8
 
 # Build
 /Applications/CMake.app/Contents/bin/cmake --build "${KRATOS_BUILD}/${KRATOS_BUILD_TYPE}" --target install -- -j$(sysctl -n hw.physicalcpu)